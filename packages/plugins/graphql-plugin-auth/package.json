--- conflicted
+++ resolved
@@ -35,15 +35,9 @@
     },
     "devDependencies": {
         "@types/debug": "4.1.7",
-<<<<<<< HEAD
-        "@types/jest": "29.2.4",
-        "@types/jsonwebtoken": "8.5.9",
-        "@types/node": "18.11.17",
-=======
         "@types/jest": "29.2.5",
         "@types/jsonwebtoken": "9.0.0",
-        "@types/node": "18.11.10",
->>>>>>> d21d8bfd
+        "@types/node": "18.11.17",
         "jest": "29.3.1",
         "ts-jest": "29.0.3",
         "typescript": "4.9.4"
