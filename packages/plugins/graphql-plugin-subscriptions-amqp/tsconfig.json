--- conflicted
+++ resolved
@@ -9,11 +9,6 @@
             "@neo4j/cypher-builder": ["../../cypher-builder/src"]
         }
     },
-<<<<<<< HEAD
     "include": ["src/**/*", "tests/**/*", "examples/**/*"],
-    "references": [{ "path": "../../graphql/tsconfig.json" }]
-=======
-    "include": ["src/**/*", "tests/**/*"],
     "references": [{ "path": "../../cypher-builder/tsconfig.json" }, { "path": "../../graphql/tsconfig.json" }]
->>>>>>> e8996973
 }