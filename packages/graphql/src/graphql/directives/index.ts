--- conflicted
+++ resolved
@@ -44,8 +44,5 @@
 export { queryDirective } from "./query";
 export { subscriptionDirective } from "./subscription";
 export { jwt } from "./jwt-payload";
-<<<<<<< HEAD
-=======
 export { filterableDirective } from "./filterable";
->>>>>>> 6d4a6b93
 export { jwtClaim } from "./jwt-claim";