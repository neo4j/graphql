/*
 * Copyright (c) "Neo4j"
 * Neo4j Sweden AB [http://neo4j.com]
 *
 * This file is part of Neo4j.
 *
 * Licensed under the Apache License, Version 2.0 (the "License");
 * you may not use this file except in compliance with the License.
 * You may obtain a copy of the License at
 *
 *     http://www.apache.org/licenses/LICENSE-2.0
 *
 * Unless required by applicable law or agreed to in writing, software
 * distributed under the License is distributed on an "AS IS" BASIS,
 * WITHOUT WARRANTIES OR CONDITIONS OF ANY KIND, either express or implied.
 * See the License for the specific language governing permissions and
 * limitations under the License.
 */

import { DirectiveLocation, GraphQLDirective } from "graphql";

export const idDirective = new GraphQLDirective({
    name: "id",
    description: "Enables the autogeneration of UUID values for an ID field. The field becomes immutable.",
    locations: [DirectiveLocation.FIELD_DEFINITION],
<<<<<<< HEAD
    args: {
        autogenerate: {
            defaultValue: true,
            type: new GraphQLNonNull(GraphQLBoolean),
        },
        unique: {
            defaultValue: true,
            type: new GraphQLNonNull(GraphQLBoolean),
        },
        global: {
            description: "Opt-in to implementing the Node interface with a globally unique id",
            type: new GraphQLNonNull(GraphQLBoolean),
            defaultValue: false,
        },
    },
=======
>>>>>>> dd7afb97
});<|MERGE_RESOLUTION|>--- conflicted
+++ resolved
@@ -23,22 +23,4 @@
     name: "id",
     description: "Enables the autogeneration of UUID values for an ID field. The field becomes immutable.",
     locations: [DirectiveLocation.FIELD_DEFINITION],
-<<<<<<< HEAD
-    args: {
-        autogenerate: {
-            defaultValue: true,
-            type: new GraphQLNonNull(GraphQLBoolean),
-        },
-        unique: {
-            defaultValue: true,
-            type: new GraphQLNonNull(GraphQLBoolean),
-        },
-        global: {
-            description: "Opt-in to implementing the Node interface with a globally unique id",
-            type: new GraphQLNonNull(GraphQLBoolean),
-            defaultValue: false,
-        },
-    },
-=======
->>>>>>> dd7afb97
 });