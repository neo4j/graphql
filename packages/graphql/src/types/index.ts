/*
 * Copyright (c) "Neo4j"
 * Neo4j Sweden AB [http://neo4j.com]
 *
 * This file is part of Neo4j.
 *
 * Licensed under the Apache License, Version 2.0 (the "License");
 * you may not use this file except in compliance with the License.
 * You may obtain a copy of the License at
 *
 *     http://www.apache.org/licenses/LICENSE-2.0
 *
 * Unless required by applicable law or agreed to in writing, software
 * distributed under the License is distributed on an "AS IS" BASIS,
 * WITHOUT WARRANTIES OR CONDITIONS OF ANY KIND, either express or implied.
 * See the License for the specific language governing permissions and
 * limitations under the License.
 */

import type Cypher from "@neo4j/cypher-builder";
import type { EventEmitter } from "events";
import type { DirectiveNode, InputValueDefinitionNode, TypeNode } from "graphql";
import type { Directive } from "graphql-compose";
import type { ResolveTree } from "graphql-parse-resolve-info";
import type { JWTVerifyOptions, RemoteJWKSetOptions } from "jose";
import type { Integer } from "neo4j-driver";
import type { RelationshipNestedOperationsOption, RelationshipQueryDirectionOption } from "../constants";
import type { Neo4jGraphQLSchemaModel } from "../schema-model/Neo4jGraphQLSchemaModel";
import type { DefaultAnnotationValue } from "../schema-model/annotation/DefaultAnnotation";
import type { VectorField } from "../schema-model/annotation/VectorAnnotation";
import type { JwtPayload } from "./jwt-payload";
import type { Neo4jGraphQLContext } from "./neo4j-graphql-context";

export { Node } from "../classes";

export type AuthorizationContext = {
    jwt?: JwtPayload;
    jwtParam: Cypher.Param;
    isAuthenticated: boolean;
    isAuthenticatedParam: Cypher.Param;
    claims?: Map<string, string>;
};

export type FulltextContext = {
    name: string | undefined;
    fields: string[];
    queryType: string;
    queryName: string | undefined;
    indexName: string | undefined; // TODO: not undefined once name is removed.
    scoreVariable: Cypher.Variable;
};

export type VectorContext = {
    index: VectorField;
    queryName: string;
    queryType: string;
    scoreVariable: Cypher.Variable;
    vectorSettings: Neo4jVectorSettings;
};

export type FullText = {
    indexes: FulltextContext[];
};

/**
 * Metadata about a field.type on either
 * FieldDefinitionNode or InputValueDefinitionNode.
 */
export interface TypeMeta {
    name: string;
    array?: boolean;
    required: boolean;
    pretty: string;
    input: {
        where: {
            type: string;
            pretty: string;
        };
        create: {
            type: string;
            pretty: string;
        };
        update: {
            type: string;
            pretty: string;
        };
    };
    originalType?: TypeNode;
}

export type Unique = {
    constraintName: string;
};

export interface Callback {
    operations: CallbackOperations[];
    callbackName: string;
}

export type SelectableOptions = {
    onRead: boolean;
    onAggregate: boolean;
};

export type SettableOptions = {
    onCreate: boolean;
    onUpdate: boolean;
};

export type FilterableOptions = {
    byValue: boolean;
    byAggregate: boolean;
};

/**
 * Representation a ObjectTypeDefinitionNode field.
 */
export interface BaseField {
    fieldName: string;
    typeMeta: TypeMeta;
    otherDirectives: DirectiveNode[];
    arguments: InputValueDefinitionNode[];
    private?: boolean;
    description?: string;
    dbPropertyName?: string;
    dbPropertyNameUnescaped?: string;
    unique?: Unique;
    selectableOptions: SelectableOptions;
    settableOptions: SettableOptions;
    filterableOptions: FilterableOptions;
}

/**
 * Representation of the `@relationship` directive and its meta.
 */
export interface RelationField extends BaseField {
    direction: "OUT" | "IN";
    typeUnescaped: string;
    type: string;
    connectionPrefix?: string;
    inherited: boolean;
    properties?: string;
    union?: UnionField;
    interface?: InterfaceField;
    queryDirection: RelationshipQueryDirectionOption;
    nestedOperations: RelationshipNestedOperationsOption[];
    aggregate: boolean;
}

export interface ConnectionField extends BaseField {
    relationship: RelationField;
    relationshipTypeName: string;
}

/**
 * Representation of the `@cypher` directive and its meta.
 */
export interface CypherField extends BaseField {
    statement: string;
    columnName: string;
    isEnum: boolean;
    isScalar: boolean;
}

/**
 * Representation of any field thats not
 * a cypher directive or relationship directive
 * String, Int, Float, ID, Boolean... (custom scalars).
 */
export interface PrimitiveField extends BaseField {
    autogenerate?: boolean;
    defaultValue?: any;
    coalesceValue?: any;
    callback?: Callback;
    isGlobalIdField?: boolean;
}

export type CustomScalarField = BaseField;

export interface CustomEnumField extends BaseField {
    // TODO Must be "Enum" - really needs refactoring into classes
    kind: string;
    defaultValue?: string | string[];
    coalesceValue?: string | string[];
}

export interface UnionField extends BaseField {
    nodes?: string[];
}

export interface CustomResolverField extends BaseField {
    requiredFields: Record<string, ResolveTree>;
}

export interface InterfaceField extends BaseField {
    implementations?: string[];
}

export type ObjectField = BaseField;

export interface TemporalField extends PrimitiveField {
    timestamps?: TimeStampOperations[];
}

export type PointField = BaseField;

export type SortDirection = "ASC" | "DESC";

export interface GraphQLSortArg {
    [field: string]: SortDirection;
}

export interface NestedGraphQLSortArg {
    [field: string]: GraphQLSortArg;
}

export interface ConnectionSortArg {
    node?: GraphQLSortArg;
    edge?: GraphQLSortArg;
}

export interface ConnectionQueryArgs {
    where?: ConnectionWhereArg;
    first?: number;
    after?: string;
    sort?: ConnectionSortArg[];
}

/**
 * Representation of the options arg
 * passed to resolvers.
 */
export interface GraphQLOptionsArg {
    limit?: number | Integer;
    offset?: number | Integer;
    sort?: GraphQLSortArg[];
}

/**
 * Representation of the where arg
 * passed to resolvers.
 */
export interface GraphQLWhereArg {
    [k: string]: any;
    AND?: GraphQLWhereArg[];
    OR?: GraphQLWhereArg[];
    NOT?: GraphQLWhereArg;
}

export interface ConnectionWhereArg {
    node?: GraphQLWhereArg;
    edge?: GraphQLWhereArg;
    AND?: ConnectionWhereArg[];
    OR?: ConnectionWhereArg[];
    NOT?: ConnectionWhereArg;
}

export type TimeStampOperations = "CREATE" | "UPDATE";

export type CallbackOperations = "CREATE" | "UPDATE";

/*
  Object keys and enum values map to values at https://neo4j.com/docs/cypher-manual/current/query-tuning/query-options/#cypher-query-options
*/
export interface CypherQueryOptions {
    runtime?: "interpreted" | "slotted" | "pipelined" | "parallel";
    planner?: "cost" | "idp" | "dp";
    /**
     * @deprecated The Cypher query option `connectComponentsPlanner` is deprecated and will be removed without a replacement. https://neo4j.com/docs/cypher-manual/current/planning-and-tuning/query-tuning/#cypher-connect-components-planner
     */
    connectComponentsPlanner?: "greedy" | "idp";
    updateStrategy?: "default" | "eager";
    expressionEngine?: "default" | "interpreted" | "compiled";
    operatorEngine?: "default" | "interpreted" | "compiled";
    interpretedPipesFallback?: "default" | "disabled" | "whitelisted_plans_only" | "all";
    replan?: "default" | "force" | "skip";
}

/** Input field for graphql-compose */
export type InputField = { type: string; defaultValue?: DefaultAnnotationValue; directives?: Directive[] } | string;

/** Raw event metadata returned from queries */
export type NodeSubscriptionMeta = {
    event: "create" | "update" | "delete";
    typename: string;
    properties: {
        old: Record<string, any>;
        new: Record<string, any>;
    };
    id: Integer | string | number;
    timestamp: Integer | string | number;
};
export type RelationshipSubscriptionMeta =
    | RelationshipSubscriptionMetaTypenameParameters
    | RelationshipSubscriptionMetaLabelsParameters;
type RelationshipSubscriptionMetaCommonParameters = {
    event: "create_relationship" | "delete_relationship";
    relationshipName: string;
    id_from: Integer | string | number;
    id_to: Integer | string | number;
    properties: {
        from: Record<string, any>;
        to: Record<string, any>;
        relationship: Record<string, any>;
    };
    id: Integer | string | number;
    timestamp: Integer | string | number;
};
export type RelationshipSubscriptionMetaTypenameParameters = RelationshipSubscriptionMetaCommonParameters & {
    fromTypename: string;
    toTypename: string;
};
export type RelationshipSubscriptionMetaLabelsParameters = RelationshipSubscriptionMetaCommonParameters & {
    fromLabels: string[];
    toLabels: string[];
};
export type EventMeta = NodeSubscriptionMeta | RelationshipSubscriptionMeta;

export type NodeSubscriptionsEvent =
    | {
          event: "create";
          typename: string;
          properties: {
              old: undefined;
              new: Record<string, any>;
          };
          id: string;
          timestamp: number;
      }
    | {
          event: "update";
          typename: string;
          properties: {
              old: Record<string, any>;
              new: Record<string, any>;
          };
          id: string;
          timestamp: number;
      }
    | {
          event: "delete";
          typename: string;
          properties: {
              old: Record<string, any>;
              new: undefined;
          };
          id: string;
          timestamp: number;
      };
export type RelationshipSubscriptionsEvent =
    | {
          event: "create_relationship";
          relationshipName: string;
          properties: {
              from: Record<string, any>;
              to: Record<string, any>;
              relationship: Record<string, any>;
          };
          id_from: string;
          id_to: string;
          fromTypename: string;
          toTypename: string;
          id: string;
          timestamp: number;
      }
    | {
          event: "delete_relationship";
          relationshipName: string;
          properties: {
              from: Record<string, any>;
              to: Record<string, any>;
              relationship: Record<string, any>;
          };
          id_from: string;
          id_to: string;
          fromTypename: string;
          toTypename: string;
          id: string;
          timestamp: number;
      };
/** Serialized subscription event */
export type SubscriptionsEvent = NodeSubscriptionsEvent | RelationshipSubscriptionsEvent;

export type SubscriptionEngineContext = {
    schemaModel: Neo4jGraphQLSchemaModel;
};

/** Defines a custom mechanism to transport subscription events internally between servers */
export interface Neo4jGraphQLSubscriptionsEngine {
    events: EventEmitter;

    publish(eventMeta: SubscriptionsEvent): Promise<void> | void;

    /** To be called, if needed, in getSchema */
    init?(context: SubscriptionEngineContext): Promise<void>;

    /** Stops subscription */
    close(): void;
}

export type CallbackReturnValue = string | number | boolean | undefined | null | Array<CallbackReturnValue>;

export type Neo4jGraphQLCallback = (
    parent: Record<string, unknown>,
    args: Record<string, never>,
    context: Neo4jGraphQLContext
) => CallbackReturnValue | Promise<CallbackReturnValue>;

export type Neo4jGraphQLCallbacks = Record<string, Neo4jGraphQLCallback>;

export interface Neo4jStringFiltersSettings {
    GT?: boolean;
    GTE?: boolean;
    LT?: boolean;
    LTE?: boolean;
    MATCHES?: boolean;
}

export interface Neo4jIDFiltersSettings {
    MATCHES?: boolean;
}

export interface Neo4jFiltersSettings {
    String?: Neo4jStringFiltersSettings;
    ID?: Neo4jIDFiltersSettings;
}

export interface Neo4jPopulatedBySettings {
    callbacks?: Neo4jGraphQLCallbacks;
}
export interface Neo4jAuthorizationSettings {
    key: Key | ((context: Neo4jGraphQLContext) => Key);
    verify?: boolean;
    verifyOptions?: JWTVerifyOptions;
}

export interface Neo4jVectorSettings {
    ["VertexAI"]?: {
        token: string; // API access token.
        projectId: string; // GCP project ID.
        model?: string; // The name of the model you want to invoke.
        region?: string; // GCP region where to send the API requests.
    };
    ["OpenAI"]?: {
        token: string; // API access token.
        model?: string; // The name of the model you want to invoke.
        dimensions?: number; // The number of dimensions you want to reduce the vector to. Only supported for certain models.
    };
    ["AzureOpenAI"]?: {
        token: string; // API access token.
        resource: string; // The name of the resource to which the model has been deployed.
        deployment: string; // The name of the model deployment.
    };
    ["Bedrock"]?: {
        accessKeyId: string; // AWS access key ID.
        secretAccessKey: string; // AWS secret key.
        model?: string; // The name of the model you want to invoke.
        region?: string; // AWS region where to send the API requests.
    };
}

export interface RemoteJWKS {
    url: string | URL;
    options?: RemoteJWKSetOptions;
}
export type Key = string | RemoteJWKS;

/** Options to enable extra capabilities on @neo4j/graphql API */
export type Neo4jFeaturesSettings = {
    filters?: Neo4jFiltersSettings;
    populatedBy?: Neo4jPopulatedBySettings;
    authorization?: Neo4jAuthorizationSettings;
    subscriptions?: Neo4jGraphQLSubscriptionsEngine | boolean;
    /** If set to `true`, removes `@neo4j/graphql` fields that are marked as deprecated to reduce schema size.
     *
     * NOTE: this will not remove user defined deprecated fields
     **/
    excludeDeprecatedFields?: {
        bookmark?: boolean;
        implicitEqualFilters?: boolean;
<<<<<<< HEAD
        negationFilters?: boolean;
        arrayFilters?: boolean;
        stringAggregation?: boolean;
        aggregationFilters?: boolean;
=======
        arrayFilters?: boolean;
        stringAggregation?: boolean;
        aggregationFilters?: boolean;
        deprecatedOptionsArgument?: boolean;
        nestedUpdateOperationsFields?: boolean;
>>>>>>> 8a39a872
    };
    vector?: Neo4jVectorSettings;
};

/** Parsed features used in context */
export type ContextFeatures = {
    filters?: Neo4jFiltersSettings;
    populatedBy?: Neo4jPopulatedBySettings;
    authorization?: Neo4jAuthorizationSettings;
    subscriptions?: Neo4jGraphQLSubscriptionsEngine;
};

export type PredicateReturn = {
    predicate: Cypher.Predicate | undefined;
    preComputedSubqueries?: Cypher.CompositeClause | undefined;
};

export type CypherFieldReferenceMap = Record<string, Cypher.Node | Cypher.Variable>;<|MERGE_RESOLUTION|>--- conflicted
+++ resolved
@@ -478,18 +478,10 @@
     excludeDeprecatedFields?: {
         bookmark?: boolean;
         implicitEqualFilters?: boolean;
-<<<<<<< HEAD
-        negationFilters?: boolean;
-        arrayFilters?: boolean;
-        stringAggregation?: boolean;
-        aggregationFilters?: boolean;
-=======
         arrayFilters?: boolean;
         stringAggregation?: boolean;
         aggregationFilters?: boolean;
         deprecatedOptionsArgument?: boolean;
-        nestedUpdateOperationsFields?: boolean;
->>>>>>> 8a39a872
     };
     vector?: Neo4jVectorSettings;
 };
