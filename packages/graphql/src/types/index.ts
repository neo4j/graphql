/*
 * Copyright (c) "Neo4j"
 * Neo4j Sweden AB [http://neo4j.com]
 *
 * This file is part of Neo4j.
 *
 * Licensed under the Apache License, Version 2.0 (the "License");
 * you may not use this file except in compliance with the License.
 * You may obtain a copy of the License at
 *
 *     http://www.apache.org/licenses/LICENSE-2.0
 *
 * Unless required by applicable law or agreed to in writing, software
 * distributed under the License is distributed on an "AS IS" BASIS,
 * WITHOUT WARRANTIES OR CONDITIONS OF ANY KIND, either express or implied.
 * See the License for the specific language governing permissions and
 * limitations under the License.
 */

import type Cypher from "@neo4j/cypher-builder";
import type { EventEmitter } from "events";
import type { DirectiveNode, InputValueDefinitionNode, TypeNode } from "graphql";
import type { Directive } from "graphql-compose";
import type { ResolveTree } from "graphql-parse-resolve-info";
import type { JWTVerifyOptions, RemoteJWKSetOptions } from "jose";
import type { Integer } from "neo4j-driver";
import type { RelationshipNestedOperationsOption, RelationshipQueryDirectionOption } from "../constants";
import type { Neo4jGraphQLSchemaModel } from "../schema-model/Neo4jGraphQLSchemaModel";
import type { DefaultAnnotationValue } from "../schema-model/annotation/DefaultAnnotation";
import type { VectorField } from "../schema-model/annotation/VectorAnnotation";
import type { JwtPayload } from "./jwt-payload";
import type { Neo4jGraphQLContext } from "./neo4j-graphql-context";

export { Node } from "../classes";

export type AuthorizationContext = {
    jwt?: JwtPayload;
    jwtParam: Cypher.Param;
    isAuthenticated: boolean;
    isAuthenticatedParam: Cypher.Param;
    claims?: Map<string, string>;
};

export type FulltextContext = {
    name: string | undefined;
    fields: string[];
    queryType: string;
    queryName: string | undefined;
    indexName: string | undefined; // TODO: not undefined once name is removed.
    scoreVariable: Cypher.Variable;
};

export type VectorContext = {
    index: VectorField;
    queryName: string;
    queryType: string;
    scoreVariable: Cypher.Variable;
    vectorSettings: Neo4jVectorSettings;
};

export type FullText = {
    indexes: FulltextContext[];
};

/**
 * Metadata about a field.type on either
 * FieldDefinitionNode or InputValueDefinitionNode.
 */
export interface TypeMeta {
    name: string;
    array?: boolean;
    required: boolean;
    pretty: string;
    input: {
        where: {
            type: string;
            pretty: string;
        };
        create: {
            type: string;
            pretty: string;
        };
        update: {
            type: string;
            pretty: string;
        };
    };
    originalType?: TypeNode;
}

export type Unique = {
    constraintName: string;
};

export interface Callback {
    operations: CallbackOperations[];
    callbackName: string;
}

export type SelectableOptions = {
    onRead: boolean;
    onAggregate: boolean;
};

export type SettableOptions = {
    onCreate: boolean;
    onUpdate: boolean;
};

export type FilterableOptions = {
    byValue: boolean;
    byAggregate: boolean;
};

/**
 * Representation a ObjectTypeDefinitionNode field.
 */
export interface BaseField {
    fieldName: string;
    typeMeta: TypeMeta;
    otherDirectives: DirectiveNode[];
    arguments: InputValueDefinitionNode[];
    private?: boolean;
    description?: string;
    dbPropertyName?: string;
    dbPropertyNameUnescaped?: string;
    unique?: Unique;
    selectableOptions: SelectableOptions;
    settableOptions: SettableOptions;
    filterableOptions: FilterableOptions;
}

/**
 * Representation of the `@relationship` directive and its meta.
 */
export interface RelationField extends BaseField {
    direction: "OUT" | "IN";
    typeUnescaped: string;
    type: string;
    connectionPrefix?: string;
    inherited: boolean;
    properties?: string;
    union?: UnionField;
    interface?: InterfaceField;
    queryDirection: RelationshipQueryDirectionOption;
    nestedOperations: RelationshipNestedOperationsOption[];
    aggregate: boolean;
}

export interface ConnectionField extends BaseField {
    relationship: RelationField;
    relationshipTypeName: string;
}

/**
 * Representation of the `@cypher` directive and its meta.
 */
export interface CypherField extends BaseField {
    statement: string;
    columnName: string;
    isEnum: boolean;
    isScalar: boolean;
}

/**
 * Representation of any field thats not
 * a cypher directive or relationship directive
 * String, Int, Float, ID, Boolean... (custom scalars).
 */
export interface PrimitiveField extends BaseField {
    autogenerate?: boolean;
    defaultValue?: any;
    coalesceValue?: any;
    callback?: Callback;
    isGlobalIdField?: boolean;
}

export type CustomScalarField = BaseField;

export interface CustomEnumField extends BaseField {
    // TODO Must be "Enum" - really needs refactoring into classes
    kind: string;
    defaultValue?: string | string[];
    coalesceValue?: string | string[];
}

export interface UnionField extends BaseField {
    nodes?: string[];
}

export interface CustomResolverField extends BaseField {
    requiredFields: Record<string, ResolveTree>;
}

export interface InterfaceField extends BaseField {
    implementations?: string[];
}

export type ObjectField = BaseField;

export interface TemporalField extends PrimitiveField {
    timestamps?: TimeStampOperations[];
}

export type PointField = BaseField;

export type SortDirection = "ASC" | "DESC";

export interface GraphQLSortArg {
    [field: string]: SortDirection;
}

export interface NestedGraphQLSortArg {
    [field: string]: GraphQLSortArg;
}

export interface ConnectionSortArg {
    node?: GraphQLSortArg;
    edge?: GraphQLSortArg;
}

export interface ConnectionQueryArgs {
    where?: ConnectionWhereArg;
    first?: number;
    after?: string;
    sort?: ConnectionSortArg[];
}

/**
 * Representation of the options arg
 * passed to resolvers.
 */
export interface GraphQLOptionsArg {
    limit?: number | Integer;
    offset?: number | Integer;
    sort?: GraphQLSortArg[];
}

/**
 * Representation of the where arg
 * passed to resolvers.
 */
export interface GraphQLWhereArg {
    [k: string]: any;
    AND?: GraphQLWhereArg[];
    OR?: GraphQLWhereArg[];
    NOT?: GraphQLWhereArg;
}

export interface ConnectionWhereArg {
    node?: GraphQLWhereArg;
    edge?: GraphQLWhereArg;
    AND?: ConnectionWhereArg[];
    OR?: ConnectionWhereArg[];
    NOT?: ConnectionWhereArg;
}

export type TimeStampOperations = "CREATE" | "UPDATE";

export type CallbackOperations = "CREATE" | "UPDATE";

/*
  Object keys and enum values map to values at https://neo4j.com/docs/cypher-manual/current/query-tuning/query-options/#cypher-query-options
*/
export interface CypherQueryOptions {
    runtime?: "interpreted" | "slotted" | "pipelined" | "parallel";
    planner?: "cost" | "idp" | "dp";
    /**
     * @deprecated The Cypher query option `connectComponentsPlanner` is deprecated and will be removed without a replacement. https://neo4j.com/docs/cypher-manual/current/planning-and-tuning/query-tuning/#cypher-connect-components-planner
     */
    connectComponentsPlanner?: "greedy" | "idp";
    updateStrategy?: "default" | "eager";
    expressionEngine?: "default" | "interpreted" | "compiled";
    operatorEngine?: "default" | "interpreted" | "compiled";
    interpretedPipesFallback?: "default" | "disabled" | "whitelisted_plans_only" | "all";
    replan?: "default" | "force" | "skip";
}

/** Input field for graphql-compose */
export type InputField = { type: string; defaultValue?: DefaultAnnotationValue; directives?: Directive[] } | string;

/** Raw event metadata returned from queries */
export type NodeSubscriptionMeta = {
    event: "create" | "update" | "delete";
    typename: string;
    properties: {
        old: Record<string, any>;
        new: Record<string, any>;
    };
    id: Integer | string | number;
    timestamp: Integer | string | number;
};
export type RelationshipSubscriptionMeta =
    | RelationshipSubscriptionMetaTypenameParameters
    | RelationshipSubscriptionMetaLabelsParameters;
type RelationshipSubscriptionMetaCommonParameters = {
    event: "create_relationship" | "delete_relationship";
    relationshipName: string;
    id_from: Integer | string | number;
    id_to: Integer | string | number;
    properties: {
        from: Record<string, any>;
        to: Record<string, any>;
        relationship: Record<string, any>;
    };
    id: Integer | string | number;
    timestamp: Integer | string | number;
};
export type RelationshipSubscriptionMetaTypenameParameters = RelationshipSubscriptionMetaCommonParameters & {
    fromTypename: string;
    toTypename: string;
};
export type RelationshipSubscriptionMetaLabelsParameters = RelationshipSubscriptionMetaCommonParameters & {
    fromLabels: string[];
    toLabels: string[];
};
export type EventMeta = NodeSubscriptionMeta | RelationshipSubscriptionMeta;

export type NodeSubscriptionsEvent =
    | {
          event: "create";
          typename: string;
          properties: {
              old: undefined;
              new: Record<string, any>;
          };
          id: string;
          timestamp: number;
      }
    | {
          event: "update";
          typename: string;
          properties: {
              old: Record<string, any>;
              new: Record<string, any>;
          };
          id: string;
          timestamp: number;
      }
    | {
          event: "delete";
          typename: string;
          properties: {
              old: Record<string, any>;
              new: undefined;
          };
          id: string;
          timestamp: number;
      };
export type RelationshipSubscriptionsEvent =
    | {
          event: "create_relationship";
          relationshipName: string;
          properties: {
              from: Record<string, any>;
              to: Record<string, any>;
              relationship: Record<string, any>;
          };
          id_from: string;
          id_to: string;
          fromTypename: string;
          toTypename: string;
          id: string;
          timestamp: number;
      }
    | {
          event: "delete_relationship";
          relationshipName: string;
          properties: {
              from: Record<string, any>;
              to: Record<string, any>;
              relationship: Record<string, any>;
          };
          id_from: string;
          id_to: string;
          fromTypename: string;
          toTypename: string;
          id: string;
          timestamp: number;
      };
/** Serialized subscription event */
export type SubscriptionsEvent = NodeSubscriptionsEvent | RelationshipSubscriptionsEvent;

export type SubscriptionEngineContext = {
    schemaModel: Neo4jGraphQLSchemaModel;
};

/** Defines a custom mechanism to transport subscription events internally between servers */
export interface Neo4jGraphQLSubscriptionsEngine {
    events: EventEmitter;

    publish(eventMeta: SubscriptionsEvent): Promise<void> | void;

    /** To be called, if needed, in getSchema */
    init?(context: SubscriptionEngineContext): Promise<void>;

    /** Stops subscription */
    close(): void;
}

export type CallbackReturnValue = string | number | boolean | undefined | null | Array<CallbackReturnValue>;

export type Neo4jGraphQLCallback = (
    parent: Record<string, unknown>,
    args: Record<string, never>,
    context: Neo4jGraphQLContext
) => CallbackReturnValue | Promise<CallbackReturnValue>;

export type Neo4jGraphQLCallbacks = Record<string, Neo4jGraphQLCallback>;

export interface Neo4jStringFiltersSettings {
    GT?: boolean;
    GTE?: boolean;
    LT?: boolean;
    LTE?: boolean;
    MATCHES?: boolean;
}

export interface Neo4jIDFiltersSettings {
    MATCHES?: boolean;
}

export interface Neo4jFiltersSettings {
    String?: Neo4jStringFiltersSettings;
    ID?: Neo4jIDFiltersSettings;
}

export interface Neo4jPopulatedBySettings {
    callbacks?: Neo4jGraphQLCallbacks;
}
export interface Neo4jAuthorizationSettings {
    key: Key | ((context: Neo4jGraphQLContext) => Key);
    verify?: boolean;
    verifyOptions?: JWTVerifyOptions;
}

export interface Neo4jVectorSettings {
    ["VertexAI"]?: {
        token: string; // API access token.
        projectId: string; // GCP project ID.
        model?: string; // The name of the model you want to invoke.
        region?: string; // GCP region where to send the API requests.
    };
    ["OpenAI"]?: {
        token: string; // API access token.
        model?: string; // The name of the model you want to invoke.
        dimensions?: number; // The number of dimensions you want to reduce the vector to. Only supported for certain models.
    };
    ["AzureOpenAI"]?: {
        token: string; // API access token.
        resource: string; // The name of the resource to which the model has been deployed.
        deployment: string; // The name of the model deployment.
    };
    ["Bedrock"]?: {
        accessKeyId: string; // AWS access key ID.
        secretAccessKey: string; // AWS secret key.
        model?: string; // The name of the model you want to invoke.
        region?: string; // AWS region where to send the API requests.
    };
}

export interface RemoteJWKS {
    url: string | URL;
    options?: RemoteJWKSetOptions;
}
export type Key = string | RemoteJWKS;

/** Options to enable extra capabilities on @neo4j/graphql API */
export type Neo4jFeaturesSettings = {
    filters?: Neo4jFiltersSettings;
    populatedBy?: Neo4jPopulatedBySettings;
    authorization?: Neo4jAuthorizationSettings;
    subscriptions?: Neo4jGraphQLSubscriptionsEngine | boolean;
    /** If set to `true`, removes `@neo4j/graphql` fields that are marked as deprecated to reduce schema size.
     *
     * NOTE: this will not remove user defined deprecated fields
     **/
    excludeDeprecatedFields?: {
        implicitEqualFilters?: boolean;
<<<<<<< HEAD
        stringAggregation?: boolean;
=======
        arrayFilters?: boolean;
>>>>>>> 7e356f17
        aggregationFilters?: boolean;
        deprecatedOptionsArgument?: boolean;
        nestedUpdateOperationsFields?: boolean;
    };
    vector?: Neo4jVectorSettings;
};

/** Parsed features used in context */
export type ContextFeatures = {
    filters?: Neo4jFiltersSettings;
    populatedBy?: Neo4jPopulatedBySettings;
    authorization?: Neo4jAuthorizationSettings;
    subscriptions?: Neo4jGraphQLSubscriptionsEngine;
};

export type PredicateReturn = {
    predicate: Cypher.Predicate | undefined;
    preComputedSubqueries?: Cypher.CompositeClause | undefined;
};

export type CypherFieldReferenceMap = Record<string, Cypher.Node | Cypher.Variable>;<|MERGE_RESOLUTION|>--- conflicted
+++ resolved
@@ -477,11 +477,6 @@
      **/
     excludeDeprecatedFields?: {
         implicitEqualFilters?: boolean;
-<<<<<<< HEAD
-        stringAggregation?: boolean;
-=======
-        arrayFilters?: boolean;
->>>>>>> 7e356f17
         aggregationFilters?: boolean;
         deprecatedOptionsArgument?: boolean;
         nestedUpdateOperationsFields?: boolean;
