--- conflicted
+++ resolved
@@ -30,10 +30,7 @@
 import type { RelationshipNestedOperationsOption, RelationshipQueryDirectionOption } from "../constants";
 import type { Neo4jGraphQLSchemaModel } from "../schema-model/Neo4jGraphQLSchemaModel";
 import type { Auth } from "./deprecated/auth/auth";
-<<<<<<< HEAD
 import type { JwtPayload } from "./jwt-payload";
-=======
->>>>>>> 74537770
 import type { AuthContext } from "./deprecated/auth/auth-context";
 import type { JwtPayload } from "./deprecated/auth/jwt-payload";
 
