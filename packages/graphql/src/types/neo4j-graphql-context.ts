/*
 * Copyright (c) "Neo4j"
 * Neo4j Sweden AB [http://neo4j.com]
 *
 * This file is part of Neo4j.
 *
 * Licensed under the Apache License, Version 2.0 (the "License");
 * you may not use this file except in compliance with the License.
 * You may obtain a copy of the License at
 *
 *     http://www.apache.org/licenses/LICENSE-2.0
 *
 * Unless required by applicable law or agreed to in writing, software
 * distributed under the License is distributed on an "AS IS" BASIS,
 * WITHOUT WARRANTIES OR CONDITIONS OF ANY KIND, either express or implied.
 * See the License for the specific language governing permissions and
 * limitations under the License.
 */

import type { Driver, Session, Transaction } from "neo4j-driver";
import type { CypherQueryOptions, DriverConfig, RequestLike } from ".";
import type { JWTPayload } from "jose";

export interface Neo4jGraphQLContext {
    /**
     * Configures which {@link https://neo4j.com/docs/cypher-manual/current/query-tuning/query-options/ | Cypher query options}
     * when executing the translated query.
     */
    cypherQueryOptions?: CypherQueryOptions;
    /**
     * @deprecated Use the {@link executionContext} property instead.
     */
    driver?: Driver;
    /**
     * If using a driver, configures the database and bookmarks to be used when acquiring a session.
     */
    driverConfig?: DriverConfig;
    /**
     * The Neo4j driver, session or transaction which will be used to execute the translated query.
     */
    executionContext?: Driver | Session | Transaction;
    /**
     * A decoded JWT payload which can be provided for use in authentication and authorization.
     * Takes precedence over {@link token} if both are present in the context.
     *
     * @example
     * ```
     * {
     *   sub: "1234567890",
     *   name: "John Doe",
     *   iat: 1516239022,
     * }
     * ```
     */
    jwt?: JWTPayload;
    /**
<<<<<<< HEAD
     * @deprecated This property will be removed in 4.0.0.
     */
    neo4jDatabaseInfo?: Neo4jDatabaseInfo;
    /**
     * HTTP request object containing authorization header for use in authentication and authorization.
     * Alias for {@link request}.
     *
     * @deprecated Will be removed in 4.0.0 alongside `@auth` - use the {@link token} property to provide the bearer token for the new authorization features.
     */
    req?: RequestLike;
    /**
     * HTTP request object containing authorization header for use in authentication and authorization.
     * Alias for {@link req}.
     *
     * @deprecated Will be removed in 4.0.0 alongside `@auth` - use the {@link token} property to provide the bearer token for the new authorization features.
     */
    request?: RequestLike;
=======
     * Configures which {@link https://neo4j.com/docs/cypher-manual/current/query-tuning/query-options/ | Cypher query options}
     * when executing the translated query.
     */
    queryOptions?: CypherQueryOptions;
>>>>>>> 170a895c
    /**
     * The bearer token to be decoded/verified for use in authentication and authorization.
     * Normally found in the Authorization HTTP header. Can be provided with or without authentication scheme.
     *
     * @example
     * With authentication scheme (standard when used in Authorization header):
     * ```
     * Bearer eyJhbGciOiJIUzI1NiIsInR5cCI6IkpXVCJ9.eyJzdWIiOiIxMjM0NTY3ODkwIiwibmFtZSI6IkpvaG4gRG9lIiwiaWF0IjoxNTE2MjM5MDIyfQ.SflKxwRJSMeKKF2QT4fwpMeJf36POk6yJV_adQssw5c
     * ```
     * @example
     * Without authentication scheme:
     * ```
     * eyJhbGciOiJIUzI1NiIsInR5cCI6IkpXVCJ9.eyJzdWIiOiIxMjM0NTY3ODkwIiwibmFtZSI6IkpvaG4gRG9lIiwiaWF0IjoxNTE2MjM5MDIyfQ.SflKxwRJSMeKKF2QT4fwpMeJf36POk6yJV_adQssw5c
     * ```
     */
    token?: string;
}<|MERGE_RESOLUTION|>--- conflicted
+++ resolved
@@ -54,31 +54,6 @@
      */
     jwt?: JWTPayload;
     /**
-<<<<<<< HEAD
-     * @deprecated This property will be removed in 4.0.0.
-     */
-    neo4jDatabaseInfo?: Neo4jDatabaseInfo;
-    /**
-     * HTTP request object containing authorization header for use in authentication and authorization.
-     * Alias for {@link request}.
-     *
-     * @deprecated Will be removed in 4.0.0 alongside `@auth` - use the {@link token} property to provide the bearer token for the new authorization features.
-     */
-    req?: RequestLike;
-    /**
-     * HTTP request object containing authorization header for use in authentication and authorization.
-     * Alias for {@link req}.
-     *
-     * @deprecated Will be removed in 4.0.0 alongside `@auth` - use the {@link token} property to provide the bearer token for the new authorization features.
-     */
-    request?: RequestLike;
-=======
-     * Configures which {@link https://neo4j.com/docs/cypher-manual/current/query-tuning/query-options/ | Cypher query options}
-     * when executing the translated query.
-     */
-    queryOptions?: CypherQueryOptions;
->>>>>>> 170a895c
-    /**
      * The bearer token to be decoded/verified for use in authentication and authorization.
      * Normally found in the Authorization HTTP header. Can be provided with or without authentication scheme.
      *
