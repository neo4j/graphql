--- conflicted
+++ resolved
@@ -17,19 +17,9 @@
  * limitations under the License.
  */
 
-<<<<<<< HEAD
-import type { CypherQueryOptions, RequestLike } from ".";
-import type { Neo4jDatabaseInfo } from "../classes";
+import type { CypherQueryOptions } from ".";
 import type { JWTPayload } from "jose";
-import type { ExecutionContext } from "../classes/Executor";
-
-export interface Neo4jGraphQLContext {
-    /**
-=======
-import type { Driver, Session, Transaction } from "neo4j-driver";
-import type { CypherQueryOptions, DriverConfig, RequestLike } from ".";
-import type { JWTPayload } from "jose";
-import type { Neo4jGraphQLSessionConfig } from "../classes/Executor";
+import type { ExecutionContext, Neo4jGraphQLSessionConfig } from "../classes/Executor";
 
 export interface Neo4jGraphQLContext {
     /**
@@ -38,17 +28,6 @@
      */
     cypherQueryOptions?: CypherQueryOptions;
     /**
-     * @deprecated Use the {@link executionContext} property instead.
-     */
-    driver?: Driver;
-    /**
-     * If using a driver, configures the database and bookmarks to be used when acquiring a session.
-     *
-     * @deprecated Use the {@link sessionConfig} property instead. Bookmarks are no longer supported as the library migrates over to using bookmark manager.
-     */
-    driverConfig?: DriverConfig;
-    /**
->>>>>>> c5e5b381
      * The Neo4j driver, session or transaction which will be used to execute the translated query.
      */
     executionContext?: ExecutionContext;
