/*
 * Copyright (c) "Neo4j"
 * Neo4j Sweden AB [http://neo4j.com]
 *
 * This file is part of Neo4j.
 *
 * Licensed under the Apache License, Version 2.0 (the "License");
 * you may not use this file except in compliance with the License.
 * You may obtain a copy of the License at
 *
 *     http://www.apache.org/licenses/LICENSE-2.0
 *
 * Unless required by applicable law or agreed to in writing, software
 * distributed under the License is distributed on an "AS IS" BASIS,
 * WITHOUT WARRANTIES OR CONDITIONS OF ANY KIND, either express or implied.
 * See the License for the specific language governing permissions and
 * limitations under the License.
 */

import type { Driver, QueryResult, Session, SessionMode, Transaction, SessionConfig } from "neo4j-driver";
import { Neo4jError } from "neo4j-driver";
import Debug from "debug";
import environment from "../environment";
import {
    Neo4jGraphQLAuthenticationError,
    Neo4jGraphQLConstraintValidationError,
    Neo4jGraphQLForbiddenError,
    Neo4jGraphQLRelationshipValidationError,
} from "./Error";
import {
    AUTH_FORBIDDEN_ERROR,
    AUTH_UNAUTHENTICATED_ERROR,
    DEBUG_EXECUTE,
    RELATIONSHIP_REQUIREMENT_PREFIX,
} from "../constants";
import type { CypherQueryOptions } from "../types";
import type { GraphQLResolveInfo } from "graphql";
import { print } from "graphql";

const debug = Debug(DEBUG_EXECUTE);

interface DriverLike {
    session(config);
}

function isDriverLike(executionContext: any): executionContext is DriverLike {
    return typeof executionContext.session === "function";
}

interface SessionLike {
    beginTransaction(config);
}

function isSessionLike(executionContext: any): executionContext is SessionLike {
    return typeof executionContext.beginTransaction === "function";
}

type TransactionConfig = {
    metadata: {
        app: string;
        // Possible values from https://neo4j.com/docs/operations-manual/current/monitoring/logging/#attach-metadata-tx (will only be user-transpiled for @neo4j/graphql)
        type: "system" | "user-direct" | "user-action" | "user-transpiled";
        source?: {
            query: string;
            params: Record<string, unknown>;
        };
    };
};

export type ExecutionContext = Driver | Session | Transaction;

export type ExecutorConstructorParam = {
    executionContext: ExecutionContext;
<<<<<<< HEAD
    cypherQueryOptions?: CypherQueryOptions;
    database?: string;
    bookmarks?: string | string[];
    measureTime?: boolean;
=======
    auth?: AuthContext;
    queryOptions?: CypherQueryOptions;
    sessionConfig?: SessionConfig;
>>>>>>> 09cc28ef
};

export type ExecutorResult = {
    result: QueryResult;
};

export type Neo4jGraphQLSessionConfig = Pick<SessionConfig, "database" | "impersonatedUser" | "auth">;

export class Executor {
    private executionContext: Driver | Session | Transaction;

    public lastBookmark: string | null;

    private cypherQueryOptions: CypherQueryOptions | undefined;

    private sessionConfig: SessionConfig | undefined;

<<<<<<< HEAD
    constructor({ executionContext, cypherQueryOptions, database, bookmarks }: ExecutorConstructorParam) {
        this.executionContext = executionContext;
        this.lastBookmark = null;
        this.cypherQueryOptions = cypherQueryOptions;
        this.database = database;
        this.bookmarks = bookmarks;
=======
    constructor({ executionContext, auth, queryOptions, sessionConfig }: ExecutorConstructorParam) {
        this.executionContext = executionContext;
        this.lastBookmark = null;
        this.queryOptions = queryOptions;
        if (auth) {
            this.auth = auth;
        } else {
            this.auth = createAuthParam({ context: {} });
        }
        this.sessionConfig = sessionConfig;
>>>>>>> 09cc28ef
    }

    public async execute(
        query: string,
        parameters: unknown,
        defaultAccessMode: SessionMode,
        info?: GraphQLResolveInfo
    ): Promise<ExecutorResult> {
        try {
            if (isDriverLike(this.executionContext)) {
                const session = this.executionContext.session(this.getSessionConfig(defaultAccessMode));
                const result = await this.sessionRun(query, parameters, defaultAccessMode, session, info);
                await session.close();
                return result;
            }

            if (isSessionLike(this.executionContext)) {
                return await this.sessionRun(query, parameters, defaultAccessMode, this.executionContext, info);
            }

            return await this.transactionRun(query, parameters, this.executionContext);
        } catch (error) {
            throw this.formatError(error);
        }
    }

    private formatError(error: unknown) {
        if (error instanceof Neo4jError) {
            if (error.message.includes(`Caused by: java.lang.RuntimeException: ${AUTH_FORBIDDEN_ERROR}`)) {
                return new Neo4jGraphQLForbiddenError("Forbidden");
            }

            if (error.message.includes(`Caused by: java.lang.RuntimeException: ${AUTH_UNAUTHENTICATED_ERROR}`)) {
                return new Neo4jGraphQLAuthenticationError("Unauthenticated");
            }

            if (error.message.includes(`Caused by: java.lang.RuntimeException: ${RELATIONSHIP_REQUIREMENT_PREFIX}`)) {
                const [, message] = error.message.split(RELATIONSHIP_REQUIREMENT_PREFIX);
                return new Neo4jGraphQLRelationshipValidationError(message || "");
            }

            if (error.code === "Neo.ClientError.Schema.ConstraintValidationFailed") {
                return new Neo4jGraphQLConstraintValidationError("Constraint validation failed");
            }
        }

        debug("%s", error);

        return error;
    }

    private generateQuery(query: string): string {
        if (this.cypherQueryOptions && Object.keys(this.cypherQueryOptions).length) {
            const cypherQueryOptions = `CYPHER ${Object.entries(this.cypherQueryOptions)
                .map(([key, value]) => `${key}=${value}`)
                .join(" ")}`;

            return `${cypherQueryOptions}\n${query}`;
        }

        return query;
    }

<<<<<<< HEAD
    private getSessionParam(defaultAccessMode: SessionMode): SessionParam {
=======
    private generateParameters(query: string, parameters: any): Record<string, any> {
        if (query.includes("$auth.") || query.includes("auth: $auth") || query.includes("auth:$auth")) {
            return { ...parameters, auth: this.auth };
        }

        return parameters;
    }

    private getSessionConfig(sessionMode: SessionMode): SessionConfig {
>>>>>>> 09cc28ef
        // Always specify a default database to avoid requests for routing table
        return { defaultAccessMode: sessionMode, database: "neo4j", ...this.sessionConfig };
    }

    private getTransactionConfig(info?: GraphQLResolveInfo): TransactionConfig {
        const app = `${environment.NPM_PACKAGE_NAME}@${environment.NPM_PACKAGE_VERSION}`;

        const transactionConfig: TransactionConfig = {
            metadata: {
                app,
                type: "user-transpiled",
            },
        };

        if (info) {
            const source = {
                // We avoid using print here, when possible, as it is a heavy process
                query: info.operation.loc?.source.body || print(info.operation),
                params: info.variableValues,
            };

            transactionConfig.metadata.source = source;
        }

        return transactionConfig;
    }

    private async sessionRun(
        query: string,
        parameters: unknown,
        defaultAccessMode: string,
        session: Session,
        info?: GraphQLResolveInfo
    ): Promise<ExecutorResult> {
        const transactionType = `${defaultAccessMode.toLowerCase()}Transaction`;
        const result = await session[transactionType]((transaction: Transaction) => {
            return this.transactionRun(query, parameters, transaction);
        }, this.getTransactionConfig(info));
        const lastBookmark = session.lastBookmark();
        if (Array.isArray(lastBookmark) && lastBookmark[0]) {
            this.lastBookmark = lastBookmark[0];
        }
        return result;
    }

    private async transactionRun(query: string, parameters, transaction: Transaction): Promise<ExecutorResult> {
        const queryToRun = this.generateQuery(query);

        debug(
            "%s",
            `About to execute Cypher:\nCypher:\n${queryToRun}\nParams:\n${JSON.stringify(parameters, null, 2)}`
        );

        const result = await transaction.run(queryToRun, parameters);

        return { result };
    }
}<|MERGE_RESOLUTION|>--- conflicted
+++ resolved
@@ -71,16 +71,8 @@
 
 export type ExecutorConstructorParam = {
     executionContext: ExecutionContext;
-<<<<<<< HEAD
     cypherQueryOptions?: CypherQueryOptions;
-    database?: string;
-    bookmarks?: string | string[];
-    measureTime?: boolean;
-=======
-    auth?: AuthContext;
-    queryOptions?: CypherQueryOptions;
     sessionConfig?: SessionConfig;
->>>>>>> 09cc28ef
 };
 
 export type ExecutorResult = {
@@ -98,25 +90,11 @@
 
     private sessionConfig: SessionConfig | undefined;
 
-<<<<<<< HEAD
-    constructor({ executionContext, cypherQueryOptions, database, bookmarks }: ExecutorConstructorParam) {
+    constructor({ executionContext, cypherQueryOptions, sessionConfig }: ExecutorConstructorParam) {
         this.executionContext = executionContext;
         this.lastBookmark = null;
         this.cypherQueryOptions = cypherQueryOptions;
-        this.database = database;
-        this.bookmarks = bookmarks;
-=======
-    constructor({ executionContext, auth, queryOptions, sessionConfig }: ExecutorConstructorParam) {
-        this.executionContext = executionContext;
-        this.lastBookmark = null;
-        this.queryOptions = queryOptions;
-        if (auth) {
-            this.auth = auth;
-        } else {
-            this.auth = createAuthParam({ context: {} });
-        }
         this.sessionConfig = sessionConfig;
->>>>>>> 09cc28ef
     }
 
     public async execute(
@@ -180,19 +158,7 @@
         return query;
     }
 
-<<<<<<< HEAD
-    private getSessionParam(defaultAccessMode: SessionMode): SessionParam {
-=======
-    private generateParameters(query: string, parameters: any): Record<string, any> {
-        if (query.includes("$auth.") || query.includes("auth: $auth") || query.includes("auth:$auth")) {
-            return { ...parameters, auth: this.auth };
-        }
-
-        return parameters;
-    }
-
     private getSessionConfig(sessionMode: SessionMode): SessionConfig {
->>>>>>> 09cc28ef
         // Always specify a default database to avoid requests for routing table
         return { defaultAccessMode: sessionMode, database: "neo4j", ...this.sessionConfig };
     }
