--- conflicted
+++ resolved
@@ -17,20 +17,16 @@
  * limitations under the License.
  */
 
-<<<<<<< HEAD
 import type {
     Driver,
-    ManagedTransaction,
     QueryResult,
-    Result,
     Session,
-    SessionConfig,
     SessionMode,
     Transaction,
+    SessionConfig,
+    ManagedTransaction,
+    Result,
 } from "neo4j-driver";
-=======
-import type { Driver, QueryResult, Session, SessionMode, Transaction, SessionConfig } from "neo4j-driver";
->>>>>>> c5e5b381
 import { Neo4jError } from "neo4j-driver";
 import Debug from "debug";
 import environment from "../environment";
@@ -68,13 +64,10 @@
     return typeof executionContext.beginTransaction === "function";
 }
 
-<<<<<<< HEAD
 function isDriverWithSessionConfig(executionContext: any): executionContext is DriverWithSessionConfig {
     return executionContext.driver;
 }
 
-=======
->>>>>>> c5e5b381
 type TransactionConfig = {
     metadata: {
         app: string;
@@ -87,25 +80,17 @@
     };
 };
 
-export type Neo4jGraphQLSessionConfig = Pick<SessionConfig, "database" | "impersonatedUser" | "auth">;
-
-<<<<<<< HEAD
 type DriverWithSessionConfig = {
     driver: Driver;
     sessionConfig: Neo4jGraphQLSessionConfig;
-=======
+};
+
+export type ExecutionContext = Driver | Session | Transaction | DriverWithSessionConfig;
+
 export type ExecutorConstructorParam = {
     executionContext: ExecutionContext;
     cypherQueryOptions?: CypherQueryOptions;
     sessionConfig?: SessionConfig;
->>>>>>> c5e5b381
-};
-
-export type ExecutionContext = Driver | Session | Transaction | DriverWithSessionConfig;
-
-export type ExecutorConstructorParam = {
-    executionContext: ExecutionContext;
-    cypherQueryOptions?: CypherQueryOptions;
 };
 
 export type Neo4jGraphQLSessionConfig = Pick<SessionConfig, "database" | "impersonatedUser" | "auth">;
@@ -120,21 +105,14 @@
 
     private cypherQueryOptions: CypherQueryOptions | undefined;
 
-<<<<<<< HEAD
-    constructor({ executionContext, cypherQueryOptions }: ExecutorConstructorParam) {
-=======
     private sessionConfig: SessionConfig | undefined;
 
     constructor({ executionContext, cypherQueryOptions, sessionConfig }: ExecutorConstructorParam) {
->>>>>>> c5e5b381
         this.executionContext = executionContext;
         this.cypherQueryOptions = cypherQueryOptions;
         this.lastBookmark = null;
-<<<<<<< HEAD
-=======
         this.cypherQueryOptions = cypherQueryOptions;
         this.sessionConfig = sessionConfig;
->>>>>>> c5e5b381
     }
 
     public async execute(
@@ -156,7 +134,6 @@
             }
 
             if (isDriverLike(this.executionContext)) {
-<<<<<<< HEAD
                 return this.driverRun({
                     query,
                     parameters,
@@ -164,12 +141,6 @@
                     sessionMode,
                     info,
                 });
-=======
-                const session = this.executionContext.session(this.getSessionConfig(defaultAccessMode));
-                const result = await this.sessionRun(query, parameters, defaultAccessMode, session, info);
-                await session.close();
-                return result;
->>>>>>> c5e5b381
             }
 
             if (isSessionLike(this.executionContext)) {
@@ -219,14 +190,11 @@
         return query;
     }
 
-<<<<<<< HEAD
-=======
     private getSessionConfig(sessionMode: SessionMode): SessionConfig {
         // Always specify a default database to avoid requests for routing table
         return { defaultAccessMode: sessionMode, database: "neo4j", ...this.sessionConfig };
     }
 
->>>>>>> c5e5b381
     private getTransactionConfig(info?: GraphQLResolveInfo): TransactionConfig {
         const app = `${environment.NPM_PACKAGE_NAME}@${environment.NPM_PACKAGE_VERSION}`;
 
