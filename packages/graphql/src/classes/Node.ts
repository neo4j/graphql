--- conflicted
+++ resolved
@@ -25,11 +25,8 @@
     Context,
     CustomEnumField,
     CustomScalarField,
-<<<<<<< HEAD
     ComputedField,
-=======
     RelatedField,
->>>>>>> 6ab56817
     CypherField,
     FullText,
     CustomField,
