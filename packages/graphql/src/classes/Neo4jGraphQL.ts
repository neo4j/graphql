--- conflicted
+++ resolved
@@ -236,19 +236,13 @@
         return getNeo4jDatabaseInfo(new Executor(executorConstructorParam));
     }
 
-<<<<<<< HEAD
     private wrapResolvers(resolvers: IExecutableSchemaDefinition["resolvers"]) {
         if (!resolvers) {
             throw new Error("No resolvers to wrap");
         }
 
-        if (!this.schemaModel?.entities) {
-            throw new Error("this.entities is undefined");
-=======
-    private wrapResolvers(resolvers: IResolvers) {
         if (!this.schemaModel) {
             throw new Error("Schema Model is not defined");
->>>>>>> 5f4ee0c4
         }
 
         const wrapResolverArgs = {
