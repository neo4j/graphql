--- conflicted
+++ resolved
@@ -54,29 +54,16 @@
 import type { Neo4jGraphQLSchemaModel } from "../schema-model/Neo4jGraphQLSchemaModel";
 import { validateDocument } from "../schema/validation";
 import { validateUserDefinition } from "../schema/validation/schema-validation";
-<<<<<<< HEAD
 import { Neo4jGraphQLSubscriptionsDefaultMechanism } from "./Neo4jGraphQLSubscriptionsDefaultMechanism";
-=======
 import { makeSchemaToAugment } from "../schema/make-schema-to-augment";
->>>>>>> 2c62fc3c
 
 export interface Neo4jGraphQLConfig {
     driverConfig?: DriverConfig;
     enableDebug?: boolean;
     startupValidation?: StartupValidationConfig;
     queryOptions?: CypherQueryOptions;
-<<<<<<< HEAD
-=======
-    /**
-     * @deprecated This argument has been deprecated and will be removed in v4.0.0.
-     * Please use features.populatedBy instead. More information can be found at
-     * https://neo4j.com/docs/graphql-manual/current/guides/v4-migration/#_callback_renamed_to_populatedby
-     */
-    callbacks?: Neo4jGraphQLCallbacks;
-
     /** Attach metrics to context extension field */
     addMeasurementsToExtension?: boolean;
->>>>>>> 2c62fc3c
 }
 
 export type ValidationConfig = {
@@ -345,21 +332,13 @@
 
     private generateExecutableSchema(): Promise<GraphQLSchema> {
         return new Promise((resolve) => {
-<<<<<<< HEAD
-            const document = this.getDocument(this.typeDefs);
-=======
-            const initialDocument = this.getDocument(this.schemaDefinition.typeDefs);
->>>>>>> 2c62fc3c
+            const initialDocument = this.getDocument(this.typeDefs);
 
             const validationConfig = this.parseStartupValidationConfig();
 
-<<<<<<< HEAD
-            validateDocument({ document, validationConfig });
-=======
-            if (validateTypeDefs) {
-                validateDocument(initialDocument);
+            if (validationConfig.validateTypeDefs) {
+                validateDocument({ document: initialDocument, validationConfig });
             }
->>>>>>> 2c62fc3c
 
             const { document, typesExcludedFromGeneration } = makeSchemaToAugment(initialDocument);
             const { jwtPayload } = typesExcludedFromGeneration;
@@ -371,13 +350,8 @@
                 userCustomResolvers: this.resolvers,
             });
 
-<<<<<<< HEAD
             if (validationConfig.validateTypeDefs) {
-                validateUserDefinition(document, typeDefs);
-=======
-            if (validateTypeDefs) {
                 validateUserDefinition({ userDocument: document, augmentedDocument: typeDefs, jwtPayload });
->>>>>>> 2c62fc3c
             }
 
             this._nodes = nodes;
@@ -400,25 +374,21 @@
     private async generateSubgraphSchema(): Promise<GraphQLSchema> {
         const { Subgraph } = await import("./Subgraph");
 
-<<<<<<< HEAD
-        const document = this.getDocument(this.typeDefs);
+        const initialDocument = this.getDocument(this.typeDefs);
         const subgraph = new Subgraph(this.typeDefs);
-=======
-        const initialDocument = this.getDocument(this.schemaDefinition.typeDefs);
-        const subgraph = new Subgraph(this.schemaDefinition.typeDefs);
->>>>>>> 2c62fc3c
 
         const { directives, types } = subgraph.getValidationDefinitions();
 
         const validationConfig = this.parseStartupValidationConfig();
 
-<<<<<<< HEAD
-        validateDocument({ document, validationConfig, additionalDirectives: directives, additionalTypes: types });
-=======
-        if (validateTypeDefs) {
-            validateDocument(initialDocument, directives, types);
-        }
->>>>>>> 2c62fc3c
+        if (validationConfig.validateTypeDefs) {
+            validateDocument({
+                document: initialDocument,
+                validationConfig,
+                additionalDirectives: directives,
+                additionalTypes: types,
+            });
+        }
 
         const { document, typesExcludedFromGeneration } = makeSchemaToAugment(initialDocument);
         const { jwtPayload } = typesExcludedFromGeneration;
@@ -431,11 +401,9 @@
             subgraph,
         });
 
-<<<<<<< HEAD
         if (validationConfig.validateTypeDefs) {
-            validateUserDefinition(document, typeDefs, directives, types);
-=======
-        if (validateTypeDefs) {
+            // validateUserDefinition(document, typeDefs, directives, types);
+            // if (validateTypeDefs) {
             validateUserDefinition({
                 userDocument: document,
                 augmentedDocument: typeDefs,
@@ -443,7 +411,6 @@
                 additionalTypes: types,
                 jwtPayload,
             });
->>>>>>> 2c62fc3c
         }
 
         this._nodes = nodes;
