/*
 * Copyright (c) "Neo4j"
 * Neo4j Sweden AB [http://neo4j.com]
 *
 * This file is part of Neo4j.
 *
 * Licensed under the Apache License, Version 2.0 (the "License");
 * you may not use this file except in compliance with the License.
 * You may obtain a copy of the License at
 *
 *     http://www.apache.org/licenses/LICENSE-2.0
 *
 * Unless required by applicable law or agreed to in writing, software
 * distributed under the License is distributed on an "AS IS" BASIS,
 * WITHOUT WARRANTIES OR CONDITIONS OF ANY KIND, either express or implied.
 * See the License for the specific language governing permissions and
 * limitations under the License.
 */

import Debug from "debug";
import { Driver } from "neo4j-driver";
<<<<<<< HEAD
import { DocumentNode, GraphQLSchema, parse, printSchema } from "graphql";
=======
import { DocumentNode, GraphQLResolveInfo, GraphQLSchema, parse, printSchema, print } from "graphql";
>>>>>>> ded38e7e
import { addSchemaLevelResolver, IExecutableSchemaDefinition } from "@graphql-tools/schema";
import { parseResolveInfo, ResolveTree } from "graphql-parse-resolve-info";
import type { DriverConfig } from "../types";
import { makeAugmentedSchema } from "../schema";
import Node from "./Node";
import { checkNeo4jCompat } from "../utils";
import { getJWT } from "../auth/index";
import { DEBUG_GRAPHQL } from "../constants";

<<<<<<< HEAD
export interface Neo4jGraphQLJWT {
    secret: string;
    noVerify?: string;
    rolesPath?: string;
}

=======
const debug = Debug(DEBUG_GRAPHQL);

export interface Neo4jGraphQLJWT {
    secret: string;
    noVerify?: string;
    rolesPath?: string;
}

>>>>>>> ded38e7e
export interface Neo4jGraphQLConfig {
    driverConfig?: DriverConfig;
    jwt?: Neo4jGraphQLJWT;
    enableRegex?: boolean;
}

export interface Neo4jGraphQLConstructor extends IExecutableSchemaDefinition {
    config?: Neo4jGraphQLConfig;
    driver?: Driver;
<<<<<<< HEAD
    debug?: boolean | ((message: string) => void);
=======
>>>>>>> ded38e7e
}

class Neo4jGraphQL {
    public schema: GraphQLSchema;

    public nodes: Node[];

    public document: DocumentNode;

    private driver?: Driver;

    public config?: Neo4jGraphQLConfig;
<<<<<<< HEAD

    // eslint-disable-next-line @typescript-eslint/no-unused-vars,class-methods-use-this
    debug(message: string): void {
        return undefined;
    }

    constructor(input: Neo4jGraphQLConstructor) {
        const { config = {}, debug, driver, ...schemaDefinition } = input;
        const { nodes, schema } = makeAugmentedSchema(schemaDefinition, { enableRegex: config.enableRegex });

        if (debug) {
            // eslint-disable-next-line no-console
            let logger = console.log;

            if (typeof debug === "function") {
                logger = debug;
            }

            this.debug = (message: string) => logger(message);
        }
=======

    constructor(input: Neo4jGraphQLConstructor) {
        const { config = {}, driver, ...schemaDefinition } = input;
        const { nodes, schema } = makeAugmentedSchema(schemaDefinition, { enableRegex: config.enableRegex });
>>>>>>> ded38e7e

        this.driver = driver;
        this.config = config;
        this.nodes = nodes;
        this.schema = this.createWrappedSchema({ schema, config });
        this.document = parse(printSchema(schema));
    }

    private createWrappedSchema({
        schema,
        config,
    }: {
        schema: GraphQLSchema;
        config: Neo4jGraphQLConfig;
    }): GraphQLSchema {
<<<<<<< HEAD
        return addSchemaLevelResolver(schema, (_obj, _args, context: any, resolveInfo: any) => {
            const { driverConfig } = config;

=======
        return addSchemaLevelResolver(schema, (_obj, _args, context: any, resolveInfo: GraphQLResolveInfo) => {
            const { driverConfig } = config;

            if (debug.enabled) {
                const query = print(resolveInfo.operation);

                debug(
                    "%s",
                    `Incoming GraphQL:\nQuery:\n${query}\nVariables:\n${JSON.stringify(
                        resolveInfo.variableValues,
                        null,
                        2
                    )}`
                );
            }

>>>>>>> ded38e7e
            /*
                Deleting this property ensures that we call this function more than once,
                See https://github.com/ardatan/graphql-tools/issues/353#issuecomment-499569711
            */
            // @ts-ignore: Deleting private property from object
            delete resolveInfo.operation.__runAtMostOnce; // eslint-disable-line no-param-reassign,no-underscore-dangle

            if (!context?.driver) {
                if (!this.driver) {
                    throw new Error(
                        "A Neo4j driver instance must either be passed to Neo4jGraphQL on construction, or passed as context.driver in each request."
                    );
                }
                context.driver = this.driver;
            }

            if (!context?.driverConfig) {
                context.driverConfig = driverConfig;
            }

            context.neoSchema = this;
            context.resolveTree = parseResolveInfo(resolveInfo) as ResolveTree;
            context.jwt = getJWT(context);
        });
    }

    async checkNeo4jCompat(input: { driver?: Driver; driverConfig?: DriverConfig } = {}): Promise<void> {
        const driver = input.driver || this.driver;
        const driverConfig = input.driverConfig || this.config?.driverConfig;

        if (!driver) {
            throw new Error("neo4j-driver Driver missing");
        }

        return checkNeo4jCompat({ driver, driverConfig });
    }
}

export default Neo4jGraphQL;<|MERGE_RESOLUTION|>--- conflicted
+++ resolved
@@ -19,11 +19,7 @@
 
 import Debug from "debug";
 import { Driver } from "neo4j-driver";
-<<<<<<< HEAD
-import { DocumentNode, GraphQLSchema, parse, printSchema } from "graphql";
-=======
 import { DocumentNode, GraphQLResolveInfo, GraphQLSchema, parse, printSchema, print } from "graphql";
->>>>>>> ded38e7e
 import { addSchemaLevelResolver, IExecutableSchemaDefinition } from "@graphql-tools/schema";
 import { parseResolveInfo, ResolveTree } from "graphql-parse-resolve-info";
 import type { DriverConfig } from "../types";
@@ -33,14 +29,6 @@
 import { getJWT } from "../auth/index";
 import { DEBUG_GRAPHQL } from "../constants";
 
-<<<<<<< HEAD
-export interface Neo4jGraphQLJWT {
-    secret: string;
-    noVerify?: string;
-    rolesPath?: string;
-}
-
-=======
 const debug = Debug(DEBUG_GRAPHQL);
 
 export interface Neo4jGraphQLJWT {
@@ -49,7 +37,6 @@
     rolesPath?: string;
 }
 
->>>>>>> ded38e7e
 export interface Neo4jGraphQLConfig {
     driverConfig?: DriverConfig;
     jwt?: Neo4jGraphQLJWT;
@@ -59,10 +46,6 @@
 export interface Neo4jGraphQLConstructor extends IExecutableSchemaDefinition {
     config?: Neo4jGraphQLConfig;
     driver?: Driver;
-<<<<<<< HEAD
-    debug?: boolean | ((message: string) => void);
-=======
->>>>>>> ded38e7e
 }
 
 class Neo4jGraphQL {
@@ -75,33 +58,10 @@
     private driver?: Driver;
 
     public config?: Neo4jGraphQLConfig;
-<<<<<<< HEAD
-
-    // eslint-disable-next-line @typescript-eslint/no-unused-vars,class-methods-use-this
-    debug(message: string): void {
-        return undefined;
-    }
-
-    constructor(input: Neo4jGraphQLConstructor) {
-        const { config = {}, debug, driver, ...schemaDefinition } = input;
-        const { nodes, schema } = makeAugmentedSchema(schemaDefinition, { enableRegex: config.enableRegex });
-
-        if (debug) {
-            // eslint-disable-next-line no-console
-            let logger = console.log;
-
-            if (typeof debug === "function") {
-                logger = debug;
-            }
-
-            this.debug = (message: string) => logger(message);
-        }
-=======
 
     constructor(input: Neo4jGraphQLConstructor) {
         const { config = {}, driver, ...schemaDefinition } = input;
         const { nodes, schema } = makeAugmentedSchema(schemaDefinition, { enableRegex: config.enableRegex });
->>>>>>> ded38e7e
 
         this.driver = driver;
         this.config = config;
@@ -117,11 +77,6 @@
         schema: GraphQLSchema;
         config: Neo4jGraphQLConfig;
     }): GraphQLSchema {
-<<<<<<< HEAD
-        return addSchemaLevelResolver(schema, (_obj, _args, context: any, resolveInfo: any) => {
-            const { driverConfig } = config;
-
-=======
         return addSchemaLevelResolver(schema, (_obj, _args, context: any, resolveInfo: GraphQLResolveInfo) => {
             const { driverConfig } = config;
 
@@ -138,7 +93,6 @@
                 );
             }
 
->>>>>>> ded38e7e
             /*
                 Deleting this property ensures that we call this function more than once,
                 See https://github.com/ardatan/graphql-tools/issues/353#issuecomment-499569711
