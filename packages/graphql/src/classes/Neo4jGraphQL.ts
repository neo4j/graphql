--- conflicted
+++ resolved
@@ -372,16 +372,10 @@
 
             const validationConfig = this.parseStartupValidationConfig();
 
-<<<<<<< HEAD
             // if (validationConfig.validateTypeDefs) {
-            //     validateDocument({ document: initialDocument, validationConfig });
+            //     validateDocument({ document: initialDocument, validationConfig, features: this.features });
             // }
-            validateDocument({ document: initialDocument, validationConfig });
-=======
-            if (validationConfig.validateTypeDefs) {
-                validateDocument({ document: initialDocument, validationConfig, features: this.features });
-            }
->>>>>>> 55f6f71c
+            validateDocument({ document: initialDocument, validationConfig, features: this.features });
 
             const { document, typesExcludedFromGeneration } = makeDocumentToAugment(initialDocument);
             const { jwt } = typesExcludedFromGeneration;
