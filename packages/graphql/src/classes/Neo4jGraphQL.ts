/*
 * Copyright (c) "Neo4j"
 * Neo4j Sweden AB [http://neo4j.com]
 *
 * This file is part of Neo4j.
 *
 * Licensed under the Apache License, Version 2.0 (the "License");
 * you may not use this file except in compliance with the License.
 * You may obtain a copy of the License at
 *
 *     http://www.apache.org/licenses/LICENSE-2.0
 *
 * Unless required by applicable law or agreed to in writing, software
 * distributed under the License is distributed on an "AS IS" BASIS,
 * WITHOUT WARRANTIES OR CONDITIONS OF ANY KIND, either express or implied.
 * See the License for the specific language governing permissions and
 * limitations under the License.
 */

import Debug from "debug";
import { Driver } from "neo4j-driver";
import { DocumentNode, GraphQLResolveInfo, GraphQLSchema, parse, printSchema, print } from "graphql";
import { PubSub, PubSubEngine } from "graphql-subscriptions";
import { addResolversToSchema, addSchemaLevelResolver, IExecutableSchemaDefinition } from "@graphql-tools/schema";
import { SchemaDirectiveVisitor } from "@graphql-tools/utils";
import type { DriverConfig, CypherQueryOptions, Context } from "../types";
import { makeAugmentedSchema } from "../schema";
import Node from "./Node";
import Relationship from "./Relationship";
import { checkNeo4jCompat } from "../utils";
import { getJWT } from "../auth/index";
import { DEBUG_GRAPHQL } from "../constants";
import getNeo4jResolveTree from "../utils/get-neo4j-resolve-tree";
import createAuthParam from "../translate/create-auth-param";

const debug = Debug(DEBUG_GRAPHQL);

export interface Neo4jGraphQLJWT {
    secret: string;
    noVerify?: boolean;
    rolesPath?: string;
}

export interface Neo4jGraphQLConfig {
    driverConfig?: DriverConfig;
    jwt?: Neo4jGraphQLJWT;
    enableRegex?: boolean;
    skipValidateTypeDefs?: boolean;
    queryOptions?: CypherQueryOptions;
}

export interface Neo4jGraphQLConstructor extends Omit<IExecutableSchemaDefinition, "schemaDirectives"> {
    config?: Neo4jGraphQLConfig;
    driver?: Driver;

    /**
     * A PubSub instance as defined in graphql-subscriptions.
     * If this is not provided, the @neo4j/graphql will default to a local
     * PubSub provider. If you plan on running more than one instance of your application
     * in parallel it is suggested that you connect a subscriptions manager such as Redis.
     * 
     * More information on graphql-subscriptions:  
     * https://github.com/apollographql/graphql-subscriptions
     * 
     * List of pubsub implementations:  
     * https://github.com/apollographql/graphql-subscriptions#pubsub-implementations
     */
    pubsub?: PubSubEngine;
    schemaDirectives?: Record<string, typeof SchemaDirectiveVisitor>;
}

class Neo4jGraphQL {
    public schema: GraphQLSchema;
    public nodes: Node[];
    public relationships: Relationship[];
    public document: DocumentNode;
    private driver?: Driver;
<<<<<<< HEAD

    public pubsub: PubSubEngine;

=======
>>>>>>> 235331e5
    public config?: Neo4jGraphQLConfig;

    constructor(input: Neo4jGraphQLConstructor) {
        const { config = {}, driver, pubsub, resolvers, schemaDirectives, ...schemaDefinition } = input;
        const { nodes, relationships, schema } = makeAugmentedSchema(schemaDefinition, {
            enableRegex: config.enableRegex,
            skipValidateTypeDefs: config.skipValidateTypeDefs,
        });

        this.driver = driver;
        this.pubsub = pubsub ||  new PubSub();
        this.config = config;
        this.nodes = nodes;
        this.relationships = relationships;
        this.schema = schema;

        /*
            Order must be:

                addResolversToSchema -> visitSchemaDirectives -> createWrappedSchema

            addResolversToSchema breaks schema directives added before it

            createWrappedSchema must come last so that all requests have context prepared correctly
        */
        if (resolvers) {
            if (Array.isArray(resolvers)) {
                resolvers.forEach((r) => {
                    this.schema = addResolversToSchema(this.schema, r);
                });
            } else {
                this.schema = addResolversToSchema(this.schema, resolvers);
            }
        }

        if (schemaDirectives) {
            SchemaDirectiveVisitor.visitSchemaDirectives(this.schema, schemaDirectives);
        }

        this.schema = this.createWrappedSchema({ schema: this.schema, config });
        this.document = parse(printSchema(schema));
    }

    // Mutates context with variables from this Neo4jGraphql instance
    public populateContext(context: Partial<Context>) {
        if (!context?.driver) {
            if (!this.driver) {
                throw new Error(
                    "A Neo4j driver instance must either be passed to Neo4jGraphQL on construction, or passed as context.driver in each request."
                );
            }
            context.driver = this.driver;
        }

        if (!context?.pubsub) {
            context.pubsub = this.pubsub;
        }

        context.neoSchema = this;

        return context as Context;
    }

    // Mutates context to add authentication information (.jwt and .auth)
    public authenticateContext(context: Context) {

        if (!context.jwt) {
            context.jwt = getJWT(context);
        }

        // temporary cast to as any, remove when type is fixed
        context.auth = createAuthParam({ context }) as any;
    }

    private createWrappedSchema({
        schema,
        config,
    }: {
        schema: GraphQLSchema;
        config: Neo4jGraphQLConfig;
    }): GraphQLSchema {
        return addSchemaLevelResolver(schema, (obj, _args, context: any, resolveInfo: GraphQLResolveInfo) => {
            const { driverConfig } = config;

            if (debug.enabled) {
                const query = print(resolveInfo.operation);

                debug(
                    "%s",
                    `Incoming GraphQL:\nQuery:\n${query}\nVariables:\n${JSON.stringify(
                        resolveInfo.variableValues,
                        null,
                        2
                    )}`
                );
            }

            this.populateContext(context);

            /*
                Deleting this property ensures that we call this function more than once,
                See https://github.com/ardatan/graphql-tools/issues/353#issuecomment-499569711
            */
            // @ts-ignore: Deleting private property from object
            delete resolveInfo.operation.__runAtMostOnce; // eslint-disable-line no-param-reassign,no-underscore-dangle

            if (!context?.driverConfig) {
                context.driverConfig = driverConfig;
            }

            context.resolveTree = getNeo4jResolveTree(resolveInfo);
            this.authenticateContext(context);

            context.queryOptions = config.queryOptions;
            return obj;
        });
    }

    async checkNeo4jCompat(input: { driver?: Driver; driverConfig?: DriverConfig } = {}): Promise<void> {
        const driver = input.driver || this.driver;
        const driverConfig = input.driverConfig || this.config?.driverConfig;

        if (!driver) {
            throw new Error("neo4j-driver Driver missing");
        }

        return checkNeo4jCompat({ driver, driverConfig });
    }
}

export default Neo4jGraphQL;<|MERGE_RESOLUTION|>--- conflicted
+++ resolved
@@ -75,12 +75,9 @@
     public relationships: Relationship[];
     public document: DocumentNode;
     private driver?: Driver;
-<<<<<<< HEAD
 
     public pubsub: PubSubEngine;
 
-=======
->>>>>>> 235331e5
     public config?: Neo4jGraphQLConfig;
 
     constructor(input: Neo4jGraphQLConstructor) {
