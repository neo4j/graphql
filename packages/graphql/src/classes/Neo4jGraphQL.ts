--- conflicted
+++ resolved
@@ -41,13 +41,8 @@
 import type { IExecutableSchemaDefinition } from "@graphql-tools/schema";
 import { addResolversToSchema, makeExecutableSchema } from "@graphql-tools/schema";
 import { forEachField, getResolversFromSchema } from "@graphql-tools/utils";
-<<<<<<< HEAD
 import { parse, type DocumentNode, type GraphQLSchema } from "graphql";
-import type { Driver } from "neo4j-driver";
-=======
-import type { DocumentNode, GraphQLSchema } from "graphql";
 import type { Driver, SessionConfig } from "neo4j-driver";
->>>>>>> 69e1f8c3
 import { validateDocument } from "../schema/validation";
 import { validateUserDefinition } from "../schema/validation/schema-validation";
 import { makeDocumentToAugment } from "../schema/make-document-to-augment";
@@ -198,21 +193,10 @@
         });
     }
 
-<<<<<<< HEAD
-    public neo4jValidateGraphQLDocument(): { isValid: boolean; validationErrors: string[] } {
-        try {
-            const initialDocument = this.normalizeTypeDefinitions(this.typeDefs);
-
-            validateDocument({ document: initialDocument, features: this.features });
-
-            const { document, typesExcludedFromGeneration } = makeDocumentToAugment(initialDocument);
-            const { jwt } = typesExcludedFromGeneration;
-=======
     private get nodes(): Node[] {
         if (!this._nodes) {
             throw new Error("You must await `.getSchema()` before accessing `nodes`");
         }
->>>>>>> 69e1f8c3
 
         return this._nodes;
     }
@@ -273,15 +257,7 @@
         }
     }
 
-<<<<<<< HEAD
-    private async getNeo4jDatabaseInfo(driver: Driver, driverConfig?: DriverConfig): Promise<Neo4jDatabaseInfo> {
-=======
-    private getDocument(typeDefs: TypeSource): DocumentNode {
-        return mergeTypeDefs(typeDefs);
-    }
-
     private async getNeo4jDatabaseInfo(driver: Driver, sessionConfig?: SessionConfig): Promise<Neo4jDatabaseInfo> {
->>>>>>> 69e1f8c3
         const executorConstructorParam: ExecutorConstructorParam = {
             executionContext: driver,
             sessionConfig,
