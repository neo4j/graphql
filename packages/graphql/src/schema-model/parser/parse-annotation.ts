--- conflicted
+++ resolved
@@ -45,7 +45,6 @@
 import { IDAnnotation } from "../annotation/IDAnnotation";
 
 export function parseAnnotations(directives: readonly DirectiveNode[]): Annotation[] {
-<<<<<<< HEAD
     const annotations = directives.reduce((directivesMap, directive) => {
         if (directivesMap.has(directive.name.value)) {
             // TODO: takes the first one
@@ -80,7 +79,7 @@
         case AnnotationsKey.fulltext:
             return parseFullTextAnnotation(directive);
         case AnnotationsKey.id:
-            return parseIDAnnotation(directive);
+            return new IDAnnotation();
         case AnnotationsKey.jwtClaim:
             return parseJWTClaimAnnotation(directive);
         case AnnotationsKey.jwtPayload:
@@ -112,60 +111,4 @@
         default:
             return undefined;
     }
-=======
-    return filterTruthy(
-        directives.map((directive) => {
-            switch (directive.name.value) {
-                case AnnotationsKey.authentication:
-                    return parseAuthenticationAnnotation(directive);
-                case AnnotationsKey.authorization:
-                    return parseAuthorizationAnnotation(directive);
-                case AnnotationsKey.coalesce:
-                    return parseCoalesceAnnotation(directive);
-                case AnnotationsKey.customResolver:
-                    return parseCustomResolverAnnotation(directive);
-                case AnnotationsKey.cypher:
-                    return parseCypherAnnotation(directive);
-                case AnnotationsKey.default:
-                    return parseDefaultAnnotation(directive);
-                case AnnotationsKey.filterable:
-                    return parseFilterableAnnotation(directive);
-                case AnnotationsKey.fulltext:
-                    return parseFullTextAnnotation(directive);
-                case AnnotationsKey.id:
-                    return new IDAnnotation();
-                case AnnotationsKey.jwtClaim:
-                    return parseJWTClaimAnnotation(directive);
-                case AnnotationsKey.jwtPayload:
-                    return parseJWTPayloadAnnotation(directive);
-                case AnnotationsKey.mutation:
-                    return parseMutationAnnotation(directive);
-                case AnnotationsKey.plural:
-                    return parsePluralAnnotation(directive);
-                case AnnotationsKey.populatedBy:
-                    return parsePopulatedByAnnotation(directive);
-                case AnnotationsKey.private:
-                    return parsePrivateAnnotation(directive);
-                case AnnotationsKey.query:
-                    return parseQueryAnnotation(directive);
-                case AnnotationsKey.limit:
-                    return parseLimitAnnotation(directive);
-                case AnnotationsKey.selectable:
-                    return parseSelectableAnnotation(directive);
-                case AnnotationsKey.settable:
-                    return parseSettableAnnotation(directive);
-                case AnnotationsKey.subscription:
-                    return parseSubscriptionAnnotation(directive);
-                case AnnotationsKey.subscriptionsAuthorization:
-                    return parseSubscriptionsAuthorizationAnnotation(directive);
-                case AnnotationsKey.timestamp:
-                    return parseTimestampAnnotation(directive);
-                case AnnotationsKey.unique:
-                    return parseUniqueAnnotation(directive);
-                default:
-                    return undefined;
-            }
-        })
-    );
->>>>>>> 00b626d7
 }