--- conflicted
+++ resolved
@@ -24,29 +24,4 @@
         acc[argument.name.value] = parseValueNode(argument.value);
         return acc;
     }, {});
-<<<<<<< HEAD
-}
-
-export function getArgumentValueByType(argumentValue: ValueNode): unknown {
-    switch (argumentValue.kind) {
-        case Kind.STRING:
-        case Kind.BOOLEAN:
-        case Kind.ENUM:
-            return argumentValue.value;
-        case Kind.INT:
-        case Kind.FLOAT:
-            return Number(argumentValue.value);
-        case Kind.NULL:
-            return null;
-        case Kind.LIST:
-            return argumentValue.values.map((v) => getArgumentValueByType(v));
-        case Kind.OBJECT: {
-            return argumentValue.fields.reduce((acc, field) => {
-                acc[field.name.value] = getArgumentValueByType(field.value);
-                return acc;
-            }, {});
-        }
-    }
-=======
->>>>>>> c13f1aa5
 }