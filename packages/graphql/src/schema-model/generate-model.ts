/*
 * Copyright (c) "Neo4j"
 * Neo4j Sweden AB [http://neo4j.com]
 *
 * This file is part of Neo4j.
 *
 * Licensed under the Apache License, Version 2.0 (the "License");
 * you may not use this file except in compliance with the License.
 * You may obtain a copy of the License at
 *
 *     http://www.apache.org/licenses/LICENSE-2.0
 *
 * Unless required by applicable law or agreed to in writing, software
 * distributed under the License is distributed on an "AS IS" BASIS,
 * WITHOUT WARRANTIES OR CONDITIONS OF ANY KIND, either express or implied.
 * See the License for the specific language governing permissions and
 * limitations under the License.
 */
import type {
    DirectiveNode,
    DocumentNode,
    FieldDefinitionNode,
    InterfaceTypeDefinitionNode,
    ObjectTypeDefinitionNode,
} from "graphql";
import { Neo4jGraphQLSchemaValidationError } from "../classes";
import { nodeDirective, privateDirective, relationshipDirective } from "../graphql/directives";
import getFieldTypeMeta from "../schema/get-field-type-meta";
import { filterTruthy } from "../utils/utils";
import type { Operations } from "./Neo4jGraphQLSchemaModel";
import { Neo4jGraphQLSchemaModel } from "./Neo4jGraphQLSchemaModel";
import { Operation } from "./Operation";
import type { Annotation } from "./annotation/Annotation";
import type { Attribute } from "./attribute/Attribute";
import { ConcreteEntity } from "./entity/ConcreteEntity";
import { InterfaceEntity } from "./entity/InterfaceEntity";
import { UnionEntity } from "./entity/UnionEntity";
import { parseKeyAnnotation } from "./parser/annotations-parser/key-annotation";
import type { DefinitionCollection } from "./parser/definition-collection";
import { getDefinitionCollection } from "./parser/definition-collection";
import { parseAnnotations } from "./parser/parse-annotation";
<<<<<<< HEAD
import { parseArguments } from "./parser/parse-arguments";
import { parseAttribute, parseAttributeArguments, parseField } from "./parser/parse-attribute";
import { findDirective } from "./parser/utils";
import type { NestedOperation, QueryDirection, RelationshipDirection } from "./relationship/Relationship";
import { Relationship } from "./relationship/Relationship";
=======
import { InterfaceEntity } from "./entity/InterfaceEntity";
import { UnionEntity } from "./entity/UnionEntity";
import type { CompositeEntity } from "./entity/CompositeEntity";
>>>>>>> ff070540

export function generateModel(document: DocumentNode): Neo4jGraphQLSchemaModel {
    const definitionCollection: DefinitionCollection = getDefinitionCollection(document);

    const operations: Operations = definitionCollection.operations.reduce((acc, definition): Operations => {
        acc[definition.name.value] = generateOperation(definition);
        return acc;
    }, {});

    // hydrate interface to typeNames map
    hydrateInterfacesToTypeNamesMap(definitionCollection);

    const concreteEntities = Array.from(definitionCollection.nodes.values()).map((node) =>
        generateConcreteEntity(node, definitionCollection)
    );

    const concreteEntitiesMap = concreteEntities.reduce((acc, entity) => {
        if (acc.has(entity.name)) {
            throw new Neo4jGraphQLSchemaValidationError(`Duplicate node ${entity.name}`);
        }
        acc.set(entity.name, entity);
        return acc;
    }, new Map<string, ConcreteEntity>());

    const interfaceEntities = Array.from(definitionCollection.interfaceToImplementingTypeNamesMap.entries()).map(
        ([name, concreteEntities]) => {
            const interfaceNode = definitionCollection.interfaceTypes.get(name);
            if (!interfaceNode) {
                throw new Error(`Cannot find interface ${name}`);
            }
            return generateInterfaceEntity(
                name,
                interfaceNode,
                concreteEntities,
                concreteEntitiesMap,
                definitionCollection
            );
        }
    );
    const unionEntities = Array.from(definitionCollection.unionTypes).map(([unionName, unionDefinition]) => {
        return generateUnionEntity(
            unionName,
            unionDefinition.types?.map((t) => t.name.value) || [],
            concreteEntitiesMap
        );
    });

    const annotations = createSchemaModelAnnotations(definitionCollection.schemaDirectives);

    const schema = new Neo4jGraphQLSchemaModel({
        compositeEntities: [...unionEntities, ...interfaceEntities],
        concreteEntities,
        operations,
        annotations,
    });
    definitionCollection.nodes.forEach((def) => hydrateRelationships(def, schema, definitionCollection));
    definitionCollection.interfaceTypes.forEach((def) => hydrateRelationships(def, schema, definitionCollection));
    addCompositeEntitiesToConcreteEntity(interfaceEntities);
    addCompositeEntitiesToConcreteEntity(unionEntities);
    return schema;
}

function addCompositeEntitiesToConcreteEntity(compositeEntities: CompositeEntity[]): void {
    compositeEntities.forEach((compositeEntity: CompositeEntity) => {
        compositeEntity.concreteEntities.forEach((concreteEntity: ConcreteEntity) =>
            concreteEntity.addCompositeEntities(compositeEntity)
        );
    });
}

function hydrateInterfacesToTypeNamesMap(definitionCollection: DefinitionCollection) {
    return definitionCollection.nodes.forEach((node) => {
        if (!node.interfaces) {
            return;
        }
        const objectTypeName = node.name.value;
        node.interfaces?.forEach((i) => {
            const interfaceTypeName = i.name.value;
            const concreteEntities = definitionCollection.interfaceToImplementingTypeNamesMap.get(interfaceTypeName);
            if (!concreteEntities) {
                throw new Neo4jGraphQLSchemaValidationError(
                    `Could not find composite entity with name ${interfaceTypeName}`
                );
            }
            // TODO: modify the existing array instead of creating a new one
            definitionCollection.interfaceToImplementingTypeNamesMap.set(
                interfaceTypeName,
                concreteEntities.concat(objectTypeName)
            );
        });
    });
}

function generateUnionEntity(
    entityDefinitionName: string,
    entityImplementingTypeNames: string[],
    concreteEntities: Map<string, ConcreteEntity>
): UnionEntity {
    const unionEntity = generateCompositeEntity(entityDefinitionName, entityImplementingTypeNames, concreteEntities);
    return new UnionEntity(unionEntity);
}

function generateInterfaceEntity(
    entityDefinitionName: string,
    definition: InterfaceTypeDefinitionNode,
    entityImplementingTypeNames: string[],
    concreteEntities: Map<string, ConcreteEntity>,
    definitionCollection: DefinitionCollection
): InterfaceEntity {
    const interfaceEntity = generateCompositeEntity(
        entityDefinitionName,
        entityImplementingTypeNames,
        concreteEntities
    );
    const inheritedFields =
        definition.interfaces?.flatMap((interfaceNamedNode) => {
            const interfaceName = interfaceNamedNode.name.value;
            return definitionCollection.interfaceTypes.get(interfaceName)?.fields || [];
        }) || [];
    const fields = (definition.fields || []).map((fieldDefinition) => {
        const inheritedField = inheritedFields?.filter(
            (inheritedField) => inheritedField.name.value === fieldDefinition.name.value
        );
        const isPrivateAttribute = findDirective(fieldDefinition.directives, privateDirective.name);
        const isInheritedPrivateAttribute = inheritedField?.some((inheritedField) =>
            findDirective(inheritedField.directives, privateDirective.name)
        );
        if (isPrivateAttribute || isInheritedPrivateAttribute) {
            return;
        }
        const isRelationshipAttribute = findDirective(fieldDefinition.directives, relationshipDirective.name);
        const isInheritedRelationshipAttribute = inheritedField?.some((inheritedField) =>
            findDirective(inheritedField.directives, relationshipDirective.name)
        );
        if (isRelationshipAttribute || isInheritedRelationshipAttribute) {
            return;
        }
        return parseAttribute(fieldDefinition, inheritedField, definitionCollection);
    });

    const inheritedDirectives =
        definition.interfaces?.flatMap((interfaceNamedNode) => {
            const interfaceName = interfaceNamedNode.name.value;
            return definitionCollection.interfaceTypes.get(interfaceName)?.directives || [];
        }) || [];
    const mergedDirectives = (definition.directives || []).concat(inheritedDirectives);
    const annotations = createEntityAnnotations(mergedDirectives);

    return new InterfaceEntity({
        ...interfaceEntity,
        description: definition.description?.value,
        attributes: filterTruthy(fields) as Attribute[],
        annotations,
    });
}

function generateCompositeEntity(
    entityDefinitionName: string,
    entityImplementingTypeNames: string[],
    concreteEntities: Map<string, ConcreteEntity>
): { name: string; concreteEntities: ConcreteEntity[] } {
    const compositeFields = entityImplementingTypeNames.map((type) => {
        const concreteEntity = concreteEntities.get(type);
        if (!concreteEntity) {
            throw new Neo4jGraphQLSchemaValidationError(`Could not find concrete entity with name ${type}`);
        }
        return concreteEntity;
    });
    /*  
   // This is commented out because is currently possible to have leaf interfaces as demonstrated in the test
   // packages/graphql/tests/integration/aggregations/where/node/string.int.test.ts 
   if (!compositeFields.length) {
        throw new Neo4jGraphQLSchemaValidationError(
            `Composite entity ${entityDefinitionName} has no concrete entities`
        );
    } */
    return {
        name: entityDefinitionName,
        concreteEntities: compositeFields,
    };
}

function hydrateRelationships(
    definition: ObjectTypeDefinitionNode | InterfaceTypeDefinitionNode,
    schema: Neo4jGraphQLSchemaModel,
    definitionCollection: DefinitionCollection
): void {
    const name = definition.name.value;
    const entity = schema.getEntity(name);

    if (!entity) {
        throw new Error(`Cannot find entity ${name}`);
    }
    if (entity instanceof UnionEntity) {
        throw new Error(`Cannot add relationship to union entity ${name}`);
    }
    // TODO: fix ts
    const entityWithRelationships: ConcreteEntity | InterfaceEntity = entity as ConcreteEntity | InterfaceEntity;
    const inheritedFields =
        definition.interfaces?.flatMap((interfaceNamedNode) => {
            const interfaceName = interfaceNamedNode.name.value;
            return definitionCollection.interfaceTypes.get(interfaceName)?.fields || [];
        }) || [];

    // TODO: directives on definition have priority over interfaces
    const mergedFields = (definition.fields || []).concat(inheritedFields);
    const relationshipFieldsMap = new Map<string, Relationship>();
    for (const fieldDefinition of mergedFields) {
        // TODO: takes the first one
        // multiple interfaces can have this annotation - must constrain this flexibility by design
        if (relationshipFieldsMap.has(fieldDefinition.name.value)) {
            continue;
        }
        const mergedDirectives = mergedFields
            .filter((f) => f.name.value === fieldDefinition.name.value)
            .flatMap((f) => f.directives || []);
        const relationshipField = generateRelationshipField(
            fieldDefinition,
            schema,
            entityWithRelationships,
            definitionCollection,
            mergedDirectives,
            getInterfaceNameIfInheritedField(definition, fieldDefinition.name.value, definitionCollection)
        );
        if (relationshipField) {
            relationshipFieldsMap.set(fieldDefinition.name.value, relationshipField);
        }
    }

    for (const relationship of relationshipFieldsMap.values()) {
        entityWithRelationships.addRelationship(relationship);
    }
}

function getInterfaceNameIfInheritedField(
    definition: ObjectTypeDefinitionNode | InterfaceTypeDefinitionNode,
    fieldName: string,
    definitionCollection: DefinitionCollection
): string | undefined {
    // TODO: potentially use this instead
    // const fieldNameToSourceNameMap = definition.interfaces?.reduce((acc, interfaceNamedNode) => {
    //     const interfaceName = interfaceNamedNode.name.value;
    //     const fields = definitionCollection.interfaceTypes.get(interfaceName)?.fields || [];
    //     fields.forEach((f) => {
    //         const exists = acc.has(f.name.value);
    //         if (!exists) {
    //             acc.set(f.name.value, interfaceName);
    //         }
    //     });
    //     return acc;
    // }, new Map<string, string>());

    // deliberately using the first interface ONLY
    const fieldNameToSourceNameMap = new Map<string, string>();
    const firstInterfaceName = definition.interfaces?.[0]?.name.value;
    if (firstInterfaceName) {
        const fields = definitionCollection.interfaceTypes.get(firstInterfaceName)?.fields || [];
        fields.forEach((field) => fieldNameToSourceNameMap.set(field.name.value, firstInterfaceName));
    }
    return fieldNameToSourceNameMap?.get(fieldName);
}

function generateRelationshipField(
    field: FieldDefinitionNode,
    schema: Neo4jGraphQLSchemaModel,
    source: ConcreteEntity | InterfaceEntity,
    definitionCollection: DefinitionCollection,
    mergedDirectives: DirectiveNode[],
    inheritedFrom: string | undefined
): Relationship | undefined {
    // TODO: remove reference to getFieldTypeMeta
    const fieldTypeMeta = getFieldTypeMeta(field.type);
    const relationshipUsage = findDirective(field.directives, "relationship");
    if (!relationshipUsage) return undefined;

    const fieldName = field.name.value;
    const relatedEntityName = fieldTypeMeta.name;
    const relatedToEntity = schema.getEntity(relatedEntityName);
    if (!relatedToEntity) throw new Error(`Entity ${relatedEntityName} Not Found`);
    const { type, direction, properties, queryDirection, nestedOperations, aggregate } = parseArguments(
        relationshipDirective,
        relationshipUsage
    );

    let attributes: Attribute[] = [];
    let propertiesTypeName: string | undefined = undefined;
    if (properties && typeof properties === "string") {
        const propertyInterface = definitionCollection.relationshipProperties.get(properties);
        if (!propertyInterface) {
            throw new Error(
                `The \`@relationshipProperties\` directive could not be found on the \`${properties}\` interface`
            );
        }
        propertiesTypeName = properties;

        const inheritedFields =
            propertyInterface.interfaces?.flatMap((interfaceNamedNode) => {
                const interfaceName = interfaceNamedNode.name.value;
                return definitionCollection.interfaceTypes.get(interfaceName)?.fields || [];
            }) || [];
        const fields = (propertyInterface.fields || []).map((fieldDefinition) => {
            const inheritedField = inheritedFields?.filter(
                (inheritedField) => inheritedField.name.value === fieldDefinition.name.value
            );
            const isPrivateAttribute = findDirective(fieldDefinition.directives, privateDirective.name);
            const isInheritedPrivateAttribute = inheritedField?.some((inheritedField) =>
                findDirective(inheritedField.directives, privateDirective.name)
            );
            if (isPrivateAttribute || isInheritedPrivateAttribute) {
                return;
            }
            return parseAttribute(fieldDefinition, inheritedField, definitionCollection);
        });

        attributes = filterTruthy(fields) as Attribute[];
    }

<<<<<<< HEAD
    const annotations = parseAnnotations(mergedDirectives);
    const args = parseAttributeArguments(field.arguments || [], definitionCollection);

    // TODO: add property interface name
=======
>>>>>>> ff070540
    return new Relationship({
        name: fieldName,
        type: type as string,
        args,
        attributes,
        source,
        target: relatedToEntity,
        direction: direction as RelationshipDirection,
        isList: Boolean(fieldTypeMeta.array),
        queryDirection: queryDirection as QueryDirection,
        nestedOperations: nestedOperations as NestedOperation[],
        aggregate: aggregate as boolean,
        isNullable: !fieldTypeMeta.required,
        description: field.description?.value,
        annotations: annotations,
        propertiesTypeName,
        inheritedFrom,
    });
}

function generateConcreteEntity(
    definition: ObjectTypeDefinitionNode,
    definitionCollection: DefinitionCollection
): ConcreteEntity {
    const inheritsFrom = definition.interfaces?.map((interfaceNamedNode) => {
        const interfaceName = interfaceNamedNode.name.value;
        return definitionCollection.interfaceTypes.get(interfaceName);
    });

    const fields = (definition.fields || []).map((fieldDefinition) => {
        const inheritedFields = inheritsFrom?.flatMap((i) => i?.fields || []);
        const inheritedField = inheritedFields?.filter(
            (inheritedField) => inheritedField.name.value === fieldDefinition.name.value
        );

        // If the attribute is the private directive then
        const isPrivateAttribute = findDirective(fieldDefinition.directives, privateDirective.name);
        const isInheritedPrivateAttribute = inheritedField?.some((inheritedField) =>
            findDirective(inheritedField.directives, privateDirective.name)
        );
        if (isPrivateAttribute || isInheritedPrivateAttribute) {
            return;
        }

        const isRelationshipAttribute = findDirective(fieldDefinition.directives, relationshipDirective.name);
        const isInheritedRelationshipAttribute = inheritedField?.some((inheritedField) =>
            findDirective(inheritedField.directives, relationshipDirective.name)
        );
        if (isRelationshipAttribute || isInheritedRelationshipAttribute) {
            return;
        }
        return parseAttribute(fieldDefinition, inheritedField, definitionCollection);
    });

    const inheritedDirectives = inheritsFrom?.flatMap((i) => i?.directives || []);
    const annotations = createEntityAnnotations((definition.directives || []).concat(inheritedDirectives || []));

    return new ConcreteEntity({
        name: definition.name.value,
        description: definition.description?.value,
        labels: getLabels(definition),
        attributes: filterTruthy(fields) as Attribute[],
        annotations,
    });
}

function getLabels(entityDefinition: ObjectTypeDefinitionNode): string[] {
    const nodeDirectiveUsage = findDirective(entityDefinition.directives, nodeDirective.name);
    if (nodeDirectiveUsage) {
        const nodeArguments = parseArguments<{ labels?: string[] }>(nodeDirective, nodeDirectiveUsage);
        if (nodeArguments.labels?.length) {
            return nodeArguments.labels;
        }
    }
    return [entityDefinition.name.value];
}

function createEntityAnnotations(directives: readonly DirectiveNode[]): Annotation[] {
    const entityAnnotations: Annotation[] = [];

    // TODO: I think this is done already with the map change and we do not have repeatable directives

    // We only ever want to create one annotation even when an entity contains several key directives
    const keyDirectives = directives.filter((directive) => directive.name.value === "key");
    if (keyDirectives) {
        entityAnnotations.push(parseKeyAnnotation(keyDirectives));
    }
    const annotations = parseAnnotations(directives);

    return entityAnnotations.concat(annotations);
}

function createSchemaModelAnnotations(directives: readonly DirectiveNode[]): Annotation[] {
    const schemaModelAnnotations: Annotation[] = [];

    const annotations = parseAnnotations(directives);

    return schemaModelAnnotations.concat(annotations);
}

function generateOperation(definition: ObjectTypeDefinitionNode): Operation {
    const fields = (definition.fields || []).map((fieldDefinition) => parseField(fieldDefinition));

    return new Operation({
        name: definition.name.value,
        fields: filterTruthy(fields),
        annotations: createEntityAnnotations(definition.directives || []),
    });
}<|MERGE_RESOLUTION|>--- conflicted
+++ resolved
@@ -32,6 +32,7 @@
 import { Operation } from "./Operation";
 import type { Annotation } from "./annotation/Annotation";
 import type { Attribute } from "./attribute/Attribute";
+import type { CompositeEntity } from "./entity/CompositeEntity";
 import { ConcreteEntity } from "./entity/ConcreteEntity";
 import { InterfaceEntity } from "./entity/InterfaceEntity";
 import { UnionEntity } from "./entity/UnionEntity";
@@ -39,17 +40,11 @@
 import type { DefinitionCollection } from "./parser/definition-collection";
 import { getDefinitionCollection } from "./parser/definition-collection";
 import { parseAnnotations } from "./parser/parse-annotation";
-<<<<<<< HEAD
 import { parseArguments } from "./parser/parse-arguments";
 import { parseAttribute, parseAttributeArguments, parseField } from "./parser/parse-attribute";
 import { findDirective } from "./parser/utils";
 import type { NestedOperation, QueryDirection, RelationshipDirection } from "./relationship/Relationship";
 import { Relationship } from "./relationship/Relationship";
-=======
-import { InterfaceEntity } from "./entity/InterfaceEntity";
-import { UnionEntity } from "./entity/UnionEntity";
-import type { CompositeEntity } from "./entity/CompositeEntity";
->>>>>>> ff070540
 
 export function generateModel(document: DocumentNode): Neo4jGraphQLSchemaModel {
     const definitionCollection: DefinitionCollection = getDefinitionCollection(document);
@@ -367,13 +362,10 @@
         attributes = filterTruthy(fields) as Attribute[];
     }
 
-<<<<<<< HEAD
     const annotations = parseAnnotations(mergedDirectives);
     const args = parseAttributeArguments(field.arguments || [], definitionCollection);
 
     // TODO: add property interface name
-=======
->>>>>>> ff070540
     return new Relationship({
         name: fieldName,
         type: type as string,
