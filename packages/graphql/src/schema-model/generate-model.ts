--- conflicted
+++ resolved
@@ -196,11 +196,7 @@
         source,
         target: relatedToEntity,
         direction: direction as RelationshipDirection,
-<<<<<<< HEAD
-        isArray: Boolean(fieldTypeMeta.array),
-=======
         isList: Boolean(fieldTypeMeta.array),
->>>>>>> 074d47eb
         queryDirection: queryDirection as QueryDirection,
         nestedOperations: nestedOperations as NestedOperation[],
         aggregate: aggregate as boolean,
