/*
 * Copyright (c) "Neo4j"
 * Neo4j Sweden AB [http://neo4j.com]
 *
 * This file is part of Neo4j.
 *
 * Licensed under the Apache License, Version 2.0 (the "License");
 * you may not use this file except in compliance with the License.
 * You may obtain a copy of the License at
 *
 *     http://www.apache.org/licenses/LICENSE-2.0
 *
 * Unless required by applicable law or agreed to in writing, software
 * distributed under the License is distributed on an "AS IS" BASIS,
 * WITHOUT WARRANTIES OR CONDITIONS OF ANY KIND, either express or implied.
 * See the License for the specific language governing permissions and
 * limitations under the License.
 */
import type {
    DirectiveNode,
    DocumentNode,
    FieldDefinitionNode,
    InterfaceTypeDefinitionNode,
    ObjectTypeDefinitionNode,
} from "graphql";
import { Neo4jGraphQLSchemaValidationError } from "../classes";
import type { DefinitionNodes } from "../schema/get-definition-nodes";
import { getDefinitionNodes } from "../schema/get-definition-nodes";
import getFieldTypeMeta from "../schema/get-field-type-meta";
import { filterTruthy } from "../utils/utils";
import { Neo4jGraphQLSchemaModel } from "./Neo4jGraphQLSchemaModel";
import type { Operations } from "./Neo4jGraphQLSchemaModel";
import type { Annotation } from "./annotation/Annotation";
import { Attribute, AttributeType } from "./attribute/Attribute";
import { CompositeEntity } from "./entity/CompositeEntity";
import { ConcreteEntity } from "./entity/ConcreteEntity";
import { parseAuthorizationAnnotation } from "./parser/authorization-annotation";
import { parseCypherAnnotation } from "./parser/cypher-annotation";
import { parseKeyAnnotation } from "./parser/key-annotation";
import { parseArguments } from "./parser/utils";
import type { RelationshipDirection } from "./relationship/Relationship";
import { Relationship } from "./relationship/Relationship";
import { parseAuthenticationAnnotation } from "./parser/authentication-annotation";
import { Operation } from "./Operation";
import { Field } from "./attribute/Field";

export function generateModel(document: DocumentNode): Neo4jGraphQLSchemaModel {
    const definitionNodes = getDefinitionNodes(document);

    const operations: Operations = definitionNodes.operations.reduce((acc, definition): Operations => {
        acc[definition.name.value] = generateOperation(definition);
        return acc;
    }, {});

    // init interface to typeNames map
    const interfaceToImplementingTypeNamesMap = initInterfacesToTypeNamesMap(definitionNodes);
    // hydrate interface to typeNames map
    hydrateInterfacesToTypeNamesMap(definitionNodes, interfaceToImplementingTypeNamesMap);

    const concreteEntities = definitionNodes.objectTypes.map(generateConcreteEntity);
    const concreteEntitiesMap = concreteEntities.reduce((acc, entity) => {
        if (acc.has(entity.name)) {
            throw new Neo4jGraphQLSchemaValidationError(`Duplicate node ${entity.name}`);
        }
        acc.set(entity.name, entity);
        return acc;
    }, new Map<string, ConcreteEntity>());

    const interfaceEntities = Array.from(interfaceToImplementingTypeNamesMap.entries()).map(
        ([name, concreteEntities]) => {
            return generateCompositeEntity(name, concreteEntities, concreteEntitiesMap);
        }
    );
    const unionEntities = definitionNodes.unionTypes.map((entity) => {
        return generateCompositeEntity(
            entity.name.value,
            entity.types?.map((t) => t.name.value) || [],
            concreteEntitiesMap
        );
    });
    const schema = new Neo4jGraphQLSchemaModel({
        compositeEntities: [...unionEntities, ...interfaceEntities],
        concreteEntities,
        operations,
    });
    definitionNodes.objectTypes.map((def) => hydrateRelationships(def, schema, definitionNodes));
    return schema;
}

function initInterfacesToTypeNamesMap(definitionNodes: DefinitionNodes) {
    return definitionNodes.interfaceTypes.reduce((acc, entity) => {
        const interfaceTypeName = entity.name.value;
        acc.set(interfaceTypeName, []);
        return acc;
    }, new Map<string, string[]>());
}

function hydrateInterfacesToTypeNamesMap(
    definitionNodes: DefinitionNodes,
    interfaceToImplementingTypeNamesMap: Map<string, string[]>
) {
    return definitionNodes.objectTypes.forEach((el) => {
        if (!el.interfaces) {
            return;
        }
        const objectTypeName = el.name.value;
        el.interfaces?.forEach((i) => {
            const interfaceTypeName = i.name.value;
            const concreteEntities = interfaceToImplementingTypeNamesMap.get(interfaceTypeName);
            if (!concreteEntities) {
                throw new Neo4jGraphQLSchemaValidationError(
                    `Could not find composite entity with name ${interfaceTypeName}`
                );
            }
            interfaceToImplementingTypeNamesMap.set(interfaceTypeName, concreteEntities.concat(objectTypeName));
        });
    });
}

function generateCompositeEntity(
    entityDefinitionName: string,
    entityImplementingTypeNames: string[],
    concreteEntities: Map<string, ConcreteEntity>
): CompositeEntity {
    const compositeFields = entityImplementingTypeNames.map((type) => {
        const concreteEntity = concreteEntities.get(type);
        if (!concreteEntity) {
            throw new Neo4jGraphQLSchemaValidationError(`Could not find concrete entity with name ${type}`);
        }
        return concreteEntity;
    });

    // TODO: fix for interfaces annotated with @relationshipFields - which will never have concrete entities
    // if (!compositeFields.length) {
    //     throw new Neo4jGraphQLSchemaValidationError(
    //         `Composite entity ${entityDefinitionName} has no concrete entities`
    //     );
    // }
    // TODO: add annotations
    return new CompositeEntity({
        name: entityDefinitionName,
        concreteEntities: compositeFields,
    });
}

function hydrateRelationships(
    definition: ObjectTypeDefinitionNode,
    schema: Neo4jGraphQLSchemaModel,
    definitionNodes: DefinitionNodes
): void {
    const name = definition.name.value;
    const entity = schema.getEntity(name);

    if (!schema.isConcreteEntity(entity)) {
        throw new Error(`Cannot add relationship to non-concrete entity ${name}`);
    }

    const relationshipPropertyInterfaces = getRelationshipPropertiesInterfaces(definitionNodes);

    const relationshipFields = (definition.fields || []).map((fieldDefinition) => {
        // TODO: use same relationship for 2 different entities if possible
        return generateRelationshipField(fieldDefinition, schema, entity, relationshipPropertyInterfaces);
    });

    for (const relationship of filterTruthy(relationshipFields)) {
        entity.addRelationship(relationship);
    }
}

function getRelationshipPropertiesInterfaces(
    definitionNodes: DefinitionNodes
): Map<string, InterfaceTypeDefinitionNode> {
    return (
        definitionNodes.interfaceTypes
            // Uncomment this to enforce @relationshipProperties in 4.0
            // .filter((interfaceDef: InterfaceTypeDefinitionNode) => {
            //     const relDirective = findDirective(interfaceDef.directives || [], "relationshipProperties");
            //     return Boolean(relDirective);
            // })
            .reduce((acc, interfaceDef) => {
                acc.set(interfaceDef.name.value, interfaceDef);
                return acc;
            }, new Map<string, InterfaceTypeDefinitionNode>())
    );
}

function generateRelationshipField(
    field: FieldDefinitionNode,
    schema: Neo4jGraphQLSchemaModel,
    source: ConcreteEntity,
    propertyInterfaces: Map<string, InterfaceTypeDefinitionNode>
): Relationship | undefined {
    const fieldTypeMeta = getFieldTypeMeta(field.type);
    const relationshipDirective = findDirective(field.directives || [], "relationship");
    if (!relationshipDirective) return undefined;

    const fieldName = field.name.value;
    const relatedEntityName = fieldTypeMeta.name;
    const relatedToEntity = schema.getEntity(relatedEntityName);
    if (!relatedToEntity) throw new Error(`Entity ${relatedEntityName} Not Found`);

    const { type, direction, properties } = parseArguments(relationshipDirective);

    let attributes: Attribute[] = [];
<<<<<<< HEAD
    if (properties) {
        const propertyInterface = propertyInterfaces.get(properties as string);
        if (!propertyInterface) throw new Error("Property interfaces not defined with @relationshipProperties");
        const fields = (propertyInterface?.fields || []).map((field) => generateAttribute(field));
=======
    if (properties && typeof properties === "string") {
        const propertyInterface = propertyInterfaces.get(properties);
        if (!propertyInterface)
            throw new Error(
                `There is no matching interface defined with @relationshipProperties for properties "${properties}"`
            );
        const fields = (propertyInterface.fields || []).map((field) => generateField(field));
>>>>>>> 74537770
        attributes = filterTruthy(fields);
    }
    return new Relationship({
        name: fieldName,
        type: type as string,
        attributes,
        source,
        target: relatedToEntity,
        direction: direction as RelationshipDirection,
    });
}

function generateConcreteEntity(definition: ObjectTypeDefinitionNode): ConcreteEntity {
    const fields = (definition.fields || []).map((fieldDefinition) => generateAttribute(fieldDefinition));

    const directives = (definition.directives || []).reduce((acc, directive) => {
        acc.set(directive.name.value, parseArguments(directive));
        return acc;
    }, new Map<string, Record<string, unknown>>());
    const labels = getLabels(definition, directives.get("node") || {});
    // TODO: add annotations inherited from interface

    return new ConcreteEntity({
        name: definition.name.value,
        labels,
        attributes: filterTruthy(fields),
        annotations: createEntityAnnotations(definition.directives || []),
    });
}

function getLabels(definition: ObjectTypeDefinitionNode, nodeDirectiveArguments: Record<string, unknown>): string[] {
    // TODO: use when removing label & additionalLabels
    // const nodeExplicitLabels = nodeDirectiveArguments.labels as string[];
    // return nodeExplicitLabels ?? [definition.name.value];
    if ((nodeDirectiveArguments.labels as string[] | undefined)?.length) {
        return nodeDirectiveArguments.labels as string[];
    }
    const nodeLabel = nodeDirectiveArguments.label as string | undefined;
    const additionalLabels = (nodeDirectiveArguments.additionalLabels || []) as string[];
    const label = nodeLabel || definition.name.value;
    return [label, ...additionalLabels];
}

function generateAttribute(field: FieldDefinitionNode): Attribute | undefined {
    const typeMeta = getFieldTypeMeta(field.type); // TODO: without originalType
    const attributeType = isAttributeType(typeMeta.name) ? typeMeta.name : AttributeType.ObjectType;
    const annotations = createFieldAnnotations(field.directives || []);
    return new Attribute({
        name: field.name.value,
        annotations,
        type: attributeType,
        isArray: Boolean(typeMeta.array),
    });
}
function generateField(field: FieldDefinitionNode): Field | undefined {
    const annotations = createFieldAnnotations(field.directives || []);
    return new Field({
        name: field.name.value,
        annotations,
    });
}

function isAttributeType(typeName: string): typeName is AttributeType {
    return Object.values(AttributeType).includes(typeName as any);
}

function findDirective(directives: readonly DirectiveNode[], name: string): DirectiveNode | undefined {
    return directives.find((d) => {
        return d.name.value === name;
    });
}

function createFieldAnnotations(directives: readonly DirectiveNode[]): Annotation[] {
    return filterTruthy(
        directives.map((directive) => {
            switch (directive.name.value) {
                case "cypher":
                    return parseCypherAnnotation(directive);
                case "authorization":
                    return parseAuthorizationAnnotation(directive);
                case "authentication":
                    return parseAuthenticationAnnotation(directive);
                default:
                    return undefined;
            }
        })
    );
}

function createEntityAnnotations(directives: readonly DirectiveNode[]): Annotation[] {
    const entityAnnotations: Annotation[] = [];

    // We only ever want to create one annotation even when an entity contains several key directives
    const hasKeyDirective = directives.find((directive) => directive.name.value === "key");
    if (hasKeyDirective) {
        entityAnnotations.push(parseKeyAnnotation(directives));
    }

    const annotations: Annotation[] = filterTruthy(
        directives.map((directive) => {
            switch (directive.name.value) {
                case "authorization":
                    return parseAuthorizationAnnotation(directive);
                case "authentication":
                    return parseAuthenticationAnnotation(directive);
                default:
                    return undefined;
            }
        })
    );

    return entityAnnotations.concat(annotations);
}

function generateOperation(definition: ObjectTypeDefinitionNode): Operation {
    const fields = (definition.fields || []).map((fieldDefinition) => generateField(fieldDefinition));

    return new Operation({
        name: definition.name.value,
        fields: filterTruthy(fields),
        annotations: createEntityAnnotations(definition.directives || []),
    });
}<|MERGE_RESOLUTION|>--- conflicted
+++ resolved
@@ -202,20 +202,13 @@
     const { type, direction, properties } = parseArguments(relationshipDirective);
 
     let attributes: Attribute[] = [];
-<<<<<<< HEAD
-    if (properties) {
-        const propertyInterface = propertyInterfaces.get(properties as string);
-        if (!propertyInterface) throw new Error("Property interfaces not defined with @relationshipProperties");
-        const fields = (propertyInterface?.fields || []).map((field) => generateAttribute(field));
-=======
     if (properties && typeof properties === "string") {
         const propertyInterface = propertyInterfaces.get(properties);
         if (!propertyInterface)
             throw new Error(
                 `There is no matching interface defined with @relationshipProperties for properties "${properties}"`
             );
-        const fields = (propertyInterface.fields || []).map((field) => generateField(field));
->>>>>>> 74537770
+        const fields = (propertyInterface.fields || []).map((field) => generateAttribute(field));
         attributes = filterTruthy(fields);
     }
     return new Relationship({
