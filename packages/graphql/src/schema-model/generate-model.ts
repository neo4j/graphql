--- conflicted
+++ resolved
@@ -16,21 +16,13 @@
  * See the License for the specific language governing permissions and
  * limitations under the License.
  */
-<<<<<<< HEAD
-import type { DirectiveNode, DocumentNode, FieldDefinitionNode, ObjectTypeDefinitionNode } from "graphql";
 import { Neo4jGraphQLSchemaValidationError } from "../classes";
-=======
-
 import type {
     DirectiveNode,
     DocumentNode,
     FieldDefinitionNode,
     ObjectTypeDefinitionNode,
-    UnionTypeDefinitionNode,
-    ValueNode,
 } from "graphql";
-import { Kind } from "graphql";
->>>>>>> 0fb2592b
 import { SCALAR_TYPES } from "../constants";
 import { getDefinitionNodes } from "../schema/get-definition-nodes";
 import getFieldTypeMeta from "../schema/get-field-type-meta";
