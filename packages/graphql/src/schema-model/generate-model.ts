/*
 * Copyright (c) "Neo4j"
 * Neo4j Sweden AB [http://neo4j.com]
 *
 * This file is part of Neo4j.
 *
 * Licensed under the Apache License, Version 2.0 (the "License");
 * you may not use this file except in compliance with the License.
 * You may obtain a copy of the License at
 *
 *     http://www.apache.org/licenses/LICENSE-2.0
 *
 * Unless required by applicable law or agreed to in writing, software
 * distributed under the License is distributed on an "AS IS" BASIS,
 * WITHOUT WARRANTIES OR CONDITIONS OF ANY KIND, either express or implied.
 * See the License for the specific language governing permissions and
 * limitations under the License.
 */
import type {
    DirectiveNode,
    DocumentNode,
    FieldDefinitionNode,
    InterfaceTypeDefinitionNode,
    ObjectTypeDefinitionNode,
    SchemaExtensionNode,
} from "graphql";
import { Neo4jGraphQLSchemaValidationError } from "../classes";
import type { DefinitionNodes } from "../schema/get-definition-nodes";
import { getDefinitionNodes } from "../schema/get-definition-nodes";
import getFieldTypeMeta from "../schema/get-field-type-meta";
import { filterTruthy } from "../utils/utils";
import { Neo4jGraphQLSchemaModel } from "./Neo4jGraphQLSchemaModel";
import type { Operations } from "./Neo4jGraphQLSchemaModel";
import type { Annotation } from "./annotation/Annotation";
import { Attribute, AttributeType } from "./attribute/Attribute";
import { CompositeEntity } from "./entity/CompositeEntity";
import { ConcreteEntity } from "./entity/ConcreteEntity";
import { parseAuthorizationAnnotation } from "./parser/authorization-annotation";
import { parseCypherAnnotation } from "./parser/cypher-annotation";
import { parseKeyAnnotation } from "./parser/key-annotation";
import { parseArguments } from "./parser/utils";
import type { RelationshipDirection } from "./relationship/Relationship";
import { Relationship } from "./relationship/Relationship";
import { parseAuthenticationAnnotation } from "./parser/authentication-annotation";
import { Operation } from "./Operation";
import { Field } from "./attribute/Field";
<<<<<<< HEAD
import { parseSubscriptionsAuthorizationAnnotation } from "./parser/subscriptions-authorization-annotation";
=======
>>>>>>> 6d4a6b93

export function generateModel(document: DocumentNode): Neo4jGraphQLSchemaModel {
    const definitionNodes = getDefinitionNodes(document);

    const operations: Operations = definitionNodes.operations.reduce((acc, definition): Operations => {
        acc[definition.name.value] = generateOperation(definition);
        return acc;
    }, {});

    // init interface to typeNames map
    const interfaceToImplementingTypeNamesMap = initInterfacesToTypeNamesMap(definitionNodes);
    // hydrate interface to typeNames map
    hydrateInterfacesToTypeNamesMap(definitionNodes, interfaceToImplementingTypeNamesMap);

    const concreteEntities = definitionNodes.objectTypes.map(generateConcreteEntity);
    const concreteEntitiesMap = concreteEntities.reduce((acc, entity) => {
        if (acc.has(entity.name)) {
            throw new Neo4jGraphQLSchemaValidationError(`Duplicate node ${entity.name}`);
        }
        acc.set(entity.name, entity);
        return acc;
    }, new Map<string, ConcreteEntity>());

    const interfaceEntities = Array.from(interfaceToImplementingTypeNamesMap.entries()).map(
        ([name, concreteEntities]) => {
            return generateCompositeEntity(name, concreteEntities, concreteEntitiesMap);
        }
    );
    const unionEntities = definitionNodes.unionTypes.map((entity) => {
        return generateCompositeEntity(
            entity.name.value,
            entity.types?.map((t) => t.name.value) || [],
            concreteEntitiesMap
        );
    });

    const schemaDirectives = definitionNodes.schemaExtensions.reduce(
        (directives: DirectiveNode[], schemaExtension: SchemaExtensionNode) => {
            if (schemaExtension.directives) {
                directives.push(...schemaExtension.directives);
            }
            return directives;
        },
        []
    );

    const annotations = createSchemaModelAnnotations(schemaDirectives);

    const schema = new Neo4jGraphQLSchemaModel({
        compositeEntities: [...unionEntities, ...interfaceEntities],
        concreteEntities,
        operations,
        annotations,
    });

    definitionNodes.objectTypes.map((def) => hydrateRelationships(def, schema, definitionNodes));
    return schema;
}

function initInterfacesToTypeNamesMap(definitionNodes: DefinitionNodes) {
    return definitionNodes.interfaceTypes.reduce((acc, entity) => {
        const interfaceTypeName = entity.name.value;
        acc.set(interfaceTypeName, []);
        return acc;
    }, new Map<string, string[]>());
}

function hydrateInterfacesToTypeNamesMap(
    definitionNodes: DefinitionNodes,
    interfaceToImplementingTypeNamesMap: Map<string, string[]>
) {
    return definitionNodes.objectTypes.forEach((el) => {
        if (!el.interfaces) {
            return;
        }
        const objectTypeName = el.name.value;
        el.interfaces?.forEach((i) => {
            const interfaceTypeName = i.name.value;
            const concreteEntities = interfaceToImplementingTypeNamesMap.get(interfaceTypeName);
            if (!concreteEntities) {
                throw new Neo4jGraphQLSchemaValidationError(
                    `Could not find composite entity with name ${interfaceTypeName}`
                );
            }
            interfaceToImplementingTypeNamesMap.set(interfaceTypeName, concreteEntities.concat(objectTypeName));
        });
    });
}

function generateCompositeEntity(
    entityDefinitionName: string,
    entityImplementingTypeNames: string[],
    concreteEntities: Map<string, ConcreteEntity>
): CompositeEntity {
    const compositeFields = entityImplementingTypeNames.map((type) => {
        const concreteEntity = concreteEntities.get(type);
        if (!concreteEntity) {
            throw new Neo4jGraphQLSchemaValidationError(`Could not find concrete entity with name ${type}`);
        }
        return concreteEntity;
    });

    // TODO: fix for interfaces annotated with @relationshipFields - which will never have concrete entities
    // if (!compositeFields.length) {
    //     throw new Neo4jGraphQLSchemaValidationError(
    //         `Composite entity ${entityDefinitionName} has no concrete entities`
    //     );
    // }
    // TODO: add annotations
    return new CompositeEntity({
        name: entityDefinitionName,
        concreteEntities: compositeFields,
    });
}

function hydrateRelationships(
    definition: ObjectTypeDefinitionNode,
    schema: Neo4jGraphQLSchemaModel,
    definitionNodes: DefinitionNodes
): void {
    const name = definition.name.value;
    const entity = schema.getEntity(name);

    if (!schema.isConcreteEntity(entity)) {
        throw new Error(`Cannot add relationship to non-concrete entity ${name}`);
    }

    const relationshipPropertyInterfaces = getRelationshipPropertiesInterfaces(definitionNodes);

    const relationshipFields = (definition.fields || []).map((fieldDefinition) => {
        // TODO: use same relationship for 2 different entities if possible
        return generateRelationshipField(fieldDefinition, schema, entity, relationshipPropertyInterfaces);
    });

    for (const relationship of filterTruthy(relationshipFields)) {
        entity.addRelationship(relationship);
    }
}

function getRelationshipPropertiesInterfaces(
    definitionNodes: DefinitionNodes
): Map<string, InterfaceTypeDefinitionNode> {
    return (
        definitionNodes.interfaceTypes
            // Uncomment this to enforce @relationshipProperties in 4.0
            // .filter((interfaceDef: InterfaceTypeDefinitionNode) => {
            //     const relDirective = findDirective(interfaceDef.directives || [], "relationshipProperties");
            //     return Boolean(relDirective);
            // })
            .reduce((acc, interfaceDef) => {
                acc.set(interfaceDef.name.value, interfaceDef);
                return acc;
            }, new Map<string, InterfaceTypeDefinitionNode>())
    );
}

function generateRelationshipField(
    field: FieldDefinitionNode,
    schema: Neo4jGraphQLSchemaModel,
    source: ConcreteEntity,
    propertyInterfaces: Map<string, InterfaceTypeDefinitionNode>
): Relationship | undefined {
    const fieldTypeMeta = getFieldTypeMeta(field.type);
    const relationshipDirective = findDirective(field.directives || [], "relationship");
    if (!relationshipDirective) return undefined;

    const fieldName = field.name.value;
    const relatedEntityName = fieldTypeMeta.name;
    const relatedToEntity = schema.getEntity(relatedEntityName);
    if (!relatedToEntity) throw new Error(`Entity ${relatedEntityName} Not Found`);

    const { type, direction, properties } = parseArguments(relationshipDirective);

    let attributes: Attribute[] = [];
    if (properties && typeof properties === "string") {
        const propertyInterface = propertyInterfaces.get(properties);
        if (!propertyInterface)
            throw new Error(
                `There is no matching interface defined with @relationshipProperties for properties "${properties}"`
            );
        const fields = (propertyInterface.fields || []).map((field) => generateAttribute(field));
        attributes = filterTruthy(fields);
    }
    return new Relationship({
        name: fieldName,
        type: type as string,
        attributes,
        source,
        target: relatedToEntity,
        direction: direction as RelationshipDirection,
    });
}

function generateConcreteEntity(definition: ObjectTypeDefinitionNode): ConcreteEntity {
    const fields = (definition.fields || []).map((fieldDefinition) => generateAttribute(fieldDefinition));

    const directives = (definition.directives || []).reduce((acc, directive) => {
        acc.set(directive.name.value, parseArguments(directive));
        return acc;
    }, new Map<string, Record<string, unknown>>());
    const labels = getLabels(definition, directives.get("node") || {});
    // TODO: add annotations inherited from interface

    return new ConcreteEntity({
        name: definition.name.value,
        labels,
        attributes: filterTruthy(fields),
        annotations: createEntityAnnotations(definition.directives || []),
    });
}

function getLabels(definition: ObjectTypeDefinitionNode, nodeDirectiveArguments: Record<string, unknown>): string[] {
    // TODO: use when removing label & additionalLabels
    // const nodeExplicitLabels = nodeDirectiveArguments.labels as string[];
    // return nodeExplicitLabels ?? [definition.name.value];
    if ((nodeDirectiveArguments.labels as string[] | undefined)?.length) {
        return nodeDirectiveArguments.labels as string[];
    }
    const nodeLabel = nodeDirectiveArguments.label as string | undefined;
    const additionalLabels = (nodeDirectiveArguments.additionalLabels || []) as string[];
    const label = nodeLabel || definition.name.value;
    return [label, ...additionalLabels];
}

function generateAttribute(field: FieldDefinitionNode): Attribute | undefined {
    const typeMeta = getFieldTypeMeta(field.type); // TODO: without originalType
    const attributeType = isAttributeType(typeMeta.name) ? typeMeta.name : AttributeType.ObjectType;
    const annotations = createFieldAnnotations(field.directives || []);
    return new Attribute({
        name: field.name.value,
        annotations,
        type: attributeType,
        isArray: Boolean(typeMeta.array),
    });
}
function generateField(field: FieldDefinitionNode): Field | undefined {
    const annotations = createFieldAnnotations(field.directives || []);
    return new Field({
        name: field.name.value,
        annotations,
    });
}

function isAttributeType(typeName: string): typeName is AttributeType {
    return Object.values(AttributeType).includes(typeName as any);
}

function findDirective(directives: readonly DirectiveNode[], name: string): DirectiveNode | undefined {
    return directives.find((d) => {
        return d.name.value === name;
    });
}

function createFieldAnnotations(directives: readonly DirectiveNode[]): Annotation[] {
    return filterTruthy(
        directives.map((directive) => {
            switch (directive.name.value) {
                case "cypher":
                    return parseCypherAnnotation(directive);
                case "authorization":
                    return parseAuthorizationAnnotation(directive);
                case "authentication":
                    return parseAuthenticationAnnotation(directive);
<<<<<<< HEAD
                case "subscriptionsAuthorization":
                    return parseSubscriptionsAuthorizationAnnotation(directive);
=======
>>>>>>> 6d4a6b93
                default:
                    return undefined;
            }
        })
    );
}

function createEntityAnnotations(directives: readonly DirectiveNode[]): Annotation[] {
    const entityAnnotations: Annotation[] = [];

    // We only ever want to create one annotation even when an entity contains several key directives
    const keyDirectives = directives.filter((directive) => directive.name.value === "key");
    if (keyDirectives) {
        entityAnnotations.push(parseKeyAnnotation(keyDirectives));
    }

    const annotations: Annotation[] = filterTruthy(
        directives.map((directive) => {
            switch (directive.name.value) {
                case "authorization":
                    return parseAuthorizationAnnotation(directive);
                case "authentication":
                    return parseAuthenticationAnnotation(directive);
<<<<<<< HEAD
                case "subscriptionsAuthorization":
                    return parseSubscriptionsAuthorizationAnnotation(directive);
=======
>>>>>>> 6d4a6b93
                default:
                    return undefined;
            }
        })
    );

    return entityAnnotations.concat(annotations);
}

function createSchemaModelAnnotations(directives: readonly DirectiveNode[]): Annotation[] {
    const schemaModelAnnotations: Annotation[] = [];

    const annotations: Annotation[] = filterTruthy(
        directives.map((directive) => {
            switch (directive.name.value) {
                case "authentication":
                    return parseAuthenticationAnnotation(directive);
                default:
                    return undefined;
            }
        })
    );

    return schemaModelAnnotations.concat(annotations);
}

function generateOperation(definition: ObjectTypeDefinitionNode): Operation {
    const fields = (definition.fields || []).map((fieldDefinition) => generateField(fieldDefinition));

    return new Operation({
        name: definition.name.value,
        fields: filterTruthy(fields),
        annotations: createEntityAnnotations(definition.directives || []),
    });
}<|MERGE_RESOLUTION|>--- conflicted
+++ resolved
@@ -44,10 +44,7 @@
 import { parseAuthenticationAnnotation } from "./parser/authentication-annotation";
 import { Operation } from "./Operation";
 import { Field } from "./attribute/Field";
-<<<<<<< HEAD
 import { parseSubscriptionsAuthorizationAnnotation } from "./parser/subscriptions-authorization-annotation";
-=======
->>>>>>> 6d4a6b93
 
 export function generateModel(document: DocumentNode): Neo4jGraphQLSchemaModel {
     const definitionNodes = getDefinitionNodes(document);
@@ -311,11 +308,8 @@
                     return parseAuthorizationAnnotation(directive);
                 case "authentication":
                     return parseAuthenticationAnnotation(directive);
-<<<<<<< HEAD
                 case "subscriptionsAuthorization":
                     return parseSubscriptionsAuthorizationAnnotation(directive);
-=======
->>>>>>> 6d4a6b93
                 default:
                     return undefined;
             }
@@ -339,11 +333,8 @@
                     return parseAuthorizationAnnotation(directive);
                 case "authentication":
                     return parseAuthenticationAnnotation(directive);
-<<<<<<< HEAD
                 case "subscriptionsAuthorization":
                     return parseSubscriptionsAuthorizationAnnotation(directive);
-=======
->>>>>>> 6d4a6b93
                 default:
                     return undefined;
             }
