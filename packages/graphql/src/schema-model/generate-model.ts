--- conflicted
+++ resolved
@@ -350,23 +350,19 @@
             const filteredInheritedFields = inheritedFields?.filter(
                 (inheritedField) => inheritedField.name.value === fieldDefinition.name.value
             );
-<<<<<<< HEAD
+            const isPrivateAttribute = findDirective(fieldDefinition.directives, privateDirective.name);
+            const isInheritedPrivateAttribute = inheritedFields?.some((inheritedField) =>
+                findDirective(inheritedField.directives, privateDirective.name)
+            );
+            if (isPrivateAttribute || isInheritedPrivateAttribute) {
+                return;
+            }
             return parseAttribute(
                 fieldDefinition,
                 filteredInheritedFields,
                 definitionCollection,
                 propertyInterface.fields
             );
-=======
-            const isPrivateAttribute = findDirective(fieldDefinition.directives, privateDirective.name);
-            const isInheritedPrivateAttribute = inheritedField?.some((inheritedField) =>
-                findDirective(inheritedField.directives, privateDirective.name)
-            );
-            if (isPrivateAttribute || isInheritedPrivateAttribute) {
-                return;
-            }
-            return parseAttribute(fieldDefinition, inheritedField, definitionCollection);
->>>>>>> 6104e941
         });
 
         attributes = filterTruthy(fields) as Attribute[];
@@ -389,13 +385,10 @@
         nestedOperations: nestedOperations as NestedOperation[],
         aggregate: aggregate as boolean,
         isNullable: !fieldTypeMeta.required,
-<<<<<<< HEAD
-=======
         description: field.description?.value,
         annotations: annotations,
         propertiesTypeName,
         inheritedFrom,
->>>>>>> 6104e941
     });
 }
 
