/*
 * Copyright (c) "Neo4j"
 * Neo4j Sweden AB [http://neo4j.com]
 *
 * This file is part of Neo4j.
 *
 * Licensed under the Apache License, Version 2.0 (the "License");
 * you may not use this file except in compliance with the License.
 * You may obtain a copy of the License at
 *
 *     http://www.apache.org/licenses/LICENSE-2.0
 *
 * Unless required by applicable law or agreed to in writing, software
 * distributed under the License is distributed on an "AS IS" BASIS,
 * WITHOUT WARRANTIES OR CONDITIONS OF ANY KIND, either express or implied.
 * See the License for the specific language governing permissions and
 * limitations under the License.
 */

import { Neo4jGraphQLSchemaValidationError } from "../../classes";
import type { Annotations } from "../annotation/Annotation";
import type { Attribute } from "../attribute/Attribute";
import type { RelationshipDeclaration } from "../relationship/RelationshipDeclaration";
import type { CompositeEntity } from "./CompositeEntity";
import type { ConcreteEntity } from "./ConcreteEntity";

export class InterfaceEntity implements CompositeEntity {
    public readonly name: string;
    public readonly description?: string;
    // TODO: this is really (ConcreteEntity|InterfaceEntity)...
    public readonly concreteEntities: ConcreteEntity[];
    public readonly attributes: Map<string, Attribute> = new Map();
<<<<<<< HEAD
    public readonly relationshipDeclarations: Map<string, RelationshipDeclaration> = new Map();
    public readonly annotations: Partial<Annotations> = {};
=======
    public readonly relationships: Map<string, Relationship> = new Map();
    public readonly annotations: Partial<Annotations>;
>>>>>>> 44bf3e03

    constructor({
        name,
        description,
        concreteEntities,
        attributes = [],
<<<<<<< HEAD
        annotations = [],
        relationshipDeclarations = [],
=======
        annotations = {},
        relationships = [],
>>>>>>> 44bf3e03
    }: {
        name: string;
        description?: string;
        concreteEntities: ConcreteEntity[];
        attributes?: Attribute[];
<<<<<<< HEAD
        annotations?: Annotation[];
        relationshipDeclarations?: RelationshipDeclaration[];
=======
        annotations?: Partial<Annotations>;
        relationships?: Relationship[];
>>>>>>> 44bf3e03
    }) {
        this.name = name;
        this.description = description;
        this.concreteEntities = concreteEntities;
        this.annotations = annotations;
        for (const attribute of attributes) {
            this.addAttribute(attribute);
        }

<<<<<<< HEAD
        for (const annotation of annotations) {
            this.addAnnotation(annotation);
        }

        for (const relationshipDeclaration of relationshipDeclarations) {
            this.addRelationshipDeclaration(relationshipDeclaration);
=======
        for (const relationship of relationships) {
            this.addRelationship(relationship);
>>>>>>> 44bf3e03
        }
    }

    isConcreteEntity(): this is ConcreteEntity {
        return false;
    }
    isCompositeEntity(): this is CompositeEntity {
        return true;
    }

    private addAttribute(attribute: Attribute): void {
        if (this.attributes.has(attribute.name)) {
            throw new Neo4jGraphQLSchemaValidationError(`Attribute ${attribute.name} already exists in ${this.name}`);
        }
        this.attributes.set(attribute.name, attribute);
    }

<<<<<<< HEAD
    private addAnnotation(annotation: Annotation): void {
        const annotationKey = annotationToKey(annotation);
        const existingAnnotation = this.annotations[annotationKey];

        if (existingAnnotation) {
            throw new Neo4jGraphQLSchemaValidationError(`Annotation ${annotationKey} already exists in ${this.name}`);
        }

        // We cast to any because we aren't narrowing the Annotation type here.
        // There's no reason to narrow either, since we care more about performance.
        this.annotations[annotationKey] = annotation as any;
    }

    public addRelationshipDeclaration(relationshipDeclaration: RelationshipDeclaration): void {
        if (this.relationshipDeclarations.has(relationshipDeclaration.name)) {
=======
    public addRelationship(relationship: Relationship): void {
        if (this.relationships.has(relationship.name)) {
>>>>>>> 44bf3e03
            throw new Neo4jGraphQLSchemaValidationError(
                `Attribute ${relationshipDeclaration.name} already exists in ${this.name}`
            );
        }
        this.relationshipDeclarations.set(relationshipDeclaration.name, relationshipDeclaration);
    }

    public findAttribute(name: string): Attribute | undefined {
        return this.attributes.get(name);
    }
}<|MERGE_RESOLUTION|>--- conflicted
+++ resolved
@@ -30,38 +30,23 @@
     // TODO: this is really (ConcreteEntity|InterfaceEntity)...
     public readonly concreteEntities: ConcreteEntity[];
     public readonly attributes: Map<string, Attribute> = new Map();
-<<<<<<< HEAD
     public readonly relationshipDeclarations: Map<string, RelationshipDeclaration> = new Map();
-    public readonly annotations: Partial<Annotations> = {};
-=======
-    public readonly relationships: Map<string, Relationship> = new Map();
     public readonly annotations: Partial<Annotations>;
->>>>>>> 44bf3e03
 
     constructor({
         name,
         description,
         concreteEntities,
         attributes = [],
-<<<<<<< HEAD
-        annotations = [],
+        annotations = {},
         relationshipDeclarations = [],
-=======
-        annotations = {},
-        relationships = [],
->>>>>>> 44bf3e03
     }: {
         name: string;
         description?: string;
         concreteEntities: ConcreteEntity[];
         attributes?: Attribute[];
-<<<<<<< HEAD
-        annotations?: Annotation[];
+        annotations?: Partial<Annotations>;
         relationshipDeclarations?: RelationshipDeclaration[];
-=======
-        annotations?: Partial<Annotations>;
-        relationships?: Relationship[];
->>>>>>> 44bf3e03
     }) {
         this.name = name;
         this.description = description;
@@ -71,17 +56,8 @@
             this.addAttribute(attribute);
         }
 
-<<<<<<< HEAD
-        for (const annotation of annotations) {
-            this.addAnnotation(annotation);
-        }
-
         for (const relationshipDeclaration of relationshipDeclarations) {
             this.addRelationshipDeclaration(relationshipDeclaration);
-=======
-        for (const relationship of relationships) {
-            this.addRelationship(relationship);
->>>>>>> 44bf3e03
         }
     }
 
@@ -99,26 +75,8 @@
         this.attributes.set(attribute.name, attribute);
     }
 
-<<<<<<< HEAD
-    private addAnnotation(annotation: Annotation): void {
-        const annotationKey = annotationToKey(annotation);
-        const existingAnnotation = this.annotations[annotationKey];
-
-        if (existingAnnotation) {
-            throw new Neo4jGraphQLSchemaValidationError(`Annotation ${annotationKey} already exists in ${this.name}`);
-        }
-
-        // We cast to any because we aren't narrowing the Annotation type here.
-        // There's no reason to narrow either, since we care more about performance.
-        this.annotations[annotationKey] = annotation as any;
-    }
-
     public addRelationshipDeclaration(relationshipDeclaration: RelationshipDeclaration): void {
         if (this.relationshipDeclarations.has(relationshipDeclaration.name)) {
-=======
-    public addRelationship(relationship: Relationship): void {
-        if (this.relationships.has(relationship.name)) {
->>>>>>> 44bf3e03
             throw new Neo4jGraphQLSchemaValidationError(
                 `Attribute ${relationshipDeclaration.name} already exists in ${this.name}`
             );
