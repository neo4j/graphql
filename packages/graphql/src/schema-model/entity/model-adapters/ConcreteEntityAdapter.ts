/*
 * Copyright (c) "Neo4j"
 * Neo4j Sweden AB [http://neo4j.com]
 *
 * This file is part of Neo4j.
 *
 * Licensed under the Apache License, Version 2.0 (the "License");
 * you may not use this file except in compliance with the License.
 * You may obtain a copy of the License at
 *
 *     http://www.apache.org/licenses/LICENSE-2.0
 *
 * Unless required by applicable law or agreed to in writing, software
 * distributed under the License is distributed on an "AS IS" BASIS,
 * WITHOUT WARRANTIES OR CONDITIONS OF ANY KIND, either express or implied.
 * See the License for the specific language governing permissions and
 * limitations under the License.
 */

import { upperFirst } from "graphql-compose";
import { toGlobalId } from "../../../utils/global-ids";
import type { Annotations } from "../../annotation/Annotation";
import type { Attribute } from "../../attribute/Attribute";
import { AttributeAdapter } from "../../attribute/model-adapters/AttributeAdapter";
import type { Relationship } from "../../relationship/Relationship";
import { RelationshipAdapter } from "../../relationship/model-adapters/RelationshipAdapter";
import { getFromMap } from "../../utils/get-from-map";
import { plural, singular } from "../../utils/string-manipulation";
import type { CompositeEntity } from "../CompositeEntity";
import type { ConcreteEntity } from "../ConcreteEntity";
import { ConcreteEntityOperations } from "./ConcreteEntityOperations";
import type { InterfaceEntityAdapter } from "./InterfaceEntityAdapter";
import type { UnionEntityAdapter } from "./UnionEntityAdapter";

export class ConcreteEntityAdapter {
    public readonly name: string;
    public readonly description?: string;
    public readonly labels: Set<string>;
    public readonly attributes: Map<string, AttributeAdapter> = new Map();
    public readonly relationships: Map<string, RelationshipAdapter> = new Map();
    public readonly annotations: Partial<Annotations>;
    public readonly compositeEntities: CompositeEntity[] = [];

    // These keys allow to store the keys of the map in memory and avoid keep iterating over the map.
    private mutableFieldsKeys: string[] = [];
    private uniqueFieldsKeys: string[] = [];
    private constrainableFieldsKeys: string[] = [];

    private _relatedEntities: (ConcreteEntityAdapter | InterfaceEntityAdapter | UnionEntityAdapter)[] | undefined;

    private _singular: string | undefined;
    private _plural: string | undefined;
    private _globalIdField: AttributeAdapter | undefined;

    // specialize models
    private _operations: ConcreteEntityOperations | undefined;

    constructor(entity: ConcreteEntity) {
        this.name = entity.name;
        this.description = entity.description;
        this.labels = entity.labels;
        this.annotations = entity.annotations;
        this.initAttributes(entity.attributes);
        this.initRelationships(entity.relationships);
        this.description = entity.description;
        this.compositeEntities = entity.compositeEntities;
    }

    private initAttributes(attributes: Map<string, Attribute>) {
        for (const [attributeName, attribute] of attributes.entries()) {
            const attributeAdapter = new AttributeAdapter(attribute);
            this.attributes.set(attributeName, attributeAdapter);
            if (attributeAdapter.isMutable()) {
                this.mutableFieldsKeys.push(attribute.name);
            }

            if (attributeAdapter.isConstrainable()) {
                this.constrainableFieldsKeys.push(attribute.name);
                if (attributeAdapter.isUnique()) {
                    this.uniqueFieldsKeys.push(attribute.name);
                }
            }

            if (attributeAdapter.isGlobalIDAttribute()) {
                this._globalIdField = attributeAdapter;
            }
        }
    }

    private initRelationships(relationships: Map<string, Relationship>) {
        for (const [relationshipName, relationship] of relationships.entries()) {
            this.relationships.set(relationshipName, new RelationshipAdapter(relationship, this));
        }
    }

    public get mutableFields(): AttributeAdapter[] {
        return this.mutableFieldsKeys.map((key) => getFromMap(this.attributes, key));
    }

    public get uniqueFields(): AttributeAdapter[] {
        return this.uniqueFieldsKeys.map((key) => getFromMap(this.attributes, key));
    }

    public get constrainableFields(): AttributeAdapter[] {
        return this.constrainableFieldsKeys.map((key) => getFromMap(this.attributes, key));
    }

    public get relatedEntities(): (ConcreteEntityAdapter | InterfaceEntityAdapter | UnionEntityAdapter)[] {
        if (!this._relatedEntities) {
            this._relatedEntities = [...this.relationships.values()].map((relationship) => relationship.target);
        }
        return this._relatedEntities;
    }

<<<<<<< HEAD
    public getRelayId(): AttributeAdapter | undefined {
        // TODO: make this O(1)
        for (const attr of this.attributes.values()) {
            if (attr.annotations.relayId) {
                return attr;
            }
        }
        return undefined;
=======
    public get objectFields(): AttributeAdapter[] {
        return Array.from(this.attributes.values()).filter((attribute) => attribute.isObjectField());
    }

    public get sortableFields(): AttributeAdapter[] {
        return Array.from(this.attributes.values()).filter((attribute) => attribute.isSortableField());
    }

    public get whereFields(): AttributeAdapter[] {
        return Array.from(this.attributes.values()).filter((attribute) => attribute.isWhereField());
    }

    public get aggregableFields(): AttributeAdapter[] {
        return Array.from(this.attributes.values()).filter((attribute) => attribute.isAggregableField());
    }

    public get aggregationWhereFields(): AttributeAdapter[] {
        return Array.from(this.attributes.values()).filter((attribute) => attribute.isAggregationWhereField());
    }

    public get createInputFields(): AttributeAdapter[] {
        return Array.from(this.attributes.values()).filter((attribute) => attribute.isCreateInputField());
    }

    public get updateInputFields(): AttributeAdapter[] {
        return Array.from(this.attributes.values()).filter((attribute) => attribute.isUpdateInputField());
    }

    public get arrayMethodFields(): AttributeAdapter[] {
        return Array.from(this.attributes.values()).filter((attribute) => attribute.isArrayMethodField());
    }

    public get onCreateInputFields(): AttributeAdapter[] {
        return Array.from(this.attributes.values()).filter((attribute) => attribute.isOnCreateField());
    }
    // public get scalarFields(): AttributeAdapter[] {
    //     return Array.from(this.attributes.values()).filter((attribute) => attribute.isScalarField());
    // }

    // public get enumFields(): AttributeAdapter[] {
    //     return Array.from(this.attributes.values()).filter((attribute) => attribute.isEnumField());
    // }

    public get temporalFields(): AttributeAdapter[] {
        return Array.from(this.attributes.values()).filter((attribute) => attribute.isTemporal());
>>>>>>> 6104e941
    }

    // TODO: identify usage of old Node.[getLabels | getLabelsString] and migrate them if needed

    public getLabels(): string[] {
        return Array.from(this.labels);
    }

    public getMainLabel(): string {
        return this.getLabels()[0] as string;
    }

    public get singular(): string {
        if (!this._singular) {
            this._singular = singular(this.name);
        }
        return this._singular;
    }

    public get plural(): string {
        if (!this._plural) {
            if (this.annotations.plural) {
                this._plural = plural(this.annotations.plural.value);
            } else {
                this._plural = plural(this.name);
            }
        }
        return this._plural;
    }

    public get upperFirstPlural(): string {
        return upperFirst(this.plural);
    }

    get operations(): ConcreteEntityOperations {
        if (!this._operations) {
            return new ConcreteEntityOperations(this);
        }
        return this._operations;
    }

    public findAttribute(name: string): AttributeAdapter | undefined {
        return this.attributes.get(name);
    }

    public findRelationship(name: string): RelationshipAdapter | undefined {
        return this.relationships.get(name);
    }
    // TODO: Implement the Globals methods toGlobalId and fromGlobalId, getGlobalId etc...
    get globalIdField() {
        return this._globalIdField;
    }

    public isGlobalNode(): this is this & { globalIdField: AttributeAdapter } {
        return !!this._globalIdField;
    }

    public toGlobalId(id: string | number): string {
        if (!this.isGlobalNode()) {
            throw new Error(`Entity ${this.name} is not a global node`);
        }

        return toGlobalId({
            typeName: this.name,
            field: this.globalIdField.name,
            id,
        });
    }
}<|MERGE_RESOLUTION|>--- conflicted
+++ resolved
@@ -112,7 +112,6 @@
         return this._relatedEntities;
     }
 
-<<<<<<< HEAD
     public getRelayId(): AttributeAdapter | undefined {
         // TODO: make this O(1)
         for (const attr of this.attributes.values()) {
@@ -121,7 +120,8 @@
             }
         }
         return undefined;
-=======
+    }
+
     public get objectFields(): AttributeAdapter[] {
         return Array.from(this.attributes.values()).filter((attribute) => attribute.isObjectField());
     }
@@ -167,7 +167,6 @@
 
     public get temporalFields(): AttributeAdapter[] {
         return Array.from(this.attributes.values()).filter((attribute) => attribute.isTemporal());
->>>>>>> 6104e941
     }
 
     // TODO: identify usage of old Node.[getLabels | getLabelsString] and migrate them if needed
