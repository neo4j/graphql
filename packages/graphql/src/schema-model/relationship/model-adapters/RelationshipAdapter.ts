--- conflicted
+++ resolved
@@ -43,50 +43,12 @@
     public readonly nestedOperations: NestedOperation[];
     public readonly aggregate: boolean;
     public readonly isNullable: boolean;
-<<<<<<< HEAD
-
-    /**Note: Required for now to infer the types without ResolveTree */
-    public get connectionFieldTypename(): string {
-        return `${this.getResolveTypeSourceName()}${upperFirst(this.name)}Connection`;
-    }
-
-    /**Note: Required for now to infer the types without ResolveTree */
-    public get relationshipFieldTypename(): string {
-        return `${this.getResolveTypeSourceName()}${upperFirst(this.name)}Relationship`;
-    }
-
-    /**
-     *  Currently if a concrete entity implements an interface and the interface has this relationship, then the source name will be the interface name.
-     *  If not then the source name will be the concrete entity name.
-     **/
-    private getResolveTypeSourceName(): string {
-        if (this.source instanceof ConcreteEntityAdapter) {
-            const interfaceImplementation = this.source.compositeEntities.find(
-                (entity): entity is InterfaceEntity => entity instanceof InterfaceEntity
-            );
-            if (interfaceImplementation && interfaceImplementation.findAttribute(this.name)) {
-                return interfaceImplementation.name;
-            }
-        }
-        return this.source.name;
-    }
-
-    /**Note: Required for now to infer the types without ResolveTree */
-    public getAggregationFieldTypename(nestedField?: "node" | "edge"): string {
-        const nestedFieldStr = upperFirst(nestedField || "");
-        const aggregationStr = nestedField ? "Aggregate" : "Aggregation";
-        return `${this.source.name}${upperFirst(this.target.name)}${upperFirst(
-            this.name
-        )}${nestedFieldStr}${aggregationStr}Selection`;
-    }
-=======
     public readonly description?: string;
     public readonly propertiesTypeName: string | undefined;
     public readonly inheritedFrom: string | undefined;
     public readonly isList: boolean;
     public readonly annotations: Partial<Annotations>;
     public readonly args: Argument[];
->>>>>>> 976400da
 
     constructor(
         relationship: Relationship,
@@ -141,6 +103,32 @@
         this.inheritedFrom = inheritedFrom;
     }
 
+    /**Note: Required for now to infer the types without ResolveTree */
+    public get connectionFieldTypename(): string {
+        return `${this.getResolveTypeSourceName()}${upperFirst(this.name)}Connection`;
+    }
+
+    /**Note: Required for now to infer the types without ResolveTree */
+    public get relationshipFieldTypename(): string {
+        return `${this.getResolveTypeSourceName()}${upperFirst(this.name)}Relationship`;
+    }
+
+    /**
+     *  Currently if a concrete entity implements an interface and the interface has this relationship, then the source name will be the interface name.
+     *  If not then the source name will be the concrete entity name.
+     **/
+    private getResolveTypeSourceName(): string {
+        if (this.source instanceof ConcreteEntityAdapter) {
+            const interfaceImplementation = this.source.compositeEntities.find(
+                (entity): entity is InterfaceEntity => entity instanceof InterfaceEntity
+            );
+            if (interfaceImplementation && interfaceImplementation.findAttribute(this.name)) {
+                return interfaceImplementation.name;
+            }
+        }
+        return this.source.name;
+    }
+
     public get prefixForTypename(): string {
         // TODO: if relationship field is inherited  by source (part of a implemented Interface, not necessarily annotated as rel)
         // then return this.interface.name
@@ -156,16 +144,6 @@
             return this.source.name;
         }
         return this.prefixForTypename;
-    }
-
-    /**Note: Required for now to infer the types without ResolveTree */
-    public get connectionFieldTypename(): string {
-        return `${this.prefixForTypename}${upperFirst(this.name)}Connection`;
-    }
-
-    /**Note: Required for now to infer the types without ResolveTree */
-    public get relationshipFieldTypename(): string {
-        return `${this.prefixForTypename}${upperFirst(this.name)}Relationship`;
     }
 
     public get fieldInputTypeName(): string {
