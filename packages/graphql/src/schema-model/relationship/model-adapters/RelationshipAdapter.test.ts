--- conflicted
+++ resolved
@@ -92,13 +92,9 @@
             queryDirection: "DEFAULT_DIRECTED",
             nestedOperations: ["CREATE", "UPDATE", "DELETE", "CONNECT", "DISCONNECT", "CONNECT_OR_CREATE"],
             aggregate: false,
-<<<<<<< HEAD
-            isNullable: false,
-=======
             description: "",
             annotations: [selectable],
-            isNullable: true,
->>>>>>> 6104e941
+            isNullable: false,
         });
         userEntity.addRelationship(relationship);
 
