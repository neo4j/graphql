/*
 * Copyright (c) "Neo4j"
 * Neo4j Sweden AB [http://neo4j.com]
 *
 * This file is part of Neo4j.
 *
 * Licensed under the Apache License, Version 2.0 (the "License");
 * you may not use this file except in compliance with the License.
 * You may obtain a copy of the License at
 *
 *     http://www.apache.org/licenses/LICENSE-2.0
 *
 * Unless required by applicable law or agreed to in writing, software
 * distributed under the License is distributed on an "AS IS" BASIS,
 * WITHOUT WARRANTIES OR CONDITIONS OF ANY KIND, either express or implied.
 * See the License for the specific language governing permissions and
 * limitations under the License.
 */

import { isInterfaceEntity } from "../../../translate/queryAST/utils/is-interface-entity";
import type { ConcreteEntityAdapter } from "../../entity/model-adapters/ConcreteEntityAdapter";
import type { RelationshipAdapter } from "./RelationshipAdapter";
import { RelationshipBaseOperations } from "./RelationshipBaseOperations";

export class RelationshipOperations extends RelationshipBaseOperations<RelationshipAdapter> {
    constructor(relationship: RelationshipAdapter) {
<<<<<<< HEAD
        super(relationship);
=======
        this.relationship = relationship;
    }

    public get prefixForTypename(): string {
        return this.relationship.firstDeclaredInTypeName || this.relationship.source.name;
>>>>>>> 9befbb81
    }

    protected get fieldInputPrefixForTypename(): string {
        const isTargetInterface = isInterfaceEntity(this.relationship.target);
        if (isTargetInterface) {
            return this.relationship.source.name;
        }
<<<<<<< HEAD
        return this.relationship.inheritedFrom || this.relationship.source.name;
    }

    protected get edgePrefix(): string {
        return this.relationship.propertiesTypeName ?? "";
=======
        return this.prefixForTypename;
    }

    /**Note: Required for now to infer the types without ResolveTree */
    public get connectionFieldTypename(): string {
        return `${this.prefixForTypename}${upperFirst(this.relationship.name)}Connection`;
    }

    /**Note: Required for now to infer the types without ResolveTree */
    public getAggregationFieldTypename(nestedField?: "node" | "edge"): string {
        const nestedFieldStr = upperFirst(nestedField || "");
        const aggregationStr = nestedField ? "Aggregate" : "Aggregation";
        return `${this.relationship.source.name}${this.relationship.target.name}${upperFirst(
            this.relationship.name
        )}${nestedFieldStr}${aggregationStr}Selection`;
    }

    public getTargetTypePrettyName(): string {
        if (this.relationship.isList) {
            return `[${this.relationship.target.name}!]${this.relationship.isNullable === false ? "!" : ""}`;
        }
        return `${this.relationship.target.name}${this.relationship.isNullable === false ? "!" : ""}`;
    }

    public get connectionSortInputTypename(): string {
        return `${this.connectionFieldTypename}Sort`;
    }

    /**Note: Required for now to infer the types without ResolveTree */
    public get relationshipFieldTypename(): string {
        return `${this.prefixForTypename}${upperFirst(this.relationship.name)}Relationship`;
    }

    public getFieldInputTypeName(ifUnionRelationshipTargetEntity?: ConcreteEntityAdapter): string {
        return `${this.relationship.source.name}${upperFirst(this.relationship.name)}${
            ifUnionRelationshipTargetEntity?.name || ""
        }FieldInput`;
    }

    public getToUnionFieldInputTypeName(ifUnionRelationshipTargetEntity: ConcreteEntityAdapter): string {
        return `${this.relationship.source.name}${upperFirst(this.relationship.name)}${
            ifUnionRelationshipTargetEntity.name
        }FieldInput`;
    }

    public getUpdateFieldInputTypeName(ifUnionRelationshipTargetEntity?: ConcreteEntityAdapter): string {
        return `${this.relationship.source.name}${upperFirst(this.relationship.name)}${
            ifUnionRelationshipTargetEntity?.name || ""
        }UpdateFieldInput`;
    }

    public getCreateFieldInputTypeName(ifUnionRelationshipTargetEntity?: ConcreteEntityAdapter): string {
        return `${this.relationship.source.name}${upperFirst(this.relationship.name)}${
            ifUnionRelationshipTargetEntity?.name || ""
        }CreateFieldInput`;
    }

    public getDeleteFieldInputTypeName(ifUnionRelationshipTargetEntity?: ConcreteEntityAdapter): string {
        return `${this.fieldInputPrefixForTypename}${upperFirst(this.relationship.name)}${
            ifUnionRelationshipTargetEntity?.name || ""
        }DeleteFieldInput`;
    }

    public getConnectFieldInputTypeName(ifUnionRelationshipTargetEntity?: ConcreteEntityAdapter): string {
        return `${this.relationship.source.name}${upperFirst(this.relationship.name)}${
            ifUnionRelationshipTargetEntity?.name || ""
        }ConnectFieldInput`;
    }

    public getDisconnectFieldInputTypeName(ifUnionRelationshipTargetEntity?: ConcreteEntityAdapter): string {
        return `${this.fieldInputPrefixForTypename}${upperFirst(this.relationship.name)}${
            ifUnionRelationshipTargetEntity?.name || ""
        }DisconnectFieldInput`;
    }

    public getConnectOrCreateInputTypeName(): string {
        return `${this.relationship.source.name}${upperFirst(this.relationship.name)}ConnectOrCreateInput`;
    }

    public getConnectOrCreateFieldInputTypeName(concreteTargetEntityAdapter?: ConcreteEntityAdapter): string {
        if (isUnionEntity(this.relationship.target)) {
            if (!concreteTargetEntityAdapter) {
                throw new Error("missing concreteTargetEntityAdapter");
            }
            return `${this.relationship.source.name}${upperFirst(this.relationship.name)}${
                concreteTargetEntityAdapter.name
            }ConnectOrCreateFieldInput`;
        }
        return `${this.relationship.source.name}${upperFirst(this.relationship.name)}ConnectOrCreateFieldInput`;
    }

    public getConnectOrCreateOnCreateFieldInputTypeName(concreteTargetEntityAdapter: ConcreteEntityAdapter): string {
        return `${this.getConnectOrCreateFieldInputTypeName(concreteTargetEntityAdapter)}OnCreate`;
    }

    public get connectionFieldName(): string {
        return `${this.relationship.name}Connection`;
    }

    public getConnectionWhereTypename(ifUnionRelationshipTargetEntity?: ConcreteEntityAdapter): string {
        return `${this.prefixForTypename}${upperFirst(this.relationship.name)}${
            ifUnionRelationshipTargetEntity?.name || ""
        }ConnectionWhere`;
    }

    public getUpdateConnectionInputTypename(ifUnionRelationshipTargetEntity?: ConcreteEntityAdapter): string {
        return `${this.relationship.source.name}${upperFirst(this.relationship.name)}${
            ifUnionRelationshipTargetEntity?.name || ""
        }UpdateConnectionInput`;
    }

    public get aggregateInputTypeName(): string {
        return `${this.relationship.source.name}${upperFirst(this.relationship.name)}AggregateInput`;
    }

    public get aggregateTypeName(): string {
        return `${this.relationship.name}Aggregate`;
    }

    public get nodeAggregationWhereInputTypeName(): string {
        return `${this.relationship.source.name}${upperFirst(this.relationship.name)}NodeAggregationWhereInput`;
>>>>>>> 9befbb81
    }

    public get subscriptionWhereInputTypeName(): string {
        return `${this.prefixForTypename}RelationshipSubscriptionWhere`;
    }

    public getToUnionSubscriptionWhereInputTypeName(ifUnionRelationshipTargetEntity: ConcreteEntityAdapter): string {
        return `${this.prefixForTypename}${ifUnionRelationshipTargetEntity.name}SubscriptionWhere`;
    }

    public get subscriptionConnectedRelationshipTypeName(): string {
        return `${this.prefixForTypename}ConnectedRelationship`;
    }

    public get edgeSubscriptionWhereInputTypeName(): string {
<<<<<<< HEAD
        return `${this.edgePrefix}SubscriptionWhere`;
=======
        return `${this.relationship.propertiesTypeName}SubscriptionWhere`;
    }
    public get sortInputTypeName(): string {
        return `${this.relationship.propertiesTypeName}Sort`;
    }

    public get edgeAggregationWhereInputTypeName(): string {
        return `${this.relationship.propertiesTypeName}AggregationWhereInput`;
    }

    public getConnectOrCreateInputFields(target: ConcreteEntityAdapter) {
        // TODO: use this._target in the end; currently passed-in as argument because unions need this per refNode
        return {
            where: `${target.operations.connectOrCreateWhereInputTypeName}!`,
            onCreate: `${this.getConnectOrCreateOnCreateFieldInputTypeName(target)}!`,
        };
>>>>>>> 9befbb81
    }
}<|MERGE_RESOLUTION|>--- conflicted
+++ resolved
@@ -24,15 +24,7 @@
 
 export class RelationshipOperations extends RelationshipBaseOperations<RelationshipAdapter> {
     constructor(relationship: RelationshipAdapter) {
-<<<<<<< HEAD
         super(relationship);
-=======
-        this.relationship = relationship;
-    }
-
-    public get prefixForTypename(): string {
-        return this.relationship.firstDeclaredInTypeName || this.relationship.source.name;
->>>>>>> 9befbb81
     }
 
     protected get fieldInputPrefixForTypename(): string {
@@ -40,135 +32,11 @@
         if (isTargetInterface) {
             return this.relationship.source.name;
         }
-<<<<<<< HEAD
-        return this.relationship.inheritedFrom || this.relationship.source.name;
+        return this.relationship.firstDeclaredInTypeName || this.relationship.source.name;
     }
 
     protected get edgePrefix(): string {
         return this.relationship.propertiesTypeName ?? "";
-=======
-        return this.prefixForTypename;
-    }
-
-    /**Note: Required for now to infer the types without ResolveTree */
-    public get connectionFieldTypename(): string {
-        return `${this.prefixForTypename}${upperFirst(this.relationship.name)}Connection`;
-    }
-
-    /**Note: Required for now to infer the types without ResolveTree */
-    public getAggregationFieldTypename(nestedField?: "node" | "edge"): string {
-        const nestedFieldStr = upperFirst(nestedField || "");
-        const aggregationStr = nestedField ? "Aggregate" : "Aggregation";
-        return `${this.relationship.source.name}${this.relationship.target.name}${upperFirst(
-            this.relationship.name
-        )}${nestedFieldStr}${aggregationStr}Selection`;
-    }
-
-    public getTargetTypePrettyName(): string {
-        if (this.relationship.isList) {
-            return `[${this.relationship.target.name}!]${this.relationship.isNullable === false ? "!" : ""}`;
-        }
-        return `${this.relationship.target.name}${this.relationship.isNullable === false ? "!" : ""}`;
-    }
-
-    public get connectionSortInputTypename(): string {
-        return `${this.connectionFieldTypename}Sort`;
-    }
-
-    /**Note: Required for now to infer the types without ResolveTree */
-    public get relationshipFieldTypename(): string {
-        return `${this.prefixForTypename}${upperFirst(this.relationship.name)}Relationship`;
-    }
-
-    public getFieldInputTypeName(ifUnionRelationshipTargetEntity?: ConcreteEntityAdapter): string {
-        return `${this.relationship.source.name}${upperFirst(this.relationship.name)}${
-            ifUnionRelationshipTargetEntity?.name || ""
-        }FieldInput`;
-    }
-
-    public getToUnionFieldInputTypeName(ifUnionRelationshipTargetEntity: ConcreteEntityAdapter): string {
-        return `${this.relationship.source.name}${upperFirst(this.relationship.name)}${
-            ifUnionRelationshipTargetEntity.name
-        }FieldInput`;
-    }
-
-    public getUpdateFieldInputTypeName(ifUnionRelationshipTargetEntity?: ConcreteEntityAdapter): string {
-        return `${this.relationship.source.name}${upperFirst(this.relationship.name)}${
-            ifUnionRelationshipTargetEntity?.name || ""
-        }UpdateFieldInput`;
-    }
-
-    public getCreateFieldInputTypeName(ifUnionRelationshipTargetEntity?: ConcreteEntityAdapter): string {
-        return `${this.relationship.source.name}${upperFirst(this.relationship.name)}${
-            ifUnionRelationshipTargetEntity?.name || ""
-        }CreateFieldInput`;
-    }
-
-    public getDeleteFieldInputTypeName(ifUnionRelationshipTargetEntity?: ConcreteEntityAdapter): string {
-        return `${this.fieldInputPrefixForTypename}${upperFirst(this.relationship.name)}${
-            ifUnionRelationshipTargetEntity?.name || ""
-        }DeleteFieldInput`;
-    }
-
-    public getConnectFieldInputTypeName(ifUnionRelationshipTargetEntity?: ConcreteEntityAdapter): string {
-        return `${this.relationship.source.name}${upperFirst(this.relationship.name)}${
-            ifUnionRelationshipTargetEntity?.name || ""
-        }ConnectFieldInput`;
-    }
-
-    public getDisconnectFieldInputTypeName(ifUnionRelationshipTargetEntity?: ConcreteEntityAdapter): string {
-        return `${this.fieldInputPrefixForTypename}${upperFirst(this.relationship.name)}${
-            ifUnionRelationshipTargetEntity?.name || ""
-        }DisconnectFieldInput`;
-    }
-
-    public getConnectOrCreateInputTypeName(): string {
-        return `${this.relationship.source.name}${upperFirst(this.relationship.name)}ConnectOrCreateInput`;
-    }
-
-    public getConnectOrCreateFieldInputTypeName(concreteTargetEntityAdapter?: ConcreteEntityAdapter): string {
-        if (isUnionEntity(this.relationship.target)) {
-            if (!concreteTargetEntityAdapter) {
-                throw new Error("missing concreteTargetEntityAdapter");
-            }
-            return `${this.relationship.source.name}${upperFirst(this.relationship.name)}${
-                concreteTargetEntityAdapter.name
-            }ConnectOrCreateFieldInput`;
-        }
-        return `${this.relationship.source.name}${upperFirst(this.relationship.name)}ConnectOrCreateFieldInput`;
-    }
-
-    public getConnectOrCreateOnCreateFieldInputTypeName(concreteTargetEntityAdapter: ConcreteEntityAdapter): string {
-        return `${this.getConnectOrCreateFieldInputTypeName(concreteTargetEntityAdapter)}OnCreate`;
-    }
-
-    public get connectionFieldName(): string {
-        return `${this.relationship.name}Connection`;
-    }
-
-    public getConnectionWhereTypename(ifUnionRelationshipTargetEntity?: ConcreteEntityAdapter): string {
-        return `${this.prefixForTypename}${upperFirst(this.relationship.name)}${
-            ifUnionRelationshipTargetEntity?.name || ""
-        }ConnectionWhere`;
-    }
-
-    public getUpdateConnectionInputTypename(ifUnionRelationshipTargetEntity?: ConcreteEntityAdapter): string {
-        return `${this.relationship.source.name}${upperFirst(this.relationship.name)}${
-            ifUnionRelationshipTargetEntity?.name || ""
-        }UpdateConnectionInput`;
-    }
-
-    public get aggregateInputTypeName(): string {
-        return `${this.relationship.source.name}${upperFirst(this.relationship.name)}AggregateInput`;
-    }
-
-    public get aggregateTypeName(): string {
-        return `${this.relationship.name}Aggregate`;
-    }
-
-    public get nodeAggregationWhereInputTypeName(): string {
-        return `${this.relationship.source.name}${upperFirst(this.relationship.name)}NodeAggregationWhereInput`;
->>>>>>> 9befbb81
     }
 
     public get subscriptionWhereInputTypeName(): string {
@@ -184,25 +52,6 @@
     }
 
     public get edgeSubscriptionWhereInputTypeName(): string {
-<<<<<<< HEAD
         return `${this.edgePrefix}SubscriptionWhere`;
-=======
-        return `${this.relationship.propertiesTypeName}SubscriptionWhere`;
-    }
-    public get sortInputTypeName(): string {
-        return `${this.relationship.propertiesTypeName}Sort`;
-    }
-
-    public get edgeAggregationWhereInputTypeName(): string {
-        return `${this.relationship.propertiesTypeName}AggregationWhereInput`;
-    }
-
-    public getConnectOrCreateInputFields(target: ConcreteEntityAdapter) {
-        // TODO: use this._target in the end; currently passed-in as argument because unions need this per refNode
-        return {
-            where: `${target.operations.connectOrCreateWhereInputTypeName}!`,
-            onCreate: `${this.getConnectOrCreateOnCreateFieldInputTypeName(target)}!`,
-        };
->>>>>>> 9befbb81
     }
 }