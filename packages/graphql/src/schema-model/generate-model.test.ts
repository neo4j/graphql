--- conflicted
+++ resolved
@@ -26,14 +26,13 @@
 } from "./annotation/AuthorizationAnnotation";
 import { generateModel } from "./generate-model";
 import type { Neo4jGraphQLSchemaModel } from "./Neo4jGraphQLSchemaModel";
-<<<<<<< HEAD
+
 import type { ConcreteEntity } from "./entity/ConcreteEntity";
 import type { Attribute } from "./attribute/Attribute";
 import type { Relationship } from "./relationship/Relationship";
-=======
 import { SubscriptionsAuthorizationFilterEventRule } from "./annotation/SubscriptionsAuthorizationAnnotation";
 import { AuthenticationAnnotation } from "./annotation/AuthenticationAnnotation";
->>>>>>> 9b1c402f
+
 
 describe("Schema model generation", () => {
     test("parses @authentication directive with no arguments", () => {
