--- conflicted
+++ resolved
@@ -32,14 +32,9 @@
 import type { ConcreteEntityAdapter } from "./entity/model-adapters/ConcreteEntityAdapter";
 import type { RelationshipAdapter } from "./relationship/model-adapters/RelationshipAdapter";
 import type { ConcreteEntity } from "./entity/ConcreteEntity";
-<<<<<<< HEAD
-import { GraphQLBuiltInScalarType, ListType, ObjectType } from "./attribute/AttributeType";
-=======
 import { InterfaceEntity } from "./entity/InterfaceEntity";
 import { UnionEntity } from "./entity/UnionEntity";
-
-// TODO: interface implementing interface annotations inheritance
->>>>>>> f725a701
+import { GraphQLBuiltInScalarType, ListType, ObjectType } from "./attribute/AttributeType";
 
 describe("Schema model generation", () => {
     test("parses @authentication directive with no arguments", () => {
@@ -591,54 +586,6 @@
         expect(accountName?.databaseName).toBeDefined();
         expect(accountName?.databaseName).toBe("accountName");
     });
-
-    describe("Arguments", () => {
-        test("attribute argument scalar", () => {
-            const typeDefs = gql`
-                type User {
-                    id: ID!
-                    name(something: Int): String!
-                }
-            `;
-
-            const document = mergeTypeDefs(typeDefs);
-            const schemaModel = generateModel(document);
-            const userEntity = schemaModel.concreteEntities.find((e) => e.name === "User");
-            expect(userEntity?.attributes.has("id")).toBeTrue();
-            expect(userEntity?.attributes.has("name")).toBeTrue();
-            const idAttribute = userEntity?.findAttribute("id");
-            expect(idAttribute?.args).toHaveLength(0);
-            const nameAttribute = userEntity?.findAttribute("name");
-            expect(nameAttribute?.args).toHaveLength(1);
-            expect(nameAttribute?.args[0]?.name).toBe("something");
-            expect(nameAttribute?.args[0]?.type.name).toBe(GraphQLBuiltInScalarType.Int);
-            expect(nameAttribute?.args[0]?.type.isRequired).toBeFalse();
-        });
-
-        test("attribute argument object", () => {
-            const typeDefs = gql`
-                type User {
-                    id: ID!
-                    favoritePet(from: [Animal]!): String!
-                }
-                type Animal {
-                    sound: String
-                }
-            `;
-
-            const document = mergeTypeDefs(typeDefs);
-            const schemaModel = generateModel(document);
-            const userEntity = schemaModel.concreteEntities.find((e) => e.name === "User");
-            expect(userEntity?.attributes.has("id")).toBeTrue();
-            expect(userEntity?.attributes.has("favoritePet")).toBeTrue();
-            const idAttribute = userEntity?.findAttribute("id");
-            expect(idAttribute?.args).toHaveLength(0);
-            const favoritePetAttribute = userEntity?.findAttribute("favoritePet");
-            expect(favoritePetAttribute?.args).toHaveLength(1);
-            expect(favoritePetAttribute?.args[0]?.name).toBe("from");
-            expect(favoritePetAttribute?.args[0]?.type).toEqual(new ListType(new ObjectType("Animal", false), true));
-        });
-    });
 });
 
 describe("ComposeEntity Annotations & Attributes and Inheritance", () => {
@@ -790,6 +737,54 @@
         expect(tvProductionAliasedProp?.databaseName).toBe("movieDbName");
         expect(showAliasedProp?.databaseName).toBeDefined();
         expect(showAliasedProp?.databaseName).toBe("movieDbName"); // first one listed in the implements list decides
+    });
+});
+
+describe("Arguments", () => {
+    test("attribute argument scalar", () => {
+        const typeDefs = gql`
+            type User {
+                id: ID!
+                name(something: Int): String!
+            }
+        `;
+
+        const document = mergeTypeDefs(typeDefs);
+        const schemaModel = generateModel(document);
+        const userEntity = schemaModel.concreteEntities.find((e) => e.name === "User");
+        expect(userEntity?.attributes.has("id")).toBeTrue();
+        expect(userEntity?.attributes.has("name")).toBeTrue();
+        const idAttribute = userEntity?.findAttribute("id");
+        expect(idAttribute?.args).toHaveLength(0);
+        const nameAttribute = userEntity?.findAttribute("name");
+        expect(nameAttribute?.args).toHaveLength(1);
+        expect(nameAttribute?.args[0]?.name).toBe("something");
+        expect(nameAttribute?.args[0]?.type.name).toBe(GraphQLBuiltInScalarType.Int);
+        expect(nameAttribute?.args[0]?.type.isRequired).toBeFalse();
+    });
+
+    test("attribute argument object", () => {
+        const typeDefs = gql`
+            type User {
+                id: ID!
+                favoritePet(from: [Animal]!): String!
+            }
+            type Animal {
+                sound: String
+            }
+        `;
+
+        const document = mergeTypeDefs(typeDefs);
+        const schemaModel = generateModel(document);
+        const userEntity = schemaModel.concreteEntities.find((e) => e.name === "User");
+        expect(userEntity?.attributes.has("id")).toBeTrue();
+        expect(userEntity?.attributes.has("favoritePet")).toBeTrue();
+        const idAttribute = userEntity?.findAttribute("id");
+        expect(idAttribute?.args).toHaveLength(0);
+        const favoritePetAttribute = userEntity?.findAttribute("favoritePet");
+        expect(favoritePetAttribute?.args).toHaveLength(1);
+        expect(favoritePetAttribute?.args[0]?.name).toBe("from");
+        expect(favoritePetAttribute?.args[0]?.type).toEqual(new ListType(new ObjectType("Animal", false), true));
     });
 });
 
