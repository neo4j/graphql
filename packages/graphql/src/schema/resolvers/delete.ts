--- conflicted
+++ resolved
@@ -1,5 +1,3 @@
-<<<<<<< HEAD
-=======
 /*
  * Copyright (c) "Neo4j"
  * Neo4j Sweden AB [http://neo4j.com]
@@ -18,9 +16,6 @@
  * See the License for the specific language governing permissions and
  * limitations under the License.
  */
-
-import { GraphQLResolveInfo } from "graphql";
->>>>>>> 47c46476
 import { execute } from "../../utils";
 import { translateDelete } from "../../translate";
 import { Context } from "../../types";
@@ -33,9 +28,7 @@
         const result = await execute({
             cypher,
             params,
-            driver: context.driver,
             defaultAccessMode: "WRITE",
-            neoSchema: context.neoSchema,
             statistics: true,
             context,
         });
