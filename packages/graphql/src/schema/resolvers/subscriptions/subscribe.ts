--- conflicted
+++ resolved
@@ -18,11 +18,8 @@
  */
 
 import { on } from "events";
-<<<<<<< HEAD
 import { GraphQLResolveInfo } from "graphql";
 import { Neo4jGraphQLError } from "../../../classes";
-=======
->>>>>>> e5b8e507
 import Node from "../../../classes/Node";
 import { SubscriptionsEvent } from "../../../subscriptions/subscriptions-event";
 import { Neo4jGraphQLSubscriptionsPlugin } from "../../../types";
@@ -32,15 +29,9 @@
     plugin: Neo4jGraphQLSubscriptionsPlugin;
 };
 
-<<<<<<< HEAD
-export function subscriptionResolve(payload: [SubscriptionsEvent], args, context: Context, info: GraphQLResolveInfo) {
+export function subscriptionResolve(payload: [SubscriptionsEvent]): SubscriptionsEvent {
     if (!payload) throw new Neo4jGraphQLError("Payload is undefined. Can't call subscriptions resolver directly.");
-    const fieldName = info.fieldName;
-    return { [fieldName]: payload[0].properties.new };
-=======
-export function subscriptionResolve(payload: [SubscriptionsEvent]): SubscriptionsEvent {
     return payload[0];
->>>>>>> e5b8e507
 }
 
 export function generateSubscribeMethod(node: Node, type: "create" | "update" | "delete") {
