/*
 * Copyright (c) "Neo4j"
 * Neo4j Sweden AB [http://neo4j.com]
 *
 * This file is part of Neo4j.
 *
 * Licensed under the Apache License, Version 2.0 (the "License");
 * you may not use this file except in compliance with the License.
 * You may obtain a copy of the License at
 *
 *     http://www.apache.org/licenses/LICENSE-2.0
 *
 * Unless required by applicable law or agreed to in writing, software
 * distributed under the License is distributed on an "AS IS" BASIS,
 * WITHOUT WARRANTIES OR CONDITIONS OF ANY KIND, either express or implied.
 * See the License for the specific language governing permissions and
 * limitations under the License.
 */

import { on } from "events";
import type { ObjectFields } from "../../../schema/get-obj-field-meta";
import { Neo4jGraphQLError } from "../../../classes";
import type Node from "../../../classes/Node";
import type { NodeSubscriptionsEvent, RelationshipSubscriptionsEvent, SubscriptionsEvent } from "../../../types";
import { filterAsyncIterator } from "./filter-async-iterator";
import type { SubscriptionEventType, SubscriptionContext } from "./types";
import { updateDiffFilter } from "./update-diff-filter";
import { subscriptionWhere } from "./where/where";
import { subscriptionAuthorization } from "./where/authorization";
import type { GraphQLResolveInfo } from "graphql";
import { checkAuthentication } from "./authentication/check-authentication";
import { checkAuthenticationOnSelectionSet } from "./authentication/check-authentication-selection-set";

export function subscriptionResolve(payload: [SubscriptionsEvent]): SubscriptionsEvent {
    if (!payload) {
        throw new Neo4jGraphQLError("Payload is undefined. Can't call subscriptions resolver directly.");
    }
    return payload[0];
}

type SubscriptionArgs = {
    where?: Record<string, any>;
};

export function generateSubscribeMethod({
    node,
    type,
    nodes,
    relationshipFields,
}: {
    node: Node;
    type: SubscriptionEventType;
    nodes?: Node[];
    relationshipFields?: Map<string, ObjectFields>;
}) {
    return (
        _root: any,
        args: SubscriptionArgs,
        context: SubscriptionContext,
        resolveInfo: GraphQLResolveInfo
    ): AsyncIterator<[SubscriptionsEvent]> => {
        checkAuthenticationOnSelectionSet(resolveInfo, node, type, context);
        const entities = context.schemaModel.getEntitiesByLabels(node.getAllLabels());
        const concreteEntity = entities[0];

        if (!concreteEntity) {
            throw new Error("Could not find entity");
        }

<<<<<<< HEAD
=======
        checkAuthentication({ authenticated: concreteEntity, operation: "SUBSCRIBE", context });

        // TODO 4.0.0 remove this
        if (node.auth) {
            const authRules = node.auth.getRules(["SUBSCRIBE"]);
            for (const rule of authRules) {
                if (!SubscriptionAuth.validateAuthenticationRule(rule, context)) {
                    throw new Error("Error, request not authenticated");
                }
                if (!SubscriptionAuth.validateRolesRule(rule, context)) {
                    throw new Error("Error, request not authorized");
                }
            }
        }

>>>>>>> 178f5224
        const iterable: AsyncIterableIterator<[SubscriptionsEvent]> = on(context.plugin.events, type);
        if (["create", "update", "delete"].includes(type)) {
            return filterAsyncIterator<[SubscriptionsEvent]>(iterable, (data) => {
                return (
                    (data[0] as NodeSubscriptionsEvent).typename === node.name &&
                    subscriptionAuthorization({ event: data[0], node, entity: concreteEntity, context }) &&
                    subscriptionWhere({ where: args.where, event: data[0], node }) &&
                    updateDiffFilter(data[0])
                );
            });
        }

        if (["create_relationship", "delete_relationship"].includes(type)) {
            return filterAsyncIterator<[SubscriptionsEvent]>(iterable, (data) => {
                const relationEventPayload = data[0] as RelationshipSubscriptionsEvent;
                const isOfRelevantType =
                    relationEventPayload.toTypename === node.name || relationEventPayload.fromTypename === node.name;
                if (!isOfRelevantType) {
                    return false;
                }

                const relationFieldName = node.relationFields.find((r) => {
                    return r.typeUnescaped === relationEventPayload.relationshipName;
                })?.fieldName;

                const result =
                    !!relationFieldName &&
<<<<<<< HEAD
                    subscriptionWhere({ where: args.where, event: data[0], node, nodes, relationshipFields });

                return result;
=======
                    subscriptionAuthorization({
                        event: data[0],
                        node,
                        entity: concreteEntity,
                        nodes,
                        relationshipFields,
                        context,
                    }) &&
                    subscriptionWhere({ where: args.where, event: data[0], node, nodes, relationshipFields })
                );
>>>>>>> 178f5224
            });
        }

        throw new Neo4jGraphQLError(`Invalid type in subscription: ${type}`);
    };
}<|MERGE_RESOLUTION|>--- conflicted
+++ resolved
@@ -67,24 +67,8 @@
             throw new Error("Could not find entity");
         }
 
-<<<<<<< HEAD
-=======
         checkAuthentication({ authenticated: concreteEntity, operation: "SUBSCRIBE", context });
 
-        // TODO 4.0.0 remove this
-        if (node.auth) {
-            const authRules = node.auth.getRules(["SUBSCRIBE"]);
-            for (const rule of authRules) {
-                if (!SubscriptionAuth.validateAuthenticationRule(rule, context)) {
-                    throw new Error("Error, request not authenticated");
-                }
-                if (!SubscriptionAuth.validateRolesRule(rule, context)) {
-                    throw new Error("Error, request not authorized");
-                }
-            }
-        }
-
->>>>>>> 178f5224
         const iterable: AsyncIterableIterator<[SubscriptionsEvent]> = on(context.plugin.events, type);
         if (["create", "update", "delete"].includes(type)) {
             return filterAsyncIterator<[SubscriptionsEvent]>(iterable, (data) => {
@@ -112,11 +96,6 @@
 
                 const result =
                     !!relationFieldName &&
-<<<<<<< HEAD
-                    subscriptionWhere({ where: args.where, event: data[0], node, nodes, relationshipFields });
-
-                return result;
-=======
                     subscriptionAuthorization({
                         event: data[0],
                         node,
@@ -125,9 +104,9 @@
                         relationshipFields,
                         context,
                     }) &&
-                    subscriptionWhere({ where: args.where, event: data[0], node, nodes, relationshipFields })
-                );
->>>>>>> 178f5224
+                    subscriptionWhere({ where: args.where, event: data[0], node, nodes, relationshipFields });
+
+                return result;
             });
         }
 
