--- conflicted
+++ resolved
@@ -239,14 +239,8 @@
 
         const connectedNodeFieldName = node.subscriptionEventPayloadFieldNames.connect;
         if (fieldName === connectedNodeFieldName) {
-<<<<<<< HEAD
-            const inNode1 = filterByProperties(node, wherePropertyValue, receivedEventProperties.node1);
-            const inNode2 = filterByProperties(node, wherePropertyValue, receivedEventProperties.node2);
-            if (!inNode1 && !inNode2) {
-=======
             const key = receivedEventRelationship.direction === "IN" ? "to" : "from";
             if (!filterByProperties(node, wherePropertyValue, receivedEventProperties[key])) {
->>>>>>> e6d4c21c
                 return false;
             }
         }
@@ -268,7 +262,6 @@
                 // case `actors: {}` including all relationships of the type
                 return true;
             }
-<<<<<<< HEAD
             // const key = receivedEventRelationship.direction === "IN" ? "from" : "to";
             // const relationshipEndsByNodeName =
             //     node.name === receivedEvent.node1Typename ? ["node1", "node2"] : ["node2", "node1"];
@@ -282,8 +275,6 @@
                 receivedEventRelationship,
             });
             console.log(node.name, receivedEvent.node1Typename, receivedEvent.node2Typename, relationshipTargetKey);
-=======
->>>>>>> e6d4c21c
             const relationshipPropertiesInterfaceName = receivedEventRelationship.properties || "";
 
             const {
