/*
 * Copyright (c) "Neo4j"
 * Neo4j Sweden AB [http://neo4j.com]
 *
 * This file is part of Neo4j.
 *
 * Licensed under the Apache License, Version 2.0 (the "License");
 * you may not use this file except in compliance with the License.
 * You may obtain a copy of the License at
 *
 *     http://www.apache.org/licenses/LICENSE-2.0
 *
 * Unless required by applicable law or agreed to in writing, software
 * distributed under the License is distributed on an "AS IS" BASIS,
 * WITHOUT WARRANTIES OR CONDITIONS OF ANY KIND, either express or implied.
 * See the License for the specific language governing permissions and
 * limitations under the License.
 */

import Debug from "debug";
import type { GraphQLResolveInfo } from "graphql";
import { print } from "graphql";
import type { Driver } from "neo4j-driver";
import { Neo4jError } from "neo4j-driver";
import type { Neo4jGraphQLConfig, Node, Relationship } from "../../classes";
import type { Neo4jDatabaseInfo } from "../../classes/Neo4jDatabaseInfo";
import { getNeo4jDatabaseInfo } from "../../classes/Neo4jDatabaseInfo";
import { Executor } from "../../classes/Executor";
import type { ExecutorConstructorParam } from "../../classes/Executor";
import { AUTH_FORBIDDEN_ERROR, DEBUG_GRAPHQL } from "../../constants";
import type { Context, ContextFeatures, Neo4jGraphQLPlugins } from "../../types";
import type { SubscriptionConnectionContext, SubscriptionContext } from "./subscriptions/types";
import type { Neo4jGraphQLSchemaModel } from "../../schema-model/Neo4jGraphQLSchemaModel";
import Cypher from "@neo4j/cypher-builder";
import type { Neo4jGraphQLAuthorization } from "../../classes/authorization/Neo4jGraphQLAuthorization";

const debug = Debug(DEBUG_GRAPHQL);

export type WrapResolverArguments = {
    driver?: Driver;
    config: Neo4jGraphQLConfig;
    nodes: Node[];
    relationships: Relationship[];
    jwtPayloadFieldsMap?: Map<string, string>;
    schemaModel: Neo4jGraphQLSchemaModel;
    plugins?: Neo4jGraphQLPlugins;
    dbInfo?: Neo4jDatabaseInfo;
    features: ContextFeatures;
    authorization?: Neo4jGraphQLAuthorization;
};

let neo4jDatabaseInfo: Neo4jDatabaseInfo;

export const wrapResolver =
    ({
        driver,
        config,
        nodes,
        relationships,
        jwtPayloadFieldsMap,
        schemaModel,
        plugins,
        dbInfo,
        authorization,
        features,
    }: WrapResolverArguments) =>
    // TODO: strongly type this, so that context argument accepts "full" context
    (next) =>
    // TODO: type this as Neo4jGraphQLContext
    async (root, args, context: Context, info: GraphQLResolveInfo) => {
        const callbacks = features.populatedBy?.callbacks;

        if (debug.enabled) {
            const query = print(info.operation);

            debug(
                "%s",
                `Incoming GraphQL:\nQuery:\n${query}\nVariables:\n${JSON.stringify(info.variableValues, null, 2)}`
            );
        }

        if (!context?.executionContext) {
            if (!driver) {
                throw new Error(
                    "A Neo4j driver instance must either be passed to Neo4jGraphQL on construction, or a driver, session or transaction passed as context.executionContext in each request."
                );
            }
            context.executionContext = driver;
        }

        context.info = info;

        context.nodes = nodes;
        context.relationships = relationships;
        context.schemaModel = schemaModel;
        context.plugins = plugins || {};
        context.subscriptionsEnabled = Boolean(features.subscriptions);
        context.callbacks = callbacks;
        context.features = features;

        if (!context.jwt) {
            if (authorization) {
                try {
                    const jwt = await authorization.decode(context);
                    const isAuthenticated = true;
                    context.authorization = {
                        isAuthenticated,
                        jwt,
                        jwtParam: new Cypher.NamedParam("jwt", jwt),
                        isAuthenticatedParam: new Cypher.NamedParam("isAuthenticated", isAuthenticated),
                        claims: jwtPayloadFieldsMap,
                        jwtDefault: new Cypher.NamedParam("jwtDefault", {}),
                    };
                } catch (e) {
                    const isAuthenticated = false;
                    context.authorization = {
                        isAuthenticated,
                        jwtParam: new Cypher.NamedParam("jwt", {}),
                        isAuthenticatedParam: new Cypher.NamedParam("isAuthenticated", isAuthenticated),
                        jwtDefault: new Cypher.NamedParam("jwtDefault", {}),
                    };
                }
            }
        } else {
            const isAuthenticated = true;
            const jwt = context.jwt;

            context.authorization = {
                isAuthenticated,
                jwt,
                jwtParam: new Cypher.NamedParam("jwt", jwt),
                isAuthenticatedParam: new Cypher.NamedParam("isAuthenticated", isAuthenticated),
                jwtDefault: new Cypher.NamedParam("jwtDefault", {}),
            };
        }

        const executorConstructorParam: ExecutorConstructorParam = {
            executionContext: context.executionContext,
        };

<<<<<<< HEAD
        if (config.queryOptions) {
            executorConstructorParam.cypherQueryOptions = config.queryOptions;
        }
=======
        executorConstructorParam.cypherQueryOptions = context.cypherQueryOptions || config.cypherQueryOptions;

        executorConstructorParam.sessionConfig =
            context.sessionConfig || context.driverConfig || config.sessionConfig || config.driverConfig;
>>>>>>> c5e5b381

        context.executor = new Executor(executorConstructorParam);

        if (!context.neo4jDatabaseInfo?.version) {
            if (dbInfo) {
                neo4jDatabaseInfo = dbInfo;
            }
            if (!neo4jDatabaseInfo?.version) {
                neo4jDatabaseInfo = await getNeo4jDatabaseInfo(context.executor);
            }
            context.neo4jDatabaseInfo = neo4jDatabaseInfo;
        }

        return next(root, args, context, info);
    };

export const wrapSubscription =
    (resolverArgs: WrapResolverArguments) =>
    (next) =>
    async (root: any, args: any, context: SubscriptionConnectionContext | undefined, info: GraphQLResolveInfo) => {
        const subscriptionsConfig = resolverArgs?.features.subscriptions;
        const schemaModel = resolverArgs?.schemaModel;
        const contextParams = context?.connectionParams || {};

        if (!subscriptionsConfig) {
            debug("Subscription Mechanism not set");
            return next(root, args, context, info);
        }

        const subscriptionContext: SubscriptionContext = {
            plugin: subscriptionsConfig,
            schemaModel,
        };

        if (context?.jwt) {
            subscriptionContext.jwt = context.jwt;
        } else {
            if (resolverArgs.authorization) {
                if (!contextParams.authorization && resolverArgs.authorization.globalAuthentication) {
                    throw new Neo4jError("Unauthenticated", AUTH_FORBIDDEN_ERROR);
                } else {
                    try {
                        const authorization = resolverArgs.authorization;
                        const jwt = await authorization.decodeBearerTokenWithVerify(contextParams.authorization);
                        subscriptionContext.jwt = jwt;
                        subscriptionContext.jwtPayloadFieldsMap = resolverArgs.jwtPayloadFieldsMap;
                    } catch (e) {
                        if (resolverArgs.authorization.globalAuthentication) {
                            throw e;
                        }
                        subscriptionContext.jwt = undefined;
                    }
                }
            }
        }

        return next(root, args, { ...context, ...contextParams, ...subscriptionContext }, info);
    };<|MERGE_RESOLUTION|>--- conflicted
+++ resolved
@@ -138,16 +138,9 @@
             executionContext: context.executionContext,
         };
 
-<<<<<<< HEAD
-        if (config.queryOptions) {
-            executorConstructorParam.cypherQueryOptions = config.queryOptions;
-        }
-=======
         executorConstructorParam.cypherQueryOptions = context.cypherQueryOptions || config.cypherQueryOptions;
 
-        executorConstructorParam.sessionConfig =
-            context.sessionConfig || context.driverConfig || config.sessionConfig || config.driverConfig;
->>>>>>> c5e5b381
+        executorConstructorParam.sessionConfig = context.sessionConfig || config.sessionConfig;
 
         context.executor = new Executor(executorConstructorParam);
 
