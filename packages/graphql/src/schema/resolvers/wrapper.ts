/*
 * Copyright (c) "Neo4j"
 * Neo4j Sweden AB [http://neo4j.com]
 *
 * This file is part of Neo4j.
 *
 * Licensed under the Apache License, Version 2.0 (the "License");
 * you may not use this file except in compliance with the License.
 * You may obtain a copy of the License at
 *
 *     http://www.apache.org/licenses/LICENSE-2.0
 *
 * Unless required by applicable law or agreed to in writing, software
 * distributed under the License is distributed on an "AS IS" BASIS,
 * WITHOUT WARRANTIES OR CONDITIONS OF ANY KIND, either express or implied.
 * See the License for the specific language governing permissions and
 * limitations under the License.
 */

import Debug from "debug";
import type { GraphQLResolveInfo } from "graphql";
import { print } from "graphql";
import type { Driver } from "neo4j-driver";
import { Neo4jError } from "neo4j-driver";
import type { Neo4jGraphQLConfig, Node, Relationship } from "../../classes";
import type { Neo4jDatabaseInfo } from "../../classes/Neo4jDatabaseInfo";
import { getNeo4jDatabaseInfo } from "../../classes/Neo4jDatabaseInfo";
import { Executor } from "../../classes/Executor";
import type { ExecutorConstructorParam } from "../../classes/Executor";
import { AUTH_FORBIDDEN_ERROR, DEBUG_GRAPHQL } from "../../constants";
import createAuthParam from "../../translate/create-auth-param";
import type { Context, Neo4jAuthorizationSettings, Neo4jGraphQLPlugins, RequestLike } from "../../types";
import type { SubscriptionConnectionContext, SubscriptionContext } from "./subscriptions/types";
import { decodeToken, verifyGlobalAuthentication } from "./wrapper-utils";
import type { Neo4jGraphQLSchemaModel } from "../../schema-model/Neo4jGraphQLSchemaModel";
import { IncomingMessage } from "http";
import Cypher from "@neo4j/cypher-builder";
import { Neo4jGraphQLAuthorization } from "../../classes/authorization/Neo4jGraphQLAuthorization";
import { getToken, parseBearerToken } from "../../classes/authorization/parse-request-token";

const debug = Debug(DEBUG_GRAPHQL);

export type WrapResolverArguments = {
    driver?: Driver;
    config: Neo4jGraphQLConfig;
    nodes: Node[];
    relationships: Relationship[];
    jwtPayloadFieldsMap?: Map<string, string>;
    schemaModel: Neo4jGraphQLSchemaModel;
    plugins?: Neo4jGraphQLPlugins;
    dbInfo?: Neo4jDatabaseInfo;
    authorizationSettings?: Neo4jAuthorizationSettings;
};

let neo4jDatabaseInfo: Neo4jDatabaseInfo;

export const wrapResolver =
<<<<<<< HEAD
    ({
        driver,
        config,
        nodes,
        relationships,
        jwtPayloadFieldsMap,
        schemaModel,
        plugins,
        dbInfo,
        authorizationSettings,
    }: WrapResolverArguments) =>
=======
    ({ driver, config, nodes, relationships, schemaModel, plugins, dbInfo, authorization }: WrapResolverArguments) =>
    // TODO: strongly type this, so that context argument accepts "full" context
>>>>>>> 67800df0
    (next) =>
    // TODO: type this as Neo4jGraphQLContext
    async (root, args, context: Context, info: GraphQLResolveInfo) => {
        const { driverConfig } = config;

        if (debug.enabled) {
            const query = print(info.operation);

            debug(
                "%s",
                `Incoming GraphQL:\nQuery:\n${query}\nVariables:\n${JSON.stringify(info.variableValues, null, 2)}`
            );
        }

        if (!context?.executionContext) {
            if (context?.driver) {
                context.executionContext = context.driver;
            } else {
                if (!driver) {
                    throw new Error(
                        "A Neo4j driver instance must either be passed to Neo4jGraphQL on construction, or a driver, session or transaction passed as context.executionContext in each request."
                    );
                }
                context.executionContext = driver;
            }
        }

        context.info = info;

        if (!context?.driverConfig) {
            context.driverConfig = driverConfig;
        }

        context.nodes = nodes;
        context.relationships = relationships;
        context.schemaModel = schemaModel;
        context.plugins = plugins || {};
        context.subscriptionsEnabled = Boolean(context.plugins?.subscriptions);
        context.callbacks = config.callbacks;

        if (!context.jwt) {
            const req: RequestLike = context instanceof IncomingMessage ? context : context.req || context.request;
            if (authorizationSettings) {
                try {
                    const authorization = new Neo4jGraphQLAuthorization(authorizationSettings);
                    const jwt = await authorization.decode(req);
                    const isAuthenticated = true;

                    context.authorization = {
                        isAuthenticated,
                        jwt,
                        jwtParam: new Cypher.NamedParam("jwt", jwt),
                        isAuthenticatedParam: new Cypher.NamedParam("isAuthenticated", isAuthenticated),
                        claims: jwtPayloadFieldsMap,
                    };
                } catch (e) {
                    if (authorizationSettings.globalAuthentication) {
                        throw e;
                    }
                    const isAuthenticated = false;
                    context.authorization = {
                        isAuthenticated,
                        jwtParam: new Cypher.NamedParam("jwt", {}),
                        isAuthenticatedParam: new Cypher.NamedParam("isAuthenticated", isAuthenticated),
                    };
                }
            }

            // TODO: remove this else after migrating to new authorization constructor
            if (context.plugins.auth) {
                // Here we will try to compute the generic Secret or the generic jwksEndpoint
                const contextRequest = context.req || context.request;
                context.plugins.auth.tryToResolveKeys(context instanceof IncomingMessage ? context : contextRequest);
                let token: string | undefined = undefined;
                const bearer = getToken(req);
                if (bearer) {
                    token = parseBearerToken(bearer);
                }
                context.jwt = await decodeToken(token, context.plugins.auth);
            }
        } else {
            const isAuthenticated = true;
            const jwt = context.jwt;

            context.authorization = {
                isAuthenticated,
                jwt,
                jwtParam: new Cypher.NamedParam("jwt", jwt),
                isAuthenticatedParam: new Cypher.NamedParam("isAuthenticated", isAuthenticated),
            };
        }

        verifyGlobalAuthentication(context, context.plugins?.auth);

        const authParam = createAuthParam({ context });

        context.auth = authParam;

        const executorConstructorParam: ExecutorConstructorParam = {
            executionContext: context.executionContext,
            auth: context.auth,
        };

        if (config.queryOptions) {
            executorConstructorParam.queryOptions = config.queryOptions;
        }

        if (context.driverConfig?.database) {
            executorConstructorParam.database = context.driverConfig?.database;
        }

        if (context.driverConfig?.bookmarks) {
            executorConstructorParam.bookmarks = context.driverConfig?.bookmarks;
        }

        context.executor = new Executor(executorConstructorParam);

        if (!context.neo4jDatabaseInfo?.version) {
            if (dbInfo) {
                neo4jDatabaseInfo = dbInfo;
            }
            if (!neo4jDatabaseInfo?.version) {
                neo4jDatabaseInfo = await getNeo4jDatabaseInfo(context.executor);
            }
            context.neo4jDatabaseInfo = neo4jDatabaseInfo;
        }

        return next(root, args, context, info);
    };

export const wrapSubscription =
    (resolverArgs: WrapResolverArguments) =>
    (next) =>
    async (root: any, args: any, context: SubscriptionConnectionContext | undefined, info: GraphQLResolveInfo) => {
        const plugins = resolverArgs?.plugins || {};
        const schemaModel = resolverArgs?.schemaModel;
        const contextParams = context?.connectionParams || {};

        if (!plugins.subscriptions) {
            debug("Subscription Plugin not set");
            return next(root, args, context, info);
        }

        const subscriptionContext: SubscriptionContext = {
            plugin: plugins.subscriptions,
            schemaModel,
        };

        if (context?.jwt) {
            subscriptionContext.jwt = context.jwt;
        } else if (!context?.jwt) {
            if (resolverArgs.authorizationSettings) {
                if (!contextParams.authorization) {
                    if (resolverArgs.authorizationSettings.globalAuthentication) {
                        throw new Neo4jError("Unauthenticated", AUTH_FORBIDDEN_ERROR);
                    }
                } else {
                    // TODO: verification was not part of this?!
                    try {
                        const authorization = new Neo4jGraphQLAuthorization(resolverArgs.authorizationSettings);
                        const jwt = await authorization.decodeBearerTokenWithVerify(contextParams.authorization);
                        subscriptionContext.jwt = jwt;
                    } catch (e) {
                        if (resolverArgs.authorizationSettings.globalAuthentication) {
                            throw e;
                        }
                        subscriptionContext.jwt = undefined;
                    }
                }
            } else {
                if (contextParams.authorization) {
                    // TODO: remove this else after migrating to new authorization constructor
                    const token = parseBearerToken(contextParams.authorization);
                    subscriptionContext.jwt = await decodeToken(token, plugins.auth);
                }
            }
        }

        verifyGlobalAuthentication(subscriptionContext, plugins.auth);

        return next(root, args, { ...context, ...contextParams, ...subscriptionContext }, info);
    };<|MERGE_RESOLUTION|>--- conflicted
+++ resolved
@@ -55,7 +55,6 @@
 let neo4jDatabaseInfo: Neo4jDatabaseInfo;
 
 export const wrapResolver =
-<<<<<<< HEAD
     ({
         driver,
         config,
@@ -67,10 +66,7 @@
         dbInfo,
         authorizationSettings,
     }: WrapResolverArguments) =>
-=======
-    ({ driver, config, nodes, relationships, schemaModel, plugins, dbInfo, authorization }: WrapResolverArguments) =>
     // TODO: strongly type this, so that context argument accepts "full" context
->>>>>>> 67800df0
     (next) =>
     // TODO: type this as Neo4jGraphQLContext
     async (root, args, context: Context, info: GraphQLResolveInfo) => {
