--- conflicted
+++ resolved
@@ -219,10 +219,6 @@
                 if (!contextParams.authorization && resolverArgs.authorization.globalAuthentication) {
                     throw new Neo4jError("Unauthenticated", AUTH_FORBIDDEN_ERROR);
                 } else {
-<<<<<<< HEAD
-                    // TODO: verification was not part of this?!
-=======
->>>>>>> 6d4a6b93
                     try {
                         const authorization = resolverArgs.authorization;
                         const jwt = await authorization.decodeBearerTokenWithVerify(contextParams.authorization);
