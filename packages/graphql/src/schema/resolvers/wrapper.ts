--- conflicted
+++ resolved
@@ -31,11 +31,8 @@
 import { getToken, parseBearerToken } from "../../utils/get-token";
 import type { SubscriptionConnectionContext, SubscriptionContext } from "./subscriptions/types";
 import { decodeToken, verifyGlobalAuthentication } from "./wrapper-utils";
-<<<<<<< HEAD
+import type { Neo4jGraphQLSchemaModel } from "../../schema-model/Neo4jGraphQLSchemaModel";
 import { IncomingMessage } from "http";
-=======
-import type { Neo4jGraphQLSchemaModel } from "../../schema-model/Neo4jGraphQLSchemaModel";
->>>>>>> c153b667
 
 const debug = Debug(DEBUG_GRAPHQL);
 
@@ -52,11 +49,10 @@
 let neo4jDatabaseInfo: Neo4jDatabaseInfo;
 
 export const wrapResolver =
-<<<<<<< HEAD
-    ({ driver, config, nodes, relationships, schema, plugins, dbInfo }: WrapResolverArguments) =>
-        (next) =>
-            async (root, args, context: Context, info: GraphQLResolveInfo) => {
-                const { driverConfig } = config;
+    ({ driver, config, nodes, relationships, schemaModel, plugins, dbInfo }: WrapResolverArguments) =>
+    (next) =>
+    async (root, args, context: Context, info: GraphQLResolveInfo) => {
+        const { driverConfig } = config;
 
                 if (debug.enabled) {
                     const query = print(info.operation);
@@ -84,12 +80,12 @@
                     context.driverConfig = driverConfig;
                 }
 
-                context.nodes = nodes;
-                context.relationships = relationships;
-                context.schema = schema;
-                context.plugins = plugins || {};
-                context.subscriptionsEnabled = Boolean(context.plugins?.subscriptions);
-                context.callbacks = config.callbacks;
+        context.nodes = nodes;
+        context.relationships = relationships;
+        context.schemaModel = schemaModel;
+        context.plugins = plugins || {};
+        context.subscriptionsEnabled = Boolean(context.plugins?.subscriptions);
+        context.callbacks = config.callbacks;
 
                 if (!context.jwt) {
                     if (context.plugins.auth)
@@ -134,86 +130,6 @@
 
                 return next(root, args, context, info);
             };
-=======
-    ({ driver, config, nodes, relationships, schemaModel, plugins, dbInfo }: WrapResolverArguments) =>
-    (next) =>
-    async (root, args, context: Context, info: GraphQLResolveInfo) => {
-        const { driverConfig } = config;
-
-        if (debug.enabled) {
-            const query = print(info.operation);
-
-            debug(
-                "%s",
-                `Incoming GraphQL:\nQuery:\n${query}\nVariables:\n${JSON.stringify(info.variableValues, null, 2)}`
-            );
-        }
-
-        if (!context?.executionContext) {
-            if (context?.driver) {
-                context.executionContext = context.driver;
-            } else {
-                if (!driver) {
-                    throw new Error(
-                        "A Neo4j driver instance must either be passed to Neo4jGraphQL on construction, or a driver, session or transaction passed as context.executionContext in each request."
-                    );
-                }
-                context.executionContext = driver;
-            }
-        }
-
-        if (!context?.driverConfig) {
-            context.driverConfig = driverConfig;
-        }
-
-        context.nodes = nodes;
-        context.relationships = relationships;
-        context.schemaModel = schemaModel;
-        context.plugins = plugins || {};
-        context.subscriptionsEnabled = Boolean(context.plugins?.subscriptions);
-        context.callbacks = config.callbacks;
-
-        if (!context.jwt) {
-            const token = getToken(context);
-            context.jwt = await decodeToken(token, context.plugins.auth);
-        }
-
-        verifyGlobalAuthentication(context, context.plugins?.auth);
-
-        context.auth = createAuthParam({ context });
-
-        const executorConstructorParam: ExecutorConstructorParam = {
-            executionContext: context.executionContext,
-            auth: context.auth,
-        };
-
-        if (config.queryOptions) {
-            executorConstructorParam.queryOptions = config.queryOptions;
-        }
-
-        if (context.driverConfig?.database) {
-            executorConstructorParam.database = context.driverConfig?.database;
-        }
-
-        if (context.driverConfig?.bookmarks) {
-            executorConstructorParam.bookmarks = context.driverConfig?.bookmarks;
-        }
-
-        context.executor = new Executor(executorConstructorParam);
-
-        if (!context.neo4jDatabaseInfo?.version) {
-            if (dbInfo) {
-                neo4jDatabaseInfo = dbInfo;
-            }
-            if (!neo4jDatabaseInfo?.version) {
-                neo4jDatabaseInfo = await getNeo4jDatabaseInfo(context.executor);
-            }
-            context.neo4jDatabaseInfo = neo4jDatabaseInfo;
-        }
-
-        return next(root, args, context, info);
-    };
->>>>>>> c153b667
 
 export const wrapSubscription =
     (resolverArgs: WrapResolverArguments) =>
