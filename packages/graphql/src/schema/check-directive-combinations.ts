/*
 * Copyright (c) "Neo4j"
 * Neo4j Sweden AB [http://neo4j.com]
 *
 * This file is part of Neo4j.
 *
 * Licensed under the Apache License, Version 2.0 (the "License");
 * you may not use this file except in compliance with the License.
 * You may obtain a copy of the License at
 *
 *     http://www.apache.org/licenses/LICENSE-2.0
 *
 * Unless required by applicable law or agreed to in writing, software
 * distributed under the License is distributed on an "AS IS" BASIS,
 * WITHOUT WARRANTIES OR CONDITIONS OF ANY KIND, either express or implied.
 * See the License for the specific language governing permissions and
 * limitations under the License.
 */

import type { DirectiveNode } from "graphql";

function checkDirectiveCombinations(directives: readonly DirectiveNode[] = []): void {
    const invalidCombinations = {
        // FIELD_DEFINITION
        alias: ["cypher", "customResolver", "relationship"],
        auth: ["customResolver"],
        callback: ["id", "default", "relationship"],
        coalesce: [],
<<<<<<< HEAD
        customResolver: ["alias", "auth", "id", "readonly", "relationship", "writeonly"],
=======
        computed: ["alias", "auth", "authorization", "id", "readonly", "relationship", "writeonly"],
>>>>>>> db203ce6
        cypher: [],
        default: [],
        id: ["cypher", "customResolver", "relationship", "timestamp", "unique"],
        populatedBy: ["id", "default", "relationship"],
        private: [],
        readonly: ["cypher", "customResolver"],
        relationship: ["alias", "callback", "coalesce", "cypher", "default", "id", "customResolver", "readonly"],
        timestamp: ["id", "unique"],
        unique: ["cypher", "id", "customResolver", "relationship", "timestamp"],
        writeonly: ["cypher", "customResolver"],
        // OBJECT
        node: [],
        plural: [],
        // INTERFACE
        relationshipProperties: [],
        // OBJECT and INTERFACE
        exclude: [],
    };

    directives.forEach((directive) => {
        // Will skip any custom directives
        if (invalidCombinations[directive.name.value]) {
            directives.forEach((d) => {
                if (invalidCombinations[directive.name.value].includes(d.name.value)) {
                    throw new Error(
                        `Directive @${directive.name.value} cannot be used in combination with @${d.name.value}`
                    );
                }
            });
        }
    });
}

export default checkDirectiveCombinations;<|MERGE_RESOLUTION|>--- conflicted
+++ resolved
@@ -26,11 +26,7 @@
         auth: ["customResolver"],
         callback: ["id", "default", "relationship"],
         coalesce: [],
-<<<<<<< HEAD
-        customResolver: ["alias", "auth", "id", "readonly", "relationship", "writeonly"],
-=======
-        computed: ["alias", "auth", "authorization", "id", "readonly", "relationship", "writeonly"],
->>>>>>> db203ce6
+        customResolver: ["alias", "auth", "authorization", "id", "readonly", "relationship", "writeonly"],
         cypher: [],
         default: [],
         id: ["cypher", "customResolver", "relationship", "timestamp", "unique"],
