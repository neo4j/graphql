--- conflicted
+++ resolved
@@ -142,32 +142,6 @@
             expect(matchesField).toBeUndefined();
         });
 
-<<<<<<< HEAD
-=======
-        test("should add the MATCHES filter when NEO4J_GRAPHQL_ENABLE_REGEX is set", () => {
-            const typeDefs = gql`
-                type User {
-                    name: String
-                }
-            `;
-
-            const neoSchema = makeAugmentedSchema(typeDefs, {
-                enableRegex: true,
-                validateResolvers: true,
-            });
-
-            const document = neoSchema.typeDefs;
-
-            const nodeWhereInput = document.definitions.find(
-                (x) => x.kind === Kind.INPUT_OBJECT_TYPE_DEFINITION && x.name.value === "UserWhere"
-            ) as InputObjectTypeDefinitionNode;
-
-            const matchesField = nodeWhereInput.fields?.find((x) => x.name.value.endsWith("_MATCHES"));
-
-            expect(matchesField).toBeDefined();
-        });
-
->>>>>>> c6feacff
         test("should add the name_MATCHES filter when Features.Filters.String.MATCHES is set", () => {
             const typeDefs = gql`
                 type User {
