--- conflicted
+++ resolved
@@ -87,7 +87,6 @@
                 const jwt = parse(jwtType).definitions[0] as ObjectTypeDefinitionNode;
 
                 const { typeDefs: augmentedDocument } = makeAugmentedSchema(userDocument);
-<<<<<<< HEAD
                 const executeValidate = () => validateUserDefinition({ userDocument, augmentedDocument, jwtPayload });
 
                 const errors = getError(executeValidate);
@@ -96,11 +95,6 @@
                 expect(errors[0]).toHaveProperty(
                     "message",
                     'Invalid argument: filter, error: Field "thisClaimDoesNotExist" is not defined by type.'
-=======
-                const executeValidate = () => validateUserDefinition({ userDocument, augmentedDocument, jwt });
-                expect(executeValidate).toThrowErrorMatchingInlineSnapshot(
-                    `"Invalid argument: filter, error: Field \\"thisClaimDoesNotExist\\" is not defined by type \\"JWTPayloadWhere\\"."`
->>>>>>> 6c72d732
                 );
                 expect(errors[0]).toHaveProperty("path", [
                     "User",
@@ -148,7 +142,6 @@
                 const jwt = parse(jwtType).definitions[0] as ObjectTypeDefinitionNode;
 
                 const { typeDefs: augmentedDocument } = makeAugmentedSchema(userDocument);
-<<<<<<< HEAD
                 const executeValidate = () => validateUserDefinition({ userDocument, augmentedDocument, jwtPayload });
 
                 const errors = getError(executeValidate);
@@ -157,11 +150,6 @@
                 expect(errors[0]).toHaveProperty(
                     "message",
                     'Invalid argument: filter, error: Field "myClaim" is not defined by type.'
-=======
-                const executeValidate = () => validateUserDefinition({ userDocument, augmentedDocument, jwt });
-                expect(executeValidate).toThrowErrorMatchingInlineSnapshot(
-                    `"Invalid argument: filter, error: Field \\"myClaim\\" is not defined by type \\"UserWhere\\"."`
->>>>>>> 6c72d732
                 );
                 expect(errors[0]).toHaveProperty("path", ["User", "@authorization", "filter", 0, "where", "node"]);
             });
@@ -308,7 +296,6 @@
 
                 const jwt = parse(jwtType).definitions[0] as ObjectTypeDefinitionNode;
                 const { typeDefs: augmentedDocument } = makeAugmentedSchema(userDocument);
-<<<<<<< HEAD
                 const executeValidate = () => validateUserDefinition({ userDocument, augmentedDocument, jwtPayload });
                 const errors = getError(executeValidate);
                 expect(errors).toHaveLength(1);
@@ -316,11 +303,6 @@
                 expect(errors[0]).toHaveProperty(
                     "message",
                     "Invalid argument: filter, error: Int cannot represent non-integer value."
-=======
-                const executeValidate = () => validateUserDefinition({ userDocument, augmentedDocument, jwt });
-                expect(executeValidate).toThrowErrorMatchingInlineSnapshot(
-                    `"Invalid argument: filter, error: Int cannot represent non-integer value: []"`
->>>>>>> 6c72d732
                 );
                 expect(errors[0]).toHaveProperty("path", [
                     "User",
@@ -349,7 +331,6 @@
 
                 const jwt = parse(jwtType).definitions[0] as ObjectTypeDefinitionNode;
                 const { typeDefs: augmentedDocument } = makeAugmentedSchema(userDocument);
-<<<<<<< HEAD
                 const executeValidate = () => validateUserDefinition({ userDocument, augmentedDocument, jwtPayload });
                 const errors = getError(executeValidate);
                 expect(errors).toHaveLength(1);
@@ -357,11 +338,6 @@
                 expect(errors[0]).toHaveProperty(
                     "message",
                     "Invalid argument: filter, error: Int cannot represent non-integer value."
-=======
-                const executeValidate = () => validateUserDefinition({ userDocument, augmentedDocument, jwt });
-                expect(executeValidate).toThrowErrorMatchingInlineSnapshot(
-                    `"Invalid argument: filter, error: Int cannot represent non-integer value: \\"\\""`
->>>>>>> 6c72d732
                 );
                 expect(errors[0]).toHaveProperty("path", [
                     "User",
@@ -391,7 +367,6 @@
                 const jwt = parse(jwtType).definitions[0] as ObjectTypeDefinitionNode;
                 const { typeDefs: augmentedDocument } = makeAugmentedSchema(userDocument);
 
-<<<<<<< HEAD
                 const executeValidate = () => validateUserDefinition({ userDocument, augmentedDocument, jwtPayload });
 
                 const errors = getError(executeValidate);
@@ -400,11 +375,6 @@
                 expect(errors[0]).toHaveProperty(
                     "message",
                     "Invalid argument: filter, error: Int cannot represent non-integer value."
-=======
-                const executeValidate = () => validateUserDefinition({ userDocument, augmentedDocument, jwt });
-                expect(executeValidate).toThrowErrorMatchingInlineSnapshot(
-                    `"Invalid argument: filter, error: Int cannot represent non-integer value: \\"\\""`
->>>>>>> 6c72d732
                 );
                 expect(errors[0]).toHaveProperty("path", [
                     "User",
@@ -435,7 +405,6 @@
                 const jwt = parse(jwtType).definitions[0] as ObjectTypeDefinitionNode;
                 const { typeDefs: augmentedDocument } = makeAugmentedSchema(userDocument);
 
-<<<<<<< HEAD
                 const executeValidate = () => validateUserDefinition({ userDocument, augmentedDocument, jwtPayload });
 
                 const errors = getError(executeValidate);
@@ -444,11 +413,6 @@
                 expect(errors[0]).toHaveProperty(
                     "message",
                     "Invalid argument: filter, error: String cannot represent a non string value."
-=======
-                const executeValidate = () => validateUserDefinition({ userDocument, augmentedDocument, jwt });
-                expect(executeValidate).toThrowErrorMatchingInlineSnapshot(
-                    `"Invalid argument: filter, error: String cannot represent a non string value: 0"`
->>>>>>> 6c72d732
                 );
                 expect(errors[0]).toHaveProperty("path", [
                     "User",
@@ -479,7 +443,6 @@
                 const jwt = parse(jwtType).definitions[0] as ObjectTypeDefinitionNode;
                 const { typeDefs: augmentedDocument } = makeAugmentedSchema(userDocument);
 
-<<<<<<< HEAD
                 const executeValidate = () => validateUserDefinition({ userDocument, augmentedDocument, jwtPayload });
 
                 const errors = getError(executeValidate);
@@ -488,11 +451,6 @@
                 expect(errors[0]).toHaveProperty(
                     "message",
                     "Invalid argument: filter, error: String cannot represent a non string value."
-=======
-                const executeValidate = () => validateUserDefinition({ userDocument, augmentedDocument, jwt });
-                expect(executeValidate).toThrowErrorMatchingInlineSnapshot(
-                    `"Invalid argument: filter, error: String cannot represent a non string value: 0"`
->>>>>>> 6c72d732
                 );
                 expect(errors[0]).toHaveProperty("path", [
                     "User",
@@ -523,7 +481,6 @@
                 const jwt = parse(jwtType).definitions[0] as ObjectTypeDefinitionNode;
                 const { typeDefs: augmentedDocument } = makeAugmentedSchema(userDocument);
 
-<<<<<<< HEAD
                 const executeValidate = () => validateUserDefinition({ userDocument, augmentedDocument, jwtPayload });
 
                 const errors = getError(executeValidate);
@@ -532,11 +489,6 @@
                 expect(errors[0]).toHaveProperty(
                     "message",
                     "Invalid argument: filter, error: String cannot represent a non string value."
-=======
-                const executeValidate = () => validateUserDefinition({ userDocument, augmentedDocument, jwt });
-                expect(executeValidate).toThrowErrorMatchingInlineSnapshot(
-                    `"Invalid argument: filter, error: String cannot represent a non string value: false"`
->>>>>>> 6c72d732
                 );
                 expect(errors[0]).toHaveProperty("path", [
                     "User",
@@ -566,7 +518,6 @@
 
                 const jwt = parse(jwtType).definitions[0] as ObjectTypeDefinitionNode;
                 const { typeDefs: augmentedDocument } = makeAugmentedSchema(userDocument);
-<<<<<<< HEAD
                 const executeValidate = () => validateUserDefinition({ userDocument, augmentedDocument, jwtPayload });
 
                 const errors = getError(executeValidate);
@@ -575,11 +526,6 @@
                 expect(errors[0]).toHaveProperty(
                     "message",
                     "Invalid argument: filter, error: Boolean cannot represent a non boolean value."
-=======
-                const executeValidate = () => validateUserDefinition({ userDocument, augmentedDocument, jwt });
-                expect(executeValidate).toThrowErrorMatchingInlineSnapshot(
-                    `"Invalid argument: filter, error: Boolean cannot represent a non boolean value: \\"\\""`
->>>>>>> 6c72d732
                 );
                 expect(errors[0]).toHaveProperty("path", [
                     "User",
@@ -608,7 +554,6 @@
 
                 const jwt = parse(jwtType).definitions[0] as ObjectTypeDefinitionNode;
                 const { typeDefs: augmentedDocument } = makeAugmentedSchema(userDocument);
-<<<<<<< HEAD
                 const executeValidate = () => validateUserDefinition({ userDocument, augmentedDocument, jwtPayload });
 
                 const errors = getError(executeValidate);
@@ -617,11 +562,6 @@
                 expect(errors[0]).toHaveProperty(
                     "message",
                     "Invalid argument: filter, error: Boolean cannot represent a non boolean value."
-=======
-                const executeValidate = () => validateUserDefinition({ userDocument, augmentedDocument, jwt });
-                expect(executeValidate).toThrowErrorMatchingInlineSnapshot(
-                    `"Invalid argument: filter, error: Boolean cannot represent a non boolean value: 0"`
->>>>>>> 6c72d732
                 );
                 expect(errors[0]).toHaveProperty("path", [
                     "User",
@@ -796,6 +736,7 @@
                     "message",
                     'Unknown argument "wrongFilter" on directive "@authorization". Did you mean "filter"?'
                 );
+                expect(errors[0]).toHaveProperty("path", ["User", "id", "@authorization", "validate", 0, "when", 0]);
             });
 
             test("should validate when value", () => {
