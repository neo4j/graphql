--- conflicted
+++ resolved
@@ -569,917 +569,6 @@
         });
     });
 
-    describe("@authorization", () => {
-        describe("on OBJECT", () => {
-            test("should not returns errors when is correctly used", () => {
-                const userDocument = gql`
-                    type User @authorization(filter: [{ where: { node: { id: "$jwt.sub" } } }]) {
-                        id: ID!
-                        name: String!
-                    }
-                `;
-<<<<<<< HEAD
-
-                const { typeDefs: augmentedDocument } = makeAugmentedSchema(userDocument);
-                const executeValidate = () => validateUserDefinition({ userDocument, augmentedDocument });
-                expect(executeValidate).not.toThrow();
-            });
-
-            test("should not returns errors when is correctly used, with specifiedDirective", () => {
-                const userDocument = gql`
-                    type User @authorization(filter: [{ where: { node: { id: "$jwt.sub" } } }]) {
-                        id: ID!
-                        name: String! @deprecated(reason: "name is deprecated")
-                    }
-                `;
-
-                const { typeDefs: augmentedDocument } = makeAugmentedSchema(userDocument);
-                const executeValidate = () => validateUserDefinition({ userDocument, augmentedDocument });
-                expect(executeValidate).not.toThrow();
-            });
-
-            test("should not returns errors when used correctly in several place", () => {
-                const userDocument = gql`
-                    type User @authorization(filter: [{ where: { node: { id: "$jwt.sub" } } }]) {
-                        id: ID!
-                        name: String!
-                    }
-
-                    type Post @authorization(filter: [{ where: { node: { id: "$jwt.sub" } } }]) {
-                        id: ID!
-                        name: String!
-                    }
-                `;
-
-                const { typeDefs: augmentedDocument } = makeAugmentedSchema(userDocument);
-                const executeValidate = () => validateUserDefinition({ userDocument, augmentedDocument });
-                expect(executeValidate).not.toThrow();
-            });
-
-            test("should validate directive argument name", () => {
-                const userDocument = gql`
-                    type User @authorization(wrongFilter: [{ where: { node: { id: "$jwt.sub" } } }]) {
-                        id: ID!
-                        name: String!
-                    }
-                `;
-
-                const { typeDefs: augmentedDocument } = makeAugmentedSchema(userDocument);
-                const executeValidate = () => validateUserDefinition({ userDocument, augmentedDocument });
-
-                const errors = getError(executeValidate);
-                expect(errors).toHaveLength(1);
-                expect(errors[0]).not.toBeInstanceOf(NoErrorThrownError);
-                expect(errors[0]).toHaveProperty(
-                    "message",
-                    'Unknown argument "wrongFilter" on directive "@authorization". Did you mean "filter"?'
-                );
-            });
-
-            test("should validate operations value", () => {
-                const userDocument = gql`
-                    type User @authorization(filter: [{ operations: [NEVER], where: { node: { id: "$jwt.sub" } } }]) {
-                        id: ID!
-                        name: String!
-                    }
-                `;
-
-                const { typeDefs: augmentedDocument } = makeAugmentedSchema(userDocument);
-                const executeValidate = () => validateUserDefinition({ userDocument, augmentedDocument });
-
-                const errors = getError(executeValidate);
-                expect(errors).toHaveLength(1);
-                expect(errors[0]).not.toBeInstanceOf(NoErrorThrownError);
-                expect(errors[0]).toHaveProperty(
-                    "message",
-                    'Invalid argument: filter, error: Value "NEVER" does not exist in enum.'
-                );
-                expect(errors[0]).toHaveProperty("path", ["User", "@authorization", "filter", 0, "operations", 0]);
-            });
-
-            test("validation should works when used with other directives", () => {
-                const userDocument = gql`
-                    type User
-                        @plural(value: "Users")
-                        @authorization(filter: [{ where: { node: { id: "$jwt.sub" } } }]) {
-                        id: ID!
-                        name: String!
-                    }
-                `;
-
-                const { typeDefs: augmentedDocument } = makeAugmentedSchema(userDocument);
-
-                const executeValidate = () => validateUserDefinition({ userDocument, augmentedDocument });
-                expect(executeValidate).not.toThrow();
-            });
-
-            test("should validate directive argument name, when used with other directives", () => {
-                const userDocument = gql`
-                    type User
-                        @plural(value: "Users")
-                        @authorization(wrongFilter: [{ where: { node: { id: "$jwt.sub" } } }]) {
-                        id: ID!
-                        name: String!
-                    }
-                `;
-
-                const { typeDefs: augmentedDocument } = makeAugmentedSchema(userDocument);
-                const executeValidate = () => validateUserDefinition({ userDocument, augmentedDocument });
-
-                const errors = getError(executeValidate);
-                expect(errors).toHaveLength(1);
-                expect(errors[0]).not.toBeInstanceOf(NoErrorThrownError);
-                expect(errors[0]).toHaveProperty(
-                    "message",
-                    'Unknown argument "wrongFilter" on directive "@authorization". Did you mean "filter"?'
-                );
-            });
-        });
-
-        describe("on FIELD", () => {
-            test("should not returns errors with a correct usage", () => {
-                const userDocument = gql`
-                    type User {
-                        id: ID! @authorization(filter: [{ where: { node: { id: "$jwt.sub" } } }])
-=======
-
-                const { typeDefs: augmentedDocument } = makeAugmentedSchema(userDocument);
-                const executeValidate = () => validateUserDefinition({ userDocument, augmentedDocument });
-                expect(executeValidate).not.toThrow();
-            });
-
-            test("should not returns errors when is correctly used, with specifiedDirective", () => {
-                const userDocument = gql`
-                    type User @authorization(filter: [{ where: { node: { id: "$jwt.sub" } } }]) {
-                        id: ID!
-                        name: String! @deprecated(reason: "name is deprecated")
-                    }
-                `;
-
-                const { typeDefs: augmentedDocument } = makeAugmentedSchema(userDocument);
-                const executeValidate = () => validateUserDefinition({ userDocument, augmentedDocument });
-                expect(executeValidate).not.toThrow();
-            });
-
-            test("should not returns errors when used correctly in several place", () => {
-                const userDocument = gql`
-                    type User @authorization(filter: [{ where: { node: { id: "$jwt.sub" } } }]) {
-                        id: ID!
-                        name: String!
-                    }
-
-                    type Post @authorization(filter: [{ where: { node: { id: "$jwt.sub" } } }]) {
-                        id: ID!
-                        name: String!
-                    }
-                `;
-
-                const { typeDefs: augmentedDocument } = makeAugmentedSchema(userDocument);
-                const executeValidate = () => validateUserDefinition({ userDocument, augmentedDocument });
-                expect(executeValidate).not.toThrow();
-            });
-
-            test("should validate directive argument name", () => {
-                const userDocument = gql`
-                    type User @authorization(wrongFilter: [{ where: { node: { id: "$jwt.sub" } } }]) {
-                        id: ID!
-                        name: String!
-                    }
-                `;
-
-                const { typeDefs: augmentedDocument } = makeAugmentedSchema(userDocument);
-                const executeValidate = () => validateUserDefinition({ userDocument, augmentedDocument });
-
-                const errors = getError(executeValidate);
-                expect(errors).toHaveLength(1);
-                expect(errors[0]).not.toBeInstanceOf(NoErrorThrownError);
-                expect(errors[0]).toHaveProperty(
-                    "message",
-                    'Unknown argument "wrongFilter" on directive "@authorization". Did you mean "filter"?'
-                );
-            });
-
-            test("should validate operations value", () => {
-                const userDocument = gql`
-                    type User @authorization(filter: [{ operations: [NEVER], where: { node: { id: "$jwt.sub" } } }]) {
-                        id: ID!
-                        name: String!
-                    }
-                `;
-
-                const { typeDefs: augmentedDocument } = makeAugmentedSchema(userDocument);
-                const executeValidate = () => validateUserDefinition({ userDocument, augmentedDocument });
-
-                const errors = getError(executeValidate);
-                expect(errors).toHaveLength(1);
-                expect(errors[0]).not.toBeInstanceOf(NoErrorThrownError);
-                expect(errors[0]).toHaveProperty(
-                    "message",
-                    'Invalid argument: filter, error: Value "NEVER" does not exist in enum.'
-                );
-                expect(errors[0]).toHaveProperty("path", ["User", "@authorization", "filter", 0, "operations", 0]);
-            });
-
-            test("validation should works when used with other directives", () => {
-                const userDocument = gql`
-                    type User
-                        @plural(value: "Users")
-                        @authorization(filter: [{ where: { node: { id: "$jwt.sub" } } }]) {
-                        id: ID!
-                        name: String!
-                    }
-                `;
-
-                const { typeDefs: augmentedDocument } = makeAugmentedSchema(userDocument);
-
-                const executeValidate = () => validateUserDefinition({ userDocument, augmentedDocument });
-                expect(executeValidate).not.toThrow();
-            });
-
-            test("should validate directive argument name, when used with other directives", () => {
-                const userDocument = gql`
-                    type User
-                        @plural(value: "Users")
-                        @authorization(wrongFilter: [{ where: { node: { id: "$jwt.sub" } } }]) {
-                        id: ID!
->>>>>>> 6d4a6b93
-                        name: String!
-                    }
-                `;
-
-                const { typeDefs: augmentedDocument } = makeAugmentedSchema(userDocument);
-<<<<<<< HEAD
-
-                const executeValidate = () => validateUserDefinition({ userDocument, augmentedDocument });
-                expect(executeValidate).not.toThrow();
-            });
-
-            test("should validate directive argument name", () => {
-                const userDocument = gql`
-                    type User {
-                        id: ID! @authorization(wrongFilter: [{ where: { node: { id: "$jwt.sub" } } }])
-=======
-                const executeValidate = () => validateUserDefinition({ userDocument, augmentedDocument });
-
-                const errors = getError(executeValidate);
-                expect(errors).toHaveLength(1);
-                expect(errors[0]).not.toBeInstanceOf(NoErrorThrownError);
-                expect(errors[0]).toHaveProperty(
-                    "message",
-                    'Unknown argument "wrongFilter" on directive "@authorization". Did you mean "filter"?'
-                );
-            });
-        });
-
-        describe("on FIELD", () => {
-            test("should not returns errors with a correct usage", () => {
-                const userDocument = gql`
-                    type User {
-                        id: ID! @authorization(filter: [{ where: { node: { id: "$jwt.sub" } } }])
->>>>>>> 6d4a6b93
-                        name: String!
-                    }
-                `;
-
-                const { typeDefs: augmentedDocument } = makeAugmentedSchema(userDocument);
-
-                const executeValidate = () => validateUserDefinition({ userDocument, augmentedDocument });
-<<<<<<< HEAD
-
-                const errors = getError(executeValidate);
-                expect(errors).toHaveLength(1);
-                expect(errors[0]).not.toBeInstanceOf(NoErrorThrownError);
-                expect(errors[0]).toHaveProperty(
-                    "message",
-                    'Unknown argument "wrongFilter" on directive "@authorization". Did you mean "filter"?'
-                );
-            });
-
-            test("should validate when value", () => {
-                const userDocument = gql`
-                    type User {
-                        id: ID! @authorization(validate: [{ when: [NEVER], where: { node: { id: "$jwt.sub" } } }])
-                        name: String!
-                    }
-                `;
-
-                const { typeDefs: augmentedDocument } = makeAugmentedSchema(userDocument);
-=======
-                expect(executeValidate).not.toThrow();
-            });
-
-            test("should validate directive argument name", () => {
-                const userDocument = gql`
-                    type User {
-                        id: ID! @authorization(wrongFilter: [{ where: { node: { id: "$jwt.sub" } } }])
-                        name: String!
-                    }
-                `;
-
-                const { typeDefs: augmentedDocument } = makeAugmentedSchema(userDocument);
-
->>>>>>> 6d4a6b93
-                const executeValidate = () => validateUserDefinition({ userDocument, augmentedDocument });
-
-                const errors = getError(executeValidate);
-                expect(errors).toHaveLength(1);
-                expect(errors[0]).not.toBeInstanceOf(NoErrorThrownError);
-                expect(errors[0]).toHaveProperty(
-                    "message",
-<<<<<<< HEAD
-                    'Invalid argument: validate, error: Value "NEVER" does not exist in enum. Did you mean the enum value "AFTER"?'
-                );
-                expect(errors[0]).toHaveProperty("path", ["User", "id", "@authorization", "validate", 0, "when", 0]);
-            });
-
-            test("validation should works when used with other directives", () => {
-                const userDocument = gql`
-                    type User {
-                        id: ID!
-                        name: String! @authorization(filter: [{ where: { node: { id: "$jwt.sub" } } }]) @authentication
-                        posts: [Post!]! @relationship(type: "HAS_POSTS", direction: IN)
-                    }
-
-                    type Post {
-                        id: ID!
-                    }
-                `;
-
-                const { typeDefs: augmentedDocument } = makeAugmentedSchema(userDocument);
-
-                const executeValidate = () => validateUserDefinition({ userDocument, augmentedDocument });
-                expect(executeValidate).not.toThrow();
-            });
-
-            test("should validate directive argument name, when used with other directives", () => {
-                const userDocument = gql`
-                    type User {
-                        id: ID!
-                        name: String!
-                            @authorization(wrongFilter: [{ where: { node: { id: "$jwt.sub" } } }])
-                            @authentication
-                        posts: [Post!]! @relationship(type: "HAS_POSTS", direction: IN)
-                    }
-
-                    type Post {
-                        id: ID!
-                    }
-                `;
-
-                const { typeDefs: augmentedDocument } = makeAugmentedSchema(userDocument);
-
-                const executeValidate = () => validateUserDefinition({ userDocument, augmentedDocument });
-
-                const errors = getError(executeValidate);
-                expect(errors).toHaveLength(1);
-                expect(errors[0]).not.toBeInstanceOf(NoErrorThrownError);
-                expect(errors[0]).toHaveProperty(
-                    "message",
-                    'Unknown argument "wrongFilter" on directive "@authorization". Did you mean "filter"?'
-                );
-            });
-        });
-
-        describe("on INTERFACE", () => {
-            test("should error", () => {
-                const userDocument = gql`
-                    type User implements Member {
-                        id: ID!
-                        name: String!
-                    }
-
-                    interface Member @authorization(filter: [{ where: { node: { id: "$jwt.sub" } } }]) {
-                        id: ID!
-                    }
-
-                    type Post {
-                        author: Member @relationship(type: "HAS_AUTHOR", direction: IN)
-                    }
-                `;
-
-                const { typeDefs: augmentedDocument } = makeAugmentedSchema(userDocument);
-                const executeValidate = () => validateUserDefinition({ userDocument, augmentedDocument });
-
-                const errors = getError(executeValidate);
-                expect(errors).toHaveLength(1);
-                expect(errors[0]).not.toBeInstanceOf(NoErrorThrownError);
-                expect(errors[0]).toHaveProperty("message", 'Directive "@authorization" may not be used on INTERFACE.');
-            });
-        });
-
-        describe("on OBJECT_EXTENSION", () => {
-            test("should not returns errors when is correctly used", () => {
-                const userDocument = gql`
-                    type User {
-                        id: ID!
-                        name: String!
-                    }
-                    extend type User @authorization(filter: [{ where: { node: { id: "$jwt.sub" } } }])
-                `;
-
-                const { typeDefs: augmentedDocument } = makeAugmentedSchema(userDocument);
-                const executeValidate = () => validateUserDefinition({ userDocument, augmentedDocument });
-                expect(executeValidate).not.toThrow();
-            });
-
-            test("should returns errors when used correctly in both type and extension", () => {
-                const userDocument = gql`
-                    type User @authorization(filter: [{ where: { node: { id: "$jwt.sub" } } }]) {
-                        id: ID!
-                        name: String!
-                    }
-
-                    type Post {
-                        id: ID!
-                        name: String!
-                    }
-                    extend type User @authorization(filter: [{ where: { node: { id: "$jwt.sub" } } }])
-                `;
-
-                const { typeDefs: augmentedDocument } = makeAugmentedSchema(userDocument);
-                const executeValidate = () => validateUserDefinition({ userDocument, augmentedDocument });
-
-                const errors = getError(executeValidate);
-                expect(errors).toHaveLength(1);
-                expect(errors[0]).not.toBeInstanceOf(NoErrorThrownError);
-                expect(errors[0]).toHaveProperty(
-                    "message",
-                    'The directive "@authorization" can only be used once at this location.'
-                );
-            });
-
-            test("should returns errors when used correctly in both a type field and an extension for the same field", () => {
-                const userDocument = gql`
-                    type User {
-                        id: ID!
-                        name: String! @authorization(filter: [{ where: { node: { id: "$jwt.sub" } } }])
-                    }
-
-                    type Post {
-                        id: ID!
-                        name: String!
-                    }
-                    extend type User {
-                        name: String! @authorization(filter: [{ where: { node: { id: "$jwt.sub" } } }])
-                    }
-                `;
-
-                const { typeDefs: augmentedDocument } = makeAugmentedSchema(userDocument);
-                const executeValidate = () => validateUserDefinition({ userDocument, augmentedDocument });
-
-                const errors = getError(executeValidate);
-                expect(errors).toHaveLength(1);
-                expect(errors[0]).not.toBeInstanceOf(NoErrorThrownError);
-                expect(errors[0]).toHaveProperty(
-                    "message",
-                    'The directive "@authorization" can only be used once at this location.'
-                );
-            });
-
-            test("should not returns errors when used correctly in both type and an extension field", () => {
-                const userDocument = gql`
-                    type User @authorization(filter: [{ where: { node: { id: "$jwt.sub" } } }]) {
-                        id: ID!
-                        name: String!
-                    }
-
-                    type Post {
-                        id: ID!
-                        name: String!
-                    }
-                    extend type User {
-                        name: String! @authorization(filter: [{ where: { node: { id: "$jwt.sub" } } }])
-                    }
-                `;
-
-                const { typeDefs: augmentedDocument } = makeAugmentedSchema(userDocument);
-                const executeValidate = () => validateUserDefinition({ userDocument, augmentedDocument });
-                expect(executeValidate).not.toThrow();
-            });
-
-            test("should not returns errors when used correctly in multiple extension fields", () => {
-                const userDocument = gql`
-                    type User @authorization(filter: [{ where: { node: { id: "$jwt.sub" } } }]) {
-                        id: ID!
-                        name: String!
-                    }
-
-                    type Post {
-                        id: ID!
-                        name: String!
-                    }
-                    extend type User {
-                        id: ID! @authorization(filter: [{ where: { node: { id: "$jwt.sub" } } }])
-                        name: String! @authorization(filter: [{ where: { node: { id: "$jwt.sub" } } }])
-                    }
-                `;
-
-                const { typeDefs: augmentedDocument } = makeAugmentedSchema(userDocument);
-                const executeValidate = () => validateUserDefinition({ userDocument, augmentedDocument });
-                expect(executeValidate).not.toThrow();
-            });
-
-            test("should not returns errors when used correctly in different type and field across several extensions", () => {
-                const userDocument = gql`
-                    type User @authorization(filter: [{ where: { node: { id: "$jwt.sub" } } }]) {
-                        id: ID!
-                        name: String!
-                    }
-
-                    type Post {
-                        id: ID!
-                        name: String!
-                    }
-
-                    extend type User {
-                        name: String! @authorization(filter: [{ where: { node: { id: "$jwt.sub" } } }])
-                    }
-
-                    extend type User {
-                        id: String! @authorization(filter: [{ where: { node: { id: "$jwt.sub" } } }])
-                    }
-                `;
-
-                const { typeDefs: augmentedDocument } = makeAugmentedSchema(userDocument);
-                const executeValidate = () => validateUserDefinition({ userDocument, augmentedDocument });
-                expect(executeValidate).not.toThrow();
-            });
-
-            test("should returns errors when used correctly in more than one extension", () => {
-                const userDocument = gql`
-                    type User {
-                        id: ID!
-                        name: String!
-                        author: User! @relationship(type: "HAS_AUTHOR", direction: IN)
-                    }
-
-                    type Post {
-                        id: ID!
-                        name: String!
-                    }
-                    extend type User @authorization(filter: [{ where: { node: { id: "$jwt.sub" } } }])
-                    extend type User @authorization(filter: [{ where: { node: { id: "$jwt.sub" } } }])
-                `;
-
-                const { typeDefs: augmentedDocument } = makeAugmentedSchema(userDocument);
-                const executeValidate = () => validateUserDefinition({ userDocument, augmentedDocument });
-
-                const errors = getError(executeValidate);
-                expect(errors).toHaveLength(1);
-                expect(errors[0]).not.toBeInstanceOf(NoErrorThrownError);
-                expect(errors[0]).toHaveProperty(
-                    "message",
-                    'The directive "@authorization" can only be used once at this location.'
-                );
-            });
-
-            test("should validate directive argument name", () => {
-                const userDocument = gql`
-                    type User {
-                        id: ID!
-                        name: String!
-                    }
-                    extend type User @authorization(wrongFilter: [{ where: { node: { id: "$jwt.sub" } } }])
-                `;
-
-                const { typeDefs: augmentedDocument } = makeAugmentedSchema(userDocument);
-                const executeValidate = () => validateUserDefinition({ userDocument, augmentedDocument });
-
-                const errors = getError(executeValidate);
-                expect(errors).toHaveLength(1);
-                expect(errors[0]).not.toBeInstanceOf(NoErrorThrownError);
-                expect(errors[0]).toHaveProperty(
-                    "message",
-                    'Unknown argument "wrongFilter" on directive "@authorization". Did you mean "filter"?'
-                );
-            });
-
-            test("validation should works when used with other directives", () => {
-                const userDocument = gql`
-                    type User {
-                        id: ID!
-                        name: String!
-                    }
-                    extend type User
-                        @plural(value: "Users")
-                        @authorization(filter: [{ where: { node: { id: "$jwt.sub" } } }])
-                `;
-
-                const { typeDefs: augmentedDocument } = makeAugmentedSchema(userDocument);
-
-                const executeValidate = () => validateUserDefinition({ userDocument, augmentedDocument });
-                expect(executeValidate).not.toThrow();
-            });
-
-            test("should validate directive argument name, when used with other directives", () => {
-                const userDocument = gql`
-                    type User {
-                        id: ID!
-                        name: String!
-                    }
-                    extend type User
-                        @plural(value: "Users")
-                        @authorization(wrongFilter: [{ where: { node: { id: "$jwt.sub" } } }])
-                `;
-
-                const { typeDefs: augmentedDocument } = makeAugmentedSchema(userDocument);
-                const executeValidate = () => validateUserDefinition({ userDocument, augmentedDocument });
-                const errors = getError(executeValidate);
-                expect(errors).toHaveLength(1);
-                expect(errors[0]).not.toBeInstanceOf(NoErrorThrownError);
-                expect(errors[0]).toHaveProperty(
-                    "message",
-                    'Unknown argument "wrongFilter" on directive "@authorization". Did you mean "filter"?'
-                );
-            });
-        });
-
-        describe("on INTERFACE_EXTENSION", () => {
-            test("should error", () => {
-                const userDocument = gql`
-                    type User implements Member {
-                        id: ID!
-                        name: String!
-                    }
-
-                    interface Member {
-                        id: ID!
-                    }
-                    extend interface Member @authorization(filter: [{ where: { node: { id: "$jwt.sub" } } }])
-
-                    type Post {
-                        author: Member @relationship(type: "HAS_AUTHOR", direction: IN)
-                    }
-                `;
-
-                const { typeDefs: augmentedDocument } = makeAugmentedSchema(userDocument);
-                const executeValidate = () => validateUserDefinition({ userDocument, augmentedDocument });
-
-                const errors = getError(executeValidate);
-                expect(errors).toHaveLength(1);
-                expect(errors[0]).not.toBeInstanceOf(NoErrorThrownError);
-                expect(errors[0]).toHaveProperty("message", 'Directive "@authorization" may not be used on INTERFACE.');
-            });
-        });
-
-        describe("mixed usage", () => {
-            test("should not returns errors when used correctly in several place", () => {
-                const userDocument = gql`
-                    type User @authorization(filter: [{ where: { node: { id: "$jwt.sub" } } }]) {
-                        id: ID!
-                        name: String!
-                    }
-
-                    type Post @authorization(filter: [{ where: { node: { id: "$jwt.sub" } } }]) {
-                        id: ID!
-                        name: String! @authorization(filter: [{ where: { node: { id: "$jwt.sub" } } }])
-                        author: User! @relationship(type: "HAS_AUTHOR", direction: IN)
-                    }
-
-                    type Document implements File {
-                        name: String
-                        length: Int
-                    }
-
-                    interface File {
-                        name: String
-                    }
-
-                    extend type Document @authorization(filter: [{ where: { node: { name: "$jwt.sub" } } }])
-                `;
-
-                const { typeDefs: augmentedDocument } = makeAugmentedSchema(userDocument);
-                const executeValidate = () => validateUserDefinition({ userDocument, augmentedDocument });
-                expect(executeValidate).not.toThrow();
-            });
-            test("should returns errors when incorrectly used in several place", () => {
-                const userDocument = gql`
-                    type User @authorization(filter: [{ where: { node: { id: "$jwt.sub" } } }]) {
-                        id: ID!
-                        name: String!
-                    }
-
-                    type Post @authorization(filter: [{ where: { node: { id: "$jwt.sub" } } }]) {
-                        id: ID!
-                        name: String! @authorization(wrongFilter: [{ where: { node: { id: "$jwt.sub" } } }])
-                        author: User! @relationship(type: "HAS_AUTHOR", direction: IN)
-                    }
-
-                    type Document implements File {
-                        name: String
-                        length: Int
-                    }
-
-                    interface File {
-                        name: String
-                    }
-
-                    extend type Document @authorization(filter: [{ where: { node: { name: "$jwt.sub" } } }])
-                `;
-
-                const { typeDefs: augmentedDocument } = makeAugmentedSchema(userDocument);
-                const executeValidate = () => validateUserDefinition({ userDocument, augmentedDocument });
-                const errors = getError(executeValidate);
-                expect(errors).toHaveLength(1);
-                expect(errors[0]).not.toBeInstanceOf(NoErrorThrownError);
-                expect(errors[0]).toHaveProperty(
-                    "message",
-                    'Unknown argument "wrongFilter" on directive "@authorization". Did you mean "filter"?'
-                );
-            });
-        });
-
-        describe("with federated schema", () => {
-            test("should not returns errors when is correctly used", () => {
-                const userDocument = gql`
-                    extend schema @link(url: "https://specs.apollo.dev/federation/v2.0", import: ["@shareable"])
-
-                    type User @shareable @authorization(filter: [{ where: { node: { id: "$jwt.sub" } } }]) {
-                        id: ID!
-                        name: String!
-                    }
-
-                    type Post {
-                        content: String!
-                        author: User! @relationship(type: "HAS_AUTHOR", direction: OUT)
-                    }
-                `;
-                const subgraph = new Subgraph(userDocument);
-                const { directives, types } = subgraph.getValidationDefinitions();
-                const { typeDefs: augmentedDocument } = makeAugmentedSchema(userDocument);
-
-                const executeValidate = () =>
-                    validateUserDefinition({
-                        userDocument,
-                        augmentedDocument,
-                        additionalDirectives: directives,
-                        additionalTypes: types,
-                    });
-                expect(executeValidate).not.toThrow();
-            });
-
-            test("should not returns errors when is correctly used, with specifiedDirective", () => {
-                const userDocument = gql`
-                    extend schema @link(url: "https://specs.apollo.dev/federation/v2.0", import: ["@shareable"])
-
-                    type User @shareable @authorization(filter: [{ where: { node: { id: "$jwt.sub" } } }]) {
-                        id: ID!
-                        name: String! @deprecated(reason: "name is deprecated")
-                    }
-
-                    type Post {
-                        content: String!
-                        author: User! @relationship(type: "HAS_AUTHOR", direction: OUT)
-                    }
-                `;
-                const subgraph = new Subgraph(userDocument);
-                const { directives, types } = subgraph.getValidationDefinitions();
-                const { typeDefs: augmentedDocument } = makeAugmentedSchema(userDocument);
-
-                const executeValidate = () =>
-                    validateUserDefinition({
-                        userDocument,
-                        augmentedDocument,
-                        additionalDirectives: directives,
-                        additionalTypes: types,
-                    });
-                expect(executeValidate).not.toThrow();
-            });
-
-            test("should not returns errors when used correctly in several place", () => {
-                const userDocument = gql`
-                    extend schema @link(url: "https://specs.apollo.dev/federation/v2.0", import: ["@shareable"])
-
-                    type User @shareable @authorization(filter: [{ where: { node: { id: "$jwt.sub" } } }]) {
-                        id: ID!
-                        name: String!
-                    }
-
-                    type Post @authorization(filter: [{ where: { node: { content: "$jwt.sub" } } }]) {
-                        content: String!
-                        author: User! @relationship(type: "HAS_AUTHOR", direction: OUT)
-                    }
-                `;
-                const subgraph = new Subgraph(userDocument);
-                const { directives, types } = subgraph.getValidationDefinitions();
-                const { typeDefs: augmentedDocument } = makeAugmentedSchema(userDocument);
-
-                const executeValidate = () =>
-                    validateUserDefinition({
-                        userDocument,
-                        augmentedDocument,
-                        additionalDirectives: directives,
-                        additionalTypes: types,
-                    });
-                expect(executeValidate).not.toThrow();
-            });
-
-            test("should validate directive argument name", () => {
-                const userDocument = gql`
-                    extend schema @link(url: "https://specs.apollo.dev/federation/v2.0", import: ["@shareable"])
-
-                    type User @shareable @authorization(wrongFilter: [{ where: { node: { id: "$jwt.sub" } } }]) {
-                        id: ID!
-                        name: String!
-                    }
-
-                    type Post {
-                        content: String!
-                        author: User! @relationship(type: "HAS_AUTHOR", direction: OUT)
-                    }
-                `;
-                const subgraph = new Subgraph(userDocument);
-                const { directives, types } = subgraph.getValidationDefinitions();
-                const { typeDefs: augmentedDocument } = makeAugmentedSchema(userDocument);
-
-                const executeValidate = () =>
-                    validateUserDefinition({
-                        userDocument,
-                        augmentedDocument,
-                        additionalDirectives: directives,
-                        additionalTypes: types,
-                    });
-
-                const errors = getError(executeValidate);
-                expect(errors).toHaveLength(1);
-                expect(errors[0]).not.toBeInstanceOf(NoErrorThrownError);
-                expect(errors[0]).toHaveProperty(
-                    "message",
-                    'Unknown argument "wrongFilter" on directive "@authorization". Did you mean "filter"?'
-                );
-            });
-
-            test("validation should works when used with other directives", () => {
-                const userDocument = gql`
-                    extend schema @link(url: "https://specs.apollo.dev/federation/v2.0", import: ["@shareable"])
-
-                    type User
-                        @plural(value: "Users")
-                        @shareable
-                        @authorization(filter: [{ where: { node: { id: "$jwt.sub" } } }]) {
-                        id: ID!
-                        name: String!
-                    }
-
-                    type Post {
-                        content: String!
-                        author: User! @relationship(type: "HAS_AUTHOR", direction: OUT)
-                    }
-                `;
-                const subgraph = new Subgraph(userDocument);
-                const { directives, types } = subgraph.getValidationDefinitions();
-                const { typeDefs: augmentedDocument } = makeAugmentedSchema(userDocument);
-
-                const executeValidate = () =>
-                    validateUserDefinition({
-                        userDocument,
-                        augmentedDocument,
-                        additionalDirectives: directives,
-                        additionalTypes: types,
-                    });
-                expect(executeValidate).not.toThrow();
-            });
-
-            test("should validate directive argument name, when used with other directives", () => {
-                const userDocument = gql`
-                    extend schema @link(url: "https://specs.apollo.dev/federation/v2.0", import: ["@shareable"])
-
-                    type User
-                        @plural(value: "Users")
-                        @shareable
-                        @authorization(wrongFilter: [{ where: { node: { id: "$jwt.sub" } } }]) {
-                        id: ID!
-                        name: String!
-                    }
-
-                    type Post {
-                        content: String!
-                        author: User! @relationship(type: "HAS_AUTHOR", direction: OUT)
-                    }
-                `;
-                const subgraph = new Subgraph(userDocument);
-                const { directives, types } = subgraph.getValidationDefinitions();
-                const { typeDefs: augmentedDocument } = makeAugmentedSchema(userDocument);
-
-                const executeValidate = () =>
-                    validateUserDefinition({
-                        userDocument,
-                        augmentedDocument,
-                        additionalDirectives: directives,
-                        additionalTypes: types,
-                    });
-
-                const errors = getError(executeValidate);
-                expect(errors).toHaveLength(1);
-                expect(errors[0]).not.toBeInstanceOf(NoErrorThrownError);
-                expect(errors[0]).toHaveProperty(
-                    "message",
-                    'Unknown argument "wrongFilter" on directive "@authorization". Did you mean "filter"?'
-                );
-            });
-        });
-    });
-
     describe("@subscriptionsAuthorization", () => {
         describe("on OBJECT", () => {
             test("should not returns errors when is correctly used", () => {
@@ -2226,93 +1315,164 @@
         });
     });
 
-    describe("@authentication", () => {
+    describe("@authorization", () => {
         describe("on OBJECT", () => {
             test("should not returns errors when is correctly used", () => {
                 const userDocument = gql`
-                    type User @authentication {
-                        id: ID!
-                        name: String!
-                    }
-                `;
-
-                const { typeDefs: augmentedDocument } = makeAugmentedSchema(userDocument);
-                const executeValidate = () => validateUserDefinition({ userDocument, augmentedDocument });
-                expect(executeValidate).not.toThrow();
-            });
-
-            test("should not returns errors when is correctly used, with arguments", () => {
-                const jwtType = `
-                type MyJWT  @jwt {
-                    sub: String
-                }
-            `;
-                const userDocument = gql`
-                    ${jwtType}
-                    type User @authentication(operations: [CREATE], jwt: { sub: "test" }) {
+                    type User @authorization(filter: [{ where: { node: { id: "$jwt.sub" } } }]) {
+                        id: ID!
+                        name: String!
+                    }
+                `;
+
+                const { typeDefs: augmentedDocument } = makeAugmentedSchema(userDocument);
+                const executeValidate = () => validateUserDefinition({ userDocument, augmentedDocument });
+                expect(executeValidate).not.toThrow();
+            });
+
+            test("should not returns errors when is correctly used, with specifiedDirective", () => {
+                const userDocument = gql`
+                    type User @authorization(filter: [{ where: { node: { id: "$jwt.sub" } } }]) {
                         id: ID!
                         name: String! @deprecated(reason: "name is deprecated")
                     }
                 `;
-                const jwt = parse(jwtType).definitions[0] as ObjectTypeDefinitionNode;
-                const { typeDefs: augmentedDocument } = makeAugmentedSchema(userDocument);
-                const executeValidate = () => validateUserDefinition({ userDocument, augmentedDocument, jwt });
+
+                const { typeDefs: augmentedDocument } = makeAugmentedSchema(userDocument);
+                const executeValidate = () => validateUserDefinition({ userDocument, augmentedDocument });
                 expect(executeValidate).not.toThrow();
             });
 
             test("should not returns errors when used correctly in several place", () => {
-                const jwtType = `
-                type MyJWT  @jwt {
-                    sub: String
-                }
-            `;
-                const userDocument = gql`
-                    ${jwtType}
-                    type User @authentication(operations: [CREATE], jwt: { sub: "test" }) {
-                        id: ID!
-                        name: String!
-                    }
-
-                    type Post @authentication(operations: [CREATE], jwt: { sub: "test" }) {
-                        id: ID!
-                        name: String!
-                    }
-                `;
-                const jwt = parse(jwtType).definitions[0] as ObjectTypeDefinitionNode;
-                const { typeDefs: augmentedDocument } = makeAugmentedSchema(userDocument);
-                const executeValidate = () => validateUserDefinition({ userDocument, augmentedDocument, jwt });
+                const userDocument = gql`
+                    type User @authorization(filter: [{ where: { node: { id: "$jwt.sub" } } }]) {
+                        id: ID!
+                        name: String!
+                    }
+
+                    type Post @authorization(filter: [{ where: { node: { id: "$jwt.sub" } } }]) {
+                        id: ID!
+                        name: String!
+                    }
+                `;
+
+                const { typeDefs: augmentedDocument } = makeAugmentedSchema(userDocument);
+                const executeValidate = () => validateUserDefinition({ userDocument, augmentedDocument });
                 expect(executeValidate).not.toThrow();
             });
 
             test("should validate directive argument name", () => {
                 const userDocument = gql`
-                    type User @authentication(ops: [CREATE]) {
-                        id: ID!
-                        name: String!
-                    }
-                `;
-
-                const { typeDefs: augmentedDocument } = makeAugmentedSchema(userDocument);
-                const executeValidate = () => validateUserDefinition({ userDocument, augmentedDocument });
-
-                const errors = getError(executeValidate);
-                expect(errors).toHaveLength(1);
-                expect(errors[0]).not.toBeInstanceOf(NoErrorThrownError);
-                expect(errors[0]).toHaveProperty("message", 'Unknown argument "ops" on directive "@authentication".');
-            });
-
-            // TODO: custom rule
+                    type User @authorization(wrongFilter: [{ where: { node: { id: "$jwt.sub" } } }]) {
+                        id: ID!
+                        name: String!
+                    }
+                `;
+
+                const { typeDefs: augmentedDocument } = makeAugmentedSchema(userDocument);
+                const executeValidate = () => validateUserDefinition({ userDocument, augmentedDocument });
+
+                const errors = getError(executeValidate);
+                expect(errors).toHaveLength(1);
+                expect(errors[0]).not.toBeInstanceOf(NoErrorThrownError);
+                expect(errors[0]).toHaveProperty(
+                    "message",
+                    'Unknown argument "wrongFilter" on directive "@authorization". Did you mean "filter"?'
+                );
+            });
+
             test("should validate operations value", () => {
                 const userDocument = gql`
-                    type User @authentication(operations: [NEVER]) {
-                        id: ID!
-                        name: String!
-                    }
-                `;
-                const { typeDefs: augmentedDocument } = makeAugmentedSchema(userDocument);
-                const executeValidate = () => validateUserDefinition({ userDocument, augmentedDocument });
-
-=======
+                    type User @authorization(filter: [{ operations: [NEVER], where: { node: { id: "$jwt.sub" } } }]) {
+                        id: ID!
+                        name: String!
+                    }
+                `;
+
+                const { typeDefs: augmentedDocument } = makeAugmentedSchema(userDocument);
+                const executeValidate = () => validateUserDefinition({ userDocument, augmentedDocument });
+
+                const errors = getError(executeValidate);
+                expect(errors).toHaveLength(1);
+                expect(errors[0]).not.toBeInstanceOf(NoErrorThrownError);
+                expect(errors[0]).toHaveProperty(
+                    "message",
+                    'Invalid argument: filter, error: Value "NEVER" does not exist in enum.'
+                );
+                expect(errors[0]).toHaveProperty("path", ["User", "@authorization", "filter", 0, "operations", 0]);
+            });
+
+            test("validation should works when used with other directives", () => {
+                const userDocument = gql`
+                    type User
+                        @plural(value: "Users")
+                        @authorization(filter: [{ where: { node: { id: "$jwt.sub" } } }]) {
+                        id: ID!
+                        name: String!
+                    }
+                `;
+
+                const { typeDefs: augmentedDocument } = makeAugmentedSchema(userDocument);
+
+                const executeValidate = () => validateUserDefinition({ userDocument, augmentedDocument });
+                expect(executeValidate).not.toThrow();
+            });
+
+            test("should validate directive argument name, when used with other directives", () => {
+                const userDocument = gql`
+                    type User
+                        @plural(value: "Users")
+                        @authorization(wrongFilter: [{ where: { node: { id: "$jwt.sub" } } }]) {
+                        id: ID!
+                        name: String!
+                    }
+                `;
+
+                const { typeDefs: augmentedDocument } = makeAugmentedSchema(userDocument);
+                const executeValidate = () => validateUserDefinition({ userDocument, augmentedDocument });
+
+                const errors = getError(executeValidate);
+                expect(errors).toHaveLength(1);
+                expect(errors[0]).not.toBeInstanceOf(NoErrorThrownError);
+                expect(errors[0]).toHaveProperty(
+                    "message",
+                    'Unknown argument "wrongFilter" on directive "@authorization". Did you mean "filter"?'
+                );
+            });
+        });
+
+        describe("on FIELD", () => {
+            test("should not returns errors with a correct usage", () => {
+                const userDocument = gql`
+                    type User {
+                        id: ID! @authorization(filter: [{ where: { node: { id: "$jwt.sub" } } }])
+                        name: String!
+                    }
+                `;
+
+                const { typeDefs: augmentedDocument } = makeAugmentedSchema(userDocument);
+
+                const executeValidate = () => validateUserDefinition({ userDocument, augmentedDocument });
+                expect(executeValidate).not.toThrow();
+            });
+
+            test("should validate directive argument name", () => {
+                const userDocument = gql`
+                    type User {
+                        id: ID! @authorization(wrongFilter: [{ where: { node: { id: "$jwt.sub" } } }])
+                        name: String!
+                    }
+                `;
+
+                const { typeDefs: augmentedDocument } = makeAugmentedSchema(userDocument);
+
+                const executeValidate = () => validateUserDefinition({ userDocument, augmentedDocument });
+
+                const errors = getError(executeValidate);
+                expect(errors).toHaveLength(1);
+                expect(errors[0]).not.toBeInstanceOf(NoErrorThrownError);
+                expect(errors[0]).toHaveProperty(
+                    "message",
                     'Unknown argument "wrongFilter" on directive "@authorization". Did you mean "filter"?'
                 );
             });
@@ -2725,93 +1885,11 @@
 
                 const { typeDefs: augmentedDocument } = makeAugmentedSchema(userDocument);
                 const executeValidate = () => validateUserDefinition({ userDocument, augmentedDocument });
->>>>>>> 6d4a6b93
                 const errors = getError(executeValidate);
                 expect(errors).toHaveLength(1);
                 expect(errors[0]).not.toBeInstanceOf(NoErrorThrownError);
                 expect(errors[0]).toHaveProperty(
                     "message",
-<<<<<<< HEAD
-                    'Invalid argument: operations, error: Value "NEVER" does not exist in enum.'
-                );
-                expect(errors[0]).toHaveProperty("path", ["User", "@authentication", "operations", 0]);
-            });
-
-            test("validation should works when used with other directives", () => {
-                const jwtType = `
-                    type MyJWT  @jwt {
-                        sub: String
-                    }
-                `;
-                const userDocument = gql`
-                    ${jwtType}
-                    type User @plural(value: "Users") @authentication(operations: [CREATE], jwt: { sub: "test" }) {
-                        id: ID!
-                        name: String!
-                    }
-                `;
-                const jwt = parse(jwtType).definitions[0] as ObjectTypeDefinitionNode;
-                const { typeDefs: augmentedDocument } = makeAugmentedSchema(userDocument);
-
-                const executeValidate = () => validateUserDefinition({ userDocument, augmentedDocument, jwt });
-                expect(executeValidate).not.toThrow();
-            });
-
-            test("should validate directive argument name, when used with other directives", () => {
-                const jwtType = `
-                    type MyJWT  @jwt {
-                        sub: String
-                    }
-                `;
-                const userDocument = gql`
-                    ${jwtType}
-                    type User @plural(value: "Users") @authentication(jwtWrongField: { sub: "test" }) {
-                        id: ID!
-                        name: String!
-                    }
-                `;
-                const jwt = parse(jwtType).definitions[0] as ObjectTypeDefinitionNode;
-                const { typeDefs: augmentedDocument } = makeAugmentedSchema(userDocument);
-                const executeValidate = () => validateUserDefinition({ userDocument, augmentedDocument, jwt });
-
-                const errors = getError(executeValidate);
-                expect(errors).toHaveLength(1);
-                expect(errors[0]).not.toBeInstanceOf(NoErrorThrownError);
-                expect(errors[0]).toHaveProperty(
-                    "message",
-                    'Unknown argument "jwtWrongField" on directive "@authentication".'
-                );
-            });
-        });
-
-        describe("on FIELD", () => {
-            test("should not returns errors with a correct usage", () => {
-                const userDocument = gql`
-                    type User {
-                        id: ID! @authentication
-                        name: String!
-                    }
-                `;
-
-                const { typeDefs: augmentedDocument } = makeAugmentedSchema(userDocument);
-
-                const executeValidate = () => validateUserDefinition({ userDocument, augmentedDocument });
-                expect(executeValidate).not.toThrow();
-            });
-
-            test("should validate directive argument name", () => {
-                const userDocument = gql`
-                    type User {
-                        id: ID! @authentication(ops: [CREATE])
-                        name: String!
-                    }
-                `;
-
-                const { typeDefs: augmentedDocument } = makeAugmentedSchema(userDocument);
-
-                const executeValidate = () => validateUserDefinition({ userDocument, augmentedDocument });
-
-=======
                     'Unknown argument "wrongFilter" on directive "@authorization". Did you mean "filter"?'
                 );
             });
@@ -3077,15 +2155,11 @@
                 const { typeDefs: augmentedDocument } = makeAugmentedSchema(userDocument);
                 const executeValidate = () => validateUserDefinition({ userDocument, augmentedDocument });
 
->>>>>>> 6d4a6b93
                 const errors = getError(executeValidate);
                 expect(errors).toHaveLength(1);
                 expect(errors[0]).not.toBeInstanceOf(NoErrorThrownError);
                 expect(errors[0]).toHaveProperty("message", 'Unknown argument "ops" on directive "@authentication".');
             });
-<<<<<<< HEAD
-
-=======
 
             // TODO: custom rule
             test("should validate operations value", () => {
@@ -3188,7 +2262,6 @@
                 expect(errors[0]).toHaveProperty("message", 'Unknown argument "ops" on directive "@authentication".');
             });
 
->>>>>>> 6d4a6b93
             test("should validate enum field value", () => {
                 const userDocument = gql`
                     type User @authentication(operations: [NEVER]) {
