--- conflicted
+++ resolved
@@ -121,11 +121,7 @@
 
             test("should return errors when jwt field is inside node filter", () => {
                 const jwtType = `
-<<<<<<< HEAD
-                    type MyJWT @jwtPayload {
-=======
                     type MyJWT  @jwt {
->>>>>>> 9b1c402f
                         myClaim: String
                     }
                 `;
