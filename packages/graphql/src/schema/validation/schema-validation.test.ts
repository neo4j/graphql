--- conflicted
+++ resolved
@@ -71,7 +71,72 @@
                 expect(executeValidate).not.toThrow();
             });
 
-<<<<<<< HEAD
+            test("should return errors when jwtPayload field is not found", () => {
+                const jwtType = `
+                    type MyJWT  @jwtPayload {
+                        myClaim: String
+                    }
+                `;
+                const userDocument = gql`
+                    ${jwtType}
+                    type User
+                        @authorization(filter: [{ where: { jwtPayload: { thisClaimDoesNotExist: "something" } } }]) {
+                        id: ID!
+                        name: String!
+                    }
+                `;
+                const jwtPayload = parse(jwtType).definitions[0] as ObjectTypeDefinitionNode;
+
+                const { typeDefs: augmentedDocument } = makeAugmentedSchema(userDocument);
+                const executeValidate = () => validateUserDefinition({ userDocument, augmentedDocument, jwtPayload });
+                expect(executeValidate).toThrowErrorMatchingInlineSnapshot(
+                    `"Invalid argument: filter, error: Field \\"thisClaimDoesNotExist\\" is not defined by type \\"JWTPayloadWhere\\"."`
+                );
+            });
+
+            test("should not return errors when jwtPayload field is standard", () => {
+                const jwtType = `
+                    type MyJWT  @jwtPayload {
+                        myClaim: String
+                    }
+                `;
+                const userDocument = gql`
+                    ${jwtType}
+                    type User @authorization(filter: [{ where: { jwtPayload: { iss: "something" } } }]) {
+                        id: ID!
+                        name: String!
+                    }
+                `;
+                const jwtPayload = parse(jwtType).definitions[0] as ObjectTypeDefinitionNode;
+
+                const { typeDefs: augmentedDocument } = makeAugmentedSchema(userDocument);
+                const executeValidate = () => validateUserDefinition({ userDocument, augmentedDocument, jwtPayload });
+                expect(executeValidate).not.toThrow();
+            });
+
+            test("should return errors when jwtPayload field is inside node filter", () => {
+                const jwtType = `
+                    type MyJWT  @jwtPayload {
+                        myClaim: String
+                    }
+                `;
+                const userDocument = gql`
+                    ${jwtType}
+                    type User @authorization(filter: [{ where: { node: { myClaim: "something" } } }]) {
+                        id: ID!
+                        name: String!
+                    }
+                `;
+                const jwtPayload = parse(jwtType).definitions[0] as ObjectTypeDefinitionNode;
+
+                const { typeDefs: augmentedDocument } = makeAugmentedSchema(userDocument);
+                const executeValidate = () => validateUserDefinition({ userDocument, augmentedDocument, jwtPayload });
+                expect(executeValidate).toThrowErrorMatchingInlineSnapshot(
+                    `"Invalid argument: filter, error: Field \\"myClaim\\" is not defined by type \\"UserWhere\\"."`
+                );
+            });
+        });
+
         test("should not returns errors when is correctly used with claims path", () => {
             const jwtType = `
                 type MyJWT  @jwtPayload {
@@ -92,92 +157,7 @@
             const executeValidate = () => validateUserDefinition({ userDocument, augmentedDocument, jwtPayload });
             expect(executeValidate).not.toThrow();
         });
-
-        test("should not returns errors when is correctly used together with node", () => {
-            const jwtType = `
-                type MyJWT  @jwtPayload {
-                    myClaim: String
-                }
-            `;
-            const userDocument = gql`
-                ${jwtType}
-                type User
-                    @authorization(
-                        filter: [{ where: { jwtPayload: { myClaim: "something" }, node: { name: "John" } } }]
-                    ) {
-                    id: ID!
-                    name: String!
-                }
-            `;
-            const jwtPayload = parse(jwtType).definitions[0] as ObjectTypeDefinitionNode;
-=======
-            test("should return errors when jwtPayload field is not found", () => {
-                const jwtType = `
-                    type MyJWT  @jwtPayload {
-                        myClaim: String
-                    }
-                `;
-                const userDocument = gql`
-                    ${jwtType}
-                    type User
-                        @authorization(filter: [{ where: { jwtPayload: { thisClaimDoesNotExist: "something" } } }]) {
-                        id: ID!
-                        name: String!
-                    }
-                `;
-                const jwtPayload = parse(jwtType).definitions[0] as ObjectTypeDefinitionNode;
-
-                const { typeDefs: augmentedDocument } = makeAugmentedSchema(userDocument);
-                const executeValidate = () => validateUserDefinition({ userDocument, augmentedDocument, jwtPayload });
-                expect(executeValidate).toThrowErrorMatchingInlineSnapshot(
-                    `"Invalid argument: filter, error: Field \\"thisClaimDoesNotExist\\" is not defined by type \\"JWTPayloadWhere\\"."`
-                );
-            });
->>>>>>> ae2a5ed7
-
-            test("should not return errors when jwtPayload field is standard", () => {
-                const jwtType = `
-                    type MyJWT  @jwtPayload {
-                        myClaim: String
-                    }
-                `;
-                const userDocument = gql`
-                    ${jwtType}
-                    type User @authorization(filter: [{ where: { jwtPayload: { iss: "something" } } }]) {
-                        id: ID!
-                        name: String!
-                    }
-                `;
-                const jwtPayload = parse(jwtType).definitions[0] as ObjectTypeDefinitionNode;
-
-                const { typeDefs: augmentedDocument } = makeAugmentedSchema(userDocument);
-                const executeValidate = () => validateUserDefinition({ userDocument, augmentedDocument, jwtPayload });
-                expect(executeValidate).not.toThrow();
-            });
-
-            test("should return errors when jwtPayload field is inside node filter", () => {
-                const jwtType = `
-                    type MyJWT  @jwtPayload {
-                        myClaim: String
-                    }
-                `;
-                const userDocument = gql`
-                    ${jwtType}
-                    type User @authorization(filter: [{ where: { node: { myClaim: "something" } } }]) {
-                        id: ID!
-                        name: String!
-                    }
-                `;
-                const jwtPayload = parse(jwtType).definitions[0] as ObjectTypeDefinitionNode;
-
-                const { typeDefs: augmentedDocument } = makeAugmentedSchema(userDocument);
-                const executeValidate = () => validateUserDefinition({ userDocument, augmentedDocument, jwtPayload });
-                expect(executeValidate).toThrowErrorMatchingInlineSnapshot(
-                    `"Invalid argument: filter, error: Field \\"myClaim\\" is not defined by type \\"UserWhere\\"."`
-                );
-            });
-        });
-
+        
         describe("JWT wildcard", () => {
             test("should not returns errors when is correctly used: Int on OBJECT", () => {
                 const jwtType = `
@@ -450,8 +430,6 @@
             });
         });
     });
-<<<<<<< HEAD
-=======
 
     describe("on OBJECT", () => {
         test("should not returns errors when is correctly used", () => {
@@ -461,7 +439,6 @@
                     name: String!
                 }
             `;
->>>>>>> ae2a5ed7
 
     describe("@authorization", () => {
         describe("on OBJECT", () => {
