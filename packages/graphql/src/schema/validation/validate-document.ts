/*
 * Copyright (c) "Neo4j"
 * Neo4j Sweden AB [http://neo4j.com]
 *
 * This file is part of Neo4j.
 *
 * Licensed under the Apache License, Version 2.0 (the "License");
 * you may not use this file except in compliance with the License.
 * You may obtain a copy of the License at
 *
 *     http://www.apache.org/licenses/LICENSE-2.0
 *
 * Unless required by applicable law or agreed to in writing, software
 * distributed under the License is distributed on an "AS IS" BASIS,
 * WITHOUT WARRANTIES OR CONDITIONS OF ANY KIND, either express or implied.
 * See the License for the specific language governing permissions and
 * limitations under the License.
 */

import { GraphQLSchema, extendSchema, validateSchema, specifiedDirectives, Kind } from "graphql";
import type {
    DefinitionNode,
    DocumentNode,
    ObjectTypeDefinitionNode,
    InputValueDefinitionNode,
    FieldDefinitionNode,
    TypeNode,
    GraphQLDirective,
    GraphQLNamedType,
} from "graphql";
import pluralize from "pluralize";
import * as scalars from "../../graphql/scalars";
import * as directives from "../../graphql/directives";
import { SortDirection } from "../../graphql/enums/SortDirection";
import { Point } from "../../graphql/objects/Point";
import { CartesianPoint } from "../../graphql/objects/CartesianPoint";
import { PointInput } from "../../graphql/input-objects/PointInput";
import { CartesianPointInput } from "../../graphql/input-objects/CartesianPointInput";
import { PointDistance } from "../../graphql/input-objects/PointDistance";
import { CartesianPointDistance } from "../../graphql/input-objects/CartesianPointDistance";
import { RESERVED_TYPE_NAMES } from "../../constants";
import { isRootType } from "../../utils/is-root-type";
<<<<<<< HEAD
import { validateSchemaCustomizations } from "./validate-schema-customizations";
import type { ValidationConfig } from "../../classes/Neo4jGraphQL";
import { defaultValidationConfig } from "../../classes/Neo4jGraphQL";
=======
import type { Neo4jFeaturesSettings } from "../../types";
>>>>>>> b0182757

function filterDocument(document: DocumentNode, features: Neo4jFeaturesSettings | undefined): DocumentNode {
    const nodeNames = document.definitions
        .filter((definition) => {
            if (
                definition.kind === "ObjectTypeDefinition" ||
                definition.kind === "ScalarTypeDefinition" ||
                definition.kind === "InterfaceTypeDefinition" ||
                definition.kind === "UnionTypeDefinition" ||
                definition.kind === "EnumTypeDefinition" ||
                definition.kind === "InputObjectTypeDefinition"
            ) {
                RESERVED_TYPE_NAMES.forEach((reservedName) => {
                    if (reservedName.regex.test(definition.name.value)) {
                        throw new Error(reservedName.error);
                    }
                });
            }

            if (definition.kind === "ObjectTypeDefinition") {
                if (!isRootType(definition)) {
                    return true;
                }
            }
            return false;
        })
        .map((definition) => (definition as ObjectTypeDefinitionNode).name.value);

    const getArgumentType = (type: TypeNode): string => {
        if (type.kind === Kind.LIST_TYPE) {
            return getArgumentType(type.type);
        }

        if (type.kind === Kind.NON_NULL_TYPE) {
            return getArgumentType(type.type);
        }

        return type.name.value;
    };

    const filterInputTypes = (
        fields: readonly InputValueDefinitionNode[] | undefined
    ): InputValueDefinitionNode[] | undefined => {
        return fields?.filter((f) => {
            const type = getArgumentType(f.type);

            const nodeMatch =
                /(?<nodeName>.+)(?:ConnectInput|ConnectWhere|CreateInput|DeleteInput|DisconnectInput|Options|RelationInput|Sort|UpdateInput|Where)/gm.exec(
                    type
                );
            if (nodeMatch?.groups?.nodeName) {
                if (nodeNames.includes(nodeMatch.groups.nodeName)) {
                    return false;
                }
            }

            return true;
        });
    };

    const filterFields = (
        fields: readonly FieldDefinitionNode[] | undefined,
        features: Neo4jFeaturesSettings | undefined
    ): FieldDefinitionNode[] | undefined => {
        return fields
            ?.filter((field) => {
                const type = getArgumentType(field.type);
                const match = /(?:Create|Update)(?<nodeName>.+)MutationResponse/gm.exec(type);
                if (match?.groups?.nodeName) {
                    if (nodeNames.map((nodeName) => pluralize(nodeName)).includes(match.groups.nodeName)) {
                        return false;
                    }
                }
                return true;
            })
            .map((field) => {
                if (
                    field.directives?.some((directive) =>
                        ["authentication", "authorization"].includes(directive.name.value)
                    ) &&
                    !features?.authorization
                ) {
                    console.warn(
                        "@authentication and/or @authorization detected - please ensure that you either specify authorization settings in features.authorization, or pass a decoded JWT into context.jwt on each request"
                    );
                }

                return {
                    ...field,
                    arguments: filterInputTypes(field.arguments),
                    directives: field.directives?.filter(
                        (directive) => !["auth", "authentication", "authorization"].includes(directive.name.value)
                    ),
                };
            });
    };

    return {
        ...document,
        definitions: document.definitions.reduce((res: DefinitionNode[], def) => {
            if (def.kind === "InputObjectTypeDefinition") {
                const fields = filterInputTypes(def.fields);

                if (!fields?.length) {
                    return res;
                }

                return [
                    ...res,
                    {
                        ...def,
                        fields,
                    },
                ];
            }

            if (def.kind === "ObjectTypeDefinition" || def.kind === "InterfaceTypeDefinition") {
                const fields = filterFields(def.fields, features);

                if (!fields?.length) {
                    return res;
                }

                if (
                    def.directives?.some((x) => ["authentication", "authorization"].includes(x.name.value)) &&
                    !features?.authorization
                ) {
                    console.warn(
                        "@authentication and/or @authorization detected - please ensure that you either specify authorization settings in features.authorization, or pass a decoded JWT into context.jwt on each request"
                    );
                }

                return [
                    ...res,
                    {
                        ...def,
                        directives: def.directives?.filter(
                            (x) => !["auth", "authentication", "authorization"].includes(x.name.value)
                        ),
                        fields,
                    },
                ];
            }

            if (def.kind === "SchemaExtension") {
                if (
                    def.directives?.some((x) => ["authentication"].includes(x.name.value)) &&
                    !features?.authorization
                ) {
                    console.warn(
                        "@authentication and/or @authorization detected - please ensure that you either specify authorization settings in features.authorization, or pass a decoded JWT into context.jwt on each request"
                    );
                }

                return [
                    ...res,
                    {
                        ...def,
                        directives: def.directives?.filter((x) => !["authentication"].includes(x.name.value)),
                    },
                ];
            }

            return [...res, def];
        }, []),
    };
}

<<<<<<< HEAD
function getBaseSchema({
    document,
    validateTypeDefs = true,
=======
function validateDocument({
    document,
    features,
>>>>>>> b0182757
    additionalDirectives = [],
    additionalTypes = [],
}: {
    document: DocumentNode;
<<<<<<< HEAD
    validateTypeDefs: boolean;
    additionalDirectives: Array<GraphQLDirective>;
    additionalTypes: Array<GraphQLNamedType>;
}): GraphQLSchema {
    const doc = filterDocument(document);
=======
    features: Neo4jFeaturesSettings | undefined;
    additionalDirectives?: Array<GraphQLDirective>;
    additionalTypes?: Array<GraphQLNamedType>;
}): void {
    const doc = filterDocument(document, features);
>>>>>>> b0182757

    const schemaToExtend = new GraphQLSchema({
        directives: [...Object.values(directives), ...specifiedDirectives, ...additionalDirectives],
        types: [
            ...Object.values(scalars),
            Point,
            CartesianPoint,
            PointInput,
            PointDistance,
            CartesianPointInput,
            CartesianPointDistance,
            SortDirection,
            ...additionalTypes,
        ],
    });

    return extendSchema(schemaToExtend, doc, { assumeValid: !validateTypeDefs });
}

function validateDocument({
    document,
    validationConfig = defaultValidationConfig,
    additionalDirectives = [],
    additionalTypes = [],
}: {
    document: DocumentNode;
    validationConfig?: ValidationConfig;
    additionalDirectives?: Array<GraphQLDirective>;
    additionalTypes?: Array<GraphQLNamedType>;
}): void {
    const schema = getBaseSchema({
        document,
        validateTypeDefs: validationConfig.validateTypeDefs,
        additionalDirectives,
        additionalTypes,
    });
    if (validationConfig.validateTypeDefs) {
        const errors = validateSchema(schema);
        const filteredErrors = errors.filter((e) => e.message !== "Query root type must be provided.");
        if (filteredErrors.length) {
            throw new Error(filteredErrors.join("\n"));
        }
    }
    validateSchemaCustomizations({ document, schema, validationConfig });
}

export default validateDocument;<|MERGE_RESOLUTION|>--- conflicted
+++ resolved
@@ -40,13 +40,10 @@
 import { CartesianPointDistance } from "../../graphql/input-objects/CartesianPointDistance";
 import { RESERVED_TYPE_NAMES } from "../../constants";
 import { isRootType } from "../../utils/is-root-type";
-<<<<<<< HEAD
 import { validateSchemaCustomizations } from "./validate-schema-customizations";
 import type { ValidationConfig } from "../../classes/Neo4jGraphQL";
 import { defaultValidationConfig } from "../../classes/Neo4jGraphQL";
-=======
 import type { Neo4jFeaturesSettings } from "../../types";
->>>>>>> b0182757
 
 function filterDocument(document: DocumentNode, features: Neo4jFeaturesSettings | undefined): DocumentNode {
     const nodeNames = document.definitions
@@ -215,32 +212,20 @@
     };
 }
 
-<<<<<<< HEAD
 function getBaseSchema({
     document,
     validateTypeDefs = true,
-=======
-function validateDocument({
-    document,
     features,
->>>>>>> b0182757
     additionalDirectives = [],
     additionalTypes = [],
 }: {
     document: DocumentNode;
-<<<<<<< HEAD
     validateTypeDefs: boolean;
+    features: Neo4jFeaturesSettings | undefined;
     additionalDirectives: Array<GraphQLDirective>;
     additionalTypes: Array<GraphQLNamedType>;
 }): GraphQLSchema {
-    const doc = filterDocument(document);
-=======
-    features: Neo4jFeaturesSettings | undefined;
-    additionalDirectives?: Array<GraphQLDirective>;
-    additionalTypes?: Array<GraphQLNamedType>;
-}): void {
     const doc = filterDocument(document, features);
->>>>>>> b0182757
 
     const schemaToExtend = new GraphQLSchema({
         directives: [...Object.values(directives), ...specifiedDirectives, ...additionalDirectives],
@@ -263,16 +248,19 @@
 function validateDocument({
     document,
     validationConfig = defaultValidationConfig,
+    features,
     additionalDirectives = [],
     additionalTypes = [],
 }: {
     document: DocumentNode;
     validationConfig?: ValidationConfig;
+    features: Neo4jFeaturesSettings | undefined;
     additionalDirectives?: Array<GraphQLDirective>;
     additionalTypes?: Array<GraphQLNamedType>;
 }): void {
     const schema = getBaseSchema({
         document,
+        features,
         validateTypeDefs: validationConfig.validateTypeDefs,
         additionalDirectives,
         additionalTypes,
