--- conflicted
+++ resolved
@@ -1,14 +1,3 @@
-<<<<<<< HEAD
-import {
-    GraphQLDirective,
-    DirectiveLocation,
-    GraphQLString,
-    GraphQLNonNull,
-    GraphQLList,
-    GraphQLBoolean,
-} from "graphql";
-import { ExcludeOperationEnum, RelationshipDirectionEnum, TimestampOperationEnum } from "./enums";
-=======
 /*
  * Copyright (c) "Neo4j"
  * Neo4j Sweden AB [http://neo4j.com]
@@ -28,9 +17,15 @@
  * limitations under the License.
  */
 
-import { GraphQLDirective, DirectiveLocation, GraphQLString, GraphQLNonNull, GraphQLList } from "graphql";
-import { ExcludeOperationEnum, RelationshipDirectionEnum } from "./enums";
->>>>>>> 47c46476
+import {
+    GraphQLDirective,
+    DirectiveLocation,
+    GraphQLString,
+    GraphQLNonNull,
+    GraphQLList,
+    GraphQLBoolean,
+} from "graphql";
+import { ExcludeOperationEnum, RelationshipDirectionEnum, TimestampOperationEnum } from "./enums";
 import { ScalarType } from "./scalars";
 
 export const coalesceDirective = new GraphQLDirective({
