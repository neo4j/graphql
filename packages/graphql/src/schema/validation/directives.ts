/*
 * Copyright (c) "Neo4j"
 * Neo4j Sweden AB [http://neo4j.com]
 *
 * This file is part of Neo4j.
 *
 * Licensed under the Apache License, Version 2.0 (the "License");
 * you may not use this file except in compliance with the License.
 * You may obtain a copy of the License at
 *
 *     http://www.apache.org/licenses/LICENSE-2.0
 *
 * Unless required by applicable law or agreed to in writing, software
 * distributed under the License is distributed on an "AS IS" BASIS,
 * WITHOUT WARRANTIES OR CONDITIONS OF ANY KIND, either express or implied.
 * See the License for the specific language governing permissions and
 * limitations under the License.
 */

import {
    GraphQLDirective,
    DirectiveLocation,
    GraphQLString,
    GraphQLNonNull,
    GraphQLList,
    GraphQLBoolean,
} from "graphql";
import { ExcludeOperationEnum, RelationshipDirectionEnum, TimestampOperationEnum } from "./enums";
import { ScalarType } from "./scalars";

export const aliasDirective = new GraphQLDirective({
    name: "alias",
    description: "Instructs @neo4j/graphql to map a GraphQL field to a Neo4j node or relationship property.",
    locations: [DirectiveLocation.FIELD_DEFINITION],
    args: {
        property: {
            description: "The name of the Neo4j property",
            type: new GraphQLNonNull(GraphQLString),
        },
    },
});

export const coalesceDirective = new GraphQLDirective({
    name: "coalesce",
    description:
        "Instructs @neo4j/graphql to wrap the property in a coalesce() function during queries, using the single value specified.",
    locations: [DirectiveLocation.FIELD_DEFINITION],
    args: {
        value: {
            description:
                "The value to use in the coalesce() function. Must be a scalar type and must match the type of the field with which this directive decorates.",
            type: new GraphQLNonNull(ScalarType),
        },
    },
});

export const cypherDirective = new GraphQLDirective({
    name: "cypher",
    description:
        "Instructs @neo4j/graphql to run the specified Cypher statement in order to resolve the value of the field to which the directive is applied.",
    locations: [DirectiveLocation.FIELD_DEFINITION],
    args: {
        statement: {
            description:
                "The Cypher statement to run which returns a value of the same type composition as the field definition on which the directive is applied.",
            type: new GraphQLNonNull(GraphQLString),
        },
    },
});

export const defaultDirective = new GraphQLDirective({
    name: "default",
    description:
        "Instructs @neo4j/graphql to set the specified value as the default value in the CreateInput type for the object type in which this directive is used.",
    locations: [DirectiveLocation.FIELD_DEFINITION],
    args: {
        value: {
            description:
                "The default value to use. Must be a scalar type and must match the type of the field with which this directive decorates.",
            type: new GraphQLNonNull(ScalarType),
        },
    },
});

export const excludeDirective = new GraphQLDirective({
    name: "exclude",
    description:
        "Instructs @neo4j/graphql to exclude the specified operations from query and mutation generation. If used without an argument, no queries or mutations will be generated for this type.",
    locations: [DirectiveLocation.INTERFACE, DirectiveLocation.OBJECT],
    args: {
        operations: {
            defaultValue: ExcludeOperationEnum.getValues().map((v) => v.value),
            type: new GraphQLNonNull(new GraphQLList(new GraphQLNonNull(ExcludeOperationEnum))),
        },
    },
});

export const idDirective = new GraphQLDirective({
    name: "id",
    description:
        "Indicates that the field is the unique identifier for the object type, and additionally enables the autogeneration of IDs.",
    locations: [DirectiveLocation.FIELD_DEFINITION],
    args: {
        autogenerate: {
            defaultValue: false,
            type: new GraphQLNonNull(GraphQLBoolean),
        },
    },
});

export const ignoreDirective = new GraphQLDirective({
    name: "ignore",
    description:
        "Instructs @neo4j/graphql to completely ignore a field definition, assuming that it will be fully accounted for by custom resolvers.",
    locations: [DirectiveLocation.FIELD_DEFINITION],
});

export const nodeDirective = new GraphQLDirective({
    name: "node",
    description: "Informs @neo4j/graphql of node metadata",
    locations: [DirectiveLocation.OBJECT],
    args: {
        label: {
            description: "Map the GraphQL type to a custom Neo4j node label",
            type: GraphQLString,
        },
        additionalLabels: {
            description: "Map the GraphQL type to match additional Neo4j node labels",
            type: GraphQLList(new GraphQLNonNull(GraphQLString)),
        },
        plural: {
            description: "Defines a custom plural for the Node API",
            type: GraphQLString,
        },
    },
});

export const privateDirective = new GraphQLDirective({
    name: "private",
    description: "Instructs @neo4j/graphql to only expose a field through the Neo4j GraphQL OGM.",
    locations: [DirectiveLocation.FIELD_DEFINITION],
});

export const readonlyDirective = new GraphQLDirective({
    name: "readonly",
    description:
        "Instructs @neo4j/graphql to only include a field in generated input type for creating, and in the object type within which the directive is applied.",
    locations: [DirectiveLocation.FIELD_DEFINITION],
});

export const relationshipDirective = new GraphQLDirective({
    name: "relationship",
    description:
        "Instructs @neo4j/graphql to treat this field as a relationship. Opens up the ability to create and connect on this field.",
    locations: [DirectiveLocation.FIELD_DEFINITION],
    args: {
        type: {
            type: new GraphQLNonNull(GraphQLString),
        },
        direction: {
            type: new GraphQLNonNull(RelationshipDirectionEnum),
        },
        properties: {
            type: GraphQLString,
            description: "The name of the interface containing the properties for this relationship.",
        },
    },
});

export const relationshipPropertiesDirective = new GraphQLDirective({
    name: "relationshipProperties",
    description: "Syntactic sugar to help differentiate between interfaces for relationship properties, and otherwise.",
    locations: [DirectiveLocation.INTERFACE],
});

export const timestampDirective = new GraphQLDirective({
    name: "timestamp",
    description:
        "Instructs @neo4j/graphql to generate timestamps on particular events, which will be available as the value of the specified field.",
    locations: [DirectiveLocation.FIELD_DEFINITION],
    args: {
        operations: {
            description: "Which events to generate timestamps on. Defaults to both create and update.",
            defaultValue: TimestampOperationEnum.getValues().map((v) => v.value),
            type: new GraphQLNonNull(new GraphQLList(new GraphQLNonNull(TimestampOperationEnum))),
        },
    },
});

export const uniqueDirective = new GraphQLDirective({
    name: "unique",
    description:
<<<<<<< HEAD
        "Informs @neo4j/graphql that there should be a uniqueness constraint in the database for the decorated field.",
    locations: [DirectiveLocation.FIELD_DEFINITION],
    args: {
        constraintName: {
            description:
                "The name which should be used for this constraint. By default; type name, followed by an underscore, followed by the field name.",
            type: GraphQLString,
        },
    },
});

export const writeonlyDirective = new GraphQLDirective({
    name: "writeonly",
    description:
=======
>>>>>>> 235331e5
        "Instructs @neo4j/graphql to only include a field in the generated input types for the object type within which the directive is applied, but exclude it from the object type itself.",
    locations: [DirectiveLocation.FIELD_DEFINITION],
});<|MERGE_RESOLUTION|>--- conflicted
+++ resolved
@@ -190,7 +190,6 @@
 export const uniqueDirective = new GraphQLDirective({
     name: "unique",
     description:
-<<<<<<< HEAD
         "Informs @neo4j/graphql that there should be a uniqueness constraint in the database for the decorated field.",
     locations: [DirectiveLocation.FIELD_DEFINITION],
     args: {
@@ -205,8 +204,6 @@
 export const writeonlyDirective = new GraphQLDirective({
     name: "writeonly",
     description:
-=======
->>>>>>> 235331e5
         "Instructs @neo4j/graphql to only include a field in the generated input types for the object type within which the directive is applied, but exclude it from the object type itself.",
     locations: [DirectiveLocation.FIELD_DEFINITION],
 });