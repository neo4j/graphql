--- conflicted
+++ resolved
@@ -35,18 +35,12 @@
     const schema = buildASTSchema(context.getDocument(), { assumeValid: true, assumeValidSDL: true });
 
     return {
-<<<<<<< HEAD
-        Directive(directiveNode: DirectiveNode) {
-            // Validate only Authorization or SubscriptionsAuthorization usage
-            if (!directiveNode.name.value.includes("Authorization")) {
-=======
         Directive(directiveNode: DirectiveNode, _key, _parent, path, ancenstors) {
             const genericDirectiveName = ["authorization", "authentication"].find((applicableDirectiveName) =>
                 directiveNode.name.value.toLowerCase().includes(applicableDirectiveName)
             );
             // Validate only Authorization/Authentication usage
             if (!genericDirectiveName) {
->>>>>>> f3731217
                 return;
             }
             const directiveDefinition = schema.getDirective(directiveNode.name.value);
