--- conflicted
+++ resolved
@@ -96,14 +96,9 @@
         types: [...additionalTypes],
     });
 
-<<<<<<< HEAD
-    const ReplaceWildcardValue = makeReplaceWildcardVisitor({ jwt, schema: schemaToExtend });
-    validationDocument = visit(validationDocument, ReplaceWildcardValue());
-=======
     const replaceWildcardValue = makeReplaceWildcardVisitor({ jwt, schema: schemaToExtend });
     validationDocument = visit(validationDocument, replaceWildcardValue());
 
->>>>>>> fc726f70
     const errors = validateSDL(validationDocument, rules, schemaToExtend);
     if (errors.length) {
         throw errors;
