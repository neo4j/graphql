--- conflicted
+++ resolved
@@ -103,15 +103,6 @@
             const relationshipMeta = getRelationshipMeta(field, interfaceField);
             const cypherMeta = getCypherMeta(field, interfaceField);
             const typeMeta = getFieldTypeMeta(field);
-<<<<<<< HEAD
-            const authDirective = field.directives?.find((x) => x.name.value === "auth");
-            const idDirective = field?.directives?.find((x) => x.name.value === "id");
-            const defaultDirective = field?.directives?.find((x) => x.name.value === "default");
-            const coalesceDirective = field?.directives?.find((x) => x.name.value === "coalesce");
-            const timestampDirective = field?.directives?.find((x) => x.name.value === "timestamp");
-            const aliasDirective = field?.directives?.find((x) => x.name.value === "alias");
-            const uniqueDirective = field?.directives?.find((x) => x.name.value === "unique");
-=======
             const authDirective =
                 field.directives?.find((x) => x.name.value === "auth") ||
                 interfaceField?.directives?.find((x) => x.name.value === "auth");
@@ -130,7 +121,7 @@
             const aliasDirective =
                 field?.directives?.find((x) => x.name.value === "alias") ||
                 interfaceField?.directives?.find((x) => x.name.value === "alias");
->>>>>>> 235331e5
+            const uniqueDirective = field?.directives?.find((x) => x.name.value === "unique");
             const fieldInterface = interfaces.find((x) => x.name.value === typeMeta.name);
             const fieldUnion = unions.find((x) => x.name.value === typeMeta.name);
             const fieldScalar = scalars.find((x) => x.name.value === typeMeta.name);
@@ -161,9 +152,12 @@
                 arguments: [...(field.arguments || [])],
                 ...(authDirective ? { auth: getAuth(authDirective) } : {}),
                 description: field.description?.value,
-<<<<<<< HEAD
-                readonly: field?.directives?.some((d) => d.name.value === "readonly"),
-                writeonly: field?.directives?.some((d) => d.name.value === "writeonly"),
+                readonly:
+                    field?.directives?.some((d) => d.name.value === "readonly") ||
+                    interfaceField?.directives?.some((x) => x.name.value === "readonly"),
+                writeonly:
+                    field?.directives?.some((d) => d.name.value === "writeonly") ||
+                    interfaceField?.directives?.some((x) => x.name.value === "writeonly"),
                 ...(uniqueDirective
                     ? {
                           unique: {
@@ -173,14 +167,6 @@
                           },
                       }
                     : {}),
-=======
-                readonly:
-                    field?.directives?.some((d) => d.name.value === "readonly") ||
-                    interfaceField?.directives?.some((x) => x.name.value === "readonly"),
-                writeonly:
-                    field?.directives?.some((d) => d.name.value === "writeonly") ||
-                    interfaceField?.directives?.some((x) => x.name.value === "writeonly"),
->>>>>>> 235331e5
             };
             if (aliasDirective) {
                 const aliasMeta = getAliasMeta(aliasDirective);
