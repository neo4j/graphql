/*
 * Copyright (c) "Neo4j"
 * Neo4j Sweden AB [http://neo4j.com]
 *
 * This file is part of Neo4j.
 *
 * Licensed under the Apache License, Version 2.0 (the "License");
 * you may not use this file except in compliance with the License.
 * You may obtain a copy of the License at
 *
 *     http://www.apache.org/licenses/LICENSE-2.0
 *
 * Unless required by applicable law or agreed to in writing, software
 * distributed under the License is distributed on an "AS IS" BASIS,
 * WITHOUT WARRANTIES OR CONDITIONS OF ANY KIND, either express or implied.
 * See the License for the specific language governing permissions and
 * limitations under the License.
 */

import type { IResolvers } from "@graphql-tools/utils";
import type {
    BooleanValueNode,
    EnumTypeDefinitionNode,
    FloatValueNode,
    InterfaceTypeDefinitionNode,
    IntValueNode,
    ListValueNode,
    NamedTypeNode,
    ObjectTypeDefinitionNode,
    ScalarTypeDefinitionNode,
    StringValueNode,
    EnumValueNode,
    UnionTypeDefinitionNode,
    ValueNode,
    DirectiveNode,
} from "graphql";
import { Kind } from "graphql";
import getAuth from "./get-auth";
import getAliasMeta from "./get-alias-meta";
import { getCypherMeta } from "./get-cypher-meta";
import getFieldTypeMeta from "./get-field-type-meta";
import getCustomResolverMeta from "./get-custom-resolver-meta";
import getRelationshipMeta from "./get-relationship-meta";
import getUniqueMeta from "./parse/get-unique-meta";
import { SCALAR_TYPES } from "../constants";
import type {
    RelationField,
    CypherField,
    PrimitiveField,
    BaseField,
    CustomEnumField,
    CustomScalarField,
    UnionField,
    InterfaceField,
    ObjectField,
    TemporalField,
    PointField,
    TimeStampOperations,
    ConnectionField,
    CustomResolverField,
    Neo4jGraphQLCallbacks,
    SelectableOptions,
    SettableOptions,
    FilterableOptions,
} from "../types";
import parseValueNode from "./parse-value-node";
import checkDirectiveCombinations from "./check-directive-combinations";
import { upperFirst } from "../utils/upper-first";
import { getCallbackMeta, getPopulatedByMeta } from "./get-populated-by-meta";
import { parseArguments } from "../schema-model/parser/utils";

const deprecationWarning =
    "The @callback directive has been deprecated and will be removed in version 4.0. Please use @populatedBy instead." +
    "More information can be found at " +
    "https://neo4j.com/docs/graphql-manual/current/guides/v4-migration/#_callback_renamed_to_populatedby.";

export interface ObjectFields {
    relationFields: RelationField[];
    connectionFields: ConnectionField[];
    primitiveFields: PrimitiveField[];
    cypherFields: CypherField[];
    scalarFields: CustomScalarField[];
    enumFields: CustomEnumField[];
    unionFields: UnionField[];
    interfaceFields: InterfaceField[];
    objectFields: ObjectField[];
    temporalFields: TemporalField[];
    pointFields: PointField[];
    customResolverFields: CustomResolverField[];
}

let callbackDeprecatedWarningShown = false;

function getObjFieldMeta({
    obj,
    objects,
    interfaces,
    scalars,
    unions,
    enums,
    callbacks,
    customResolvers,
    validateResolvers,
}: {
    obj: ObjectTypeDefinitionNode | InterfaceTypeDefinitionNode;
    objects: ObjectTypeDefinitionNode[];
    interfaces: InterfaceTypeDefinitionNode[];
    unions: UnionTypeDefinitionNode[];
    scalars: ScalarTypeDefinitionNode[];
    enums: EnumTypeDefinitionNode[];
    validateResolvers?: boolean;
    callbacks?: Neo4jGraphQLCallbacks;
    customResolvers?: IResolvers | Array<IResolvers>;
}) {
    const objInterfaceNames = [...(obj.interfaces || [])] as NamedTypeNode[];
    const objInterfaces = interfaces.filter((i) => objInterfaceNames.map((n) => n.name.value).includes(i.name.value));
    const objIsJwtPayload = (obj.directives || []).find((d) => d.name.value === "jwt");

    return obj?.fields?.reduce(
        (res: ObjectFields, field) => {
            const interfaceField = objInterfaces
                .find((i) => i.fields?.map((f) => f.name.value).includes(field.name.value))
                ?.fields?.find((f) => f.name.value === field.name.value);

            // Create array of directives for this field. Field directives override interface field directives.
            const directives = [
                ...(field?.directives || []),
                ...(interfaceField?.directives || []).filter(
                    (d) => !field.directives?.find((fd) => fd.name.value === d.name.value)
                ),
            ];

            checkDirectiveCombinations(directives);

            if (directives.some((x) => x.name.value === "private")) {
                return res;
            }

            const relationshipMeta = getRelationshipMeta(field, interfaceField);
            const cypherMeta = getCypherMeta(field, interfaceField);
            const customResolverMeta = getCustomResolverMeta(
                field,
                obj,
                validateResolvers,
                customResolvers,
                interfaceField
            );
            const typeMeta = getFieldTypeMeta(field.type);
            const authDirective = directives.find((x) => x.name.value === "auth");
            const idDirective = directives.find((x) => x.name.value === "id");
            const defaultDirective = directives.find((x) => x.name.value === "default");
            const coalesceDirective = directives.find((x) => x.name.value === "coalesce");
            const timestampDirective = directives.find((x) => x.name.value === "timestamp");
            const aliasDirective = directives.find((x) => x.name.value === "alias");
            const callbackDirective = directives.find((x) => x.name.value === "callback");
            const populatedByDirective = directives.find((x) => x.name.value === "populatedBy");
            const jwtClaimDirective = directives.find((x) => x.name.value === "jwtClaim");
            const selectableDirective = directives.find((x) => x.name.value === "selectable");
            const settableDirective = directives.find((x) => x.name.value === "settable");
            const filterableDirective = directives.find((x) => x.name.value === "filterable");
            const unique = getUniqueMeta(directives, obj, field.name.value);

            const fieldInterface = interfaces.find((x) => x.name.value === typeMeta.name);
            const fieldUnion = unions.find((x) => x.name.value === typeMeta.name);
            const fieldScalar = scalars.find((x) => x.name.value === typeMeta.name);
            const fieldEnum = enums.find((x) => x.name.value === typeMeta.name);
            const fieldObject = objects.find((x) => x.name.value === typeMeta.name);
    
            const selectableOptions = parseSelectableDirective(selectableDirective);
            const settableOptions = parseSettableDirective(settableDirective);
            const filterableOptions = parseFilterableDirective(filterableDirective);

            const baseField: BaseField = {
                fieldName: field.name.value,
                dbPropertyName: field.name.value,
                typeMeta,
                selectableOptions,
                settableOptions,
                filterableOptions,
                otherDirectives: (directives || []).filter(
                    (x) =>
                        ![
                            "relationship",
                            "cypher",
                            "id",
                            "auth",
                            "authorization",
                            "authentication",
                            "readonly",
                            "writeonly",
                            "computed",
                            "customResolver",
                            "default",
                            "coalesce",
                            "timestamp",
                            "alias",
                            "unique",
                            "callback",
                            "populatedBy",
                            "jwtClaim",
                            "selectable",
                            "settable",
<<<<<<< HEAD
                            "subscriptionsAuthorization",
=======
                            "filterable",
>>>>>>> 6d4a6b93
                        ].includes(x.name.value)
                ),
                arguments: [...(field.arguments || [])],
                ...(authDirective ? { auth: getAuth(authDirective) } : {}),
                description: field.description?.value,
                readonly:
                    directives.some((d) => d.name.value === "readonly") ||
                    interfaceField?.directives?.some((x) => x.name.value === "readonly"),
                writeonly:
                    directives.some((d) => d.name.value === "writeonly") ||
                    interfaceField?.directives?.some((x) => x.name.value === "writeonly"),
                ...(unique ? { unique } : {}),
            };

            if (aliasDirective) {
                const aliasMeta = getAliasMeta(aliasDirective);
                if (aliasMeta) {
                    baseField.dbPropertyName = aliasMeta.property;
                }
            }

            if (jwtClaimDirective) {
                if (!objIsJwtPayload) {
                    throw new Error("@jwtClaim directive can only be used on fields within a type annotated with @jwt");
                }
                if ((field.directives as DirectiveNode[]).length > 1) {
                    throw new Error("@jwtClaim directive cannot be combined with other directives.");
                }
            }

            if (relationshipMeta) {
                if (authDirective) {
                    throw new Error("cannot have auth directive on a relationship");
                }

                if (defaultDirective) {
                    throw new Error("@default directive can only be used on primitive type fields");
                }

                if (coalesceDirective) {
                    throw new Error("@coalesce directive can only be used on primitive type fields");
                }

                if (aliasDirective) {
                    throw new Error("@alias directive cannot be used on relationship fields");
                }

                const msg = `List type relationship fields must be non-nullable and have non-nullable entries, please change type of ${obj.name.value}.${field.name.value} to [${baseField.typeMeta.name}!]!`;

                if (typeMeta.originalType?.kind === "NonNullType") {
                    if (typeMeta.originalType?.type.kind === "ListType") {
                        if (typeMeta.originalType?.type.type.kind !== "NonNullType") {
                            throw new Error(msg);
                        }
                    }
                } else if (typeMeta.originalType?.kind === "ListType") {
                    throw new Error(msg);
                }

                const relationField: RelationField = {
                    ...baseField,
                    ...relationshipMeta,
                    inherited: false,
                };

                if (fieldUnion) {
                    const nodes: string[] = [];

                    fieldUnion.types?.forEach((type) => {
                        nodes.push(type.name.value);
                    });

                    const unionField: UnionField = {
                        ...baseField,
                        nodes,
                    };

                    relationField.union = unionField;
                }

                if (fieldInterface) {
                    const implementations = objects
                        .filter((n) => n.interfaces?.some((i) => i.name.value === fieldInterface.name.value))
                        .map((n) => n.name.value);

                    relationField.interface = {
                        ...baseField,
                        implementations,
                    };
                }

                // TODO: This will be brittle if more than one interface

                let connectionPrefix = obj.name.value;

                if (obj.interfaces && obj.interfaces.length) {
                    const firstInterface = obj.interfaces[0];
                    if (!firstInterface) {
                        throw new Error("Cannot get interface in getObjFieldMeta");
                    }

                    const inter = interfaces.find(
                        (i) => i.name.value === firstInterface.name.value
                    ) as InterfaceTypeDefinitionNode;

                    if (inter.fields?.some((f) => f.name.value === baseField.fieldName)) {
                        connectionPrefix = firstInterface.name.value;
                        relationField.inherited = true;
                    }
                }

                relationField.connectionPrefix = connectionPrefix;

                const connectionTypeName = `${connectionPrefix}${upperFirst(`${baseField.fieldName}Connection`)}`;
                const relationshipTypeName = `${connectionPrefix}${upperFirst(`${baseField.fieldName}Relationship`)}`;

                const connectionField: ConnectionField = {
                    fieldName: `${baseField.fieldName}Connection`,
                    relationshipTypeName,
                    selectableOptions,
                    settableOptions,
                    filterableOptions,
                    typeMeta: {
                        name: connectionTypeName,
                        required: true,
                        pretty: `${connectionTypeName}!`,
                        input: {
                            where: {
                                type: `${connectionTypeName}Where`,
                                pretty: `${connectionTypeName}Where`,
                            },
                            create: {
                                type: "",
                                pretty: "",
                            },
                            update: {
                                type: "",
                                pretty: "",
                            },
                        },
                    },
                    otherDirectives: baseField.otherDirectives,
                    arguments: [...(field.arguments || [])],
                    description: field.description?.value,
                    relationship: relationField,
                };

                res.relationFields.push(relationField);
                res.connectionFields.push(connectionField);
                // }
            } else if (cypherMeta) {
                if (defaultDirective) {
                    throw new Error("@default directive can only be used on primitive type fields");
                }

                if (coalesceDirective) {
                    throw new Error("@coalesce directive can only be used on primitive type fields");
                }

                if (aliasDirective) {
                    throw new Error("@alias directive cannot be used on cypher fields");
                }

                const cypherField: CypherField = {
                    ...baseField,
                    ...cypherMeta,
                    isEnum: !!fieldEnum,
                    isScalar: !!fieldScalar || SCALAR_TYPES.includes(typeMeta.name),
                };
                res.cypherFields.push(cypherField);
            } else if (customResolverMeta) {
                res.customResolverFields.push({ ...baseField, ...customResolverMeta });
            } else if (fieldScalar) {
                if (defaultDirective) {
                    throw new Error("@default directive can only be used on primitive type fields");
                }
                const scalarField: CustomScalarField = {
                    ...baseField,
                };
                res.scalarFields.push(scalarField);
            } else if (fieldEnum) {
                const enumField: CustomEnumField = {
                    kind: "Enum",
                    ...baseField,
                };

                if (defaultDirective) {
                    const defaultValue = defaultDirective.arguments?.find((a) => a.name.value === "value")?.value;

                    if (enumField.typeMeta.array) {
                        if (!defaultValue || !isListValue(defaultValue)) {
                            throw new Error("@default value on enum list fields must be a list of enums");
                        }

                        enumField.defaultValue = defaultValue.values.map((v) => {
                            if (!v || !isEnumValue(v)) {
                                throw new Error("@default value on enum list fields must be a list of enums");
                            }

                            return v.value;
                        });
                    } else {
                        if (!defaultValue || !isEnumValue(defaultValue)) {
                            throw new Error("@default value on enum fields must be an enum value");
                        }

                        enumField.defaultValue = defaultValue.value;
                    }
                }

                if (coalesceDirective) {
                    const coalesceValue = coalesceDirective.arguments?.find((a) => a.name.value === "value")?.value;

                    if (enumField.typeMeta.array) {
                        if (!coalesceValue || !isListValue(coalesceValue)) {
                            throw new Error("@coalesce value on enum list fields must be a list of enums");
                        }

                        enumField.coalesceValue = coalesceValue.values.map((v) => {
                            if (!v || !isEnumValue(v)) {
                                throw new Error("@coalesce value on enum list fields must be a list of enums");
                            }

                            return v.value;
                        });
                    } else {
                        if (!coalesceValue || !isEnumValue(coalesceValue)) {
                            throw new Error("@coalesce value on enum fields must be an enum value");
                        }

                        // TODO: avoid duplication with primitives
                        enumField.coalesceValue = `"${coalesceValue.value}"`;
                    }
                }

                res.enumFields.push(enumField);
            } else if (fieldUnion) {
                if (defaultDirective) {
                    throw new Error("@default directive can only be used on primitive type fields");
                }

                if (coalesceDirective) {
                    throw new Error("@coalesce directive can only be used on primitive type fields");
                }

                const unionField: UnionField = {
                    ...baseField,
                };
                res.unionFields.push(unionField);
            } else if (fieldInterface) {
                if (defaultDirective) {
                    throw new Error("@default directive can only be used on primitive type fields");
                }

                if (coalesceDirective) {
                    throw new Error("@coalesce directive can only be used on primitive type fields");
                }

                res.interfaceFields.push({
                    ...baseField,
                });
            } else if (fieldObject) {
                if (defaultDirective) {
                    throw new Error("@default directive can only be used on primitive type fields");
                }

                if (coalesceDirective) {
                    throw new Error("@coalesce directive can only be used on primitive type fields");
                }

                const objectField: ObjectField = {
                    ...baseField,
                };
                res.objectFields.push(objectField);
            } else {
                if (["DateTime", "Date", "Time", "LocalDateTime", "LocalTime"].includes(typeMeta.name)) {
                    const temporalField: TemporalField = {
                        ...baseField,
                    };

                    if (timestampDirective) {
                        if (baseField.typeMeta.array) {
                            throw new Error("cannot auto-generate an array");
                        }

                        if (!["DateTime", "Time"].includes(typeMeta.name)) {
                            throw new Error("Cannot timestamp temporal fields lacking time zone information");
                        }

                        const operations = timestampDirective?.arguments?.find((x) => x.name.value === "operations")
                            ?.value as ListValueNode;

                        const timestamps = operations
                            ? (operations?.values.map((x) => parseValueNode(x)) as TimeStampOperations[])
                            : (["CREATE", "UPDATE"] as TimeStampOperations[]);

                        temporalField.timestamps = timestamps;
                    }

                    if (defaultDirective) {
                        const value = defaultDirective.arguments?.find((a) => a.name.value === "value")?.value;

                        if (Number.isNaN(Date.parse((value as StringValueNode).value))) {
                            throw new Error(
                                `Default value for ${obj.name.value}.${temporalField.fieldName} is not a valid DateTime`
                            );
                        }

                        temporalField.defaultValue = (value as StringValueNode).value;
                    }

                    if (coalesceDirective) {
                        throw new Error("@coalesce is not supported by DateTime fields at this time");
                    }

                    res.temporalFields.push(temporalField);
                } else if (["Point", "CartesianPoint"].includes(typeMeta.name)) {
                    if (defaultDirective) {
                        throw new Error("@default directive can only be used on primitive type fields");
                    }

                    if (coalesceDirective) {
                        throw new Error("@coalesce directive can only be used on primitive type fields");
                    }

                    const pointField: PointField = {
                        ...baseField,
                    };
                    res.pointFields.push(pointField);
                } else {
                    const primitiveField: PrimitiveField = {
                        ...baseField,
                    };

                    if (populatedByDirective) {
                        const callback = getPopulatedByMeta(populatedByDirective, callbacks);
                        primitiveField.callback = callback;
                    }

                    if (callbackDirective) {
                        if (!callbackDeprecatedWarningShown) {
                            console.warn(deprecationWarning);
                            callbackDeprecatedWarningShown = true;
                        }
                        const callback = getCallbackMeta(callbackDirective, callbacks);
                        primitiveField.callback = callback;
                    }

                    if (idDirective) {
                        const autogenerate = idDirective.arguments?.find((a) => a.name.value === "autogenerate");
                        if (!autogenerate || (autogenerate.value as BooleanValueNode).value) {
                            if (baseField.typeMeta.name !== "ID") {
                                throw new Error("cannot auto-generate a non ID field");
                            }

                            if (baseField.typeMeta.array) {
                                throw new Error("cannot auto-generate an array");
                            }

                            primitiveField.autogenerate = true;
                        }
                        const global = idDirective.arguments?.find((a) => a.name.value === "global");
                        if (global) {
                            primitiveField.isGlobalIdField = true;
                        }
                    }

                    if (defaultDirective) {
                        const value = defaultDirective.arguments?.find((a) => a.name.value === "value")?.value;

                        const checkKind = (kind: string) => {
                            if (value?.kind !== kind) {
                                throw new Error(
                                    `Default value for ${obj.name.value}.${primitiveField.fieldName} does not have matching type ${primitiveField.typeMeta.name}`
                                );
                            }
                        };

                        switch (baseField.typeMeta.name) {
                            case "ID":
                            case "String":
                                checkKind(Kind.STRING);
                                primitiveField.defaultValue = (value as StringValueNode).value;
                                break;
                            case "Boolean":
                                checkKind(Kind.BOOLEAN);
                                primitiveField.defaultValue = (value as BooleanValueNode).value;
                                break;
                            case "Int":
                                checkKind(Kind.INT);
                                primitiveField.defaultValue = parseInt((value as IntValueNode).value, 10);
                                break;
                            case "Float":
                                checkKind(Kind.FLOAT);
                                primitiveField.defaultValue = parseFloat((value as FloatValueNode).value);
                                break;
                            default:
                                throw new Error(
                                    "@default directive can only be used on types: Int | Float | String | Boolean | ID | DateTime | Enum"
                                );
                        }
                    }

                    if (coalesceDirective) {
                        const value = coalesceDirective.arguments?.find((a) => a.name.value === "value")?.value;

                        const checkKind = (kind: string) => {
                            if (value?.kind !== kind) {
                                throw new Error(
                                    `coalesce() value for ${obj.name.value}.${primitiveField.fieldName} does not have matching type ${primitiveField.typeMeta.name}`
                                );
                            }
                        };

                        switch (baseField.typeMeta.name) {
                            case "ID":
                            case "String":
                                checkKind(Kind.STRING);
                                primitiveField.coalesceValue = `"${(value as StringValueNode).value}"`;
                                break;
                            case "Boolean":
                                checkKind(Kind.BOOLEAN);
                                primitiveField.coalesceValue = (value as BooleanValueNode).value;
                                break;
                            case "Int":
                                checkKind(Kind.INT);
                                primitiveField.coalesceValue = parseInt((value as IntValueNode).value, 10);
                                break;
                            case "Float":
                                checkKind(Kind.FLOAT);
                                primitiveField.coalesceValue = parseFloat((value as FloatValueNode).value);
                                break;
                            default:
                                throw new Error(
                                    "@coalesce directive can only be used on types: Int | Float | String | Boolean | ID | DateTime"
                                );
                        }
                    }

                    res.primitiveFields.push(primitiveField);
                }
            }

            return res;
        },
        {
            relationFields: [],
            connectionFields: [],
            primitiveFields: [],
            cypherFields: [],
            scalarFields: [],
            enumFields: [],
            unionFields: [],
            interfaceFields: [],
            objectFields: [],
            temporalFields: [],
            pointFields: [],
            customResolverFields: [],
        }
    ) as ObjectFields;
}

function isEnumValue(value: ValueNode): value is EnumValueNode {
    return value.kind === Kind.ENUM;
}

function isListValue(value: ValueNode): value is ListValueNode {
    return value.kind === Kind.LIST;
}

export default getObjFieldMeta;

function parseSelectableDirective(directive: DirectiveNode | undefined): SelectableOptions {
    const defaultArguments = {
        onRead: true,
        onAggregate: true,
    };

    const args: Partial<SelectableOptions> = directive ? parseArguments(directive) : {};

    return {
        onRead: args.onRead ?? defaultArguments.onRead,
        onAggregate: args.onAggregate ?? defaultArguments.onAggregate,
    };
}

function parseSettableDirective(directive: DirectiveNode | undefined): SettableOptions {
    const defaultArguments = {
        onCreate: true,
        onUpdate: true,
    };

    const args: Partial<SettableOptions> = directive ? parseArguments(directive) : {};

    return {
        onCreate: args.onCreate ?? defaultArguments.onCreate,
        onUpdate: args.onUpdate ?? defaultArguments.onUpdate,
    };
}

function parseFilterableDirective(directive: DirectiveNode | undefined): FilterableOptions {
    const defaultArguments = {
        byValue: true,
        byAggregate: directive === undefined ? true : false,
    };

    const args: Partial<FilterableOptions> = directive ? parseArguments(directive) : {};

    return {
        byValue: args.byValue ?? defaultArguments.byValue,
        byAggregate: args.byAggregate ?? defaultArguments.byAggregate,
    };
}<|MERGE_RESOLUTION|>--- conflicted
+++ resolved
@@ -165,7 +165,7 @@
             const fieldScalar = scalars.find((x) => x.name.value === typeMeta.name);
             const fieldEnum = enums.find((x) => x.name.value === typeMeta.name);
             const fieldObject = objects.find((x) => x.name.value === typeMeta.name);
-    
+
             const selectableOptions = parseSelectableDirective(selectableDirective);
             const settableOptions = parseSettableDirective(settableDirective);
             const filterableOptions = parseFilterableDirective(filterableDirective);
@@ -200,11 +200,8 @@
                             "jwtClaim",
                             "selectable",
                             "settable",
-<<<<<<< HEAD
                             "subscriptionsAuthorization",
-=======
                             "filterable",
->>>>>>> 6d4a6b93
                         ].includes(x.name.value)
                 ),
                 arguments: [...(field.arguments || [])],
