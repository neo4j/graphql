--- conflicted
+++ resolved
@@ -160,15 +160,12 @@
             const fieldScalar = scalars.find((x) => x.name.value === typeMeta.name);
             const fieldEnum = enums.find((x) => x.name.value === typeMeta.name);
             const fieldObject = objects.find((x) => x.name.value === typeMeta.name);
-<<<<<<< HEAD
             const fieldTemporal = ["DateTime", "Date", "Time", "LocalDateTime", "LocalTime"].includes(typeMeta.name);
             const fieldPoint = ["Point", "CartesianPoint"].includes(typeMeta.name);
-=======
-    
+
             const selectableOptions = parseSelectableDirective(selectableDirective);
             const settableOptions = parseSettableDirective(settableDirective);
             const filterableOptions = parseFilterableDirective(filterableDirective);
->>>>>>> 55f6f71c
 
             const baseField: BaseField = {
                 fieldName: field.name.value,
