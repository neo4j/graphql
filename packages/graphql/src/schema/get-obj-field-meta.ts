--- conflicted
+++ resolved
@@ -38,12 +38,8 @@
 import getComputedMeta from "./get-computed-meta";
 import getCypherMeta from "./get-cypher-meta";
 import getFieldTypeMeta from "./get-field-type-meta";
-<<<<<<< HEAD
 import getCustomMeta from "./get-custom-meta";
-=======
-import getComputedMeta from "./get-computed-meta";
 import getRelatedMeta from "./get-related-meta";
->>>>>>> 6ab56817
 import getRelationshipMeta from "./get-relationship-meta";
 import getUniqueMeta from "./parse/get-unique-meta";
 import { SCALAR_TYPES } from "../constants";
@@ -125,11 +121,7 @@
             }
 
             const relationshipMeta = getRelationshipMeta(field, interfaceField);
-<<<<<<< HEAD
-=======
             const relatedMeta = getRelatedMeta(field, interfaceField);
-            const cypherMeta = getCypherMeta(field, interfaceField);
->>>>>>> 6ab56817
             const computedMeta = getComputedMeta(field, interfaceField);
             const cypherMeta = getCypherMeta(field, interfaceField);
             const customMeta = getCustomMeta(field, interfaceField);
@@ -157,11 +149,8 @@
                     (x) =>
                         ![
                             "relationship",
-<<<<<<< HEAD
                             "computed",
-=======
                             "related",
->>>>>>> 6ab56817
                             "cypher",
                             "id",
                             "auth",
@@ -306,11 +295,7 @@
                 res.relationFields.push(relationField);
                 res.connectionFields.push(connectionField);
                 // }
-<<<<<<< HEAD
             } else if (computedMeta) {
-=======
-            } else if (relatedMeta) {
->>>>>>> 6ab56817
                 if (defaultDirective) {
                     throw new Error("@default directive can only be used on primitive type fields");
                 }
@@ -324,7 +309,7 @@
                 }
 
                 // TODO: Better validation
-<<<<<<< HEAD
+
                 if (fieldUnion || fieldInterface || fieldObject) {
                     throw new Error("@computed fields must return a scalar type");
                 }
@@ -338,7 +323,19 @@
                     ...computedMeta,
                 };
                 res.computedFields.push(computedField);
-=======
+            } else if (relatedMeta) {
+                if (defaultDirective) {
+                    throw new Error("@default directive can only be used on primitive type fields");
+                }
+
+                if (coalesceDirective) {
+                    throw new Error("@coalesce directive can only be used on primitive type fields");
+                }
+
+                if (aliasDirective) {
+                    throw new Error("@alias directive cannot be used on cypher fields");
+                }
+
                 if (!(fieldObject || fieldInterface || fieldUnion)) {
                     throw new Error("@related fields must return a named type");
                 }
@@ -374,7 +371,6 @@
                     };
                 }
                 res.relatedFields.push(relatedField);
->>>>>>> 6ab56817
             } else if (cypherMeta) {
                 if (defaultDirective) {
                     throw new Error("@default directive can only be used on primitive type fields");
