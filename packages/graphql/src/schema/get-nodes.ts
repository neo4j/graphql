--- conflicted
+++ resolved
@@ -60,10 +60,9 @@
     const relationshipPropertyInterfaceNames = new Set<string>();
     const interfaceRelationshipNames = new Set<string>();
 
-    const nodes = definitionNodes.objectTypes.map((definition) => {       
+    const nodes = definitionNodes.objectTypes.map((definition) => {
         const otherDirectives = (definition.directives || []).filter(
             (x) =>
-<<<<<<< HEAD
                 ![
                     "auth",
                     "authorization",
@@ -75,11 +74,6 @@
                     "shareable",
                     "deprecated",
                 ].includes(x.name.value)
-=======
-                !["auth", "authorization", "exclude", "node", "fulltext", "queryOptions", "plural", "shareable", "deprecated"].includes(
-                    x.name.value
-                )
->>>>>>> 283980e2
         );
         const propagatedDirectives = (definition.directives || []).filter((x) =>
             ["deprecated", "shareable"].includes(x.name.value)
