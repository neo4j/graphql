/*
 * Copyright (c) "Neo4j"
 * Neo4j Sweden AB [http://neo4j.com]
 *
 * This file is part of Neo4j.
 *
 * Licensed under the Apache License, Version 2.0 (the "License");
 * you may not use this file except in compliance with the License.
 * You may obtain a copy of the License at
 *
 *     http://www.apache.org/licenses/LICENSE-2.0
 *
 * Unless required by applicable law or agreed to in writing, software
 * distributed under the License is distributed on an "AS IS" BASIS,
 * WITHOUT WARRANTIES OR CONDITIONS OF ANY KIND, either express or implied.
 * See the License for the specific language governing permissions and
 * limitations under the License.
 */

import type { IResolvers } from "@graphql-tools/utils";
import type { DirectiveNode, NamedTypeNode } from "graphql";
import type { Exclude } from "../classes";
import { Node } from "../classes";
import type { NodeDirective } from "../classes/NodeDirective";
import type { LimitDirective } from "../classes/LimitDirective";
import type { FullText, Neo4jGraphQLCallbacks } from "../types";
import { asArray } from "../utils/utils";
import type { DefinitionNodes } from "./get-definition-nodes";
import getObjFieldMeta from "./get-obj-field-meta";
import parseExcludeDirective from "./parse-exclude-directive";
import parseNodeDirective from "./parse-node-directive";
import parseFulltextDirective from "./parse/parse-fulltext-directive";
import parsePluralDirective from "./parse/parse-plural-directive";
import { parseLimitDirective } from "./parse/parse-limit-directive";
import { schemaConfigurationFromObjectTypeDefinition } from "./schema-configuration";

type Nodes = {
    nodes: Node[];
    pointInTypeDefs: boolean;
    cartesianPointInTypeDefs: boolean;
    floatWhereInTypeDefs: boolean;
    relationshipPropertyInterfaceNames: Set<string>;
    interfaceRelationshipNames: Set<string>;
};

function getNodes(
    definitionNodes: DefinitionNodes,
    options: {
        callbacks?: Neo4jGraphQLCallbacks;
        userCustomResolvers?: IResolvers | Array<IResolvers>;
    }
): Nodes {
    let pointInTypeDefs = false;
    let cartesianPointInTypeDefs = false;
    let floatWhereInTypeDefs = false;

    const relationshipPropertyInterfaceNames = new Set<string>();
    const interfaceRelationshipNames = new Set<string>();

    const nodes = definitionNodes.objectTypes.map((definition) => {
        const otherDirectives = (definition.directives || []).filter(
            (x) =>
                ![
                    "authorization",
                    "authentication",
                    "exclude",
                    "node",
                    "fulltext",
                    "limit",
                    "plural",
                    "shareable",
                    "subscriptionsAuthorization",
                    "deprecated",
                    "query",
                    "mutation",
                    "subscription",
                    "jwt",
                ].includes(x.name.value)
        );
        const propagatedDirectives = (definition.directives || []).filter((x) =>
            ["deprecated", "shareable"].includes(x.name.value)
        );

        const excludeDirective = (definition.directives || []).find((x) => x.name.value === "exclude");
        const nodeDirectiveDefinition = (definition.directives || []).find((x) => x.name.value === "node");
        const pluralDirectiveDefinition = (definition.directives || []).find((x) => x.name.value === "plural");
        const fulltextDirectiveDefinition = (definition.directives || []).find((x) => x.name.value === "fulltext");
        const limitDirectiveDefinition = (definition.directives || []).find((x) => x.name.value === "limit");
        const nodeInterfaces = [...(definition.interfaces || [])] as NamedTypeNode[];

        const { interfaceExcludeDirectives } = nodeInterfaces.reduce<{
            interfaceAuthDirectives: DirectiveNode[];
            interfaceExcludeDirectives: DirectiveNode[];
        }>(
            (res, interfaceName) => {
                const iface = definitionNodes.interfaceTypes.find((i) => i.name.value === interfaceName.name.value);

                if (iface) {
                    const interfaceExcludeDirective = (iface.directives || []).find((x) => x.name.value === "exclude");

                    if (interfaceExcludeDirective) {
                        res.interfaceExcludeDirectives.push(interfaceExcludeDirective);
                    }
                }

                return res;
            },
            { interfaceAuthDirectives: [], interfaceExcludeDirectives: [] }
        );

        let exclude: Exclude;
        if (excludeDirective || interfaceExcludeDirectives.length) {
            exclude = parseExcludeDirective(excludeDirective || interfaceExcludeDirectives[0]);
        }

        const schemaConfiguration = schemaConfigurationFromObjectTypeDefinition(definition);

        let nodeDirective: NodeDirective;
        if (nodeDirectiveDefinition) {
            nodeDirective = parseNodeDirective(nodeDirectiveDefinition);
        }

        const userCustomResolvers = asArray(options.userCustomResolvers);
        const customResolvers = userCustomResolvers.find((r) => !!r[definition.name.value])?.[
            definition.name.value
        ] as IResolvers;

        const nodeFields = getObjFieldMeta({
            obj: definition,
            enums: definitionNodes.enumTypes,
            interfaces: definitionNodes.interfaceTypes,
            objects: definitionNodes.objectTypes,
            scalars: definitionNodes.scalarTypes,
            unions: definitionNodes.unionTypes,
            callbacks: options.callbacks,
            customResolvers,
        });

        let fulltextDirective: FullText;
        if (fulltextDirectiveDefinition) {
            fulltextDirective = parseFulltextDirective({
                directive: fulltextDirectiveDefinition,
                nodeFields,
                definition,
            });
            floatWhereInTypeDefs = true;
        }

        let limitDirective: LimitDirective | undefined;
        if (limitDirectiveDefinition) {
            limitDirective = parseLimitDirective({
                directive: limitDirectiveDefinition,
                definition,
            });
        }

        nodeFields.relationFields.forEach((relationship) => {
            if (relationship.properties) {
                relationshipPropertyInterfaceNames.add(relationship.properties);
            }
            if (relationship.interface) {
                interfaceRelationshipNames.add(relationship.typeMeta.name);
            }
        });

        if (!pointInTypeDefs) {
            pointInTypeDefs = nodeFields.pointFields.some((field) => field.typeMeta.name === "Point");
        }
        if (!cartesianPointInTypeDefs) {
            cartesianPointInTypeDefs = nodeFields.pointFields.some((field) => field.typeMeta.name === "CartesianPoint");
        }

        const globalIdFields = nodeFields.primitiveFields.filter((field) => field.isGlobalIdField);
<<<<<<< HEAD
        const globalIdField = globalIdFields[0];

=======

        if (globalIdFields.length > 1) {
            throw new Error("Only one field may be decorated with the `@relayId` directive");
        }

        const globalIdField = globalIdFields[0];

        const idField = definition.fields?.find((x) => x.name.value === "id");

        if (globalIdField && idField) {
            const hasAlias = idField.directives?.find((x) => x.name.value === "alias");
            if (!hasAlias) {
                throw new Error(
                    `Type ${definition.name.value} already has a field 'id', which is reserved for Relay global node identification.\nEither remove it, or if you need access to this property, consider using the '@alias' directive to access it via another field.`
                );
            }
        }

>>>>>>> dd7afb97
        const node = new Node({
            name: definition.name.value,
            interfaces: nodeInterfaces,
            otherDirectives,
            propagatedDirectives,
            ...nodeFields,
            // @ts-ignore we can be sure it's defined
            exclude,
            schemaConfiguration,
            // @ts-ignore we can be sure it's defined
            nodeDirective,
            // @ts-ignore we can be sure it's defined
            fulltextDirective,
            limitDirective,
            description: definition.description?.value,
            isGlobalNode: Boolean(globalIdField),
            globalIdField: globalIdField?.fieldName,
            globalIdFieldIsInt: globalIdField?.typeMeta?.name === "Int",
            plural: parsePluralDirective(pluralDirectiveDefinition),
        });

        return node;
    });
    return {
        nodes,
        pointInTypeDefs,
        cartesianPointInTypeDefs,
        floatWhereInTypeDefs,
        relationshipPropertyInterfaceNames,
        interfaceRelationshipNames,
    };
}

export default getNodes;<|MERGE_RESOLUTION|>--- conflicted
+++ resolved
@@ -171,10 +171,6 @@
         }
 
         const globalIdFields = nodeFields.primitiveFields.filter((field) => field.isGlobalIdField);
-<<<<<<< HEAD
-        const globalIdField = globalIdFields[0];
-
-=======
 
         if (globalIdFields.length > 1) {
             throw new Error("Only one field may be decorated with the `@relayId` directive");
@@ -193,7 +189,6 @@
             }
         }
 
->>>>>>> dd7afb97
         const node = new Node({
             name: definition.name.value,
             interfaces: nodeInterfaces,
