/*
 * Copyright (c) "Neo4j"
 * Neo4j Sweden AB [http://neo4j.com]
 *
 * This file is part of Neo4j.
 *
 * Licensed under the Apache License, Version 2.0 (the "License");
 * you may not use this file except in compliance with the License.
 * You may obtain a copy of the License at
 *
 *     http://www.apache.org/licenses/LICENSE-2.0
 *
 * Unless required by applicable law or agreed to in writing, software
 * distributed under the License is distributed on an "AS IS" BASIS,
 * WITHOUT WARRANTIES OR CONDITIONS OF ANY KIND, either express or implied.
 * See the License for the specific language governing permissions and
 * limitations under the License.
 */

import { mergeTypeDefs } from "@graphql-tools/merge";
import { TypeSource } from "@graphql-tools/utils";
import {
    DefinitionNode,
    DirectiveDefinitionNode,
    DirectiveNode,
    DocumentNode,
    EnumTypeDefinitionNode,
    GraphQLInt,
    GraphQLNonNull,
    GraphQLString,
    InputObjectTypeDefinitionNode,
    InterfaceTypeDefinitionNode,
    Kind,
    NamedTypeNode,
    NameNode,
    ObjectTypeDefinitionNode,
    parse,
    print,
    ScalarTypeDefinitionNode,
    UnionTypeDefinitionNode,
} from "graphql";
import {
    InputTypeComposer,
    InputTypeComposerFieldConfigAsObjectDefinition,
    ObjectTypeComposer,
    SchemaComposer,
} from "graphql-compose";
import pluralize from "pluralize";
import { validateDocument } from "./validation";
import { Auth, BaseField, FullText, PrimitiveField } from "../types";
import {
    aggregateResolver,
    createResolver,
    cypherResolver,
    deleteResolver,
    findResolver,
    updateResolver,
    numericalResolver,
} from "./resolvers";
import { AggregationTypesMapper } from "./aggregations/aggregation-types-mapper";
import * as constants from "../constants";
import * as Scalars from "./scalars";
import * as point from "./point";
import { Exclude, Node } from "../classes";
import { NodeDirective } from "../classes/NodeDirective";
import Relationship from "../classes/Relationship";
import createConnectionFields from "./create-connection-fields";
import createRelationshipFields from "./create-relationship-fields";
import parseExcludeDirective from "./parse-exclude-directive";
import parseFulltextDirective from "./parse/parse-fulltext-directive";
import parseNodeDirective from "./parse-node-directive";
import getAuth from "./get-auth";
import getCustomResolvers from "./get-custom-resolvers";
import getObjFieldMeta, { ObjectFields } from "./get-obj-field-meta";
import getSortableFields from "./get-sortable-fields";
import {
    graphqlDirectivesToCompose,
    objectFieldsToComposeFields,
    objectFieldsToCreateInputFields,
    objectFieldsToUpdateInputFields,
} from "./to-compose";
import getUniqueFields from "./get-unique-fields";
import getWhereFields from "./get-where-fields";
import { isString } from "../utils/utils";
import { upperFirst } from "../utils/upper-first";
import { parseQueryOptionsDirective } from "./parse/parse-query-options-directive";
import { QueryOptionsDirective } from "../classes/QueryOptionsDirective";

function makeAugmentedSchema(
    typeDefs: TypeSource,
    { enableRegex, skipValidateTypeDefs }: { enableRegex?: boolean; skipValidateTypeDefs?: boolean } = {}
): { nodes: Node[]; relationships: Relationship[]; typeDefs: DocumentNode; resolvers } {
    const document = mergeTypeDefs(Array.isArray(typeDefs) ? (typeDefs as string[]) : [typeDefs as string]);

    if (!skipValidateTypeDefs) {
        validateDocument(document);
    }

    const composer = new SchemaComposer();

    // graphql-compose will break if the Point and CartesianPoint types are created but not used,
    // because it will purge the unused types but leave behind orphaned field resolvers
    //
    // These are flags to check whether the types are used and then create them if they are
    let pointInTypeDefs = false;
    let cartesianPointInTypeDefs = false;

    let relationships: Relationship[] = [];

    composer.createObjectTC({
        name: "CreateInfo",
        fields: {
            bookmark: GraphQLString,
            nodesCreated: new GraphQLNonNull(GraphQLInt),
            relationshipsCreated: new GraphQLNonNull(GraphQLInt),
        },
    });

    composer.createObjectTC({
        name: "DeleteInfo",
        fields: {
            bookmark: GraphQLString,
            nodesDeleted: new GraphQLNonNull(GraphQLInt),
            relationshipsDeleted: new GraphQLNonNull(GraphQLInt),
        },
    });

    composer.createObjectTC({
        name: "UpdateInfo",
        fields: {
            bookmark: GraphQLString,
            nodesCreated: new GraphQLNonNull(GraphQLInt),
            nodesDeleted: new GraphQLNonNull(GraphQLInt),
            relationshipsCreated: new GraphQLNonNull(GraphQLInt),
            relationshipsDeleted: new GraphQLNonNull(GraphQLInt),
        },
    });

    const aggregationTypesMapper = new AggregationTypesMapper(composer);

    composer.createInputTC({
        name: "QueryOptions",
        fields: {
            offset: "Int",
            limit: "Int",
        },
    });

    const sortDirection = composer.createEnumTC({
        name: "SortDirection",
        values: {
            ASC: {
                value: "ASC",
                description: "Sort by field values in ascending order.",
            },
            DESC: {
                value: "DESC",
                description: "Sort by field values in descending order.",
            },
        },
    });

    composer.createObjectTC({
        name: "PageInfo",
        description: "Pagination information (Relay)",
        fields: {
            hasNextPage: "Boolean!",
            hasPreviousPage: "Boolean!",
            startCursor: "String",
            endCursor: "String",
        },
    });

    const customResolvers = getCustomResolvers(document);

    const scalars = document.definitions.filter((x) => x.kind === "ScalarTypeDefinition") as ScalarTypeDefinitionNode[];

    const objectNodes = document.definitions.filter(
        (x) => x.kind === "ObjectTypeDefinition" && !["Query", "Mutation", "Subscription"].includes(x.name.value)
    ) as ObjectTypeDefinitionNode[];

    const enums = document.definitions.filter((x) => x.kind === "EnumTypeDefinition") as EnumTypeDefinitionNode[];

    const inputs = document.definitions.filter(
        (x) => x.kind === "InputObjectTypeDefinition"
    ) as InputObjectTypeDefinitionNode[];

    let interfaces = document.definitions.filter(
        (x) => x.kind === "InterfaceTypeDefinition"
    ) as InterfaceTypeDefinitionNode[];

    const directives = document.definitions.filter(
        (x) => x.kind === "DirectiveDefinition"
    ) as DirectiveDefinitionNode[];

    const unions = document.definitions.filter((x) => x.kind === "UnionTypeDefinition") as UnionTypeDefinitionNode[];

    const relationshipPropertyInterfaceNames = new Set<string>();
    const interfaceRelationshipNames = new Set<string>();

    const extraDefinitions = [
        ...enums,
        ...scalars,
        ...directives,
        ...inputs,
        ...unions,
        ...([
            customResolvers.customQuery,
            customResolvers.customMutation,
            customResolvers.customSubscription,
        ] as ObjectTypeDefinitionNode[]),
    ].filter(Boolean) as DefinitionNode[];

    Object.keys(Scalars).forEach((scalar) => composer.addTypeDefs(`scalar ${scalar}`));

    if (extraDefinitions.length) {
        composer.addTypeDefs(print({ kind: Kind.DOCUMENT, definitions: extraDefinitions }));
    }

    const nodes = objectNodes.map((definition) => {
        const otherDirectives = (definition.directives || []).filter(
            (x) => !["auth", "exclude", "node", "fulltext", "queryOptions"].includes(x.name.value)
        );
        const authDirective = (definition.directives || []).find((x) => x.name.value === "auth");
        const excludeDirective = (definition.directives || []).find((x) => x.name.value === "exclude");
        const nodeDirectiveDefinition = (definition.directives || []).find((x) => x.name.value === "node");
        const fulltextDirectiveDefinition = (definition.directives || []).find((x) => x.name.value === "fulltext");
        const queryOptionsDirectiveDefinition = (definition.directives || []).find(
            (x) => x.name.value === "queryOptions"
        );
        const nodeInterfaces = [...(definition.interfaces || [])] as NamedTypeNode[];

        const { interfaceAuthDirectives, interfaceExcludeDirectives } = nodeInterfaces.reduce<{
            interfaceAuthDirectives: DirectiveNode[];
            interfaceExcludeDirectives: DirectiveNode[];
        }>(
            (res, interfaceName) => {
                const iface = interfaces.find((i) => i.name.value === interfaceName.name.value);

                if (iface) {
                    const interfaceAuthDirective = (iface.directives || []).find((x) => x.name.value === "auth");
                    const interfaceExcludeDirective = (iface.directives || []).find((x) => x.name.value === "exclude");

                    if (interfaceAuthDirective) {
                        res.interfaceAuthDirectives.push(interfaceAuthDirective);
                    }

                    if (interfaceExcludeDirective) {
                        res.interfaceExcludeDirectives.push(interfaceExcludeDirective);
                    }
                }

                return res;
            },
            { interfaceAuthDirectives: [], interfaceExcludeDirectives: [] }
        );

        if (interfaceAuthDirectives.length > 1) {
            throw new Error(
                `Multiple interfaces of ${definition.name.value} have @auth directive - cannot determine directive to use`
            );
        }

        if (interfaceExcludeDirectives.length > 1) {
            throw new Error(
                `Multiple interfaces of ${definition.name.value} have @exclude directive - cannot determine directive to use`
            );
        }

        let auth: Auth;
        if (authDirective || interfaceAuthDirectives.length) {
            auth = getAuth(authDirective || interfaceAuthDirectives[0]);
        }

        let exclude: Exclude;
        if (excludeDirective || interfaceExcludeDirectives.length) {
            exclude = parseExcludeDirective(excludeDirective || interfaceExcludeDirectives[0]);
        }

        let nodeDirective: NodeDirective;
        if (nodeDirectiveDefinition) {
            nodeDirective = parseNodeDirective(nodeDirectiveDefinition);
        }

        const nodeFields = getObjFieldMeta({
            obj: definition,
            enums,
            interfaces,
            scalars,
            unions,
            objects: objectNodes,
        });

        // Ensure that all required fields are returning either a scalar type or an enum

        const violativeRequiredField = nodeFields.ignoredFields
            .filter((f) => f.requiredFields.length)
            .map((f) => f.requiredFields)
            .flat()
            .find(
                (requiredField) =>
                    ![
                        ...nodeFields.primitiveFields,
                        ...nodeFields.scalarFields,
                        ...nodeFields.enumFields,
                        ...nodeFields.temporalFields,
                        ...nodeFields.cypherFields.filter((field) => field.isScalar || field.isEnum),
                    ]
                        .map((x) => x.fieldName)
                        .includes(requiredField)
            );

        if (violativeRequiredField) {
            throw new Error(
                `Cannot have ${violativeRequiredField} as a required field on node ${definition.name.value}. Required fields must return a scalar type.`
            );
        }

        let fulltextDirective: FullText;
        if (fulltextDirectiveDefinition) {
            fulltextDirective = parseFulltextDirective({
                directive: fulltextDirectiveDefinition,
                nodeFields,
                definition,
            });
        }

        let queryOptionsDirective: QueryOptionsDirective | undefined;
        if (queryOptionsDirectiveDefinition) {
            queryOptionsDirective = parseQueryOptionsDirective({
                directive: queryOptionsDirectiveDefinition,
                definition,
            });
        }

        nodeFields.relationFields.forEach((relationship) => {
            if (relationship.properties) {
                const propertiesInterface = interfaces.find((i) => i.name.value === relationship.properties);
                if (!propertiesInterface) {
                    throw new Error(
                        `Cannot find interface specified in ${definition.name.value}.${relationship.fieldName}`
                    );
                }
                relationshipPropertyInterfaceNames.add(relationship.properties);
            }
            if (relationship.interface) {
                interfaceRelationshipNames.add(relationship.typeMeta.name);
            }
        });

        if (!pointInTypeDefs) {
            pointInTypeDefs = nodeFields.pointFields.some((field) => field.typeMeta.name === "Point");
        }
        if (!cartesianPointInTypeDefs) {
            cartesianPointInTypeDefs = nodeFields.pointFields.some((field) => field.typeMeta.name === "CartesianPoint");
        }

        const node = new Node({
            name: definition.name.value,
            interfaces: nodeInterfaces,
            otherDirectives,
            ...nodeFields,
            // @ts-ignore we can be sure it's defined
            auth,
            // @ts-ignore we can be sure it's defined
            exclude,
            // @ts-ignore we can be sure it's defined
            nodeDirective,
            // @ts-ignore we can be sure it's defined
            fulltextDirective,
            queryOptionsDirective,
            description: definition.description?.value,
        });

        return node;
    });

    const relationshipProperties = interfaces.filter((i) => relationshipPropertyInterfaceNames.has(i.name.value));
    const interfaceRelationships = interfaces.filter((i) => interfaceRelationshipNames.has(i.name.value));
    interfaces = interfaces.filter(
        (i) => !(relationshipPropertyInterfaceNames.has(i.name.value) || interfaceRelationshipNames.has(i.name.value))
    );

    const relationshipFields = new Map<string, ObjectFields>();

    relationshipProperties.forEach((relationship) => {
        const authDirective = (relationship.directives || []).find((x) => x.name.value === "auth");
        if (authDirective) {
            throw new Error("Cannot have @auth directive on relationship properties interface");
        }

        relationship.fields?.forEach((field) => {
            constants.RESERVED_INTERFACE_FIELDS.forEach(([fieldName, message]) => {
                if (field.name.value === fieldName) {
                    throw new Error(message);
                }
            });

            const forbiddenDirectives = ["auth", "relationship", "cypher"];
            forbiddenDirectives.forEach((directive) => {
                const found = (field.directives || []).find((x) => x.name.value === directive);
                if (found) {
                    throw new Error(`Cannot have @${directive} directive on relationship property`);
                }
            });
        });

        const relFields = getObjFieldMeta({
            enums,
            interfaces,
            objects: objectNodes,
            scalars,
            unions,
            obj: relationship,
        });

        if (!pointInTypeDefs) {
            pointInTypeDefs = relFields.pointFields.some((field) => field.typeMeta.name === "Point");
        }
        if (!cartesianPointInTypeDefs) {
            cartesianPointInTypeDefs = relFields.pointFields.some((field) => field.typeMeta.name === "CartesianPoint");
        }

        relationshipFields.set(relationship.name.value, relFields);

        const baseFields: BaseField[][] = Object.values(relFields);

        const objectComposeFields = objectFieldsToComposeFields(baseFields.reduce((acc, x) => [...acc, ...x], []));

        const propertiesInterface = composer.createInterfaceTC({
            name: relationship.name.value,
            fields: objectComposeFields,
        });

        composer.createInputTC({
            name: `${relationship.name.value}Sort`,
            fields: propertiesInterface.getFieldNames().reduce((res, f) => {
                return { ...res, [f]: "SortDirection" };
            }, {}),
        });

        composer.createInputTC({
            name: `${relationship.name.value}UpdateInput`,
            fields: objectFieldsToUpdateInputFields([
                ...relFields.primitiveFields.filter((field) => !field.autogenerate && !field.readonly),
                ...relFields.scalarFields,
                ...relFields.enumFields,
                ...relFields.temporalFields.filter((field) => !field.timestamps),
                ...relFields.pointFields,
            ]),
        });

        const relationshipWhereFields = getWhereFields({
            typeName: relationship.name.value,
            fields: {
                scalarFields: relFields.scalarFields,
                enumFields: relFields.enumFields,
                temporalFields: relFields.temporalFields,
                pointFields: relFields.pointFields,
                primitiveFields: relFields.primitiveFields,
            },
            enableRegex,
        });

        composer.createInputTC({
            name: `${relationship.name.value}Where`,
            fields: relationshipWhereFields,
        });

        composer.createInputTC({
            name: `${relationship.name.value}CreateInput`,
<<<<<<< HEAD
            // TODO - This reduce duplicated when creating node CreateInput - put into shared function?
            fields: [
                ...relFields.primitiveFields.filter((field) => !field.autogenerate && field.enableCreation !== false),
=======
            fields: objectFieldsToCreateInputFields([
                ...relFields.primitiveFields.filter((field) => !field.autogenerate),
>>>>>>> cd41b183
                ...relFields.scalarFields,
                ...relFields.enumFields,
                ...relFields.temporalFields.filter((field) => !field.timestamps),
                ...relFields.pointFields,
            ]),
        });
    });

    function ensureNonEmptyInput(nameOrInput: string | InputTypeComposer<any>) {
        const input = isString(nameOrInput) ? composer.getITC(nameOrInput) : nameOrInput;

        if (input.getFieldNames().length === 0) {
            const faqURL = `https://neo4j.com/docs/graphql-manual/current/troubleshooting/faqs/`;
            input.addFields({
                _emptyInput: {
                    type: "Boolean",
                    description:
                        `Appears because this input type would be empty otherwise because this type is ` +
                        `composed of just generated and/or relationship properties. See ${faqURL}`,
                },
            });
        }
    }

    interfaceRelationships.forEach((interfaceRelationship) => {
        const implementations = objectNodes.filter((n) =>
            n.interfaces?.some((i) => i.name.value === interfaceRelationship.name.value)
        );

        const interfaceFields = getObjFieldMeta({
            enums,
            interfaces: [...interfaces, ...interfaceRelationships],
            objects: objectNodes,
            scalars,
            unions,
            obj: interfaceRelationship,
        });

        if (!pointInTypeDefs) {
            pointInTypeDefs = interfaceFields.pointFields.some((field) => field.typeMeta.name === "Point");
        }
        if (!cartesianPointInTypeDefs) {
            cartesianPointInTypeDefs = interfaceFields.pointFields.some(
                (field) => field.typeMeta.name === "CartesianPoint"
            );
        }

        const baseFields: BaseField[][] = Object.values(interfaceFields);
        const objectComposeFields = objectFieldsToComposeFields(baseFields.reduce((acc, x) => [...acc, ...x], []));

        const composeInterface = composer.createInterfaceTC({
            name: interfaceRelationship.name.value,
            fields: objectComposeFields,
        });

        const interfaceOptionsInput = composer.getOrCreateITC(`${interfaceRelationship.name.value}Options`, (tc) => {
            tc.addFields({
                limit: "Int",
                offset: "Int",
            });
        });

        const interfaceSortableFields = getSortableFields(interfaceFields).reduce(
            (res, f) => ({
                ...res,
                [f.fieldName]: sortDirection.getTypeName(),
            }),
            {}
        );

        if (Object.keys(interfaceSortableFields).length) {
            const interfaceSortInput = composer.getOrCreateITC(`${interfaceRelationship.name.value}Sort`, (tc) => {
                tc.addFields(interfaceSortableFields);
                tc.setDescription(
                    `Fields to sort ${pluralize(
                        interfaceRelationship.name.value
                    )} by. The order in which sorts are applied is not guaranteed when specifying many fields in one ${`${interfaceRelationship.name.value}Sort`} object.`
                );
            });

            interfaceOptionsInput.addFields({
                sort: {
                    description: `Specify one or more ${`${interfaceRelationship.name.value}Sort`} objects to sort ${pluralize(
                        interfaceRelationship.name.value
                    )} by. The sorts will be applied in the order in which they are arranged in the array.`,
                    type: interfaceSortInput.List,
                },
            });
        }

        const interfaceWhereFields = getWhereFields({
            typeName: interfaceRelationship.name.value,
            fields: {
                scalarFields: interfaceFields.scalarFields,
                enumFields: interfaceFields.enumFields,
                temporalFields: interfaceFields.temporalFields,
                pointFields: interfaceFields.pointFields,
                primitiveFields: interfaceFields.primitiveFields,
            },
            enableRegex,
            isInterface: true,
        });

        const [
            implementationsConnectInput,
            implementationsDeleteInput,
            implementationsDisconnectInput,
            implementationsUpdateInput,
            implementationsWhereInput,
        ] = ["ConnectInput", "DeleteInput", "DisconnectInput", "UpdateInput", "Where"].map((suffix) =>
            composer.createInputTC({
                name: `${interfaceRelationship.name.value}Implementations${suffix}`,
                fields: {},
            })
        );

        composer.createInputTC({
            name: `${interfaceRelationship.name.value}Where`,
            fields: { ...interfaceWhereFields, _on: implementationsWhereInput },
        });

        const interfaceCreateInput = composer.createInputTC(`${interfaceRelationship.name.value}CreateInput`);

        composer.getOrCreateITC(`${interfaceRelationship.name.value}UpdateInput`, (tc) => {
            tc.addFields({
                ...objectFieldsToUpdateInputFields([
                    ...interfaceFields.primitiveFields,
                    ...interfaceFields.scalarFields,
                    ...interfaceFields.enumFields,
                    ...interfaceFields.temporalFields.filter((field) => !field.timestamps),
                    ...interfaceFields.pointFields,
                ]),
                _on: implementationsUpdateInput,
            });
        });

        createRelationshipFields({
            relationshipFields: interfaceFields.relationFields,
            schemaComposer: composer,
            composeNode: composeInterface,
            sourceName: interfaceRelationship.name.value,
            nodes,
            relationshipPropertyFields: relationshipFields,
        });

        relationships = [
            ...relationships,
            ...createConnectionFields({
                connectionFields: interfaceFields.connectionFields,
                schemaComposer: composer,
                composeNode: composeInterface,
                nodes,
                relationshipPropertyFields: relationshipFields,
            }),
        ];

        implementations.forEach((implementation) => {
            const node = nodes.find((n) => n.name === implementation.name.value) as Node;

            implementationsWhereInput.addFields({
                [implementation.name.value]: {
                    type: `${implementation.name.value}Where`,
                },
            });

            if (node.relationFields.length) {
                implementationsConnectInput.addFields({
                    [implementation.name.value]: {
                        type: `[${implementation.name.value}ConnectInput!]`,
                    },
                });

                implementationsDeleteInput.addFields({
                    [implementation.name.value]: {
                        type: `[${implementation.name.value}DeleteInput!]`,
                    },
                });

                implementationsDisconnectInput.addFields({
                    [implementation.name.value]: {
                        type: `[${implementation.name.value}DisconnectInput!]`,
                    },
                });
            }

            interfaceCreateInput.addFields({
                [implementation.name.value]: {
                    type: `${implementation.name.value}CreateInput`,
                },
            });

            implementationsUpdateInput.addFields({
                [implementation.name.value]: {
                    type: `${implementation.name.value}UpdateInput`,
                },
            });
        });

        if (implementationsConnectInput.getFieldNames().length) {
            const interfaceConnectInput = composer.getOrCreateITC(
                `${interfaceRelationship.name.value}ConnectInput`,
                (tc) => {
                    tc.addFields({ _on: implementationsConnectInput });
                }
            );
            interfaceConnectInput.setField("_on", implementationsConnectInput);
        }

        if (implementationsDeleteInput.getFieldNames().length) {
            const interfaceDeleteInput = composer.getOrCreateITC(
                `${interfaceRelationship.name.value}DeleteInput`,
                (tc) => {
                    tc.addFields({ _on: implementationsDeleteInput });
                }
            );
            interfaceDeleteInput.setField("_on", implementationsDeleteInput);
        }

        if (implementationsDisconnectInput.getFieldNames().length) {
            const interfaceDisconnectInput = composer.getOrCreateITC(
                `${interfaceRelationship.name.value}DisconnectInput`,
                (tc) => {
                    tc.addFields({ _on: implementationsDisconnectInput });
                }
            );
            interfaceDisconnectInput.setField("_on", implementationsDisconnectInput);
        }

        ensureNonEmptyInput(`${interfaceRelationship.name.value}CreateInput`);
        ensureNonEmptyInput(`${interfaceRelationship.name.value}UpdateInput`);
        [
            implementationsConnectInput,
            implementationsDeleteInput,
            implementationsDisconnectInput,
            implementationsUpdateInput,
            implementationsWhereInput,
        ].forEach((c) => ensureNonEmptyInput(c));
    });

    if (pointInTypeDefs) {
        // Every field (apart from CRS) in Point needs a custom resolver
        // to deconstruct the point objects we fetch from the database
        composer.createObjectTC(point.point);
        composer.createInputTC(point.pointInput);
        composer.createInputTC(point.pointDistance);
    }

    if (cartesianPointInTypeDefs) {
        // Every field (apart from CRS) in CartesianPoint needs a custom resolver
        // to deconstruct the point objects we fetch from the database
        composer.createObjectTC(point.cartesianPoint);
        composer.createInputTC(point.cartesianPointInput);
        composer.createInputTC(point.cartesianPointDistance);
    }

    unions.forEach((union) => {
        if (union.types && union.types.length) {
            const fields = union.types.reduce((f, type) => {
                return { ...f, [type.name.value]: `${type.name.value}Where` };
            }, {});

            composer.createInputTC({
                name: `${union.name.value}Where`,
                fields,
            });
        }
    });

    nodes.forEach((node) => {
        const nodeFields = objectFieldsToComposeFields([
            ...node.primitiveFields,
            ...node.cypherFields,
            ...node.enumFields,
            ...node.scalarFields,
            ...node.interfaceFields,
            ...node.objectFields,
            ...node.unionFields,
            ...node.temporalFields,
            ...node.pointFields,
            ...node.ignoredFields,
        ]);

        const composeNode = composer.createObjectTC({
            name: node.name,
            fields: nodeFields,
            description: node.description,
            directives: graphqlDirectivesToCompose(node.otherDirectives),
            interfaces: node.interfaces.map((x) => x.name.value),
        });

        const sortFields = getSortableFields(node).reduce(
            (res, f) => ({
                ...res,
                [f.fieldName]: sortDirection.getTypeName(),
            }),
            {}
        );

        if (Object.keys(sortFields).length) {
            const sortInput = composer.createInputTC({
                name: `${node.name}Sort`,
                fields: sortFields,
                description: `Fields to sort ${upperFirst(
                    node.plural
                )} by. The order in which sorts are applied is not guaranteed when specifying many fields in one ${`${node.name}Sort`} object.`,
            });

            composer.createInputTC({
                name: `${node.name}Options`,
                fields: {
                    sort: {
                        description: `Specify one or more ${`${node.name}Sort`} objects to sort ${upperFirst(
                            node.plural
                        )} by. The sorts will be applied in the order in which they are arranged in the array.`,
                        type: sortInput.NonNull.List,
                    },
                    limit: "Int",
                    offset: "Int",
                },
            });
        } else {
            composer.createInputTC({
                name: `${node.name}Options`,
                fields: { limit: "Int", offset: "Int" },
            });
        }

        const queryFields = getWhereFields({
            typeName: node.name,
            enableRegex,
            fields: {
                temporalFields: node.temporalFields,
                enumFields: node.enumFields,
                pointFields: node.pointFields,
                primitiveFields: node.primitiveFields,
                scalarFields: node.scalarFields,
            },
        });

        const countField = {
            type: "Int!",
            resolve: numericalResolver,
            args: {},
        };

        composer.createObjectTC({
            name: `${node.name}AggregateSelection`,
            fields: {
                count: countField,
                ...[...node.primitiveFields, ...node.temporalFields].reduce((res, field) => {
                    if (field.typeMeta.array) {
                        return res;
                    }
                    const objectTypeComposer = aggregationTypesMapper.getAggregationType({
                        fieldName: field.typeMeta.name,
                        nullable: !field.typeMeta.required,
                    });

                    if (!objectTypeComposer) return res;

                    res[field.fieldName] = objectTypeComposer.NonNull;

                    return res;
                }, {}),
            },
        });

        composer.createInputTC({
            name: `${node.name}Where`,
            fields: queryFields,
        });

        if (node.fulltextDirective) {
            const fields = node.fulltextDirective.indexes.reduce(
                (res, index) => ({
                    ...res,
                    [index.name]: composer.createInputTC({
                        name: `${node.name}${upperFirst(index.name)}Fulltext`,
                        fields: {
                            phrase: "String!",
                            score_EQUAL: "Int",
                        },
                    }),
                }),
                {}
            );

            composer.createInputTC({
                name: `${node.name}Fulltext`,
                fields,
            });
        }

        const uniqueFields = getUniqueFields(node);

        composer.createInputTC({
            name: `${node.name}UniqueWhere`,
            fields: uniqueFields,
        });

        composer.createInputTC({
            name: `${node.name}CreateInput`,
<<<<<<< HEAD
            // TODO - This reduce duplicated when creating relationship CreateInput - put into shared function?
            fields: [
                ...node.primitiveFields,
                ...node.scalarFields,
                ...node.enumFields,
                ...node.temporalFields.filter((field) => !field.timestamps),
                ...node.pointFields,
            ].reduce((res, f) => {
                if (f?.enableCreation === false || (f as PrimitiveField)?.autogenerate) {
                    return res;
                }

                if ((f as PrimitiveField)?.defaultValue !== undefined) {
                    const field: InputTypeComposerFieldConfigAsObjectDefinition = {
                        type: f.typeMeta.input.create.pretty,
                        defaultValue: (f as PrimitiveField)?.defaultValue,
                    };
                    res[f.fieldName] = field;
                } else {
                    res[f.fieldName] = f.typeMeta.input.create.pretty;
                }

                return res;
            }, {}),
=======
            fields: objectFieldsToCreateInputFields(
                [
                    ...node.primitiveFields,
                    ...node.scalarFields,
                    ...node.enumFields,
                    ...node.temporalFields.filter((field) => !field.timestamps),
                    ...node.pointFields,
                ].filter((f) => !(f as PrimitiveField)?.autogenerate)
            ),
>>>>>>> cd41b183
        });

        composer.createInputTC({
            name: `${node.name}UpdateInput`,
            fields: objectFieldsToUpdateInputFields([
                ...node.primitiveFields,
                ...node.scalarFields,
                ...node.enumFields,
                ...node.temporalFields.filter((field) => !field.timestamps),
                ...node.pointFields,
            ]),
        });

        ["Create", "Update"].map((operation) =>
            composer.createObjectTC({
                name: `${operation}${upperFirst(node.plural)}MutationResponse`,
                fields: {
                    info: `${operation}Info!`,
                    [node.plural]: `[${node.name}!]!`,
                },
            })
        );

        createRelationshipFields({
            relationshipFields: node.relationFields,
            schemaComposer: composer,
            composeNode,
            sourceName: node.name,
            nodes,
            relationshipPropertyFields: relationshipFields,
        });

        relationships = [
            ...relationships,
            ...createConnectionFields({
                connectionFields: node.connectionFields,
                schemaComposer: composer,
                composeNode,
                nodes,
                relationshipPropertyFields: relationshipFields,
            }),
        ];

        ensureNonEmptyInput(`${node.name}UpdateInput`);
        ensureNonEmptyInput(`${node.name}CreateInput`);

        if (!node.exclude?.operations.includes("read")) {
            composer.Query.addFields({
                [node.plural]: findResolver({ node }),
            });

            composer.Query.addFields({
                [`${node.plural}Aggregate`]: aggregateResolver({ node }),
            });
        }

        if (!node.exclude?.operations.includes("create")) {
            composer.Mutation.addFields({
                [`create${upperFirst(node.plural)}`]: createResolver({ node }),
            });
        }

        if (!node.exclude?.operations.includes("delete")) {
            composer.Mutation.addFields({
                [`delete${upperFirst(node.plural)}`]: deleteResolver({ node }),
            });
        }

        if (!node.exclude?.operations.includes("update")) {
            composer.Mutation.addFields({
                [`update${upperFirst(node.plural)}`]: updateResolver({
                    node,
                    schemaComposer: composer,
                }),
            });
        }
    });

    ["Mutation", "Query"].forEach((type) => {
        const objectComposer = composer[type] as ObjectTypeComposer;
        const cypherType = customResolvers[`customCypher${type}`] as ObjectTypeDefinitionNode;

        if (cypherType) {
            const objectFields = getObjFieldMeta({
                obj: cypherType,
                scalars,
                enums,
                interfaces,
                unions,
                objects: objectNodes,
            });

            const objectComposeFields = objectFieldsToComposeFields([
                ...objectFields.enumFields,
                ...objectFields.interfaceFields,
                ...objectFields.primitiveFields,
                ...objectFields.relationFields,
                ...objectFields.scalarFields,
                ...objectFields.unionFields,
                ...objectFields.objectFields,
                ...objectFields.temporalFields,
            ]);

            objectComposer.addFields(objectComposeFields);

            objectFields.cypherFields.forEach((field) => {
                const customResolver = cypherResolver({
                    field,
                    statement: field.statement,
                    type: type as "Query" | "Mutation",
                });

                const composedField = objectFieldsToComposeFields([field])[field.fieldName];

                objectComposer.addFields({ [field.fieldName]: { ...composedField, ...customResolver } });
            });
        }
    });

    interfaces.forEach((inter) => {
        const objectFields = getObjFieldMeta({ obj: inter, scalars, enums, interfaces, unions, objects: objectNodes });

        const baseFields: BaseField[][] = Object.values(objectFields);
        const objectComposeFields = objectFieldsToComposeFields(baseFields.reduce((acc, x) => [...acc, ...x], []));

        composer.createInterfaceTC({
            name: inter.name.value,
            description: inter.description?.value,
            fields: objectComposeFields,
            directives: graphqlDirectivesToCompose(
                (inter.directives || []).filter((x) => !["auth", "exclude"].includes(x.name.value))
            ),
        });
    });

    if (!Object.values(composer.Mutation.getFields()).length) {
        composer.delete("Mutation");
    }

    const generatedTypeDefs = composer.toSDL();
    let parsedDoc = parse(generatedTypeDefs);

    function definionNodeHasName(x: DefinitionNode): x is DefinitionNode & { name: NameNode } {
        return "name" in x;
    }

    const emptyObjectsInterfaces = (
        parsedDoc.definitions.filter(
            (x) =>
                (x.kind === "ObjectTypeDefinition" && !["Query", "Mutation", "Subscription"].includes(x.name.value)) ||
                x.kind === "InterfaceTypeDefinition"
        ) as (InterfaceTypeDefinitionNode | ObjectTypeDefinitionNode)[]
    ).filter((x) => !x.fields?.length);

    if (emptyObjectsInterfaces.length) {
        throw new Error(
            `Objects and Interfaces must have one or more fields: ${emptyObjectsInterfaces
                .map((x) => x.name.value)
                .join(", ")}`
        );
    }

    const documentNames = parsedDoc.definitions.filter(definionNodeHasName).map((x) => x.name.value);

    const generatedResolvers = {
        ...Object.entries(composer.getResolveMethods()).reduce((res, [key, value]) => {
            if (!documentNames.includes(key)) {
                return res;
            }

            return { ...res, [key]: value };
        }, {}),
        ...Object.entries(Scalars).reduce((res, [name, scalar]) => {
            if (generatedTypeDefs.includes(`scalar ${name}\n`)) {
                res[name] = scalar;
            }
            return res;
        }, {}),
    };

    unions.forEach((union) => {
        if (!generatedResolvers[union.name.value]) {
            // eslint-disable-next-line no-underscore-dangle
            generatedResolvers[union.name.value] = { __resolveType: (root) => root.__resolveType };
        }
    });

    interfaceRelationships.forEach((i) => {
        if (!generatedResolvers[i.name.value]) {
            // eslint-disable-next-line no-underscore-dangle
            generatedResolvers[i.name.value] = { __resolveType: (root) => root.__resolveType };
        }
    });

    const seen = {};
    parsedDoc = {
        ...parsedDoc,
        definitions: parsedDoc.definitions.filter((definition) => {
            if (!("name" in definition)) {
                return true;
            }

            const n = definition.name?.value as string;

            if (seen[n]) {
                return false;
            }

            seen[n] = n;

            return true;
        }),
    };

    return {
        nodes,
        relationships,
        typeDefs: parsedDoc,
        resolvers: generatedResolvers,
    };
}

export default makeAugmentedSchema;<|MERGE_RESOLUTION|>--- conflicted
+++ resolved
@@ -469,14 +469,8 @@
 
         composer.createInputTC({
             name: `${relationship.name.value}CreateInput`,
-<<<<<<< HEAD
-            // TODO - This reduce duplicated when creating node CreateInput - put into shared function?
-            fields: [
+            fields: objectFieldsToCreateInputFields([
                 ...relFields.primitiveFields.filter((field) => !field.autogenerate && field.enableCreation !== false),
-=======
-            fields: objectFieldsToCreateInputFields([
-                ...relFields.primitiveFields.filter((field) => !field.autogenerate),
->>>>>>> cd41b183
                 ...relFields.scalarFields,
                 ...relFields.enumFields,
                 ...relFields.temporalFields.filter((field) => !field.timestamps),
@@ -879,32 +873,6 @@
 
         composer.createInputTC({
             name: `${node.name}CreateInput`,
-<<<<<<< HEAD
-            // TODO - This reduce duplicated when creating relationship CreateInput - put into shared function?
-            fields: [
-                ...node.primitiveFields,
-                ...node.scalarFields,
-                ...node.enumFields,
-                ...node.temporalFields.filter((field) => !field.timestamps),
-                ...node.pointFields,
-            ].reduce((res, f) => {
-                if (f?.enableCreation === false || (f as PrimitiveField)?.autogenerate) {
-                    return res;
-                }
-
-                if ((f as PrimitiveField)?.defaultValue !== undefined) {
-                    const field: InputTypeComposerFieldConfigAsObjectDefinition = {
-                        type: f.typeMeta.input.create.pretty,
-                        defaultValue: (f as PrimitiveField)?.defaultValue,
-                    };
-                    res[f.fieldName] = field;
-                } else {
-                    res[f.fieldName] = f.typeMeta.input.create.pretty;
-                }
-
-                return res;
-            }, {}),
-=======
             fields: objectFieldsToCreateInputFields(
                 [
                     ...node.primitiveFields,
@@ -912,9 +880,8 @@
                     ...node.enumFields,
                     ...node.temporalFields.filter((field) => !field.timestamps),
                     ...node.pointFields,
-                ].filter((f) => !(f as PrimitiveField)?.autogenerate)
+                ].filter((f) => !(f as PrimitiveField)?.autogenerate && f?.enableCreation !== false)
             ),
->>>>>>> cd41b183
         });
 
         composer.createInputTC({
