--- conflicted
+++ resolved
@@ -201,11 +201,7 @@
             ...res,
             [name]: composer.createObjectTC({
                 name: `${name}AggregateSelection`,
-<<<<<<< HEAD
-                fields: fields || { min: `${name}!`, max: `${name}!` },
-=======
                 fields: fields ?? { min: `${name}!`, max: `${name}!` },
->>>>>>> 97ec58f2
             }),
         };
     }, {});
@@ -864,7 +860,6 @@
             })
         );
 
-<<<<<<< HEAD
         createRelationshipFields({
             relationshipFields: node.relationFields,
             schemaComposer: composer,
@@ -872,413 +867,6 @@
             sourceName: node.name,
             nodes,
             relationshipPropertyFields: relationshipFields,
-=======
-        let nodeConnectInput: InputTypeComposer<any> = (undefined as unknown) as InputTypeComposer<any>;
-        let nodeDisconnectInput: InputTypeComposer<any> = (undefined as unknown) as InputTypeComposer<any>;
-        let nodeRelationInput: InputTypeComposer<any> = (undefined as unknown) as InputTypeComposer<any>;
-        if (node.relationFields.length) {
-            [nodeConnectInput, nodeDisconnectInput, nodeRelationInput] = [
-                "ConnectInput",
-                "DisconnectInput",
-                "RelationInput",
-            ].map((type) =>
-                composer.createInputTC({
-                    name: `${node.name}${type}`,
-                    fields: {},
-                })
-            );
-        }
-
-        node.relationFields.forEach((rel) => {
-            let hasNonGeneratedProperties = false;
-            let hasNonNullNonGeneratedProperties = false;
-            if (rel.properties) {
-                const relFields = relationshipFields.get(rel.properties);
-
-                if (relFields) {
-                    const nonGeneratedProperties = [
-                        ...relFields.primitiveFields.filter((field) => !field.autogenerate),
-                        ...relFields.scalarFields,
-                        ...relFields.enumFields,
-                        ...relFields.temporalFields.filter((field) => !field.timestamps),
-                        ...relFields.pointFields,
-                    ];
-                    hasNonGeneratedProperties = nonGeneratedProperties.length > 0;
-                    hasNonNullNonGeneratedProperties = nonGeneratedProperties.some((field) => field.typeMeta.required);
-                }
-            }
-
-            if (rel.union) {
-                const refNodes = nodes.filter((x) => rel.union?.nodes?.includes(x.name));
-
-                composeNode.addFields({
-                    [rel.fieldName]: {
-                        type: rel.typeMeta.pretty,
-                        args: {
-                            options: queryOptions.getTypeName(),
-                            where: `${rel.typeMeta.name}Where`,
-                        },
-                    },
-                });
-
-                const upperFieldName = upperFirst(rel.fieldName);
-                const upperNodeName = upperFirst(node.name);
-                const typePrefix = `${upperNodeName}${upperFieldName}`;
-
-                const [
-                    unionConnectInput,
-                    unionCreateInput,
-                    unionDeleteInput,
-                    unionDisconnectInput,
-                    unionUpdateInput,
-                ] = ["Connect", "Create", "Delete", "Disconnect", "Update"].map((operation) =>
-                    composer.createInputTC({
-                        name: `${typePrefix}${operation}Input`,
-                        fields: {},
-                    })
-                );
-
-                const unionCreateFieldInput = composer.createInputTC({
-                    name: `${typePrefix}CreateFieldInput`,
-                    fields: {},
-                });
-
-                refNodes.forEach((n) => {
-                    const unionPrefix = `${node.name}${upperFieldName}${n.name}`;
-                    const updateField = `${n.name}UpdateInput`;
-                    const nodeFieldInputName = `${unionPrefix}FieldInput`;
-                    const whereName = `${unionPrefix}ConnectionWhere`;
-
-                    const deleteName = `${unionPrefix}DeleteFieldInput`;
-                    const _delete = rel.typeMeta.array ? `[${deleteName}!]` : `${deleteName}`;
-
-                    const disconnectName = `${unionPrefix}DisconnectFieldInput`;
-                    const disconnect = rel.typeMeta.array ? `[${disconnectName}!]` : `${disconnectName}`;
-
-                    const connectionUpdateInputName = `${unionPrefix}UpdateConnectionInput`;
-
-                    const createName = `${node.name}${upperFirst(rel.fieldName)}${n.name}CreateFieldInput`;
-                    const create = rel.typeMeta.array ? `[${createName}!]` : createName;
-                    if (!composer.has(createName)) {
-                        composer.createInputTC({
-                            name: createName,
-                            fields: {
-                                node: `${n.name}CreateInput!`,
-                                ...(hasNonGeneratedProperties
-                                    ? {
-                                          edge: `${rel.properties}CreateInput${
-                                              hasNonNullNonGeneratedProperties ? `!` : ""
-                                          }`,
-                                      }
-                                    : {}),
-                            },
-                        });
-
-                        unionCreateInput.addFields({
-                            [n.name]: nodeFieldInputName,
-                        });
-
-                        unionCreateFieldInput.addFields({
-                            [n.name]: `[${createName}!]`,
-                        });
-                    }
-
-                    const connectWhereName = `${n.name}ConnectWhere`;
-                    if (!composer.has(connectWhereName)) {
-                        composer.createInputTC({
-                            name: connectWhereName,
-                            fields: {
-                                node: `${n.name}Where!`,
-                            },
-                        });
-                    }
-
-                    const connectName = `${unionPrefix}ConnectFieldInput`;
-                    const connect = rel.typeMeta.array ? `[${connectName}!]` : `${connectName}`;
-                    if (!composer.has(connectName)) {
-                        composer.createInputTC({
-                            name: connectName,
-                            fields: {
-                                where: connectWhereName,
-                                ...(n.relationFields.length
-                                    ? {
-                                          connect: rel.typeMeta.array
-                                              ? `[${n.name}ConnectInput!]`
-                                              : `${n.name}ConnectInput`,
-                                      }
-                                    : {}),
-                                ...(hasNonGeneratedProperties
-                                    ? {
-                                          edge: `${rel.properties}CreateInput${
-                                              hasNonNullNonGeneratedProperties ? `!` : ""
-                                          }`,
-                                      }
-                                    : {}),
-                            },
-                        });
-
-                        unionConnectInput.addFields({
-                            [n.name]: connect,
-                        });
-                    }
-
-                    const updateName = `${unionPrefix}UpdateFieldInput`;
-                    const update = rel.typeMeta.array ? `[${updateName}!]` : updateName;
-                    if (!composer.has(updateName)) {
-                        composer.createInputTC({
-                            name: updateName,
-                            fields: {
-                                where: whereName,
-                                update: connectionUpdateInputName,
-                                connect,
-                                disconnect: rel.typeMeta.array ? `[${disconnectName}!]` : disconnectName,
-                                create,
-                                delete: rel.typeMeta.array ? `[${deleteName}!]` : deleteName,
-                            },
-                        });
-
-                        unionUpdateInput.addFields({
-                            [n.name]: update,
-                        });
-                    }
-
-                    composer.createInputTC({
-                        name: connectionUpdateInputName,
-                        fields: {
-                            ...(hasNonGeneratedProperties ? { edge: `${rel.properties}UpdateInput` } : {}),
-                            node: updateField,
-                        },
-                    });
-
-                    composer.createInputTC({
-                        name: nodeFieldInputName,
-                        fields: {
-                            create,
-                            connect,
-                        },
-                    });
-
-                    composer.createInputTC({
-                        name: whereName,
-                        fields: {
-                            node: `${n.name}Where`,
-                            node_NOT: `${n.name}Where`,
-                            AND: `[${whereName}!]`,
-                            OR: `[${whereName}!]`,
-                            ...(rel.properties
-                                ? {
-                                      edge: `${rel.properties}Where`,
-                                      edge_NOT: `${rel.properties}Where`,
-                                  }
-                                : {}),
-                        },
-                    });
-
-                    if (!composer.has(deleteName)) {
-                        composer.createInputTC({
-                            name: deleteName,
-                            fields: {
-                                where: whereName,
-                                ...(n.relationFields.length
-                                    ? {
-                                          delete: `${n.name}DeleteInput`,
-                                      }
-                                    : {}),
-                            },
-                        });
-
-                        unionDeleteInput.addFields({
-                            [n.name]: _delete,
-                        });
-                    }
-
-                    if (!composer.has(disconnectName)) {
-                        composer.createInputTC({
-                            name: disconnectName,
-                            fields: {
-                                where: whereName,
-                                ...(n.relationFields.length
-                                    ? {
-                                          disconnect: `${n.name}DisconnectInput`,
-                                      }
-                                    : {}),
-                            },
-                        });
-
-                        unionDisconnectInput.addFields({
-                            [n.name]: disconnect,
-                        });
-                    }
-                });
-
-                nodeInput.addFields({
-                    [rel.fieldName]: unionCreateInput,
-                });
-
-                nodeRelationInput.addFields({
-                    [rel.fieldName]: unionCreateFieldInput,
-                });
-
-                nodeUpdateInput.addFields({
-                    [rel.fieldName]: unionUpdateInput,
-                });
-
-                nodeConnectInput.addFields({
-                    [rel.fieldName]: unionConnectInput,
-                });
-
-                nodeDeleteInput.addFields({
-                    [rel.fieldName]: unionDeleteInput,
-                });
-
-                nodeDisconnectInput.addFields({
-                    [rel.fieldName]: unionDisconnectInput,
-                });
-
-                return;
-            }
-
-            const n = nodes.find((x) => x.name === rel.typeMeta.name) as Node;
-            const updateField = `${n.name}UpdateInput`;
-
-            const nodeFieldInputName = `${node.name}${upperFirst(rel.fieldName)}FieldInput`;
-            const nodeFieldUpdateInputName = `${node.name}${upperFirst(rel.fieldName)}UpdateFieldInput`;
-            const nodeFieldDeleteInputName = `${node.name}${upperFirst(rel.fieldName)}DeleteFieldInput`;
-            const nodeFieldDisconnectInputName = `${node.name}${upperFirst(rel.fieldName)}DisconnectFieldInput`;
-
-            const connectionUpdateInputName = `${node.name}${upperFirst(rel.fieldName)}UpdateConnectionInput`;
-
-            whereInput.addFields({
-                ...{ [rel.fieldName]: `${n.name}Where`, [`${rel.fieldName}_NOT`]: `${n.name}Where` },
-            });
-
-            const createName = `${node.name}${upperFirst(rel.fieldName)}CreateFieldInput`;
-            const create = rel.typeMeta.array ? `[${createName}!]` : createName;
-            if (!composer.has(createName)) {
-                composer.createInputTC({
-                    name: createName,
-                    fields: {
-                        node: `${n.name}CreateInput!`,
-                        ...(hasNonGeneratedProperties
-                            ? { edge: `${rel.properties}CreateInput${hasNonNullNonGeneratedProperties ? `!` : ""}` }
-                            : {}),
-                    },
-                });
-            }
-
-            const connectWhereName = `${n.name}ConnectWhere`;
-            if (!composer.has(connectWhereName)) {
-                composer.createInputTC({
-                    name: connectWhereName,
-                    fields: {
-                        node: `${n.name}Where!`,
-                    },
-                });
-            }
-
-            const connectName = `${node.name}${upperFirst(rel.fieldName)}ConnectFieldInput`;
-            const connect = rel.typeMeta.array ? `[${connectName}!]` : connectName;
-            if (!composer.has(connectName)) {
-                composer.createInputTC({
-                    name: connectName,
-                    fields: {
-                        where: connectWhereName,
-                        ...(n.relationFields.length
-                            ? { connect: rel.typeMeta.array ? `[${n.name}ConnectInput!]` : `${n.name}ConnectInput` }
-                            : {}),
-                        ...(hasNonGeneratedProperties
-                            ? { edge: `${rel.properties}CreateInput${hasNonNullNonGeneratedProperties ? `!` : ""}` }
-                            : {}),
-                    },
-                });
-            }
-
-            composeNode.addFields({
-                [rel.fieldName]: {
-                    type: rel.typeMeta.pretty,
-                    args: {
-                        where: `${rel.typeMeta.name}Where`,
-                        options: `${rel.typeMeta.name}Options`,
-                    },
-                },
-            });
-
-            composer.createInputTC({
-                name: connectionUpdateInputName,
-                fields: {
-                    node: updateField,
-                    ...(hasNonGeneratedProperties ? { edge: `${rel.properties}UpdateInput` } : {}),
-                },
-            });
-
-            composer.createInputTC({
-                name: nodeFieldUpdateInputName,
-                fields: {
-                    where: `${node.name}${upperFirst(rel.fieldName)}ConnectionWhere`,
-                    update: connectionUpdateInputName,
-                    connect,
-                    disconnect: rel.typeMeta.array
-                        ? `[${nodeFieldDisconnectInputName}!]`
-                        : nodeFieldDisconnectInputName,
-                    create,
-                    delete: rel.typeMeta.array ? `[${nodeFieldDeleteInputName}!]` : nodeFieldDeleteInputName,
-                },
-            });
-
-            composer.createInputTC({
-                name: nodeFieldInputName,
-                fields: {
-                    create,
-                    connect,
-                },
-            });
-
-            if (!composer.has(nodeFieldDeleteInputName)) {
-                composer.createInputTC({
-                    name: nodeFieldDeleteInputName,
-                    fields: {
-                        where: `${node.name}${upperFirst(rel.fieldName)}ConnectionWhere`,
-                        ...(n.relationFields.length ? { delete: `${n.name}DeleteInput` } : {}),
-                    },
-                });
-            }
-
-            if (!composer.has(nodeFieldDisconnectInputName)) {
-                composer.createInputTC({
-                    name: nodeFieldDisconnectInputName,
-                    fields: {
-                        where: `${node.name}${upperFirst(rel.fieldName)}ConnectionWhere`,
-                        ...(n.relationFields.length ? { disconnect: `${n.name}DisconnectInput` } : {}),
-                    },
-                });
-            }
-
-            nodeRelationInput.addFields({
-                [rel.fieldName]: create,
-            });
-
-            nodeInput.addFields({
-                [rel.fieldName]: nodeFieldInputName,
-            });
-
-            nodeUpdateInput.addFields({
-                [rel.fieldName]: rel.typeMeta.array ? `[${nodeFieldUpdateInputName}!]` : nodeFieldUpdateInputName,
-            });
-
-            nodeDeleteInput.addFields({
-                [rel.fieldName]: rel.typeMeta.array ? `[${nodeFieldDeleteInputName}!]` : nodeFieldDeleteInputName,
-            });
-
-            nodeConnectInput.addFields({
-                [rel.fieldName]: connect,
-            });
-
-            nodeDisconnectInput.addFields({
-                [rel.fieldName]: rel.typeMeta.array
-                    ? `[${nodeFieldDisconnectInputName}!]`
-                    : nodeFieldDisconnectInputName,
-            });
->>>>>>> 97ec58f2
         });
 
         relationships = [
