/*
 * Copyright (c) "Neo4j"
 * Neo4j Sweden AB [http://neo4j.com]
 *
 * This file is part of Neo4j.
 *
 * Licensed under the Apache License, Version 2.0 (the "License");
 * you may not use this file except in compliance with the License.
 * You may obtain a copy of the License at
 *
 *     http://www.apache.org/licenses/LICENSE-2.0
 *
 * Unless required by applicable law or agreed to in writing, software
 * distributed under the License is distributed on an "AS IS" BASIS,
 * WITHOUT WARRANTIES OR CONDITIONS OF ANY KIND, either express or implied.
 * See the License for the specific language governing permissions and
 * limitations under the License.
 */

import { mergeTypeDefs } from "@graphql-tools/merge";
import { IExecutableSchemaDefinition, makeExecutableSchema } from "@graphql-tools/schema";
import { forEachField } from "@graphql-tools/utils";
import {
    DefinitionNode,
    DirectiveDefinitionNode,
    DirectiveNode,
    EnumTypeDefinitionNode,
    GraphQLInt,
    GraphQLNonNull,
    GraphQLSchema,
    GraphQLString,
    InputObjectTypeDefinitionNode,
    InterfaceTypeDefinitionNode,
    NamedTypeNode,
    ObjectTypeDefinitionNode,
    parse,
    print,
    ScalarTypeDefinitionNode,
    UnionTypeDefinitionNode,
} from "graphql";
import { SchemaComposer, ObjectTypeComposer, InputTypeComposerFieldConfigAsObjectDefinition } from "graphql-compose";
import pluralize from "pluralize";
import { Node, Exclude } from "../classes";
import getAuth from "./get-auth";
import { PrimitiveField, Auth } from "../types";
import {
    aggregateResolver,
    countResolver,
    createResolver,
    cypherResolver,
    defaultFieldResolver,
    deleteResolver,
    findResolver,
    updateResolver,
    numericalResolver,
    idResolver,
} from "./resolvers";
import * as Scalars from "./scalars";
import parseExcludeDirective from "./parse-exclude-directive";
import getCustomResolvers from "./get-custom-resolvers";
import getObjFieldMeta, { ObjectFields } from "./get-obj-field-meta";
import * as point from "./point";
import { graphqlDirectivesToCompose, objectFieldsToComposeFields } from "./to-compose";
import Relationship from "../classes/Relationship";
import getWhereFields from "./get-where-fields";
import { validateDocument } from "./validation";
import * as constants from "../constants";
import createRelationshipFields from "./create-relationship-fields";
import createConnectionFields from "./create-connection-fields";
import NodeDirective from "../classes/NodeDirective";
import parseNodeDirective from "./parse-node-directive";

function makeAugmentedSchema(
    { typeDefs, ...schemaDefinition }: IExecutableSchemaDefinition,
    { enableRegex, skipValidateTypeDefs }: { enableRegex?: boolean; skipValidateTypeDefs?: boolean } = {}
): { schema: GraphQLSchema; nodes: Node[]; relationships: Relationship[] } {
    const document = mergeTypeDefs(Array.isArray(typeDefs) ? (typeDefs as string[]) : [typeDefs as string]);

    if (!skipValidateTypeDefs) {
        validateDocument(document);
    }

    const composer = new SchemaComposer();

    // graphql-compose will break if the Point and CartesianPoint types are created but not used,
    // because it will purge the unused types but leave behind orphaned field resolvers
    //
    // These are flags to check whether the types are used and then create them if they are
    let pointInTypeDefs = false;
    let cartesianPointInTypeDefs = false;

    let relationships: Relationship[] = [];

    composer.createObjectTC({
        name: "CreateInfo",
        fields: {
            bookmark: GraphQLString,
            nodesCreated: new GraphQLNonNull(GraphQLInt),
            relationshipsCreated: new GraphQLNonNull(GraphQLInt),
        },
    });

    composer.createObjectTC({
        name: "DeleteInfo",
        fields: {
            bookmark: GraphQLString,
            nodesDeleted: new GraphQLNonNull(GraphQLInt),
            relationshipsDeleted: new GraphQLNonNull(GraphQLInt),
        },
    });

    composer.createObjectTC({
        name: "UpdateInfo",
        fields: {
            bookmark: GraphQLString,
            nodesCreated: new GraphQLNonNull(GraphQLInt),
            nodesDeleted: new GraphQLNonNull(GraphQLInt),
            relationshipsCreated: new GraphQLNonNull(GraphQLInt),
            relationshipsDeleted: new GraphQLNonNull(GraphQLInt),
        },
    });

    const composeInt = {
        type: "Int!",
        resolve: numericalResolver,
        args: {},
    };

    const composeFloat = {
        type: "Float!",
        resolve: numericalResolver,
        args: {},
    };

    const composeId = {
        type: "ID!",
        resolve: idResolver,
        args: {},
    };

    // Foreach i if i[1] is ? then we will assume it takes on type { min, max }
    const aggregationSelectionTypeMatrix: [string, any?][] = [
        [
            "ID",
            {
                shortest: composeId,
                longest: composeId,
            },
        ],
        [
            "String",
            {
                shortest: "String!",
                longest: "String!",
            },
        ],
        [
            "Float",
            {
                max: composeFloat,
                min: composeFloat,
                average: composeFloat,
            },
        ],
        [
            "Int",
            {
                max: composeInt,
                min: composeInt,
                average: composeFloat,
            },
        ],
        [
            "BigInt",
            {
                max: "BigInt!",
                min: "BigInt!",
                average: "BigInt!",
            },
        ],
        ["DateTime"],
        ["LocalDateTime"],
        ["LocalTime"],
        ["Time"],
        ["Duration"],
    ];

    const aggregationSelectionTypeNames = aggregationSelectionTypeMatrix.map(([name]) => name);

    const aggregationSelectionTypes = aggregationSelectionTypeMatrix.reduce<
        Record<string, ObjectTypeComposer<unknown, unknown>>
    >((res, [name, fields]) => {
        return {
            ...res,
            [name]: composer.createObjectTC({
                name: `${name}AggregateSelection`,
                fields: fields ?? { min: `${name}!`, max: `${name}!` },
            }),
        };
    }, {});

    composer.createInputTC({
        name: "QueryOptions",
        fields: {
            offset: "Int",
            limit: "Int",
        },
    });

    const sortDirection = composer.createEnumTC({
        name: "SortDirection",
        values: {
            ASC: {
                value: "ASC",
                description: "Sort by field values in ascending order.",
            },
            DESC: {
                value: "DESC",
                description: "Sort by field values in descending order.",
            },
        },
    });

    composer.createObjectTC({
        name: "PageInfo",
        description: "Pagination information (Relay)",
        fields: {
            hasNextPage: "Boolean!",
            hasPreviousPage: "Boolean!",
            startCursor: "String",
            endCursor: "String",
        },
    });

    const customResolvers = getCustomResolvers(document);

    const scalars = document.definitions.filter((x) => x.kind === "ScalarTypeDefinition") as ScalarTypeDefinitionNode[];

    const objectNodes = document.definitions.filter(
        (x) => x.kind === "ObjectTypeDefinition" && !["Query", "Mutation", "Subscription"].includes(x.name.value)
    ) as ObjectTypeDefinitionNode[];

    const enums = document.definitions.filter((x) => x.kind === "EnumTypeDefinition") as EnumTypeDefinitionNode[];

    const inputs = document.definitions.filter(
        (x) => x.kind === "InputObjectTypeDefinition"
    ) as InputObjectTypeDefinitionNode[];

    let interfaces = document.definitions.filter(
        (x) => x.kind === "InterfaceTypeDefinition"
    ) as InterfaceTypeDefinitionNode[];

    const directives = document.definitions.filter(
        (x) => x.kind === "DirectiveDefinition"
    ) as DirectiveDefinitionNode[];

    const unions = document.definitions.filter((x) => x.kind === "UnionTypeDefinition") as UnionTypeDefinitionNode[];

    const relationshipPropertyInterfaceNames = new Set<string>();
    const interfaceRelationshipNames = new Set<string>();

    const extraDefinitions = [
        ...enums,
        ...scalars,
        ...directives,
        ...inputs,
        ...unions,
        ...([
            customResolvers.customQuery,
            customResolvers.customMutation,
            customResolvers.customSubscription,
        ] as ObjectTypeDefinitionNode[]),
    ].filter(Boolean) as DefinitionNode[];

    if (extraDefinitions.length) {
        composer.addTypeDefs(print({ kind: "Document", definitions: extraDefinitions }));
    }

    Object.keys(Scalars).forEach((scalar) => composer.addTypeDefs(`scalar ${scalar}`));

    const nodes = objectNodes.map((definition) => {
        const otherDirectives = (definition.directives || []).filter(
            (x) => !["auth", "exclude", "node"].includes(x.name.value)
        );
        const authDirective = (definition.directives || []).find((x) => x.name.value === "auth");
        const excludeDirective = (definition.directives || []).find((x) => x.name.value === "exclude");
        const nodeDirectiveDefinition = (definition.directives || []).find((x) => x.name.value === "node");
        const nodeInterfaces = [...(definition.interfaces || [])] as NamedTypeNode[];

        const { interfaceAuthDirectives, interfaceExcludeDirectives } = nodeInterfaces.reduce<{
            interfaceAuthDirectives: DirectiveNode[];
            interfaceExcludeDirectives: DirectiveNode[];
        }>(
            (res, interfaceName) => {
                const iface = interfaces.find((i) => i.name.value === interfaceName.name.value);

                if (iface) {
                    const interfaceAuthDirective = (iface.directives || []).find((x) => x.name.value === "auth");
                    const interfaceExcludeDirective = (iface.directives || []).find((x) => x.name.value === "exclude");

                    if (interfaceAuthDirective) {
                        res.interfaceAuthDirectives.push(interfaceAuthDirective);
                    }

                    if (interfaceExcludeDirective) {
                        res.interfaceExcludeDirectives.push(interfaceExcludeDirective);
                    }
                }

                return res;
            },
            { interfaceAuthDirectives: [], interfaceExcludeDirectives: [] }
        );

        if (interfaceAuthDirectives.length > 1) {
            throw new Error(
                `Multiple interfaces of ${definition.name.value} have @auth directive - cannot determine directive to use`
            );
        }

        if (interfaceExcludeDirectives.length > 1) {
            throw new Error(
                `Multiple interfaces of ${definition.name.value} have @exclude directive - cannot determine directive to use`
            );
        }

        let auth: Auth;
        if (authDirective || interfaceAuthDirectives.length) {
            auth = getAuth(authDirective || interfaceAuthDirectives[0]);
        }

        let exclude: Exclude;
        if (excludeDirective || interfaceExcludeDirectives.length) {
            exclude = parseExcludeDirective(excludeDirective || interfaceExcludeDirectives[0]);
        }

        let nodeDirective: NodeDirective;
        if (nodeDirectiveDefinition) {
            nodeDirective = parseNodeDirective(nodeDirectiveDefinition);
        }

        const nodeFields = getObjFieldMeta({
            obj: definition,
            enums,
            interfaces,
            scalars,
            unions,
            objects: objectNodes,
        });

        nodeFields.relationFields.forEach((relationship) => {
            if (relationship.properties) {
                const propertiesInterface = interfaces.find((i) => i.name.value === relationship.properties);
                if (!propertiesInterface) {
                    throw new Error(
                        `Cannot find interface specified in ${definition.name.value}.${relationship.fieldName}`
                    );
                }
                relationshipPropertyInterfaceNames.add(relationship.properties);
            }
            if (relationship.interface) {
                interfaceRelationshipNames.add(relationship.typeMeta.name);
            }
        });

        if (!pointInTypeDefs) {
            pointInTypeDefs = nodeFields.pointFields.some((field) => field.typeMeta.name === "Point");
        }
        if (!cartesianPointInTypeDefs) {
            cartesianPointInTypeDefs = nodeFields.pointFields.some((field) => field.typeMeta.name === "CartesianPoint");
        }

        const node = new Node({
            name: definition.name.value,
            interfaces: nodeInterfaces,
            otherDirectives,
            ...nodeFields,
            // @ts-ignore we can be sure it's defined
            auth,
            // @ts-ignore we can be sure it's defined
            exclude,
            // @ts-ignore we can be sure it's defined
            nodeDirective,
            description: definition.description?.value,
        });

        return node;
    });

    const relationshipProperties = interfaces.filter((i) => relationshipPropertyInterfaceNames.has(i.name.value));
    const interfaceRelationships = interfaces.filter((i) => interfaceRelationshipNames.has(i.name.value));
    interfaces = interfaces.filter(
        (i) => !(relationshipPropertyInterfaceNames.has(i.name.value) || interfaceRelationshipNames.has(i.name.value))
    );

    const relationshipFields = new Map<string, ObjectFields>();

    relationshipProperties.forEach((relationship) => {
        const authDirective = (relationship.directives || []).find((x) => x.name.value === "auth");
        if (authDirective) {
            throw new Error("Cannot have @auth directive on relationship properties interface");
        }

        relationship.fields?.forEach((field) => {
            constants.RESERVED_INTERFACE_FIELDS.forEach(([fieldName, message]) => {
                if (field.name.value === fieldName) {
                    throw new Error(message);
                }
            });

            const forbiddenDirectives = ["auth", "relationship", "cypher"];
            forbiddenDirectives.forEach((directive) => {
                const found = (field.directives || []).find((x) => x.name.value === directive);
                if (found) {
                    throw new Error(`Cannot have @${directive} directive on relationship property`);
                }
            });
        });

        const relFields = getObjFieldMeta({
            enums,
            interfaces,
            objects: objectNodes,
            scalars,
            unions,
            obj: relationship,
        });

        if (!pointInTypeDefs) {
            pointInTypeDefs = relFields.pointFields.some((field) => field.typeMeta.name === "Point");
        }
        if (!cartesianPointInTypeDefs) {
            cartesianPointInTypeDefs = relFields.pointFields.some((field) => field.typeMeta.name === "CartesianPoint");
        }

        relationshipFields.set(relationship.name.value, relFields);

        const objectComposeFields = objectFieldsToComposeFields(
            Object.values(relFields).reduce((acc, x) => [...acc, ...x], [])
        );

        const propertiesInterface = composer.createInterfaceTC({
            name: relationship.name.value,
            fields: objectComposeFields,
        });

        composer.createInputTC({
            name: `${relationship.name.value}Sort`,
            fields: propertiesInterface.getFieldNames().reduce((res, f) => {
                return { ...res, [f]: "SortDirection" };
            }, {}),
        });

        composer.createInputTC({
            name: `${relationship.name.value}UpdateInput`,
            fields: [
                ...relFields.primitiveFields.filter((field) => !field.autogenerate && !field.readonly),
                ...relFields.scalarFields,
                ...relFields.enumFields,
                ...relFields.temporalFields.filter((field) => !field.timestamps),
                ...relFields.pointFields,
            ].reduce(
                (res, f) => ({
                    ...res,
                    [f.fieldName]: f.typeMeta.input.update.pretty,
                }),
                {}
            ),
        });

        const relationshipWhereFields = getWhereFields({
            typeName: relationship.name.value,
            fields: {
                scalarFields: relFields.scalarFields,
                enumFields: relFields.enumFields,
                temporalFields: relFields.temporalFields,
                pointFields: relFields.pointFields,
                primitiveFields: relFields.primitiveFields,
            },
            enableRegex,
        });

        composer.createInputTC({
            name: `${relationship.name.value}Where`,
            fields: relationshipWhereFields,
        });

        composer.createInputTC({
            name: `${relationship.name.value}CreateInput`,
            // TODO - This reduce duplicated when creating node CreateInput - put into shared function?
            fields: [
                ...relFields.primitiveFields.filter((field) => !field.autogenerate),
                ...relFields.scalarFields,
                ...relFields.enumFields,
                ...relFields.temporalFields.filter((field) => !field.timestamps),
                ...relFields.pointFields,
            ].reduce((res, f) => {
                if ((f as PrimitiveField)?.defaultValue !== undefined) {
                    const field: InputTypeComposerFieldConfigAsObjectDefinition = {
                        type: f.typeMeta.input.create.pretty,
                        defaultValue: (f as PrimitiveField)?.defaultValue,
                    };
                    res[f.fieldName] = field;
                } else {
                    res[f.fieldName] = f.typeMeta.input.create.pretty;
                }

                return res;
            }, {}),
        });
    });

    interfaceRelationships.forEach((interfaceRelationship) => {
        const implementations = objectNodes.filter((n) =>
            n.interfaces?.some((i) => i.name.value === interfaceRelationship.name.value)
        );

        const interfaceFields = getObjFieldMeta({
            enums,
            interfaces: [...interfaces, ...interfaceRelationships],
            objects: objectNodes,
            scalars,
            unions,
            obj: interfaceRelationship,
        });

        if (!pointInTypeDefs) {
            pointInTypeDefs = interfaceFields.pointFields.some((field) => field.typeMeta.name === "Point");
        }
        if (!cartesianPointInTypeDefs) {
            cartesianPointInTypeDefs = interfaceFields.pointFields.some(
                (field) => field.typeMeta.name === "CartesianPoint"
            );
        }

        const objectComposeFields = objectFieldsToComposeFields(
            Object.values(interfaceFields).reduce((acc, x) => [...acc, ...x], [])
        );

        const composeInterface = composer.createInterfaceTC({
            name: interfaceRelationship.name.value,
            fields: objectComposeFields,
        });

        const interfaceWhereFields = getWhereFields({
            typeName: interfaceRelationship.name.value,
            fields: {
                scalarFields: interfaceFields.scalarFields,
                enumFields: interfaceFields.enumFields,
                temporalFields: interfaceFields.temporalFields,
                pointFields: interfaceFields.pointFields,
                primitiveFields: interfaceFields.primitiveFields,
            },
            enableRegex,
        });

        const [
            implementationsConnectInput,
            implementationsDeleteInput,
            implementationsDisconnectInput,
            implementationsUpdateInput,
            implementationsWhereInput,
        ] = ["ConnectInput", "DeleteInput", "DisconnectInput", "UpdateInput", "Where"].map((suffix) =>
            composer.createInputTC({
                name: `${interfaceRelationship.name.value}Implementations${suffix}`,
                fields: {},
            })
        );

        composer.createInputTC({
            name: `${interfaceRelationship.name.value}Where`,
            fields: { ...interfaceWhereFields, _on: implementationsWhereInput },
        });

        const interfaceCreateInput = composer.createInputTC(`${interfaceRelationship.name.value}CreateInput`);

        composer.getOrCreateITC(`${interfaceRelationship.name.value}UpdateInput`, (tc) => {
            tc.addFields({
                ...[
                    ...interfaceFields.primitiveFields,
                    ...interfaceFields.scalarFields,
                    ...interfaceFields.enumFields,
                    ...interfaceFields.temporalFields.filter((field) => !field.timestamps),
                    ...interfaceFields.pointFields,
                ].reduce(
                    (res, f) =>
                        f.readonly || (f as PrimitiveField)?.autogenerate
                            ? res
                            : {
                                  ...res,
                                  [f.fieldName]: f.typeMeta.input.update.pretty,
                              },
                    {}
                ),
                _on: implementationsUpdateInput,
            });
        });

        createRelationshipFields({
            relationshipFields: interfaceFields.relationFields,
            schemaComposer: composer,
            composeNode: composeInterface,
            sourceName: interfaceRelationship.name.value,
            nodes,
            relationshipPropertyFields: relationshipFields,
        });

        relationships = [
            ...relationships,
            ...createConnectionFields({
                connectionFields: interfaceFields.connectionFields,
                schemaComposer: composer,
                composeNode: composeInterface,
                nodes,
                relationshipPropertyFields: relationshipFields,
            }),
        ];

        implementations.forEach((implementation) => {
            const node = nodes.find((n) => n.name === implementation.name.value) as Node;

            implementationsWhereInput.addFields({
                [implementation.name.value]: {
                    type: `${implementation.name.value}Where`,
                },
            });

            if (node.relationFields.length) {
                implementationsConnectInput.addFields({
                    [implementation.name.value]: {
                        type: `[${implementation.name.value}ConnectInput!]`,
                    },
                });

                implementationsDeleteInput.addFields({
                    [implementation.name.value]: {
                        type: `[${implementation.name.value}DeleteInput!]`,
                    },
                });

                implementationsDisconnectInput.addFields({
                    [implementation.name.value]: {
                        type: `[${implementation.name.value}DisconnectInput!]`,
                    },
                });
            }

            interfaceCreateInput.addFields({
                [implementation.name.value]: {
                    type: `${implementation.name.value}CreateInput`,
                },
            });

            implementationsUpdateInput.addFields({
                [implementation.name.value]: {
                    type: `${implementation.name.value}UpdateInput`,
                },
            });
        });

        if (implementationsConnectInput.getFieldNames().length) {
            const interfaceConnectInput = composer.getOrCreateITC(
                `${interfaceRelationship.name.value}ConnectInput`,
                (tc) => {
                    tc.addFields({ _on: implementationsConnectInput });
                }
            );
            interfaceConnectInput.setField("_on", implementationsConnectInput);
        }

        if (implementationsDeleteInput.getFieldNames().length) {
            const interfaceDeleteInput = composer.getOrCreateITC(
                `${interfaceRelationship.name.value}DeleteInput`,
                (tc) => {
                    tc.addFields({ _on: implementationsDeleteInput });
                }
            );
            interfaceDeleteInput.setField("_on", implementationsDeleteInput);
        }

        if (implementationsDisconnectInput.getFieldNames().length) {
            const interfaceDisconnectInput = composer.getOrCreateITC(
                `${interfaceRelationship.name.value}DisconnectInput`,
                (tc) => {
                    tc.addFields({ _on: implementationsDisconnectInput });
                }
            );
            interfaceDisconnectInput.setField("_on", implementationsDisconnectInput);
        }
    });

    if (pointInTypeDefs) {
        // Every field (apart from CRS) in Point needs a custom resolver
        // to deconstruct the point objects we fetch from the database
        composer.createObjectTC(point.point);
        composer.createInputTC(point.pointInput);
        composer.createInputTC(point.pointDistance);
    }

    if (cartesianPointInTypeDefs) {
        // Every field (apart from CRS) in CartesianPoint needs a custom resolver
        // to deconstruct the point objects we fetch from the database
        composer.createObjectTC(point.cartesianPoint);
        composer.createInputTC(point.cartesianPointInput);
        composer.createInputTC(point.cartesianPointDistance);
    }

    unions.forEach((union) => {
        if (union.types && union.types.length) {
            const fields = union.types.reduce((f, type) => {
                f = { ...f, [type.name.value]: `${type.name.value}Where` };
                return f;
            }, {});

            composer.createInputTC({
                name: `${union.name.value}Where`,
                fields,
            });
        }
    });

    nodes.forEach((node) => {
        const nodeFields = objectFieldsToComposeFields([
            ...node.primitiveFields,
            ...node.cypherFields,
            ...node.enumFields,
            ...node.scalarFields,
            ...node.interfaceFields,
            ...node.objectFields,
            ...node.unionFields,
            ...node.temporalFields,
            ...node.pointFields,
            ...node.ignoredFields,
        ]);

        const composeNode = composer.createObjectTC({
            name: node.name,
            fields: nodeFields,
            description: node.description,
            directives: graphqlDirectivesToCompose(node.otherDirectives),
            interfaces: node.interfaces.map((x) => x.name.value),
        });

        const sortFields = node.sortableFields.reduce(
            (res, f) => ({
                ...res,
                [f.fieldName]: sortDirection.getTypeName(),
            }),
            {}
        );

        if (Object.keys(sortFields).length) {
            const sortInput = composer.createInputTC({
                name: `${node.name}Sort`,
                fields: sortFields,
                description: `Fields to sort ${pluralize(
                    node.name
                )} by. The order in which sorts are applied is not guaranteed when specifying many fields in one ${`${node.name}Sort`} object.`,
            });

            composer.createInputTC({
                name: `${node.name}Options`,
                fields: {
                    sort: {
                        description: `Specify one or more ${`${node.name}Sort`} objects to sort ${pluralize(
                            node.name
                        )} by. The sorts will be applied in the order in which they are arranged in the array.`,
                        type: sortInput.List,
                    },
                    limit: "Int",
                    offset: "Int",
                },
            });
        } else {
            composer.createInputTC({
                name: `${node.name}Options`,
                fields: { limit: "Int", offset: "Int" },
            });
        }

        const queryFields = getWhereFields({
            typeName: node.name,
            enableRegex,
            fields: {
                temporalFields: node.temporalFields,
                enumFields: node.enumFields,
                pointFields: node.pointFields,
                primitiveFields: node.primitiveFields,
                scalarFields: node.scalarFields,
            },
        });

        composer.createObjectTC({
            name: `${node.name}AggregateSelection`,
            fields: {
                count: composeInt,
                ...[...node.primitiveFields, ...node.temporalFields].reduce((res, field) => {
                    if (field.typeMeta.array) {
                        return res;
                    }

                    if (!aggregationSelectionTypeNames.includes(field.typeMeta.name)) {
                        return res;
                    }

                    const objectTypeComposer = (aggregationSelectionTypes[
                        field.typeMeta.name
                    ] as unknown) as ObjectTypeComposer<unknown, unknown>;

                    res[field.fieldName] = objectTypeComposer.NonNull;

                    return res;
                }, {}),
            },
        });

        composer.createInputTC({
            name: `${node.name}Where`,
            fields: queryFields,
        });

        composer.createInputTC({
            name: `${node.name}CreateInput`,
            // TODO - This reduce duplicated when creating relationship CreateInput - put into shared function?
            fields: [
                ...node.primitiveFields,
                ...node.scalarFields,
                ...node.enumFields,
                ...node.temporalFields.filter((field) => !field.timestamps),
                ...node.pointFields,
            ].reduce((res, f) => {
                if ((f as PrimitiveField)?.autogenerate) {
                    return res;
                }

                if ((f as PrimitiveField)?.defaultValue !== undefined) {
                    const field: InputTypeComposerFieldConfigAsObjectDefinition = {
                        type: f.typeMeta.input.create.pretty,
                        defaultValue: (f as PrimitiveField)?.defaultValue,
                    };
                    res[f.fieldName] = field;
                } else {
                    res[f.fieldName] = f.typeMeta.input.create.pretty;
                }

                return res;
            }, {}),
        });

        composer.createInputTC({
            name: `${node.name}UpdateInput`,
            fields: [
                ...node.primitiveFields,
                ...node.scalarFields,
                ...node.enumFields,
                ...node.temporalFields.filter((field) => !field.timestamps),
                ...node.pointFields,
            ].reduce(
                (res, f) =>
                    f.readonly || (f as PrimitiveField)?.autogenerate
                        ? res
                        : {
                              ...res,
                              [f.fieldName]: f.typeMeta.input.update.pretty,
                          },
                {}
            ),
        });

        ["Create", "Update"].map((operation) =>
            composer.createObjectTC({
                name: `${operation}${node.getPlural({ camelCase: false })}MutationResponse`,
                fields: {
                    info: `${operation}Info!`,
                    [node.getPlural({ camelCase: true })]: `[${node.name}!]!`,
                },
            })
        );

        createRelationshipFields({
            relationshipFields: node.relationFields,
            schemaComposer: composer,
            composeNode,
            sourceName: node.name,
            nodes,
            relationshipPropertyFields: relationshipFields,
        });

<<<<<<< HEAD
        relationships = [
            ...relationships,
            ...createConnectionFields({
                connectionFields: node.connectionFields,
                schemaComposer: composer,
                composeNode,
                nodes,
                relationshipPropertyFields: relationshipFields,
            }),
        ];
=======
        node.connectionFields.forEach((connectionField) => {
            const relationship = composer.createObjectTC({
                name: connectionField.relationshipTypeName,
                fields: {
                    cursor: "String!",
                    node: `${connectionField.relationship.typeMeta.name}!`,
                },
            });

            const connectionWhereName = `${connectionField.typeMeta.name}Where`;

            const connectionWhere = composer.createInputTC({
                name: connectionWhereName,
                fields: {},
            });

            if (!connectionField.relationship.union) {
                connectionWhere.addFields({
                    AND: `[${connectionWhereName}!]`,
                    OR: `[${connectionWhereName}!]`,
                });
            }

            const connection = composer.createObjectTC({
                name: connectionField.typeMeta.name,
                fields: {
                    edges: relationship.NonNull.List.NonNull,
                    totalCount: "Int!",
                    pageInfo: "PageInfo!",
                },
            });

            if (connectionField.relationship.properties && !connectionField.relationship.union) {
                const propertiesInterface = composer.getIFTC(connectionField.relationship.properties);
                relationship.addInterface(propertiesInterface);
                relationship.addFields(propertiesInterface.getFields());

                connectionWhere.addFields({
                    edge: `${connectionField.relationship.properties}Where`,
                    edge_NOT: `${connectionField.relationship.properties}Where`,
                });
            }

            whereInput.addFields({
                [connectionField.fieldName]: connectionWhere,
                [`${connectionField.fieldName}_NOT`]: connectionWhere,
            });

            let composeNodeArgs: {
                where: any;
                sort?: any;
                first?: any;
                after?: any;
            } = {
                where: connectionWhere,
            };

            if (connectionField.relationship.union) {
                const relatedNodes = nodes.filter((n) => connectionField.relationship.union?.nodes?.includes(n.name));

                relatedNodes.forEach((n) => {
                    const unionWhereName = `${connectionField.typeMeta.name}${n.name}Where`;
                    const unionWhere = composer.createInputTC({
                        name: unionWhereName,
                        fields: {
                            OR: `[${unionWhereName}]`,
                            AND: `[${unionWhereName}]`,
                        },
                    });

                    unionWhere.addFields({
                        node: `${n.name}Where`,
                        node_NOT: `${n.name}Where`,
                    });

                    if (connectionField.relationship.properties) {
                        const propertiesInterface = composer.getIFTC(connectionField.relationship.properties);
                        relationship.addInterface(propertiesInterface);
                        relationship.addFields(propertiesInterface.getFields());

                        unionWhere.addFields({
                            edge: `${connectionField.relationship.properties}Where`,
                            edge_NOT: `${connectionField.relationship.properties}Where`,
                        });
                    }

                    connectionWhere.addFields({
                        [n.name]: unionWhere,
                    });
                });
            } else {
                const relatedNode = nodes.find((n) => n.name === connectionField.relationship.typeMeta.name) as Node;

                connectionWhere.addFields({
                    node: `${connectionField.relationship.typeMeta.name}Where`,
                    node_NOT: `${connectionField.relationship.typeMeta.name}Where`,
                });

                const connectionSort = composer.createInputTC({
                    name: `${connectionField.typeMeta.name}Sort`,
                    fields: {},
                });

                if (relatedNode.sortableFields.length) {
                    connectionSort.addFields({
                        node: `${connectionField.relationship.typeMeta.name}Sort`,
                    });
                }

                if (connectionField.relationship.properties) {
                    connectionSort.addFields({
                        edge: `${connectionField.relationship.properties}Sort`,
                    });
                }

                composeNodeArgs = {
                    ...composeNodeArgs,
                    first: {
                        type: "Int",
                    },
                    after: {
                        type: "String",
                    },
                };

                // If any sortable fields, add sort argument to connection field
                if (relatedNode.sortableFields.length || connectionField.relationship.properties) {
                    composeNodeArgs = {
                        ...composeNodeArgs,
                        sort: connectionSort.NonNull.List,
                    };
                }
            }

            composeNode.addFields({
                [connectionField.fieldName]: {
                    type: connection.NonNull,
                    args: composeNodeArgs,
                    resolve: (source, args: ConnectionQueryArgs, ctx, info: GraphQLResolveInfo) => {
                        return connectionFieldResolver({
                            connectionField,
                            args,
                            info,
                            source,
                        });
                    },
                },
            });

            const relFields = connectionField.relationship.properties
                ? relationshipFields.get(connectionField.relationship.properties)
                : ({} as ObjectFields | undefined);

            const r = new Relationship({
                name: connectionField.relationshipTypeName,
                type: connectionField.relationship.type,
                properties: connectionField.relationship.properties,
                ...(relFields
                    ? {
                          temporalFields: relFields.temporalFields,
                          scalarFields: relFields.scalarFields,
                          primitiveFields: relFields.primitiveFields,
                          pointFields: relFields.pointFields,
                          ignoredFields: relFields.ignoredFields,
                      }
                    : {}),
            });
            relationships.push(r);
        });
>>>>>>> e55faefc

        if (!node.exclude?.operations.includes("read")) {
            composer.Query.addFields({
                [node.getPlural({ camelCase: true })]: findResolver({ node }),
            });

            composer.Query.addFields({
                [`${node.getPlural({ camelCase: true })}Count`]: countResolver({ node }),
            });

            composer.Query.addFields({
                [`${node.getPlural({ camelCase: true })}Aggregate`]: aggregateResolver({ node }),
            });
        }

        if (!node.exclude?.operations.includes("create")) {
            composer.Mutation.addFields({
                [`create${node.getPlural({ camelCase: false })}`]: createResolver({ node }),
            });
        }

        if (!node.exclude?.operations.includes("delete")) {
            composer.Mutation.addFields({
                [`delete${node.getPlural({ camelCase: false })}`]: deleteResolver({ node }),
            });
        }

        if (!node.exclude?.operations.includes("update")) {
            composer.Mutation.addFields({
                [`update${node.getPlural({ camelCase: false })}`]: updateResolver({ node }),
            });
        }
    });

    ["Mutation", "Query"].forEach((type) => {
        const objectComposer = composer[type] as ObjectTypeComposer;
        const cypherType = customResolvers[`customCypher${type}`] as ObjectTypeDefinitionNode;

        if (cypherType) {
            const objectFields = getObjFieldMeta({
                obj: cypherType,
                scalars,
                enums,
                interfaces,
                unions,
                objects: objectNodes,
            });

            const objectComposeFields = objectFieldsToComposeFields([
                ...objectFields.enumFields,
                ...objectFields.interfaceFields,
                ...objectFields.primitiveFields,
                ...objectFields.relationFields,
                ...objectFields.scalarFields,
                ...objectFields.unionFields,
                ...objectFields.objectFields,
                ...objectFields.temporalFields,
            ]);

            objectComposer.addFields(objectComposeFields);

            objectFields.cypherFields.forEach((field) => {
                const customResolver = cypherResolver({
                    field,
                    statement: field.statement,
                    type: type as "Query" | "Mutation",
                });

                const composedField = objectFieldsToComposeFields([field])[field.fieldName];

                objectComposer.addFields({ [field.fieldName]: { ...composedField, ...customResolver } });
            });
        }
    });

    interfaces.forEach((inter) => {
        const objectFields = getObjFieldMeta({ obj: inter, scalars, enums, interfaces, unions, objects: objectNodes });

        const objectComposeFields = objectFieldsToComposeFields(
            Object.values(objectFields).reduce((acc, x) => [...acc, ...x], [])
        );

        composer.createInterfaceTC({
            name: inter.name.value,
            description: inter.description?.value,
            fields: objectComposeFields,
            directives: graphqlDirectivesToCompose(
                (inter.directives || []).filter((x) => !["auth", "exclude"].includes(x.name.value))
            ),
        });
    });

    if (!Object.values(composer.Mutation.getFields()).length) {
        composer.delete("Mutation");
    }

    const generatedTypeDefs = composer.toSDL();
    let parsedDoc = parse(generatedTypeDefs);
    // @ts-ignore
    const documentNames = parsedDoc.definitions.filter((x) => "name" in x).map((x) => x.name.value);

    const generatedResolvers = {
        ...Object.entries(composer.getResolveMethods()).reduce((res, [key, value]) => {
            if (!documentNames.includes(key)) {
                return res;
            }

            return { ...res, [key]: value };
        }, {}),
        ...Object.entries(Scalars).reduce((res, [name, scalar]) => {
            if (generatedTypeDefs.includes(`scalar ${name}\n`)) {
                res[name] = scalar;
            }
            return res;
        }, {}),
    };

    unions.forEach((union) => {
        if (!generatedResolvers[union.name.value]) {
            // eslint-disable-next-line no-underscore-dangle
            generatedResolvers[union.name.value] = { __resolveType: (root) => root.__resolveType };
        }
    });

    interfaceRelationships.forEach((i) => {
        if (!generatedResolvers[i.name.value]) {
            // eslint-disable-next-line no-underscore-dangle
            generatedResolvers[i.name.value] = { __resolveType: (root) => root.__resolveType };
        }
    });

    const seen = {};
    parsedDoc = {
        ...parsedDoc,
        definitions: parsedDoc.definitions.filter((definition) => {
            if (!("name" in definition)) {
                return true;
            }

            const n = definition.name?.value as string;

            if (seen[n]) {
                return false;
            }

            seen[n] = n;

            return true;
        }),
    };

    const schema = makeExecutableSchema({
        ...schemaDefinition,
        typeDefs: parsedDoc,
        resolvers: generatedResolvers,
    });

    // Assign a default field resolver to account for aliasing of fields
    forEachField(schema, (field) => {
        if (!field.resolve) {
            // eslint-disable-next-line no-param-reassign
            field.resolve = defaultFieldResolver;
        }
    });

    return {
        nodes,
        relationships,
        schema,
    };
}

export default makeAugmentedSchema;<|MERGE_RESOLUTION|>--- conflicted
+++ resolved
@@ -886,7 +886,6 @@
             relationshipPropertyFields: relationshipFields,
         });
 
-<<<<<<< HEAD
         relationships = [
             ...relationships,
             ...createConnectionFields({
@@ -897,177 +896,6 @@
                 relationshipPropertyFields: relationshipFields,
             }),
         ];
-=======
-        node.connectionFields.forEach((connectionField) => {
-            const relationship = composer.createObjectTC({
-                name: connectionField.relationshipTypeName,
-                fields: {
-                    cursor: "String!",
-                    node: `${connectionField.relationship.typeMeta.name}!`,
-                },
-            });
-
-            const connectionWhereName = `${connectionField.typeMeta.name}Where`;
-
-            const connectionWhere = composer.createInputTC({
-                name: connectionWhereName,
-                fields: {},
-            });
-
-            if (!connectionField.relationship.union) {
-                connectionWhere.addFields({
-                    AND: `[${connectionWhereName}!]`,
-                    OR: `[${connectionWhereName}!]`,
-                });
-            }
-
-            const connection = composer.createObjectTC({
-                name: connectionField.typeMeta.name,
-                fields: {
-                    edges: relationship.NonNull.List.NonNull,
-                    totalCount: "Int!",
-                    pageInfo: "PageInfo!",
-                },
-            });
-
-            if (connectionField.relationship.properties && !connectionField.relationship.union) {
-                const propertiesInterface = composer.getIFTC(connectionField.relationship.properties);
-                relationship.addInterface(propertiesInterface);
-                relationship.addFields(propertiesInterface.getFields());
-
-                connectionWhere.addFields({
-                    edge: `${connectionField.relationship.properties}Where`,
-                    edge_NOT: `${connectionField.relationship.properties}Where`,
-                });
-            }
-
-            whereInput.addFields({
-                [connectionField.fieldName]: connectionWhere,
-                [`${connectionField.fieldName}_NOT`]: connectionWhere,
-            });
-
-            let composeNodeArgs: {
-                where: any;
-                sort?: any;
-                first?: any;
-                after?: any;
-            } = {
-                where: connectionWhere,
-            };
-
-            if (connectionField.relationship.union) {
-                const relatedNodes = nodes.filter((n) => connectionField.relationship.union?.nodes?.includes(n.name));
-
-                relatedNodes.forEach((n) => {
-                    const unionWhereName = `${connectionField.typeMeta.name}${n.name}Where`;
-                    const unionWhere = composer.createInputTC({
-                        name: unionWhereName,
-                        fields: {
-                            OR: `[${unionWhereName}]`,
-                            AND: `[${unionWhereName}]`,
-                        },
-                    });
-
-                    unionWhere.addFields({
-                        node: `${n.name}Where`,
-                        node_NOT: `${n.name}Where`,
-                    });
-
-                    if (connectionField.relationship.properties) {
-                        const propertiesInterface = composer.getIFTC(connectionField.relationship.properties);
-                        relationship.addInterface(propertiesInterface);
-                        relationship.addFields(propertiesInterface.getFields());
-
-                        unionWhere.addFields({
-                            edge: `${connectionField.relationship.properties}Where`,
-                            edge_NOT: `${connectionField.relationship.properties}Where`,
-                        });
-                    }
-
-                    connectionWhere.addFields({
-                        [n.name]: unionWhere,
-                    });
-                });
-            } else {
-                const relatedNode = nodes.find((n) => n.name === connectionField.relationship.typeMeta.name) as Node;
-
-                connectionWhere.addFields({
-                    node: `${connectionField.relationship.typeMeta.name}Where`,
-                    node_NOT: `${connectionField.relationship.typeMeta.name}Where`,
-                });
-
-                const connectionSort = composer.createInputTC({
-                    name: `${connectionField.typeMeta.name}Sort`,
-                    fields: {},
-                });
-
-                if (relatedNode.sortableFields.length) {
-                    connectionSort.addFields({
-                        node: `${connectionField.relationship.typeMeta.name}Sort`,
-                    });
-                }
-
-                if (connectionField.relationship.properties) {
-                    connectionSort.addFields({
-                        edge: `${connectionField.relationship.properties}Sort`,
-                    });
-                }
-
-                composeNodeArgs = {
-                    ...composeNodeArgs,
-                    first: {
-                        type: "Int",
-                    },
-                    after: {
-                        type: "String",
-                    },
-                };
-
-                // If any sortable fields, add sort argument to connection field
-                if (relatedNode.sortableFields.length || connectionField.relationship.properties) {
-                    composeNodeArgs = {
-                        ...composeNodeArgs,
-                        sort: connectionSort.NonNull.List,
-                    };
-                }
-            }
-
-            composeNode.addFields({
-                [connectionField.fieldName]: {
-                    type: connection.NonNull,
-                    args: composeNodeArgs,
-                    resolve: (source, args: ConnectionQueryArgs, ctx, info: GraphQLResolveInfo) => {
-                        return connectionFieldResolver({
-                            connectionField,
-                            args,
-                            info,
-                            source,
-                        });
-                    },
-                },
-            });
-
-            const relFields = connectionField.relationship.properties
-                ? relationshipFields.get(connectionField.relationship.properties)
-                : ({} as ObjectFields | undefined);
-
-            const r = new Relationship({
-                name: connectionField.relationshipTypeName,
-                type: connectionField.relationship.type,
-                properties: connectionField.relationship.properties,
-                ...(relFields
-                    ? {
-                          temporalFields: relFields.temporalFields,
-                          scalarFields: relFields.scalarFields,
-                          primitiveFields: relFields.primitiveFields,
-                          pointFields: relFields.pointFields,
-                          ignoredFields: relFields.ignoredFields,
-                      }
-                    : {}),
-            });
-            relationships.push(r);
-        });
->>>>>>> e55faefc
 
         if (!node.exclude?.operations.includes("read")) {
             composer.Query.addFields({
