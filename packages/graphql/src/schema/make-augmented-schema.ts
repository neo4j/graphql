/*
 * Copyright (c) "Neo4j"
 * Neo4j Sweden AB [http://neo4j.com]
 *
 * This file is part of Neo4j.
 *
 * Licensed under the Apache License, Version 2.0 (the "License");
 * you may not use this file except in compliance with the License.
 * You may obtain a copy of the License at
 *
 *     http://www.apache.org/licenses/LICENSE-2.0
 *
 * Unless required by applicable law or agreed to in writing, software
 * distributed under the License is distributed on an "AS IS" BASIS,
 * WITHOUT WARRANTIES OR CONDITIONS OF ANY KIND, either express or implied.
 * See the License for the specific language governing permissions and
 * limitations under the License.
 */

import type { IResolvers, TypeSource } from "@graphql-tools/utils";
import type {
    DefinitionNode,
    DocumentNode,
    GraphQLScalarType,
    InterfaceTypeDefinitionNode,
    NameNode,
    ObjectTypeDefinitionNode,
} from "graphql";
import { GraphQLID, GraphQLNonNull, Kind, parse, print } from "graphql";
import type { ObjectTypeComposer } from "graphql-compose";
import { SchemaComposer } from "graphql-compose";
import pluralize from "pluralize";
import { validateDocument } from "./validation";
import type { BaseField, Neo4jGraphQLCallbacks, Neo4jFeaturesSettings } from "../types";
import { cypherResolver } from "./resolvers/field/cypher";
import { numericalResolver } from "./resolvers/field/numerical";
import { aggregateResolver } from "./resolvers/query/aggregate";
import { findResolver } from "./resolvers/query/read";
import { rootConnectionResolver } from "./resolvers/query/root-connection";
import { createResolver } from "./resolvers/mutation/create";
import { deleteResolver } from "./resolvers/mutation/delete";
import { updateResolver } from "./resolvers/mutation/update";
import { AggregationTypesMapper } from "./aggregations/aggregation-types-mapper";
import * as constants from "../constants";
import * as Scalars from "../graphql/scalars";
import type { Node } from "../classes";
import type Relationship from "../classes/Relationship";
import createConnectionFields from "./create-connection-fields";
import createRelationshipFields from "./create-relationship-fields";
import getCustomResolvers from "./get-custom-resolvers";
import type { ObjectFields } from "./get-obj-field-meta";
import getObjFieldMeta from "./get-obj-field-meta";
import getSortableFields from "./get-sortable-fields";
import {
    graphqlDirectivesToCompose,
    objectFieldsToComposeFields,
    objectFieldsToCreateInputFields,
    objectFieldsToUpdateInputFields,
} from "./to-compose";
import getUniqueFields from "./get-unique-fields";
import getWhereFields from "./get-where-fields";
import { upperFirst } from "../utils/upper-first";
import { ensureNonEmptyInput } from "./ensure-non-empty-input";
import { getDocument } from "./get-document";
import { getDefinitionNodes } from "./get-definition-nodes";
import { isRootType } from "../utils/is-root-type";

// GraphQL type imports
import { CreateInfo } from "../graphql/objects/CreateInfo";
import { DeleteInfo } from "../graphql/objects/DeleteInfo";
import { UpdateInfo } from "../graphql/objects/UpdateInfo";
import { PageInfo } from "../graphql/objects/PageInfo";
import { SortDirection } from "../graphql/enums/SortDirection";
import { QueryOptions } from "../graphql/input-objects/QueryOptions";
import { Point } from "../graphql/objects/Point";
import { CartesianPoint } from "../graphql/objects/CartesianPoint";
import { PointInput } from "../graphql/input-objects/PointInput";
import { CartesianPointInput } from "../graphql/input-objects/CartesianPointInput";
import { PointDistance } from "../graphql/input-objects/PointDistance";
import { CartesianPointDistance } from "../graphql/input-objects/CartesianPointDistance";
import getNodes from "./get-nodes";
import getUnions from "./get-unions";
import { generateSubscriptionTypes } from "./subscriptions/generate-subscription-types";
import { getResolveAndSubscriptionMethods } from "./get-resolve-and-subscription-methods";
<<<<<<< HEAD
import topLevelUnionReadResolver from "./resolvers/top-level-union-read";
=======
import { addGlobalNodeFields } from "./create-global-nodes";
import { addMathOperatorsToITC } from "./math";
import { addArrayMethodsToITC } from "./array-methods";
>>>>>>> 6f96db3c

function makeAugmentedSchema(
    typeDefs: TypeSource,
    {   
        features,
        enableRegex,
        skipValidateTypeDefs,
        generateSubscriptions,
        callbacks,
    }: {
        features?: Neo4jFeaturesSettings;
        enableRegex?: boolean;
        skipValidateTypeDefs?: boolean;
        generateSubscriptions?: boolean;
        callbacks?: Neo4jGraphQLCallbacks;
    } = {}
): { nodes: Node[]; relationships: Relationship[]; typeDefs: DocumentNode; resolvers: IResolvers } {
    const document = getDocument(typeDefs);

    if (!skipValidateTypeDefs) {
        validateDocument(document);
    }

    const composer = new SchemaComposer();

    let relationships: Relationship[] = [];

    composer.createObjectTC(CreateInfo);
    composer.createObjectTC(DeleteInfo);
    composer.createObjectTC(UpdateInfo);
    composer.createObjectTC(PageInfo);
    composer.createInputTC(QueryOptions);
    const sortDirection = composer.createEnumTC(SortDirection);

    const aggregationTypesMapper = new AggregationTypesMapper(composer);

    const customResolvers = getCustomResolvers(document);

    const definitionNodes = getDefinitionNodes(document);

    const { scalarTypes, objectTypes, enumTypes, inputObjectTypes, directives, unionTypes } = definitionNodes;

    let { interfaceTypes } = definitionNodes;

    const extraDefinitions = [
        ...enumTypes,
        ...scalarTypes,
        ...directives,
        ...inputObjectTypes,
        ...unionTypes,
        ...([
            customResolvers.customQuery,
            customResolvers.customMutation,
            customResolvers.customSubscription,
        ] as ObjectTypeDefinitionNode[]),
    ].filter(Boolean) as DefinitionNode[];

    Object.values(Scalars).forEach((scalar: GraphQLScalarType) => composer.addTypeDefs(`scalar ${scalar.name}`));

    if (extraDefinitions.length) {
        composer.addTypeDefs(print({ kind: Kind.DOCUMENT, definitions: extraDefinitions }));
    }

    const getNodesResult = getNodes(definitionNodes, { callbacks });

    const { nodes, relationshipPropertyInterfaceNames, interfaceRelationshipNames } = getNodesResult;

    const unionsResult = getUnions(unionTypes, { nodes });

    // graphql-compose will break if the Point and CartesianPoint types are created but not used,
    // because it will purge the unused types but leave behind orphaned field resolvers
    //
    // These are flags to check whether the types are used and then create them if they are
    let { pointInTypeDefs, cartesianPointInTypeDefs } = getNodesResult;

    const hasGlobalNodes = addGlobalNodeFields(nodes, composer);

    const relationshipProperties = interfaceTypes.filter((i) => relationshipPropertyInterfaceNames.has(i.name.value));
    const interfaceRelationships = interfaceTypes.filter((i) => interfaceRelationshipNames.has(i.name.value));
    interfaceTypes = interfaceTypes.filter(
        (i) => !(relationshipPropertyInterfaceNames.has(i.name.value) || interfaceRelationshipNames.has(i.name.value))
    );

    const relationshipFields = new Map<string, ObjectFields>();

    relationshipProperties.forEach((relationship) => {
        const authDirective = (relationship.directives || []).find((x) => x.name.value === "auth");
        if (authDirective) {
            throw new Error("Cannot have @auth directive on relationship properties interface");
        }

        relationship.fields?.forEach((field) => {
            constants.RESERVED_INTERFACE_FIELDS.forEach(([fieldName, message]) => {
                if (field.name.value === fieldName) {
                    throw new Error(message);
                }
            });

            const forbiddenDirectives = ["auth", "relationship", "cypher"];
            forbiddenDirectives.forEach((directive) => {
                const found = (field.directives || []).find((x) => x.name.value === directive);
                if (found) {
                    throw new Error(`Cannot have @${directive} directive on relationship property`);
                }
            });
        });

        const relFields = getObjFieldMeta({
            enums: enumTypes,
            interfaces: interfaceTypes,
            objects: objectTypes,
            scalars: scalarTypes,
            unions: unionTypes,
            obj: relationship,
            callbacks,
        });

        if (!pointInTypeDefs) {
            pointInTypeDefs = relFields.pointFields.some((field) => field.typeMeta.name === "Point");
        }
        if (!cartesianPointInTypeDefs) {
            cartesianPointInTypeDefs = relFields.pointFields.some((field) => field.typeMeta.name === "CartesianPoint");
        }

        relationshipFields.set(relationship.name.value, relFields);

        const baseFields: BaseField[][] = Object.values(relFields);

        const objectComposeFields = objectFieldsToComposeFields(baseFields.reduce((acc, x) => [...acc, ...x], []));

        const propertiesInterface = composer.createInterfaceTC({
            name: relationship.name.value,
            fields: objectComposeFields,
        });

        composer.createInputTC({
            name: `${relationship.name.value}Sort`,
            fields: propertiesInterface.getFieldNames().reduce((res, f) => {
                return { ...res, [f]: "SortDirection" };
            }, {}),
        });

        const relationshipUpdateITC = composer.createInputTC({
            name: `${relationship.name.value}UpdateInput`,
            fields: objectFieldsToUpdateInputFields([
                ...relFields.primitiveFields.filter(
                    (field) => !field.autogenerate && !field.readonly && !field.callback
                ),
                ...relFields.scalarFields,
                ...relFields.enumFields,
                ...relFields.temporalFields.filter((field) => !field.timestamps),
                ...relFields.pointFields,
            ]),
        });

        addMathOperatorsToITC(relationshipUpdateITC);

        addArrayMethodsToITC(relationshipUpdateITC, relFields.primitiveFields);
        addArrayMethodsToITC(relationshipUpdateITC, relFields.pointFields);

        const relationshipWhereFields = getWhereFields({
            typeName: relationship.name.value,
            fields: {
                scalarFields: relFields.scalarFields,
                enumFields: relFields.enumFields,
                temporalFields: relFields.temporalFields,
                pointFields: relFields.pointFields,
                primitiveFields: relFields.primitiveFields,
            },
            enableRegex,
            features
        });

        composer.createInputTC({
            name: `${relationship.name.value}Where`,
            fields: relationshipWhereFields,
        });

        composer.createInputTC({
            name: `${relationship.name.value}CreateInput`,
            fields: objectFieldsToCreateInputFields([
                ...relFields.primitiveFields.filter((field) => !field.autogenerate && !field.callback),
                ...relFields.scalarFields,
                ...relFields.enumFields,
                ...relFields.temporalFields,
                ...relFields.pointFields,
            ]),
        });
    });

    interfaceRelationships.forEach((interfaceRelationship) => {
        const implementations = objectTypes.filter((n) =>
            n.interfaces?.some((i) => i.name.value === interfaceRelationship.name.value)
        );

        const interfaceFields = getObjFieldMeta({
            enums: enumTypes,
            interfaces: [...interfaceTypes, ...interfaceRelationships],
            objects: objectTypes,
            scalars: scalarTypes,
            unions: unionTypes,
            obj: interfaceRelationship,
            callbacks,
        });

        if (!pointInTypeDefs) {
            pointInTypeDefs = interfaceFields.pointFields.some((field) => field.typeMeta.name === "Point");
        }
        if (!cartesianPointInTypeDefs) {
            cartesianPointInTypeDefs = interfaceFields.pointFields.some(
                (field) => field.typeMeta.name === "CartesianPoint"
            );
        }

        const baseFields: BaseField[][] = Object.values(interfaceFields);
        const objectComposeFields = objectFieldsToComposeFields(baseFields.reduce((acc, x) => [...acc, ...x], []));

        const composeInterface = composer.createInterfaceTC({
            name: interfaceRelationship.name.value,
            fields: objectComposeFields,
        });

        const interfaceOptionsInput = composer.getOrCreateITC(`${interfaceRelationship.name.value}Options`, (tc) => {
            tc.addFields({
                limit: "Int",
                offset: "Int",
            });
        });

        const interfaceSortableFields = getSortableFields(interfaceFields).reduce(
            (res, f) => ({
                ...res,
                [f.fieldName]: sortDirection.getTypeName(),
            }),
            {}
        );

        if (Object.keys(interfaceSortableFields).length) {
            const interfaceSortInput = composer.getOrCreateITC(`${interfaceRelationship.name.value}Sort`, (tc) => {
                tc.addFields(interfaceSortableFields);
                tc.setDescription(
                    `Fields to sort ${pluralize(
                        interfaceRelationship.name.value
                    )} by. The order in which sorts are applied is not guaranteed when specifying many fields in one ${`${interfaceRelationship.name.value}Sort`} object.`
                );
            });

            interfaceOptionsInput.addFields({
                sort: {
                    description: `Specify one or more ${`${interfaceRelationship.name.value}Sort`} objects to sort ${pluralize(
                        interfaceRelationship.name.value
                    )} by. The sorts will be applied in the order in which they are arranged in the array.`,
                    type: interfaceSortInput.List,
                },
            });
        }

        const interfaceWhereFields = getWhereFields({
            typeName: interfaceRelationship.name.value,
            fields: {
                scalarFields: interfaceFields.scalarFields,
                enumFields: interfaceFields.enumFields,
                temporalFields: interfaceFields.temporalFields,
                pointFields: interfaceFields.pointFields,
                primitiveFields: interfaceFields.primitiveFields,
            },
            enableRegex,
            isInterface: true,
            features
        });

        const [
            implementationsConnectInput,
            implementationsDeleteInput,
            implementationsDisconnectInput,
            implementationsUpdateInput,
            implementationsWhereInput,
        ] = ["ConnectInput", "DeleteInput", "DisconnectInput", "UpdateInput", "Where"].map((suffix) =>
            composer.createInputTC({
                name: `${interfaceRelationship.name.value}Implementations${suffix}`,
                fields: {},
            })
        );

        composer.createInputTC({
            name: `${interfaceRelationship.name.value}Where`,
            fields: { ...interfaceWhereFields, _on: implementationsWhereInput },
        });

        const interfaceCreateInput = composer.createInputTC(`${interfaceRelationship.name.value}CreateInput`);

        const interfaceRelationshipITC = composer.getOrCreateITC(
            `${interfaceRelationship.name.value}UpdateInput`,
            (tc) => {
                tc.addFields({
                    ...objectFieldsToUpdateInputFields([
                        ...interfaceFields.primitiveFields,
                        ...interfaceFields.scalarFields,
                        ...interfaceFields.enumFields,
                        ...interfaceFields.temporalFields.filter((field) => !field.timestamps),
                        ...interfaceFields.pointFields,
                    ]),
                    _on: implementationsUpdateInput,
                });
            }
        );

        addMathOperatorsToITC(interfaceRelationshipITC);

        createRelationshipFields({
            relationshipFields: interfaceFields.relationFields,
            schemaComposer: composer,
            composeNode: composeInterface,
            sourceName: interfaceRelationship.name.value,
            nodes,
            relationshipPropertyFields: relationshipFields,
        });

        relationships = [
            ...relationships,
            ...createConnectionFields({
                connectionFields: interfaceFields.connectionFields,
                schemaComposer: composer,
                composeNode: composeInterface,
                nodes,
                relationshipPropertyFields: relationshipFields,
            }),
        ];

        implementations.forEach((implementation) => {
            const node = nodes.find((n) => n.name === implementation.name.value) as Node;

            implementationsWhereInput.addFields({
                [implementation.name.value]: {
                    type: `${implementation.name.value}Where`,
                },
            });

            if (node.relationFields.length) {
                implementationsConnectInput.addFields({
                    [implementation.name.value]: {
                        type: `[${implementation.name.value}ConnectInput!]`,
                    },
                });

                implementationsDeleteInput.addFields({
                    [implementation.name.value]: {
                        type: `[${implementation.name.value}DeleteInput!]`,
                    },
                });

                implementationsDisconnectInput.addFields({
                    [implementation.name.value]: {
                        type: `[${implementation.name.value}DisconnectInput!]`,
                    },
                });
            }

            interfaceCreateInput.addFields({
                [implementation.name.value]: {
                    type: `${implementation.name.value}CreateInput`,
                },
            });

            implementationsUpdateInput.addFields({
                [implementation.name.value]: {
                    type: `${implementation.name.value}UpdateInput`,
                },
            });
        });

        if (implementationsConnectInput.getFieldNames().length) {
            const interfaceConnectInput = composer.getOrCreateITC(
                `${interfaceRelationship.name.value}ConnectInput`,
                (tc) => {
                    tc.addFields({ _on: implementationsConnectInput });
                }
            );
            interfaceConnectInput.setField("_on", implementationsConnectInput);
        }

        if (implementationsDeleteInput.getFieldNames().length) {
            const interfaceDeleteInput = composer.getOrCreateITC(
                `${interfaceRelationship.name.value}DeleteInput`,
                (tc) => {
                    tc.addFields({ _on: implementationsDeleteInput });
                }
            );
            interfaceDeleteInput.setField("_on", implementationsDeleteInput);
        }

        if (implementationsDisconnectInput.getFieldNames().length) {
            const interfaceDisconnectInput = composer.getOrCreateITC(
                `${interfaceRelationship.name.value}DisconnectInput`,
                (tc) => {
                    tc.addFields({ _on: implementationsDisconnectInput });
                }
            );
            interfaceDisconnectInput.setField("_on", implementationsDisconnectInput);
        }

        ensureNonEmptyInput(composer, `${interfaceRelationship.name.value}CreateInput`);
        ensureNonEmptyInput(composer, `${interfaceRelationship.name.value}UpdateInput`);
        [
            implementationsConnectInput,
            implementationsDeleteInput,
            implementationsDisconnectInput,
            implementationsUpdateInput,
            implementationsWhereInput,
        ].forEach((c) => ensureNonEmptyInput(composer, c));
    });

    if (pointInTypeDefs) {
        // Every field (apart from CRS) in Point needs a custom resolver
        // to deconstruct the point objects we fetch from the database
        composer.createObjectTC(Point);
        composer.createInputTC(PointInput);
        composer.createInputTC(PointDistance);
    }

    if (cartesianPointInTypeDefs) {
        // Every field (apart from CRS) in CartesianPoint needs a custom resolver
        // to deconstruct the point objects we fetch from the database
        composer.createObjectTC(CartesianPoint);
        composer.createInputTC(CartesianPointInput);
        composer.createInputTC(CartesianPointDistance);
    }

    unionTypes.forEach((union) => {
        if (union.types && union.types.length) {
            const fields = union.types.reduce((f, type) => {
                return { ...f, [type.name.value]: `${type.name.value}Where` };
            }, {});

            composer.createInputTC({
                name: `${union.name.value}Where`,
                fields,
            });
        }
    });

    nodes.forEach((node) => {
        const nodeFields = objectFieldsToComposeFields([
            ...node.primitiveFields,
            ...node.cypherFields,
            ...node.enumFields,
            ...node.scalarFields,
            ...node.interfaceFields,
            ...node.objectFields,
            ...node.unionFields,
            ...node.temporalFields,
            ...node.pointFields,
            ...node.computedFields,
        ]);

        const composeNode = composer.createObjectTC({
            name: node.name,
            fields: nodeFields,
            description: node.description,
            directives: graphqlDirectivesToCompose(node.otherDirectives),
            interfaces: node.interfaces.map((x) => x.name.value),
        });

        if (node.isGlobalNode) {
            composeNode.setField("id", {
                type: new GraphQLNonNull(GraphQLID),
                resolve: (src) => {
                    const field = node.getGlobalIdField();
                    const value = src[field] as string | number;
                    return node.toGlobalId(value.toString());
                },
            });

            composeNode.addInterface("Node");
        }

        const sortFields = getSortableFields(node).reduce(
            (res, f) => ({
                ...res,
                [f.fieldName]: sortDirection.getTypeName(),
            }),
            {}
        );

        if (Object.keys(sortFields).length) {
            const sortInput = composer.createInputTC({
                name: `${node.name}Sort`,
                fields: sortFields,
                description: `Fields to sort ${upperFirst(
                    node.plural
                )} by. The order in which sorts are applied is not guaranteed when specifying many fields in one ${`${node.name}Sort`} object.`,
            });

            composer.createInputTC({
                name: `${node.name}Options`,
                fields: {
                    sort: {
                        description: `Specify one or more ${`${node.name}Sort`} objects to sort ${upperFirst(
                            node.plural
                        )} by. The sorts will be applied in the order in which they are arranged in the array.`,
                        type: sortInput.NonNull.List,
                    },
                    limit: "Int",
                    offset: "Int",
                },
            });
        } else {
            composer.createInputTC({
                name: `${node.name}Options`,
                fields: { limit: "Int", offset: "Int" },
            });
        }

        const queryFields = getWhereFields({
            typeName: node.name,
            enableRegex,
            fields: {
                temporalFields: node.temporalFields,
                enumFields: node.enumFields,
                pointFields: node.pointFields,
                primitiveFields: node.primitiveFields,
                scalarFields: node.scalarFields,
            },
            features
        });

        const countField = {
            type: "Int!",
            resolve: numericalResolver,
            args: {},
        };

        composer.createObjectTC({
            name: node.aggregateTypeNames.selection,
            fields: {
                count: countField,
                ...[...node.primitiveFields, ...node.temporalFields].reduce((res, field) => {
                    if (field.typeMeta.array) {
                        return res;
                    }
                    const objectTypeComposer = aggregationTypesMapper.getAggregationType({
                        fieldName: field.typeMeta.name,
                        nullable: !field.typeMeta.required,
                    });

                    if (!objectTypeComposer) return res;

                    res[field.fieldName] = objectTypeComposer.NonNull;

                    return res;
                }, {}),
            },
        });

        composer.createInputTC({
            name: `${node.name}Where`,
            fields: node.isGlobalNode ? { id: "ID", ...queryFields } : queryFields,
        });

        if (node.fulltextDirective) {
            const fields = node.fulltextDirective.indexes.reduce(
                (res, index) => ({
                    ...res,
                    [index.name]: composer.createInputTC({
                        name: `${node.name}${upperFirst(index.name)}Fulltext`,
                        fields: {
                            phrase: "String!",
                        },
                    }),
                }),
                {}
            );

            composer.createInputTC({
                name: `${node.name}Fulltext`,
                fields,
            });
        }

        const uniqueFields = getUniqueFields(node);

        composer.createInputTC({
            name: `${node.name}UniqueWhere`,
            fields: uniqueFields,
        });

        composer.createInputTC({
            name: `${node.name}CreateInput`,
            fields: objectFieldsToCreateInputFields([
                ...node.primitiveFields.filter((field) => !field.callback),
                ...node.scalarFields,
                ...node.enumFields,
                ...node.temporalFields,
                ...node.pointFields,
            ]),
        });

        const nodeUpdateITC = composer.createInputTC({
            name: `${node.name}UpdateInput`,
            fields: objectFieldsToUpdateInputFields([
                ...node.primitiveFields.filter((field) => !field.callback),
                ...node.scalarFields,
                ...node.enumFields,
                ...node.temporalFields.filter((field) => !field.timestamps),
                ...node.pointFields,
            ]),
        });

        addMathOperatorsToITC(nodeUpdateITC);

        addArrayMethodsToITC(nodeUpdateITC, node.mutableFields);

        const mutationResponseTypeNames = node.mutationResponseTypeNames;

        composer.createObjectTC({
            name: mutationResponseTypeNames.create,
            fields: {
                info: `CreateInfo!`,
                [node.plural]: `[${node.name}!]!`,
            },
        });

        composer.createObjectTC({
            name: mutationResponseTypeNames.update,
            fields: {
                info: `UpdateInfo!`,
                [node.plural]: `[${node.name}!]!`,
            },
        });

        createRelationshipFields({
            relationshipFields: node.relationFields,
            schemaComposer: composer,
            composeNode,
            sourceName: node.name,
            nodes,
            relationshipPropertyFields: relationshipFields,
        });

        relationships = [
            ...relationships,
            ...createConnectionFields({
                connectionFields: node.connectionFields,
                schemaComposer: composer,
                composeNode,
                nodes,
                relationshipPropertyFields: relationshipFields,
            }),
        ];

        ensureNonEmptyInput(composer, `${node.name}UpdateInput`);
        ensureNonEmptyInput(composer, `${node.name}CreateInput`);

        const rootTypeFieldNames = node.rootTypeFieldNames;

        if (!node.exclude?.operations.includes("read")) {
            composer.Query.addFields({
                [rootTypeFieldNames.read]: findResolver({ node }),
            });

            composer.Query.addFields({
                [rootTypeFieldNames.aggregate]: aggregateResolver({ node }),
            });

            composer.Query.addFields({
                [`${node.plural}Connection`]: rootConnectionResolver({ node, composer }),
            });
        }

        if (!node.exclude?.operations.includes("create")) {
            composer.Mutation.addFields({
                [rootTypeFieldNames.create]: createResolver({ node }),
            });
        }

        if (!node.exclude?.operations.includes("delete")) {
            composer.Mutation.addFields({
                [rootTypeFieldNames.delete]: deleteResolver({ node }),
            });
        }

        if (!node.exclude?.operations.includes("update")) {
            composer.Mutation.addFields({
                [rootTypeFieldNames.update]: updateResolver({
                    node,
                    schemaComposer: composer,
                }),
            });
        }
    });

    unionsResult.unions.forEach((union) => {
        composer.Query.addFields({
            [union.rootTypeFieldNames.read]: topLevelUnionReadResolver({ union }),
        });

        composer.createInputTC(union.whereTypeMeta);
    });

    if (generateSubscriptions) {
        generateSubscriptionTypes({ schemaComposer: composer, nodes });
    }

    ["Mutation", "Query"].forEach((type) => {
        const objectComposer = composer[type] as ObjectTypeComposer;
        const cypherType = customResolvers[`customCypher${type}`] as ObjectTypeDefinitionNode;

        if (cypherType) {
            const objectFields = getObjFieldMeta({
                obj: cypherType,
                scalars: scalarTypes,
                enums: enumTypes,
                interfaces: interfaceTypes,
                unions: unionTypes,
                objects: objectTypes,
                callbacks,
            });

            const objectComposeFields = objectFieldsToComposeFields([
                ...objectFields.enumFields,
                ...objectFields.interfaceFields,
                ...objectFields.primitiveFields,
                ...objectFields.relationFields,
                ...objectFields.scalarFields,
                ...objectFields.unionFields,
                ...objectFields.objectFields,
                ...objectFields.temporalFields,
            ]);

            objectComposer.addFields(objectComposeFields);

            objectFields.cypherFields.forEach((field) => {
                const customResolver = cypherResolver({
                    field,
                    statement: field.statement,
                    type: type as "Query" | "Mutation",
                });

                const composedField = objectFieldsToComposeFields([field])[field.fieldName];

                objectComposer.addFields({ [field.fieldName]: { ...composedField, ...customResolver } });
            });
        }
    });

    interfaceTypes.forEach((inter) => {
        const objectFields = getObjFieldMeta({
            obj: inter,
            scalars: scalarTypes,
            enums: enumTypes,
            interfaces: interfaceTypes,
            unions: unionTypes,
            objects: objectTypes,
            callbacks,
        });

        const baseFields: BaseField[][] = Object.values(objectFields);
        const objectComposeFields = objectFieldsToComposeFields(baseFields.reduce((acc, x) => [...acc, ...x], []));

        composer.createInterfaceTC({
            name: inter.name.value,
            description: inter.description?.value,
            fields: objectComposeFields,
            directives: graphqlDirectivesToCompose(
                (inter.directives || []).filter((x) => !["auth", "exclude"].includes(x.name.value))
            ),
        });
    });

    if (!Object.values(composer.Mutation.getFields()).length) {
        composer.delete("Mutation");
    }

    const generatedTypeDefs = composer.toSDL();

    let parsedDoc = parse(generatedTypeDefs);

    function definionNodeHasName(x: DefinitionNode): x is DefinitionNode & { name: NameNode } {
        return "name" in x;
    }

    const emptyObjectsInterfaces = (
        parsedDoc.definitions.filter(
            (x) => (x.kind === "ObjectTypeDefinition" && !isRootType(x)) || x.kind === "InterfaceTypeDefinition"
        ) as (InterfaceTypeDefinitionNode | ObjectTypeDefinitionNode)[]
    ).filter((x) => !x.fields?.length);

    if (emptyObjectsInterfaces.length) {
        throw new Error(
            `Objects and Interfaces must have one or more fields: ${emptyObjectsInterfaces
                .map((x) => x.name.value)
                .join(", ")}`
        );
    }

    const documentNames = parsedDoc.definitions.filter(definionNodeHasName).map((x) => x.name.value);

    const resolveMethods = getResolveAndSubscriptionMethods(composer);
    const generatedResolvers = {
        ...Object.entries(resolveMethods).reduce((res, [key, value]) => {
            if (!documentNames.includes(key)) {
                return res;
            }

            return { ...res, [key]: value };
        }, {}),
        ...Object.values(Scalars).reduce((res, scalar: GraphQLScalarType) => {
            if (generatedTypeDefs.includes(`scalar ${scalar.name}\n`)) {
                res[scalar.name] = scalar;
            }
            return res;
        }, {}),
        ...(hasGlobalNodes ? { Node: { __resolveType: (root) => root.__resolveType } } : {}),
    };

    unionTypes.forEach((union) => {
        if (!generatedResolvers[union.name.value]) {
            generatedResolvers[union.name.value] = { __resolveType: (root) => root.__resolveType };
        }
    });

    interfaceRelationships.forEach((i) => {
        if (!generatedResolvers[i.name.value]) {
            generatedResolvers[i.name.value] = { __resolveType: (root) => root.__resolveType };
        }
    });

    const seen = {};
    parsedDoc = {
        ...parsedDoc,
        definitions: parsedDoc.definitions.filter((definition) => {
            if (!("name" in definition)) {
                return true;
            }

            const n = definition.name?.value as string;

            if (seen[n]) {
                return false;
            }

            seen[n] = n;

            return true;
        }),
    };

    return {
        nodes,
        relationships,
        typeDefs: parsedDoc,
        resolvers: generatedResolvers,
    };
}

export default makeAugmentedSchema;<|MERGE_RESOLUTION|>--- conflicted
+++ resolved
@@ -82,17 +82,14 @@
 import getUnions from "./get-unions";
 import { generateSubscriptionTypes } from "./subscriptions/generate-subscription-types";
 import { getResolveAndSubscriptionMethods } from "./get-resolve-and-subscription-methods";
-<<<<<<< HEAD
 import topLevelUnionReadResolver from "./resolvers/top-level-union-read";
-=======
 import { addGlobalNodeFields } from "./create-global-nodes";
 import { addMathOperatorsToITC } from "./math";
 import { addArrayMethodsToITC } from "./array-methods";
->>>>>>> 6f96db3c
 
 function makeAugmentedSchema(
     typeDefs: TypeSource,
-    {   
+    {
         features,
         enableRegex,
         skipValidateTypeDefs,
@@ -259,7 +256,7 @@
                 primitiveFields: relFields.primitiveFields,
             },
             enableRegex,
-            features
+            features,
         });
 
         composer.createInputTC({
@@ -357,7 +354,7 @@
             },
             enableRegex,
             isInterface: true,
-            features
+            features,
         });
 
         const [
@@ -612,7 +609,7 @@
                 primitiveFields: node.primitiveFields,
                 scalarFields: node.scalarFields,
             },
-            features
+            features,
         });
 
         const countField = {
