/*
 * Copyright (c) "Neo4j"
 * Neo4j Sweden AB [http://neo4j.com]
 *
 * This file is part of Neo4j.
 *
 * Licensed under the Apache License, Version 2.0 (the "License");
 * you may not use this file except in compliance with the License.
 * You may obtain a copy of the License at
 *
 *     http://www.apache.org/licenses/LICENSE-2.0
 *
 * Unless required by applicable law or agreed to in writing, software
 * distributed under the License is distributed on an "AS IS" BASIS,
 * WITHOUT WARRANTIES OR CONDITIONS OF ANY KIND, either express or implied.
 * See the License for the specific language governing permissions and
 * limitations under the License.
 */

import { mergeTypeDefs } from "@graphql-tools/merge";
import { IExecutableSchemaDefinition, makeExecutableSchema } from "@graphql-tools/schema";
import { forEachField } from "@graphql-tools/utils";
import {
    DefinitionNode,
    DirectiveDefinitionNode,
    DirectiveNode,
    EnumTypeDefinitionNode,
    GraphQLInt,
    GraphQLNonNull,
    GraphQLSchema,
    GraphQLString,
    InputObjectTypeDefinitionNode,
    InterfaceTypeDefinitionNode,
    NamedTypeNode,
    ObjectTypeDefinitionNode,
    parse,
    print,
    ScalarTypeDefinitionNode,
    UnionTypeDefinitionNode
} from "graphql";
import {
    forEachKey, InputTypeComposerFieldConfigAsObjectDefinition, ObjectTypeComposer, SchemaComposer
} from "graphql-compose";
import { GraphQLToolsResolveMethods } from "graphql-compose/lib/SchemaComposer";
import pluralize from "pluralize";
import { Exclude, Node } from "../classes";
import { NodeDirective } from "../classes/NodeDirective";
import Relationship from "../classes/Relationship";
import * as constants from "../constants";
import { Auth, PrimitiveField } from "../types";
import createConnectionFields from "./create-connection-fields";
import createRelationshipFields from "./create-relationship-fields";
import getAuth from "./get-auth";
import getCustomResolvers from "./get-custom-resolvers";
import getObjFieldMeta, { ObjectFields } from "./get-obj-field-meta";
import getWhereFields from "./get-where-fields";
import parseExcludeDirective from "./parse-exclude-directive";
import parseNodeDirective from "./parse-node-directive";
import * as point from "./point";
import {
    aggregateResolver,
    countResolver,
    createResolver,
    cypherResolver,
    defaultFieldResolver,
    deleteResolver,
<<<<<<< HEAD
    findResolver, idResolver, numericalResolver, updateResolver
=======
    findResolver,
    updateResolver,
    numericalResolver,
>>>>>>> cae256d7
} from "./resolvers";
import subscribeToNodeResolver from "./resolvers/subscribeToNode";
import * as Scalars from "./scalars";
import { graphqlDirectivesToCompose, objectFieldsToComposeFields } from "./to-compose";
import { validateDocument } from "./validation";
<<<<<<< HEAD
=======
import * as constants from "../constants";
import createRelationshipFields from "./create-relationship-fields";
import createConnectionFields from "./create-connection-fields";
import { NodeDirective } from "../classes/NodeDirective";
import parseNodeDirective from "./parse-node-directive";
import parseFulltextDirective from "./parse/parse-fulltext-directive";
import getUniqueFields from "./get-unique-fields";
import { AggregationTypesMapper } from "./aggregations/aggregation-types-mapper";
>>>>>>> cae256d7

function makeAugmentedSchema(
    { typeDefs, ...schemaDefinition }: IExecutableSchemaDefinition,
    { enableRegex, skipValidateTypeDefs }: { enableRegex?: boolean; skipValidateTypeDefs?: boolean } = {}
): { schema: GraphQLSchema; nodes: Node[]; relationships: Relationship[] } {
    const document = mergeTypeDefs(Array.isArray(typeDefs) ? (typeDefs as string[]) : [typeDefs as string]);

    if (!skipValidateTypeDefs) {
        validateDocument(document);
    }

    const composer = new SchemaComposer();

    // graphql-compose will break if the Point and CartesianPoint types are created but not used,
    // because it will purge the unused types but leave behind orphaned field resolvers
    //
    // These are flags to check whether the types are used and then create them if they are
    let pointInTypeDefs = false;
    let cartesianPointInTypeDefs = false;

    let relationships: Relationship[] = [];

    composer.createObjectTC({
        name: "CreateInfo",
        fields: {
            bookmark: GraphQLString,
            nodesCreated: new GraphQLNonNull(GraphQLInt),
            relationshipsCreated: new GraphQLNonNull(GraphQLInt),
        },
    });

    composer.createObjectTC({
        name: "DeleteInfo",
        fields: {
            bookmark: GraphQLString,
            nodesDeleted: new GraphQLNonNull(GraphQLInt),
            relationshipsDeleted: new GraphQLNonNull(GraphQLInt),
        },
    });

    composer.createObjectTC({
        name: "UpdateInfo",
        fields: {
            bookmark: GraphQLString,
            nodesCreated: new GraphQLNonNull(GraphQLInt),
            nodesDeleted: new GraphQLNonNull(GraphQLInt),
            relationshipsCreated: new GraphQLNonNull(GraphQLInt),
            relationshipsDeleted: new GraphQLNonNull(GraphQLInt),
        },
    });

    const aggregationTypesMapper = new AggregationTypesMapper(composer);

    composer.createInputTC({
        name: "QueryOptions",
        fields: {
            offset: "Int",
            limit: "Int",
        },
    });

    function genSubscriptionFilterVals(name: string, type: string) {
        return {
            [ `${ name }` ]: type,
            [ `${ name }_NOT` ]: type,
            [ `${ name }_IN` ]: `[${ type }!]`,
            [ `${ name }_NOT_IN` ]: `[${ type }!]`,
            [ `${ name }_UNDEFINED` ]: `Boolean`,
        };
    }

    composer.createInputTC({
        name: "SubscriptionFilter",
        fields: {
            ...genSubscriptionFilterVals('type', 'NodeUpdatedType'),
            ...genSubscriptionFilterVals('id', 'Int'),
            ...genSubscriptionFilterVals('toID', 'Int'),
            ...genSubscriptionFilterVals('relationshipID', 'Int'),
            ...genSubscriptionFilterVals('toName', 'String'),
            ...genSubscriptionFilterVals('relationshipName', 'String'),
            ...genSubscriptionFilterVals('handle', 'String'),
            // We cannot add additional property handlers for fear of
            // security vulnerabilities.
            propsUpdated: '[String!]',
        },
    });

    composer.createEnumTC({
        name: "NodeUpdatedType",
        values: {
            Updated: {
                value: "Updated",
            },
            Created: {
                value: "Created",
            },
            Deleted: {
                value: "Deleted",
            },
            Connected: {
                value: "Connected",
            },
            Disconnected: {
                value: "Disconnected",
            },
        },
    });

    const sortDirection = composer.createEnumTC({
        name: "SortDirection",
        values: {
            ASC: {
                value: "ASC",
                description: "Sort by field values in ascending order.",
            },
            DESC: {
                value: "DESC",
                description: "Sort by field values in descending order.",
            },
        },
    });

    composer.createObjectTC({
        name: "PageInfo",
        description: "Pagination information (Relay)",
        fields: {
            hasNextPage: "Boolean!",
            hasPreviousPage: "Boolean!",
            startCursor: "String",
            endCursor: "String",
        },
    });

    const customResolvers = getCustomResolvers(document);

    const scalars = document.definitions.filter((x) => x.kind === "ScalarTypeDefinition") as ScalarTypeDefinitionNode[];

    const objectNodes = document.definitions.filter(
        (x) => x.kind === "ObjectTypeDefinition" && !["Query", "Mutation", "Subscription"].includes(x.name.value)
    ) as ObjectTypeDefinitionNode[];

    const enums = document.definitions.filter((x) => x.kind === "EnumTypeDefinition") as EnumTypeDefinitionNode[];

    const inputs = document.definitions.filter(
        (x) => x.kind === "InputObjectTypeDefinition"
    ) as InputObjectTypeDefinitionNode[];

    let interfaces = document.definitions.filter(
        (x) => x.kind === "InterfaceTypeDefinition"
    ) as InterfaceTypeDefinitionNode[];

    const directives = document.definitions.filter(
        (x) => x.kind === "DirectiveDefinition"
    ) as DirectiveDefinitionNode[];

    const unions = document.definitions.filter((x) => x.kind === "UnionTypeDefinition") as UnionTypeDefinitionNode[];

    const relationshipPropertyInterfaceNames = new Set<string>();
    const interfaceRelationshipNames = new Set<string>();

    const extraDefinitions = [
        ...enums,
        ...scalars,
        ...directives,
        ...inputs,
        ...unions,
        ...([
            customResolvers.customQuery,
            customResolvers.customMutation,
            customResolvers.customSubscription,
        ] as ObjectTypeDefinitionNode[]),
    ].filter(Boolean) as DefinitionNode[];

    Object.keys(Scalars).forEach((scalar) => composer.addTypeDefs(`scalar ${scalar}`));

    if (extraDefinitions.length) {
        composer.addTypeDefs(print({ kind: "Document", definitions: extraDefinitions }));
    }

    const nodes = objectNodes.map((definition) => {
        const otherDirectives = (definition.directives || []).filter(
            (x) => !["auth", "exclude", "node"].includes(x.name.value)
        );
        const authDirective = (definition.directives || []).find((x) => x.name.value === "auth");
        const excludeDirective = (definition.directives || []).find((x) => x.name.value === "exclude");
        const nodeDirectiveDefinition = (definition.directives || []).find((x) => x.name.value === "node");
        const nodeInterfaces = [...(definition.interfaces || [])] as NamedTypeNode[];

        const { interfaceAuthDirectives, interfaceExcludeDirectives } = nodeInterfaces.reduce<{
            interfaceAuthDirectives: DirectiveNode[];
            interfaceExcludeDirectives: DirectiveNode[];
        }>(
            (res, interfaceName) => {
                const iface = interfaces.find((i) => i.name.value === interfaceName.name.value);

                if (iface) {
                    const interfaceAuthDirective = (iface.directives || []).find((x) => x.name.value === "auth");
                    const interfaceExcludeDirective = (iface.directives || []).find((x) => x.name.value === "exclude");

                    if (interfaceAuthDirective) {
                        res.interfaceAuthDirectives.push(interfaceAuthDirective);
                    }

                    if (interfaceExcludeDirective) {
                        res.interfaceExcludeDirectives.push(interfaceExcludeDirective);
                    }
                }

                return res;
            },
            { interfaceAuthDirectives: [], interfaceExcludeDirectives: [] }
        );

        if (interfaceAuthDirectives.length > 1) {
            throw new Error(
                `Multiple interfaces of ${definition.name.value} have @auth directive - cannot determine directive to use`
            );
        }

        if (interfaceExcludeDirectives.length > 1) {
            throw new Error(
                `Multiple interfaces of ${definition.name.value} have @exclude directive - cannot determine directive to use`
            );
        }

        let auth: Auth;
        if (authDirective || interfaceAuthDirectives.length) {
            auth = getAuth(authDirective || interfaceAuthDirectives[0]);
        }

        let exclude: Exclude;
        if (excludeDirective || interfaceExcludeDirectives.length) {
            exclude = parseExcludeDirective(excludeDirective || interfaceExcludeDirectives[0]);
        }

        let nodeDirective: NodeDirective;
        if (nodeDirectiveDefinition) {
            nodeDirective = parseNodeDirective(nodeDirectiveDefinition);
        }

        const nodeFields = getObjFieldMeta({
            obj: definition,
            enums,
            interfaces,
            scalars,
            unions,
            objects: objectNodes,
        });

        nodeFields.relationFields.forEach((relationship) => {
            if (relationship.properties) {
                const propertiesInterface = interfaces.find((i) => i.name.value === relationship.properties);
                if (!propertiesInterface) {
                    throw new Error(
                        `Cannot find interface specified in ${definition.name.value}.${relationship.fieldName}`
                    );
                }
                relationshipPropertyInterfaceNames.add(relationship.properties);
            }
            if (relationship.interface) {
                interfaceRelationshipNames.add(relationship.typeMeta.name);
            }
        });

        if (!pointInTypeDefs) {
            pointInTypeDefs = nodeFields.pointFields.some((field) => field.typeMeta.name === "Point");
        }
        if (!cartesianPointInTypeDefs) {
            cartesianPointInTypeDefs = nodeFields.pointFields.some((field) => field.typeMeta.name === "CartesianPoint");
        }

        const node = new Node({
            name: definition.name.value,
            interfaces: nodeInterfaces,
            otherDirectives,
            ...nodeFields,
            // @ts-ignore we can be sure it's defined
            auth,
            // @ts-ignore we can be sure it's defined
            exclude,
            // @ts-ignore we can be sure it's defined
            nodeDirective,
            description: definition.description?.value,
        });

        return node;
    });

    const relationshipProperties = interfaces.filter((i) => relationshipPropertyInterfaceNames.has(i.name.value));
    const interfaceRelationships = interfaces.filter((i) => interfaceRelationshipNames.has(i.name.value));
    interfaces = interfaces.filter(
        (i) => !(relationshipPropertyInterfaceNames.has(i.name.value) || interfaceRelationshipNames.has(i.name.value))
    );

    const relationshipFields = new Map<string, ObjectFields>();

    relationshipProperties.forEach((relationship) => {
        const authDirective = (relationship.directives || []).find((x) => x.name.value === "auth");
        if (authDirective) {
            throw new Error("Cannot have @auth directive on relationship properties interface");
        }

        relationship.fields?.forEach((field) => {
            constants.RESERVED_INTERFACE_FIELDS.forEach(([fieldName, message]) => {
                if (field.name.value === fieldName) {
                    throw new Error(message);
                }
            });

            const forbiddenDirectives = ["auth", "relationship", "cypher"];
            forbiddenDirectives.forEach((directive) => {
                const found = (field.directives || []).find((x) => x.name.value === directive);
                if (found) {
                    throw new Error(`Cannot have @${directive} directive on relationship property`);
                }
            });
        });

        const relFields = getObjFieldMeta({
            enums,
            interfaces,
            objects: objectNodes,
            scalars,
            unions,
            obj: relationship,
        });

        if (!pointInTypeDefs) {
            pointInTypeDefs = relFields.pointFields.some((field) => field.typeMeta.name === "Point");
        }
        if (!cartesianPointInTypeDefs) {
            cartesianPointInTypeDefs = relFields.pointFields.some((field) => field.typeMeta.name === "CartesianPoint");
        }

        relationshipFields.set(relationship.name.value, relFields);

        const objectComposeFields = objectFieldsToComposeFields(
            Object.values(relFields).reduce((acc, x) => [...acc, ...x], [])
        );

        const propertiesInterface = composer.createInterfaceTC({
            name: relationship.name.value,
            fields: objectComposeFields,
        });

        composer.createInputTC({
            name: `${relationship.name.value}Sort`,
            fields: propertiesInterface.getFieldNames().reduce((res, f) => {
                return { ...res, [f]: "SortDirection" };
            }, {}),
        });

        composer.createInputTC({
            name: `${relationship.name.value}UpdateInput`,
            fields: [
                ...relFields.primitiveFields.filter((field) => !field.autogenerate && !field.readonly),
                ...relFields.scalarFields,
                ...relFields.enumFields,
                ...relFields.temporalFields.filter((field) => !field.timestamps),
                ...relFields.pointFields,
            ].reduce(
                (res, f) => ({
                    ...res,
                    [f.fieldName]: f.typeMeta.input.update.pretty,
                }),
                {}
            ),
        });

        const relationshipWhereFields = getWhereFields({
            typeName: relationship.name.value,
            fields: {
                scalarFields: relFields.scalarFields,
                enumFields: relFields.enumFields,
                temporalFields: relFields.temporalFields,
                pointFields: relFields.pointFields,
                primitiveFields: relFields.primitiveFields,
            },
            enableRegex,
        });

        composer.createInputTC({
            name: `${relationship.name.value}Where`,
            fields: relationshipWhereFields,
        });

        composer.createInputTC({
            name: `${relationship.name.value}CreateInput`,
            // TODO - This reduce duplicated when creating node CreateInput - put into shared function?
            fields: [
                ...relFields.primitiveFields.filter((field) => !field.autogenerate),
                ...relFields.scalarFields,
                ...relFields.enumFields,
                ...relFields.temporalFields.filter((field) => !field.timestamps),
                ...relFields.pointFields,
            ].reduce((res, f) => {
                if ((f as PrimitiveField)?.defaultValue !== undefined) {
                    const field: InputTypeComposerFieldConfigAsObjectDefinition = {
                        type: f.typeMeta.input.create.pretty,
                        defaultValue: (f as PrimitiveField)?.defaultValue,
                    };
                    res[f.fieldName] = field;
                } else {
                    res[f.fieldName] = f.typeMeta.input.create.pretty;
                }

                return res;
            }, {}),
        });
    });

    interfaceRelationships.forEach((interfaceRelationship) => {
        const implementations = objectNodes.filter((n) =>
            n.interfaces?.some((i) => i.name.value === interfaceRelationship.name.value)
        );

        const interfaceFields = getObjFieldMeta({
            enums,
            interfaces: [...interfaces, ...interfaceRelationships],
            objects: objectNodes,
            scalars,
            unions,
            obj: interfaceRelationship,
        });

        if (!pointInTypeDefs) {
            pointInTypeDefs = interfaceFields.pointFields.some((field) => field.typeMeta.name === "Point");
        }
        if (!cartesianPointInTypeDefs) {
            cartesianPointInTypeDefs = interfaceFields.pointFields.some(
                (field) => field.typeMeta.name === "CartesianPoint"
            );
        }

        const objectComposeFields = objectFieldsToComposeFields(
            Object.values(interfaceFields).reduce((acc, x) => [...acc, ...x], [])
        );

        const composeInterface = composer.createInterfaceTC({
            name: interfaceRelationship.name.value,
            fields: objectComposeFields,
        });

        const interfaceWhereFields = getWhereFields({
            typeName: interfaceRelationship.name.value,
            fields: {
                scalarFields: interfaceFields.scalarFields,
                enumFields: interfaceFields.enumFields,
                temporalFields: interfaceFields.temporalFields,
                pointFields: interfaceFields.pointFields,
                primitiveFields: interfaceFields.primitiveFields,
            },
            enableRegex,
            isInterface: true,
        });

        const [
            implementationsConnectInput,
            implementationsDeleteInput,
            implementationsDisconnectInput,
            implementationsUpdateInput,
            implementationsWhereInput,
        ] = ["ConnectInput", "DeleteInput", "DisconnectInput", "UpdateInput", "Where"].map((suffix) =>
            composer.createInputTC({
                name: `${interfaceRelationship.name.value}Implementations${suffix}`,
                fields: {},
            })
        );

        composer.createInputTC({
            name: `${interfaceRelationship.name.value}Where`,
            fields: { ...interfaceWhereFields, _on: implementationsWhereInput },
        });

        const interfaceCreateInput = composer.createInputTC(`${interfaceRelationship.name.value}CreateInput`);

        composer.getOrCreateITC(`${interfaceRelationship.name.value}UpdateInput`, (tc) => {
            tc.addFields({
                ...[
                    ...interfaceFields.primitiveFields,
                    ...interfaceFields.scalarFields,
                    ...interfaceFields.enumFields,
                    ...interfaceFields.temporalFields.filter((field) => !field.timestamps),
                    ...interfaceFields.pointFields,
                ].reduce(
                    (res, f) =>
                        f.readonly || (f as PrimitiveField)?.autogenerate
                            ? res
                            : {
                                  ...res,
                                  [f.fieldName]: f.typeMeta.input.update.pretty,
                              },
                    {}
                ),
                _on: implementationsUpdateInput,
            });
        });

        createRelationshipFields({
            relationshipFields: interfaceFields.relationFields,
            schemaComposer: composer,
            composeNode: composeInterface,
            sourceName: interfaceRelationship.name.value,
            nodes,
            relationshipPropertyFields: relationshipFields,
        });

        relationships = [
            ...relationships,
            ...createConnectionFields({
                connectionFields: interfaceFields.connectionFields,
                schemaComposer: composer,
                composeNode: composeInterface,
                nodes,
                relationshipPropertyFields: relationshipFields,
            }),
        ];

        implementations.forEach((implementation) => {
            const node = nodes.find((n) => n.name === implementation.name.value) as Node;

            implementationsWhereInput.addFields({
                [implementation.name.value]: {
                    type: `${implementation.name.value}Where`,
                },
            });

            if (node.relationFields.length) {
                implementationsConnectInput.addFields({
                    [implementation.name.value]: {
                        type: `[${implementation.name.value}ConnectInput!]`,
                    },
                });

                implementationsDeleteInput.addFields({
                    [implementation.name.value]: {
                        type: `[${implementation.name.value}DeleteInput!]`,
                    },
                });

                implementationsDisconnectInput.addFields({
                    [implementation.name.value]: {
                        type: `[${implementation.name.value}DisconnectInput!]`,
                    },
                });
            }

            interfaceCreateInput.addFields({
                [implementation.name.value]: {
                    type: `${implementation.name.value}CreateInput`,
                },
            });

            implementationsUpdateInput.addFields({
                [implementation.name.value]: {
                    type: `${implementation.name.value}UpdateInput`,
                },
            });
        });

        if (implementationsConnectInput.getFieldNames().length) {
            const interfaceConnectInput = composer.getOrCreateITC(
                `${interfaceRelationship.name.value}ConnectInput`,
                (tc) => {
                    tc.addFields({ _on: implementationsConnectInput });
                }
            );
            interfaceConnectInput.setField("_on", implementationsConnectInput);
        }

        if (implementationsDeleteInput.getFieldNames().length) {
            const interfaceDeleteInput = composer.getOrCreateITC(
                `${interfaceRelationship.name.value}DeleteInput`,
                (tc) => {
                    tc.addFields({ _on: implementationsDeleteInput });
                }
            );
            interfaceDeleteInput.setField("_on", implementationsDeleteInput);
        }

        if (implementationsDisconnectInput.getFieldNames().length) {
            const interfaceDisconnectInput = composer.getOrCreateITC(
                `${interfaceRelationship.name.value}DisconnectInput`,
                (tc) => {
                    tc.addFields({ _on: implementationsDisconnectInput });
                }
            );
            interfaceDisconnectInput.setField("_on", implementationsDisconnectInput);
        }
    });

    if (pointInTypeDefs) {
        // Every field (apart from CRS) in Point needs a custom resolver
        // to deconstruct the point objects we fetch from the database
        composer.createObjectTC(point.point);
        composer.createInputTC(point.pointInput);
        composer.createInputTC(point.pointDistance);
    }

    if (cartesianPointInTypeDefs) {
        // Every field (apart from CRS) in CartesianPoint needs a custom resolver
        // to deconstruct the point objects we fetch from the database
        composer.createObjectTC(point.cartesianPoint);
        composer.createInputTC(point.cartesianPointInput);
        composer.createInputTC(point.cartesianPointDistance);
    }

    unions.forEach((union) => {
        if (union.types && union.types.length) {
            const fields = union.types.reduce((f, type) => {
                return { ...f, [type.name.value]: `${type.name.value}Where` };
            }, {});

            composer.createInputTC({
                name: `${union.name.value}Where`,
                fields,
            });
        }
    });

    nodes.forEach((node) => {
        const nodeFields = objectFieldsToComposeFields([
            ...node.primitiveFields,
            ...node.cypherFields,
            ...node.enumFields,
            ...node.scalarFields,
            ...node.interfaceFields,
            ...node.objectFields,
            ...node.unionFields,
            ...node.temporalFields,
            ...node.pointFields,
            ...node.ignoredFields,
        ]);

        const composeNode = composer.createObjectTC({
            name: node.name,
            fields: nodeFields,
            description: node.description,
            directives: graphqlDirectivesToCompose(node.otherDirectives),
            interfaces: node.interfaces.map((x) => x.name.value),
        });

        const sortFields = node.sortableFields.reduce(
            (res, f) => ({
                ...res,
                [f.fieldName]: sortDirection.getTypeName(),
            }),
            {}
        );

        if (Object.keys(sortFields).length) {
            const sortInput = composer.createInputTC({
                name: `${node.name}Sort`,
                fields: sortFields,
                description: `Fields to sort ${pluralize(
                    node.name
                )} by. The order in which sorts are applied is not guaranteed when specifying many fields in one ${`${node.name}Sort`} object.`,
            });

            composer.createInputTC({
                name: `${node.name}Options`,
                fields: {
                    sort: {
                        description: `Specify one or more ${`${node.name}Sort`} objects to sort ${pluralize(
                            node.name
                        )} by. The sorts will be applied in the order in which they are arranged in the array.`,
                        type: sortInput.List,
                    },
                    limit: "Int",
                    offset: "Int",
                },
            });
        } else {
            composer.createInputTC({
                name: `${node.name}Options`,
                fields: { limit: "Int", offset: "Int" },
            });
        }

        const queryFields = getWhereFields({
            typeName: node.name,
            enableRegex,
            fields: {
                temporalFields: node.temporalFields,
                enumFields: node.enumFields,
                pointFields: node.pointFields,
                primitiveFields: node.primitiveFields,
                scalarFields: node.scalarFields,
            },
        });

        const countField = {
            type: "Int!",
            resolve: numericalResolver,
            args: {},
        };

        composer.createObjectTC({
            name: `${node.name}AggregateSelection`,
            fields: {
                count: countField,
                ...[...node.primitiveFields, ...node.temporalFields].reduce((res, field) => {
                    if (field.typeMeta.array) {
                        return res;
                    }
                    const objectTypeComposer = aggregationTypesMapper.getAggregationType({
                        fieldName: field.typeMeta.name,
                        nullable: !field.typeMeta.required,
                    });

                    if (!objectTypeComposer) return res;

                    res[field.fieldName] = objectTypeComposer.NonNull;

                    return res;
                }, {}),
            },
        });

        composer.createInputTC({
            name: `${node.name}Where`,
            fields: queryFields,
        });

<<<<<<< HEAD
=======
        if (node.fulltextDirective) {
            const fields = node.fulltextDirective.indexes.reduce((res, index) => {
                return {
                    ...res,
                    [index.name]: composer.createInputTC({
                        name: `${node.name}${upperFirst(index.name)}Fulltext`,
                        fields: {
                            phrase: "String!",
                            score_EQUAL: "Int",
                        },
                    }),
                };
            }, {});

            composer.createInputTC({
                name: `${node.name}Fulltext`,
                fields,
            });
        }

        const uniqueFields = getUniqueFields(node);

        composer.createInputTC({
            name: `${node.name}UniqueWhere`,
            fields: uniqueFields,
        });

>>>>>>> cae256d7
        composer.createInputTC({
            name: `${node.name}CreateInput`,
            // TODO - This reduce duplicated when creating relationship CreateInput - put into shared function?
            fields: [
                ...node.primitiveFields,
                ...node.scalarFields,
                ...node.enumFields,
                ...node.temporalFields.filter((field) => !field.timestamps),
                ...node.pointFields,
            ].reduce((res, f) => {
                if ((f as PrimitiveField)?.autogenerate) {
                    return res;
                }

                if ((f as PrimitiveField)?.defaultValue !== undefined) {
                    const field: InputTypeComposerFieldConfigAsObjectDefinition = {
                        type: f.typeMeta.input.create.pretty,
                        defaultValue: (f as PrimitiveField)?.defaultValue,
                    };
                    res[f.fieldName] = field;
                } else {
                    res[f.fieldName] = f.typeMeta.input.create.pretty;
                }

                return res;
            }, {}),
        });

        composer.createInputTC({
            name: `${node.name}UpdateInput`,
            fields: [
                ...node.primitiveFields,
                ...node.scalarFields,
                ...node.enumFields,
                ...node.temporalFields.filter((field) => !field.timestamps),
                ...node.pointFields,
            ].reduce(
                (res, f) =>
                    f.readonly || (f as PrimitiveField)?.autogenerate
                        ? res
                        : {
                              ...res,
                              [f.fieldName]: f.typeMeta.input.update.pretty,
                          },
                {}
            ),
        });

        ["Create", "Update"].map((operation) =>
            composer.createObjectTC({
                name: `${operation}${node.getPlural({ camelCase: false })}MutationResponse`,
                fields: {
                    info: `${operation}Info!`,
                    [node.getPlural({ camelCase: true })]: `[${node.name}!]!`,
                },
            })
        );

        composer.createObjectTC({
            name: `${ node.name }SubscriptionResponse`,
            fields: {

                type: 'String!',
                name: 'String!',
                id: 'Int!',
                toID: 'String',
                toName: 'String',
                relationshipID: 'String',
                relationshipName: 'String',
                propsUpdated: '[ String! ]',
                [ node.name.toLowerCase() ]: `${node.name}`,
            },
        });

        createRelationshipFields({
            relationshipFields: node.relationFields,
            schemaComposer: composer,
            composeNode,
            sourceName: node.name,
            nodes,
            relationshipPropertyFields: relationshipFields,
        });

        relationships = [
            ...relationships,
            ...createConnectionFields({
                connectionFields: node.connectionFields,
                schemaComposer: composer,
                composeNode,
                nodes,
                relationshipPropertyFields: relationshipFields,
            }),
        ];

        if (!node.exclude?.operations.includes("read")) {
            composer.Query.addFields({
                [node.getPlural({ camelCase: true })]: findResolver({ node }),
            });

            composer.Query.addFields({
                [`${node.getPlural({ camelCase: true })}Count`]: countResolver({ node }),
            });

            composer.Query.addFields({
                [`${node.getPlural({ camelCase: true })}Aggregate`]: aggregateResolver({ node }),
            });
        }

        if (!node.exclude?.operations.includes("create")) {
            composer.Mutation.addFields({
                [`create${node.getPlural({ camelCase: false })}`]: createResolver({ node }),
            });
        }

        if (!node.exclude?.operations.includes("delete")) {
            composer.Mutation.addFields({
                [`delete${node.getPlural({ camelCase: false })}`]: deleteResolver({ node }),
            });
        }

        if (!node.exclude?.operations.includes("update")) {
            composer.Mutation.addFields({
                [`update${node.getPlural({ camelCase: false })}`]: updateResolver({ node, schemaComposer: composer }),
            });
        }

        // TODO: exclude subscriptions somehow
        composer.Subscription.addFields({
            [`subscribeTo${ node.name }`]: subscribeToNodeResolver({ node }),
        });
    });

    ["Mutation", "Query"].forEach((type) => {
        const objectComposer = composer[type] as ObjectTypeComposer;
        const cypherType = customResolvers[`customCypher${type}`] as ObjectTypeDefinitionNode;

        if (cypherType) {
            const objectFields = getObjFieldMeta({
                obj: cypherType,
                scalars,
                enums,
                interfaces,
                unions,
                objects: objectNodes,
            });

            const objectComposeFields = objectFieldsToComposeFields([
                ...objectFields.enumFields,
                ...objectFields.interfaceFields,
                ...objectFields.primitiveFields,
                ...objectFields.relationFields,
                ...objectFields.scalarFields,
                ...objectFields.unionFields,
                ...objectFields.objectFields,
                ...objectFields.temporalFields,
            ]);

            objectComposer.addFields(objectComposeFields);

            objectFields.cypherFields.forEach((field) => {
                const customResolver = cypherResolver({
                    field,
                    statement: field.statement,
                    type: type as "Query" | "Mutation",
                });

                const composedField = objectFieldsToComposeFields([field])[field.fieldName];

                objectComposer.addFields({ [field.fieldName]: { ...composedField, ...customResolver } });
            });
        }
    });

    interfaces.forEach((inter) => {
        const objectFields = getObjFieldMeta({ obj: inter, scalars, enums, interfaces, unions, objects: objectNodes });

        const objectComposeFields = objectFieldsToComposeFields(
            Object.values(objectFields).reduce((acc, x) => [...acc, ...x], [])
        );

        composer.createInterfaceTC({
            name: inter.name.value,
            description: inter.description?.value,
            fields: objectComposeFields,
            directives: graphqlDirectivesToCompose(
                (inter.directives || []).filter((x) => !["auth", "exclude"].includes(x.name.value))
            ),
        });
    });

    if (!Object.values(composer.Mutation.getFields()).length) {
        composer.delete("Mutation");
    }

    const generatedTypeDefs = composer.toSDL();
    let parsedDoc = parse(generatedTypeDefs);
    const documentNames = parsedDoc.definitions.filter((x: any) => "name" in x).map((x: any) => x.name.value);

    const generatedResolvers: { [key: string]: GraphQLToolsResolveMethods<any> | { resolve: any, subscribe: any } } = {
        ...Object.entries(composer.getResolveMethods()).reduce((res, [key, value]) => {
            if (!documentNames.includes(key)) {
                return res;
            }

            return { ...res, [key]: value };
        }, {}),
        ...Object.entries(Scalars).reduce((res, [name, scalar]) => {
            if (generatedTypeDefs.includes(`scalar ${name}\n`)) {
                res[name] = scalar;
            }
            return res;
        }, {}),
    };

    // getResolveMethods() does not return subscribe() property so we need to build
    // getSubscriptionResolveMethods() ourselves:
    forEachKey(composer.Subscription.getFields(), (fc, fieldName) => {
        if (!fc.subscribe) return;
        if (!generatedResolvers.Subscription[fieldName]) {
            return;
        }

        generatedResolvers.Subscription[fieldName] = {
            resolve: fc.resolve,
            subscribe: fc.subscribe,
        };
    });

    unions.forEach((union) => {
        if (!generatedResolvers[union.name.value]) {
            // eslint-disable-next-line no-underscore-dangle
            generatedResolvers[union.name.value] = { __resolveType: (root) => root.__resolveType };
        }
    });

    interfaceRelationships.forEach((i) => {
        if (!generatedResolvers[i.name.value]) {
            // eslint-disable-next-line no-underscore-dangle
            generatedResolvers[i.name.value] = { __resolveType: (root) => root.__resolveType };
        }
    });

    const seen = {};
    parsedDoc = {
        ...parsedDoc,
        definitions: parsedDoc.definitions.filter((definition) => {
            if (!("name" in definition)) {
                return true;
            }

            const n = definition.name?.value as string;

            if (seen[n]) {
                return false;
            }

            seen[n] = n;

            return true;
        }),
    };

    const schema = makeExecutableSchema({
        ...schemaDefinition,
        typeDefs: parsedDoc,
        resolvers: generatedResolvers,
    });

    // Assign a default field resolver to account for aliasing of fields
    forEachField(schema, (field) => {
        if (!field.resolve) {
            // eslint-disable-next-line no-param-reassign
            field.resolve = defaultFieldResolver;
        }
    });

    return {
        nodes,
        relationships,
        schema,
    };
}

export default makeAugmentedSchema;<|MERGE_RESOLUTION|>--- conflicted
+++ resolved
@@ -48,11 +48,13 @@
 import Relationship from "../classes/Relationship";
 import * as constants from "../constants";
 import { Auth, PrimitiveField } from "../types";
+import { AggregationTypesMapper } from "./aggregations/aggregation-types-mapper";
 import createConnectionFields from "./create-connection-fields";
 import createRelationshipFields from "./create-relationship-fields";
 import getAuth from "./get-auth";
 import getCustomResolvers from "./get-custom-resolvers";
 import getObjFieldMeta, { ObjectFields } from "./get-obj-field-meta";
+import getUniqueFields from "./get-unique-fields";
 import getWhereFields from "./get-where-fields";
 import parseExcludeDirective from "./parse-exclude-directive";
 import parseNodeDirective from "./parse-node-directive";
@@ -64,29 +66,12 @@
     cypherResolver,
     defaultFieldResolver,
     deleteResolver,
-<<<<<<< HEAD
-    findResolver, idResolver, numericalResolver, updateResolver
-=======
-    findResolver,
-    updateResolver,
-    numericalResolver,
->>>>>>> cae256d7
+    findResolver, numericalResolver, updateResolver
 } from "./resolvers";
 import subscribeToNodeResolver from "./resolvers/subscribeToNode";
 import * as Scalars from "./scalars";
 import { graphqlDirectivesToCompose, objectFieldsToComposeFields } from "./to-compose";
 import { validateDocument } from "./validation";
-<<<<<<< HEAD
-=======
-import * as constants from "../constants";
-import createRelationshipFields from "./create-relationship-fields";
-import createConnectionFields from "./create-connection-fields";
-import { NodeDirective } from "../classes/NodeDirective";
-import parseNodeDirective from "./parse-node-directive";
-import parseFulltextDirective from "./parse/parse-fulltext-directive";
-import getUniqueFields from "./get-unique-fields";
-import { AggregationTypesMapper } from "./aggregations/aggregation-types-mapper";
->>>>>>> cae256d7
 
 function makeAugmentedSchema(
     { typeDefs, ...schemaDefinition }: IExecutableSchemaDefinition,
@@ -811,8 +796,6 @@
             fields: queryFields,
         });
 
-<<<<<<< HEAD
-=======
         if (node.fulltextDirective) {
             const fields = node.fulltextDirective.indexes.reduce((res, index) => {
                 return {
@@ -840,7 +823,6 @@
             fields: uniqueFields,
         });
 
->>>>>>> cae256d7
         composer.createInputTC({
             name: `${node.name}CreateInput`,
             // TODO - This reduce duplicated when creating relationship CreateInput - put into shared function?
