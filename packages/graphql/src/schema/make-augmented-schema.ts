--- conflicted
+++ resolved
@@ -737,11 +737,8 @@
     nodes.forEach((node) => {
         const nodeFields = objectFieldsToComposeFields([
             ...node.primitiveFields,
-<<<<<<< HEAD
             ...node.computedFields,
-=======
             ...node.relatedFields,
->>>>>>> 6ab56817
             ...node.cypherFields,
             ...node.enumFields,
             ...node.scalarFields,
