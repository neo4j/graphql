import camelCase from "camelcase";
import {
    DefinitionNode,
    DirectiveDefinitionNode,
    EnumTypeDefinitionNode,
    GraphQLSchema,
    InputObjectTypeDefinitionNode,
    InterfaceTypeDefinitionNode,
    NamedTypeNode,
    ObjectTypeDefinitionNode,
    print,
    ScalarTypeDefinitionNode,
    UnionTypeDefinitionNode,
} from "graphql";
import {
    SchemaComposer,
    InputTypeComposer,
    ObjectTypeComposer,
    InputTypeComposerFieldConfigAsObjectDefinition,
} from "graphql-compose";
import { makeExecutableSchema } from "@graphql-tools/schema";
import pluralize from "pluralize";
import { Node, Exclude, Neo4jGraphQL } from "../classes";
import getAuth from "./get-auth";
import { PrimitiveField, Resolvers, Auth } from "../types";
import { upperFirstLetter } from "../utils";
import { findResolver, createResolver, deleteResolver, cypherResolver, updateResolver } from "./resolvers";
import mergeTypeDefs from "./merge-type-defs";
import checkNodeImplementsInterfaces from "./check-node-implements-interfaces";
import { Float, Int, DateTime, ID } from "./scalars";
import parseExcludeDirective from "./parse-exclude-directive";
import wrapCustomResolvers from "./wrap-custom-resolvers";
import getCustomResolvers from "./get-custom-resolvers";
import getObjFieldMeta from "./get-obj-field-meta";
import * as point from "./point";
import { graphqlDirectivesToCompose, objectFieldsToComposeFields } from "./to-compose";

function makeAugmentedSchema(
    neoSchema: Neo4jGraphQL
): { typeDefs: string; resolvers: Resolvers; schema: GraphQLSchema; nodes: Node[] } {
    const document = mergeTypeDefs(neoSchema.input.typeDefs);
    const composer = new SchemaComposer();

    // graphql-compose will break if the Point and CartesianPoint types are created but not used,
    // because it will purge the unused types but leave behind orphaned field resolvers
    //
    // These are flags to check whether the types are used and then create them if they are
    let pointInTypeDefs = false;
    let cartesianPointInTypeDefs = false;

    composer.createObjectTC({
        name: "DeleteInfo",
        fields: {
            nodesDeleted: "Int!",
            relationshipsDeleted: "Int!",
        },
    });

    const queryOptions = composer.createInputTC({
        name: "QueryOptions",
        fields: {
            skip: "Int",
            limit: "Int",
        },
    });

    const sortDirection = composer.createEnumTC({
        name: "SortDirection",
        values: {
            ASC: {
                value: "ASC",
                description: "Sort by field values in ascending order.",
            },
            DESC: {
                value: "DESC",
                description: "Sort by field values in descending order.",
            },
        },
    });

    const customResolvers = getCustomResolvers(document);

    const scalars = document.definitions.filter((x) => x.kind === "ScalarTypeDefinition") as ScalarTypeDefinitionNode[];

    const objectNodes = document.definitions.filter(
        (x) => x.kind === "ObjectTypeDefinition" && !["Query", "Mutation", "Subscription"].includes(x.name.value)
    ) as ObjectTypeDefinitionNode[];

    const enums = document.definitions.filter((x) => x.kind === "EnumTypeDefinition") as EnumTypeDefinitionNode[];

    const inputs = document.definitions.filter(
        (x) => x.kind === "InputObjectTypeDefinition"
    ) as InputObjectTypeDefinitionNode[];

    const interfaces = document.definitions.filter(
        (x) => x.kind === "InterfaceTypeDefinition"
    ) as InterfaceTypeDefinitionNode[];

    const directives = document.definitions.filter(
        (x) => x.kind === "DirectiveDefinition"
    ) as DirectiveDefinitionNode[];

    const unions = document.definitions.filter((x) => x.kind === "UnionTypeDefinition") as UnionTypeDefinitionNode[];

    const nodes = objectNodes.map((definition) => {
        checkNodeImplementsInterfaces(definition, interfaces);

        const otherDirectives = (definition.directives || []).filter(
            (x) => !["auth", "exclude"].includes(x.name.value)
        );
        const authDirective = (definition.directives || []).find((x) => x.name.value === "auth");
        const excludeDirective = (definition.directives || []).find((x) => x.name.value === "exclude");
        const nodeInterfaces = [...(definition.interfaces || [])] as NamedTypeNode[];

        let auth: Auth;
        if (authDirective) {
            auth = getAuth(authDirective);
        }

        let exclude: Exclude;
        if (excludeDirective) {
            exclude = parseExcludeDirective(excludeDirective, definition.name.value);
        }

        const nodeFields = getObjFieldMeta({
            obj: definition,
            enums,
            interfaces,
            scalars,
            unions,
            objects: objectNodes,
        });

        const node = new Node({
            name: definition.name.value,
            interfaces: nodeInterfaces,
            otherDirectives,
            ...nodeFields,
            // @ts-ignore
            auth,
            // @ts-ignore
            exclude,
            description: definition.description?.value,
        });

        return node;
    });

    const nodeNames = nodes.map((x) => x.name);

    nodes.forEach((node) => {
        const nodeFields = objectFieldsToComposeFields([
            ...node.primitiveFields,
            ...node.cypherFields,
            ...node.enumFields,
            ...node.scalarFields,
            ...node.interfaceFields,
            ...node.objectFields,
            ...node.unionFields,
            ...node.dateTimeFields,
            ...node.pointFields,
            ...node.ignoredFields,
        ]);

        const composeNode = composer.createObjectTC({
            name: node.name,
            fields: nodeFields,
            description: node.description,
            extensions: {
                directives: graphqlDirectivesToCompose(node.otherDirectives),
            },
            interfaces: node.interfaces.map((x) => x.name.value),
        });

        const sortFields = [
            ...node.primitiveFields,
            ...node.enumFields,
            ...node.scalarFields,
            ...node.dateTimeFields,
            ...node.pointFields,
        ].reduce((res, f) => {
            return f.typeMeta.array
                ? {
                      ...res,
                  }
                : {
                      ...res,
                      [f.fieldName]: sortDirection.getTypeName(),
                  };
        }, {});

        if (Object.keys(sortFields).length) {
            const sortInput = composer.createInputTC({
                name: `${node.name}Sort`,
                fields: sortFields,
                description: `Fields to sort ${pluralize(
                    node.name
                )} by. The order in which sorts are applied is not guaranteed when specifying many fields in one ${`${node.name}Sort`} object.`,
            });

            composer.createInputTC({
                name: `${node.name}Options`,
                fields: {
                    sort: {
                        description: `Specify one or more ${`${node.name}Sort`} objects to sort ${pluralize(
                            node.name
                        )} by. The sorts will be applied in the order in which they are arranged in the array.`,
                        type: sortInput.List,
                    },
                    limit: "Int",
                    skip: "Int",
                },
            });
        } else {
            composer.createInputTC({
                name: `${node.name}Options`,
                fields: { limit: "Int", skip: "Int" },
            });
        }

        const queryFields = {
            OR: `[${node.name}Where!]`,
            AND: `[${node.name}Where!]`,
            // Custom scalar fields only support basic equality
            ...node.scalarFields.reduce((res, f) => {
                res[f.fieldName] = f.typeMeta.array ? `[${f.typeMeta.name}]` : f.typeMeta.name;
                return res;
            }, {}),
            ...[...node.primitiveFields, ...node.dateTimeFields, ...node.enumFields, ...node.pointFields].reduce(
                (res, f) => {
                    // This is the only sensible place to flag whether Point and CartesianPoint are used
                    if (f.typeMeta.name === "Point") {
                        pointInTypeDefs = true;
                    } else if (f.typeMeta.name === "CartesianPoint") {
                        cartesianPointInTypeDefs = true;
                    }

                    res[f.fieldName] = f.typeMeta.input.where.pretty;
                    res[`${f.fieldName}_NOT`] = f.typeMeta.input.where.pretty;

                    if (f.typeMeta.name === "Boolean" || f.typeMeta.array) {
                        // No other operators on arrays or booleans
                        return res;
                    }

                    res[`${f.fieldName}_IN`] = `[${f.typeMeta.input.where.pretty}]`;
                    res[`${f.fieldName}_NOT_IN`] = `[${f.typeMeta.input.where.pretty}]`;

                    if (["Float", "Int", "DateTime"].includes(f.typeMeta.name)) {
                        ["_LT", "_LTE", "_GT", "_GTE"].forEach((comparator) => {
                            res[`${f.fieldName}${comparator}`] = f.typeMeta.name;
                        });
                    }

                    if (["Point", "CartesianPoint"].includes(f.typeMeta.name)) {
                        ["_DISTANCE", "_LT", "_LTE", "_GT", "_GTE"].forEach((comparator) => {
                            res[`${f.fieldName}${comparator}`] = `${f.typeMeta.name}Distance`;
                        });
                    }

                    if (["String", "ID"].includes(f.typeMeta.name)) {
                        res[`${f.fieldName}_MATCHES`] = "String";

                        [
                            "_CONTAINS",
                            "_NOT_CONTAINS",
                            "_STARTS_WITH",
                            "_NOT_STARTS_WITH",
                            "_ENDS_WITH",
                            "_NOT_ENDS_WITH",
                        ].forEach((comparator) => {
                            res[`${f.fieldName}${comparator}`] = f.typeMeta.name;
                        });
                    }

                    return res;
                },
                {}
            ),
        };

        const whereInput = composer.createInputTC({
            name: `${node.name}Where`,
            fields: queryFields,
        });

        const nodeInput = composer.createInputTC({
            name: `${node.name}CreateInput`,
            fields: [
                ...node.primitiveFields,
                ...node.scalarFields,
                ...node.enumFields,
                ...node.dateTimeFields.filter((x) => !x.timestamps),
                ...node.pointFields,
            ].reduce((res, f) => {
                if (f.readonly) {
                    return res;
                }

                if ((f as PrimitiveField)?.autogenerate) {
                    const field: InputTypeComposerFieldConfigAsObjectDefinition = {
                        type: f.typeMeta.name,
                        defaultValue: "autogenerate",
                    };
                    res[f.fieldName] = field;
                } else {
                    res[f.fieldName] = f.typeMeta.input.create.pretty;
                }

                return res;
            }, {}),
        });

        const nodeUpdateInput = composer.createInputTC({
            name: `${node.name}UpdateInput`,
            fields: [
                ...node.primitiveFields,
                ...node.scalarFields,
                ...node.enumFields,
                ...node.dateTimeFields.filter((x) => !x.timestamps),
                ...node.pointFields,
            ].reduce(
<<<<<<< HEAD
                (res, f) => ({
                    ...res,
                    [f.fieldName]: f.typeMeta.input.update.pretty,
                }),
=======
                (res, f) =>
                    f.readonly
                        ? res
                        : {
                              ...res,
                              [f.fieldName]: f.typeMeta.input.pretty,
                          },
>>>>>>> 6308c595
                {}
            ),
        });

        const nodeDeleteInput = composer.createInputTC({
            name: `${node.name}DeleteInput`,
            fields: {},
        });

        ["Create", "Update"].map((operation) =>
            composer.createObjectTC({
                name: `${operation}${pluralize(node.name)}MutationResponse`,
                fields: {
                    [pluralize(camelCase(node.name))]: `[${node.name}!]!`,
                },
            })
        );

        let nodeConnectInput: InputTypeComposer<any> = (undefined as unknown) as InputTypeComposer<any>;
        let nodeDisconnectInput: InputTypeComposer<any> = (undefined as unknown) as InputTypeComposer<any>;
        let nodeRelationInput: InputTypeComposer<any> = (undefined as unknown) as InputTypeComposer<any>;
        if (node.relationFields.length) {
            [nodeConnectInput, nodeDisconnectInput, nodeRelationInput] = [
                "ConnectInput",
                "DisconnectInput",
                "RelationInput",
            ].map((type) =>
                composer.createInputTC({
                    name: `${node.name}${type}`,
                    fields: {},
                })
            );
        }

        composer.createInputTC({
            name: `${node.name}ConnectFieldInput`,
            fields: {
                where: `${node.name}Where`,
                ...(node.relationFields.length ? { connect: nodeConnectInput } : {}),
            },
        });

        composer.createInputTC({
            name: `${node.name}DisconnectFieldInput`,
            fields: {
                where: `${node.name}Where`,
                ...(node.relationFields.length ? { disconnect: nodeDisconnectInput } : {}),
            },
        });

        composer.createInputTC({
            name: `${node.name}DeleteFieldInput`,
            fields: {
                where: `${node.name}Where`,
                ...(node.relationFields.length ? { delete: nodeDeleteInput } : {}),
            },
        });

        node.relationFields.forEach((rel) => {
            if (rel.union) {
                const refNodes = nodes.filter((x) => rel.union?.nodes?.includes(x.name));

                composeNode.addFields({
                    [rel.fieldName]: {
                        type: rel.typeMeta.pretty,
                        args: {
                            options: queryOptions.getTypeName(),
                        },
                    },
                });

                refNodes.forEach((n) => {
                    const concatFieldName = `${rel.fieldName}_${n.name}`;
                    const createField = rel.typeMeta.array ? `[${n.name}CreateInput!]` : `${n.name}CreateInput`;
                    const updateField = `${n.name}UpdateInput`;
                    const nodeFieldInputName = `${node.name}${upperFirstLetter(rel.fieldName)}${n.name}FieldInput`;
                    const nodeFieldUpdateInputName = `${node.name}${upperFirstLetter(rel.fieldName)}${
                        n.name
                    }UpdateFieldInput`;
                    const nodeFieldDeleteInputName = `${node.name}${upperFirstLetter(rel.fieldName)}${
                        n.name
                    }DeleteInput`;

                    const connectField = rel.typeMeta.array
                        ? `[${n.name}ConnectFieldInput!]`
                        : `${n.name}ConnectFieldInput`;
                    const disconnectField = rel.typeMeta.array
                        ? `[${n.name}DisconnectFieldInput!]`
                        : `${n.name}DisconnectFieldInput`;
                    const deleteField = rel.typeMeta.array
                        ? `[${n.name}DeleteFieldInput!]`
                        : `${n.name}DeleteFieldInput`;

                    composeNode.addFieldArgs(rel.fieldName, {
                        [n.name]: `${n.name}Where`,
                    });

                    composer.createInputTC({
                        name: nodeFieldUpdateInputName,
                        fields: {
                            where: `${n.name}Where`,
                            update: updateField,
                            connect: connectField,
                            disconnect: disconnectField,
                            create: createField,
                            delete: deleteField,
                        },
                    });

                    composer.createInputTC({
                        name: nodeFieldInputName,
                        fields: {
                            create: createField,
                            connect: connectField,
                        },
                    });

                    composer.createInputTC({
                        name: nodeFieldDeleteInputName,
                        fields: {
                            where: `${n.name}Where`,
                            ...(n.relationFields.length
                                ? {
                                      delete: `${n.name}DeleteInput`,
                                  }
                                : {}),
                        },
                    });

                    nodeRelationInput.addFields({
                        [concatFieldName]: createField,
                    });

                    nodeInput.addFields({
                        [concatFieldName]: nodeFieldInputName,
                    });

                    nodeUpdateInput.addFields({
                        [concatFieldName]: rel.typeMeta.array
                            ? `[${nodeFieldUpdateInputName}!]`
                            : nodeFieldUpdateInputName,
                    });

                    nodeDeleteInput.addFields({
                        [concatFieldName]: rel.typeMeta.array
                            ? `[${nodeFieldDeleteInputName}!]`
                            : nodeFieldDeleteInputName,
                    });

                    nodeConnectInput.addFields({
                        [concatFieldName]: connectField,
                    });

                    nodeDisconnectInput.addFields({
                        [concatFieldName]: disconnectField,
                    });
                });

                return;
            }

            const n = nodes.find((x) => x.name === rel.typeMeta.name) as Node;
            const createField = rel.typeMeta.array ? `[${n.name}CreateInput!]` : `${n.name}CreateInput`;
            const updateField = `${n.name}UpdateInput`;
            const nodeFieldInputName = `${node.name}${upperFirstLetter(rel.fieldName)}FieldInput`;
            const nodeFieldUpdateInputName = `${node.name}${upperFirstLetter(rel.fieldName)}UpdateFieldInput`;
            const nodeFieldDeleteInputName = `${node.name}${upperFirstLetter(rel.fieldName)}DeleteInput`;
            const connectField = rel.typeMeta.array ? `[${n.name}ConnectFieldInput!]` : `${n.name}ConnectFieldInput`;
            const disconnectField = rel.typeMeta.array
                ? `[${n.name}DisconnectFieldInput!]`
                : `${n.name}DisconnectFieldInput`;
            const deleteField = rel.typeMeta.array ? `[${n.name}DeleteFieldInput!]` : `${n.name}DeleteFieldInput`;

            whereInput.addFields({
                [rel.fieldName]: `${n.name}Where`,
                [`${rel.fieldName}_NOT`]: `${n.name}Where`,
                [`${rel.fieldName}_IN`]: `[${n.name}Where!]`,
                [`${rel.fieldName}_NOT_IN`]: `[${n.name}Where!]`,
            });

            composeNode.addFields({
                [rel.fieldName]: {
                    type: rel.typeMeta.pretty,
                    args: {
                        where: `${rel.typeMeta.name}Where`,
                        options: `${rel.typeMeta.name}Options`,
                    },
                },
            });

            composer.createInputTC({
                name: nodeFieldUpdateInputName,
                fields: {
                    where: `${n.name}Where`,
                    update: updateField,
                    connect: connectField,
                    disconnect: disconnectField,
                    create: createField,
                    delete: deleteField,
                },
            });

            composer.createInputTC({
                name: nodeFieldInputName,
                fields: {
                    create: createField,
                    connect: connectField,
                },
            });

            composer.createInputTC({
                name: nodeFieldDeleteInputName,
                fields: {
                    where: `${n.name}Where`,
                    ...(n.relationFields.length
                        ? {
                              delete: `${n.name}DeleteInput`,
                          }
                        : {}),
                },
            });

            nodeRelationInput.addFields({
                [rel.fieldName]: createField,
            });

            nodeInput.addFields({
                [rel.fieldName]: nodeFieldInputName,
            });

            nodeUpdateInput.addFields({
                [rel.fieldName]: rel.typeMeta.array ? `[${nodeFieldUpdateInputName}!]` : nodeFieldUpdateInputName,
            });

            nodeDeleteInput.addFields({
                [rel.fieldName]: rel.typeMeta.array ? `[${nodeFieldDeleteInputName}!]` : nodeFieldDeleteInputName,
            });

            nodeConnectInput.addFields({
                [rel.fieldName]: connectField,
            });

            nodeDisconnectInput.addFields({
                [rel.fieldName]: disconnectField,
            });
        });

        if (!node.exclude?.operations.includes("read")) {
            composer.Query.addFields({
                [pluralize(camelCase(node.name))]: findResolver({ node, neoSchema }),
            });
        }

        if (!node.exclude?.operations.includes("create")) {
            composer.Mutation.addFields({
                [`create${pluralize(node.name)}`]: createResolver({ node, neoSchema }),
            });
        }

        if (!node.exclude?.operations.includes("delete")) {
            composer.Mutation.addFields({
                [`delete${pluralize(node.name)}`]: deleteResolver({ node, neoSchema }),
            });
        }

        if (!node.exclude?.operations.includes("update")) {
            composer.Mutation.addFields({
                [`update${pluralize(node.name)}`]: updateResolver({ node, neoSchema }),
            });
        }
    });

    ["Mutation", "Query"].forEach((type) => {
        const objectComposer = composer[type] as ObjectTypeComposer;
        const cypherType = customResolvers[`customCypher${type}`] as ObjectTypeDefinitionNode;

        if (cypherType) {
            const objectFields = getObjFieldMeta({
                obj: cypherType,
                scalars,
                enums,
                interfaces,
                unions,
                objects: objectNodes,
            });

            const objectComposeFields = objectFieldsToComposeFields([
                ...objectFields.enumFields,
                ...objectFields.interfaceFields,
                ...objectFields.primitiveFields,
                ...objectFields.relationFields,
                ...objectFields.scalarFields,
                ...objectFields.unionFields,
                ...objectFields.objectFields,
                ...objectFields.dateTimeFields,
            ]);

            objectComposer.addFields(objectComposeFields);

            objectFields.cypherFields.forEach((field) => {
                const customResolver = cypherResolver({
                    field,
                    statement: field.statement,
                    neoSchema,
                });

                const composedField = objectFieldsToComposeFields([field])[field.fieldName];

                objectComposer.addFields({ [field.fieldName]: { ...composedField, ...customResolver } });
            });
        }
    });

    const extraDefinitions = [
        ...enums,
        ...scalars,
        ...directives,
        ...inputs,
        ...unions,
        ...([
            customResolvers.customQuery,
            customResolvers.customMutation,
            customResolvers.customSubscription,
        ] as ObjectTypeDefinitionNode[]),
    ].filter(Boolean) as DefinitionNode[];
    if (extraDefinitions.length) {
        composer.addTypeDefs(print({ kind: "Document", definitions: extraDefinitions }));
    }

    interfaces.forEach((inter) => {
        const objectFields = getObjFieldMeta({ obj: inter, scalars, enums, interfaces, unions, objects: objectNodes });

        const objectComposeFields = objectFieldsToComposeFields(
            Object.values(objectFields).reduce((acc, x) => [...acc, ...x], [])
        );

        composer.createInterfaceTC({
            name: inter.name.value,
            fields: objectComposeFields,
            extensions: {
                directives: graphqlDirectivesToCompose((inter.directives || []).filter((x) => x.name.value !== "auth")),
            },
        });
    });

    composer.addTypeDefs("scalar Int");
    composer.addTypeDefs("scalar Float");
    composer.addTypeDefs("scalar ID");
    composer.addTypeDefs("scalar DateTime");

    if (pointInTypeDefs) {
        // Every field (apart from CRS) in Point needs a custom resolver
        // to deconstruct the point objects we fetch from the database
        composer.createObjectTC(point.point);
        composer.createInputTC(point.pointInput);
        composer.createInputTC(point.pointDistance);
    }

    if (cartesianPointInTypeDefs) {
        // Every field (apart from CRS) in CartesianPoint needs a custom resolver
        // to deconstruct the point objects we fetch from the database
        composer.createObjectTC(point.cartesianPoint);
        composer.createInputTC(point.cartesianPointInput);
        composer.createInputTC(point.cartesianPointDistance);
    }

    const generatedTypeDefs = composer.toSDL();
    let generatedResolvers: any = {
        ...composer.getResolveMethods(),
        ...(generatedTypeDefs.includes("scalar Int") ? { Int } : {}),
        ...(generatedTypeDefs.includes("scalar Float") ? { Float } : {}),
        ...(generatedTypeDefs.includes("scalar ID") ? { ID } : {}),
        ...(generatedTypeDefs.includes("scalar DateTime") ? { DateTime } : {}),
    };

    if (neoSchema.input.resolvers) {
        generatedResolvers = wrapCustomResolvers({
            generatedResolvers,
            neoSchema,
            nodeNames,
            resolvers: neoSchema.input.resolvers,
        });
    }

    unions.forEach((union) => {
        // eslint-disable-next-line no-underscore-dangle
        generatedResolvers[union.name.value] = { __resolveType: (root) => root.__resolveType };
    });

    const schema = makeExecutableSchema({
        typeDefs: generatedTypeDefs,
        resolvers: generatedResolvers,
        schemaDirectives: neoSchema.input.schemaDirectives,
    });

    return {
        nodes,
        typeDefs: generatedTypeDefs,
        resolvers: generatedResolvers,
        schema,
    };
}

export default makeAugmentedSchema;<|MERGE_RESOLUTION|>--- conflicted
+++ resolved
@@ -320,20 +320,13 @@
                 ...node.dateTimeFields.filter((x) => !x.timestamps),
                 ...node.pointFields,
             ].reduce(
-<<<<<<< HEAD
-                (res, f) => ({
-                    ...res,
-                    [f.fieldName]: f.typeMeta.input.update.pretty,
-                }),
-=======
                 (res, f) =>
                     f.readonly
                         ? res
                         : {
                               ...res,
-                              [f.fieldName]: f.typeMeta.input.pretty,
+                              [f.fieldName]: f.typeMeta.input.update.pretty,
                           },
->>>>>>> 6308c595
                 {}
             ),
         });
