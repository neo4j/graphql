--- conflicted
+++ resolved
@@ -48,10 +48,6 @@
 import { Integer, isInt } from "neo4j-driver";
 import { Node, Exclude } from "../classes";
 import getAuth from "./get-auth";
-<<<<<<< HEAD
-import { PrimitiveField, Auth } from "../types";
-import { findResolver, createResolver, deleteResolver, cypherResolver, updateResolver } from "./resolvers";
-=======
 import { PrimitiveField, Auth, CustomEnumField, ConnectionQueryArgs } from "../types";
 import {
     findResolver,
@@ -61,34 +57,23 @@
     updateResolver,
     countResolver,
 } from "./resolvers";
-import checkNodeImplementsInterfaces from "./check-node-implements-interfaces";
->>>>>>> 998e9a93
 import * as Scalars from "./scalars";
 import parseExcludeDirective from "./parse-exclude-directive";
 import getCustomResolvers from "./get-custom-resolvers";
 import getObjFieldMeta from "./get-obj-field-meta";
 import * as point from "./point";
 import { graphqlDirectivesToCompose, objectFieldsToComposeFields } from "./to-compose";
-<<<<<<< HEAD
-import { validateDocument } from "./validation";
-
-function makeAugmentedSchema(
-    { typeDefs, ...schemaDefinition }: IExecutableSchemaDefinition,
-    { enableRegex, skipValidateTypeDefs }: { enableRegex?: boolean; skipValidateTypeDefs?: boolean } = {}
-): { schema: GraphQLSchema; nodes: Node[] } {
-=======
 import getFieldTypeMeta from "./get-field-type-meta";
 import Relationship, { RelationshipField } from "../classes/Relationship";
 import getRelationshipFieldMeta from "./get-relationship-field-meta";
 import getWhereFields from "./get-where-fields";
 import { createConnectionWithEdgeProperties } from "./pagination";
-// import validateTypeDefs from "./validation";
+import { validateDocument } from "./validation";
 
 function makeAugmentedSchema(
     { typeDefs, ...schemaDefinition }: IExecutableSchemaDefinition,
-    { enableRegex }: { enableRegex?: boolean } = {}
+    { enableRegex, skipValidateTypeDefs }: { enableRegex?: boolean; skipValidateTypeDefs?: boolean } = {}
 ): { schema: GraphQLSchema; nodes: Node[]; relationships: Relationship[] } {
->>>>>>> 998e9a93
     const document = mergeTypeDefs(Array.isArray(typeDefs) ? (typeDefs as string[]) : [typeDefs as string]);
 
     if (!skipValidateTypeDefs) {
@@ -117,13 +102,8 @@
     const queryOptions = composer.createInputTC({
         name: "QueryOptions",
         fields: {
-<<<<<<< HEAD
-            skip: GraphQLInt,
-            limit: GraphQLInt,
-=======
             offset: "Int",
             limit: "Int",
->>>>>>> 998e9a93
         },
     });
 
@@ -197,8 +177,6 @@
     Object.keys(Scalars).forEach((scalar) => composer.addTypeDefs(`scalar ${scalar}`));
 
     const nodes = objectNodes.map((definition) => {
-<<<<<<< HEAD
-=======
         if (definition.name.value === "PageInfo") {
             throw new Error(
                 "Type name `PageInfo` reserved to support the pagination model of connections. See https://relay.dev/graphql/connections.htm#sec-Reserved-Types for more information."
@@ -211,9 +189,6 @@
             );
         }
 
-        checkNodeImplementsInterfaces(definition, interfaces);
-
->>>>>>> 998e9a93
         const otherDirectives = (definition.directives || []).filter(
             (x) => !["auth", "exclude"].includes(x.name.value)
         );
@@ -475,23 +450,14 @@
                         )} by. The sorts will be applied in the order in which they are arranged in the array.`,
                         type: sortInput.List,
                     },
-<<<<<<< HEAD
-                    limit: GraphQLInt,
-                    skip: GraphQLInt,
-=======
                     limit: "Int",
                     offset: "Int",
->>>>>>> 998e9a93
                 },
             });
         } else {
             composer.createInputTC({
                 name: `${node.name}Options`,
-<<<<<<< HEAD
-                fields: { limit: GraphQLInt, skip: GraphQLInt },
-=======
                 fields: { limit: "Int", offset: "Int" },
->>>>>>> 998e9a93
             });
         }
 
@@ -1303,38 +1269,10 @@
         });
     });
 
-<<<<<<< HEAD
-    if (pointInTypeDefs) {
-        // Every field (apart from CRS) in Point needs a custom resolver
-        // to deconstruct the point objects we fetch from the database
-        composer.createObjectTC(point.point);
-        composer.createInputTC(point.pointInput);
-        composer.createInputTC(point.pointDistance);
-    }
-
-    if (cartesianPointInTypeDefs) {
-        // Every field (apart from CRS) in CartesianPoint needs a custom resolver
-        // to deconstruct the point objects we fetch from the database
-        composer.createObjectTC(point.cartesianPoint);
-        composer.createInputTC(point.cartesianPointInput);
-        composer.createInputTC(point.cartesianPointDistance);
-    }
-
     if (!Object.values(composer.Mutation.getFields()).length) {
         composer.delete("Mutation");
     }
 
-    Object.keys(Scalars).forEach((scalar) => {
-        if (!composer.has(scalar)) {
-            composer.addTypeDefs(`scalar ${scalar}`);
-        }
-    });
-
-=======
-    if (!Object.values(composer.Mutation.getFields()).length) {
-        composer.delete("Mutation");
-    }
->>>>>>> 998e9a93
     const generatedTypeDefs = composer.toSDL();
     const generatedResolvers = {
         ...composer.getResolveMethods(),
