/*
 * Copyright (c) "Neo4j"
 * Neo4j Sweden AB [http://neo4j.com]
 *
 * This file is part of Neo4j.
 *
 * Licensed under the Apache License, Version 2.0 (the "License");
 * you may not use this file except in compliance with the License.
 * You may obtain a copy of the License at
 *
 *     http://www.apache.org/licenses/LICENSE-2.0
 *
 * Unless required by applicable law or agreed to in writing, software
 * distributed under the License is distributed on an "AS IS" BASIS,
 * WITHOUT WARRANTIES OR CONDITIONS OF ANY KIND, either express or implied.
 * See the License for the specific language governing permissions and
 * limitations under the License.
 */

import type { IResolvers } from "@graphql-tools/utils";
import type {
    DefinitionNode,
    DirectiveNode,
    DocumentNode,
    GraphQLScalarType,
    InterfaceTypeDefinitionNode,
    NameNode,
    ObjectTypeDefinitionNode,
    SchemaExtensionNode,
    UnionTypeDefinitionNode,
} from "graphql";
import { GraphQLBoolean, GraphQLFloat, GraphQLID, GraphQLInt, GraphQLString, Kind, parse, print } from "graphql";
import type { ObjectTypeComposer } from "graphql-compose";
import { SchemaComposer } from "graphql-compose";
import type { Node } from "../classes";
import type Relationship from "../classes/Relationship";
import * as Scalars from "../graphql/scalars";
import { AggregationTypesMapper } from "./aggregations/aggregation-types-mapper";
import { augmentFulltextSchema } from "./augment/fulltext";
import { ensureNonEmptyInput } from "./ensure-non-empty-input";
import getCustomResolvers from "./get-custom-resolvers";
import { getDefinitionNodes } from "./get-definition-nodes";
import type { ObjectFields } from "./get-obj-field-meta";
import getObjFieldMeta from "./get-obj-field-meta";
import { cypherResolver } from "./resolvers/field/cypher";
import { createResolver } from "./resolvers/mutation/create";
import { deleteResolver } from "./resolvers/mutation/delete";
import { updateResolver } from "./resolvers/mutation/update";
import { aggregateResolver } from "./resolvers/query/aggregate";
import { findResolver } from "./resolvers/query/read";
import { rootConnectionResolver } from "./resolvers/query/root-connection";
import { attributeAdapterToComposeFields, graphqlDirectivesToCompose } from "./to-compose";

// GraphQL type imports
import type { GraphQLToolsResolveMethods } from "graphql-compose/lib/SchemaComposer";
import type { Subgraph } from "../classes/Subgraph";
import { Neo4jGraphQLSubscriptionsCDCEngine } from "../classes/subscription/Neo4jGraphQLSubscriptionsCDCEngine";
import { SHAREABLE } from "../constants";
import { CreateInfo } from "../graphql/objects/CreateInfo";
import { DeleteInfo } from "../graphql/objects/DeleteInfo";
import { PageInfo } from "../graphql/objects/PageInfo";
import { UpdateInfo } from "../graphql/objects/UpdateInfo";
import type { Neo4jGraphQLSchemaModel } from "../schema-model/Neo4jGraphQLSchemaModel";
import type { Operation } from "../schema-model/Operation";
import { OperationAdapter } from "../schema-model/OperationAdapter";
import { InterfaceEntity } from "../schema-model/entity/InterfaceEntity";
import { UnionEntity } from "../schema-model/entity/UnionEntity";
import { ConcreteEntityAdapter } from "../schema-model/entity/model-adapters/ConcreteEntityAdapter";
import { InterfaceEntityAdapter } from "../schema-model/entity/model-adapters/InterfaceEntityAdapter";
import { UnionEntityAdapter } from "../schema-model/entity/model-adapters/UnionEntityAdapter";
import { RelationshipDeclarationAdapter } from "../schema-model/relationship/model-adapters/RelationshipDeclarationAdapter";
import type { CypherField, Neo4jFeaturesSettings } from "../types";
import { filterTruthy } from "../utils/utils";
import { createConnectionFields } from "./create-connection-fields";
import { addGlobalNodeFields } from "./create-global-nodes";
import { createRelationshipFields } from "./create-relationship-fields/create-relationship-fields";
import { deprecationMap } from "./deprecation-map";
import { AugmentedSchemaGenerator } from "./generation/AugmentedSchemaGenerator";
import { withAggregateSelectionType } from "./generation/aggregate-types";
import { withCreateInputType } from "./generation/create-input";
import { withInterfaceType } from "./generation/interface-type";
import { withObjectType } from "./generation/object-type";
import { withMutationResponseTypes } from "./generation/response-types";
import { withOptionsInputType, withSortInputType } from "./generation/sort-and-options-input";
import { withUpdateInputType } from "./generation/update-input";
import { withUniqueWhereInputType, withWhereInputType } from "./generation/where-input";
import getNodes from "./get-nodes";
import { getResolveAndSubscriptionMethods } from "./get-resolve-and-subscription-methods";
import { filterInterfaceTypes } from "./make-augmented-schema/filter-interface-types";
import { getUserDefinedDirectives } from "./make-augmented-schema/user-defined-directives";
import { generateSubscriptionTypes } from "./subscriptions/generate-subscription-types";
import { ConcreteEntity } from "../schema-model/entity/ConcreteEntity";

function definitionNodeHasName(x: DefinitionNode): x is DefinitionNode & { name: NameNode } {
    return "name" in x;
}

function makeAugmentedSchema({
    document,
    features,
    userCustomResolvers,
    subgraph,
    schemaModel,
}: {
    document: DocumentNode;
    features?: Neo4jFeaturesSettings;
    userCustomResolvers?: IResolvers | Array<IResolvers>;
    subgraph?: Subgraph;
    schemaModel: Neo4jGraphQLSchemaModel;
}): {
    nodes: Node[];
    relationships: Relationship[];
    typeDefs: DocumentNode;
    resolvers: IResolvers;
} {
    const composer = new SchemaComposer();
    const callbacks = features?.populatedBy?.callbacks;

    let relationships: Relationship[] = [];

    const definitionNodes = getDefinitionNodes(document);
    const customResolvers = getCustomResolvers(document);
    const { interfaceTypes, scalarTypes, objectTypes, enumTypes, unionTypes, schemaExtensions } = definitionNodes;

    // TODO: maybe use schemaModel.definitionCollection instead of definitionNodes? need to add inputObjectTypes and customResolvers
    const schemaGenerator = new AugmentedSchemaGenerator(
        schemaModel,
        definitionNodes,
        [customResolvers.customQuery, customResolvers.customMutation, customResolvers.customSubscription].filter(
            (x): x is ObjectTypeDefinitionNode => Boolean(x)
        )
    );
    const generatorComposer = schemaGenerator.generate();
    composer.merge(generatorComposer);

    // TODO: move these to SchemaGenerator once the other types are moved (in the meantime references to object types are causing errors because they are not present in the generated schema)
    const pipedDefs = [
        ...definitionNodes.enumTypes,
        ...definitionNodes.scalarTypes,
        ...definitionNodes.inputObjectTypes,
        ...definitionNodes.unionTypes,
        ...definitionNodes.directives,
        ...filterTruthy([
            customResolvers.customQuery,
            customResolvers.customMutation,
            customResolvers.customSubscription,
        ]),
    ];
    if (pipedDefs.length) {
        composer.addTypeDefs(print({ kind: Kind.DOCUMENT, definitions: pipedDefs }));
    }

    // Loop over all entries in the deprecation map and add field deprecations to all types in the map.
    for (const [typeName, deprecatedFields] of deprecationMap) {
        const typeComposer = composer.getOTC(typeName);
        typeComposer.deprecateFields(
            deprecatedFields.reduce((acc, { field, reason }) => ({ ...acc, [field]: reason }), {})
        );
    }

    // TODO: ideally move these in getSubgraphSchema()
    if (subgraph) {
        const shareable = subgraph.getFullyQualifiedDirectiveName(SHAREABLE);
        [CreateInfo.name, UpdateInfo.name, DeleteInfo.name, PageInfo.name].forEach((typeName) => {
            const typeComposer = composer.getOTC(typeName);
            typeComposer.setDirectiveByName(shareable);
        });
    }

    const aggregationTypesMapper = new AggregationTypesMapper(composer, subgraph);

    const getNodesResult = getNodes(definitionNodes, { callbacks, userCustomResolvers });

    const { nodes, relationshipPropertyInterfaceNames, interfaceRelationshipNames } = getNodesResult;

    const hasGlobalNodes = addGlobalNodeFields(nodes, composer, schemaModel.concreteEntities);

    const { interfaceRelationships, filteredInterfaceTypes } = filterInterfaceTypes(
        interfaceTypes,
        interfaceRelationshipNames
    );

    const relationshipProperties: ObjectTypeDefinitionNode[] = objectTypes.filter((objectType) => {
        return relationshipPropertyInterfaceNames.has(objectType.name.value);
    });

    const {
        userDefinedFieldDirectivesForNode,
        userDefinedDirectivesForNode,
        propagatedDirectivesForNode,
        userDefinedDirectivesForInterface,
        userDefinedDirectivesForUnion,
    } = getUserDefinedDirectives(definitionNodes);

    /**
     * TODO [translation-layer-compatibility]
     * keeping this `relationshipFields` scaffold for backwards compatibility on translation layer
     * actual functional logic is in schemaModel.concreteEntities.forEach
     */
    const relationshipFields = new Map<string, ObjectFields>();
    relationshipProperties.forEach((relationship) => {
        const relFields = getObjFieldMeta({
            enums: enumTypes,
            interfaces: filteredInterfaceTypes,
            objects: objectTypes,
            scalars: scalarTypes,
            unions: unionTypes,
            obj: relationship,
            callbacks,
        });

        relationshipFields.set(relationship.name.value, relFields);
    });

    // this is the new "functional" way for the above forEach
    // helper to only create relationshipProperties Interface types once, even if multiple relationships reference it
    const seenRelationshipPropertiesTypes = new Set<string>();
    schemaModel.entities.forEach((entity) => {
        if (entity instanceof UnionEntity) {
            const unionEntityAdapter = new UnionEntityAdapter(entity);
            withWhereInputType({
                entityAdapter: unionEntityAdapter,
                userDefinedFieldDirectives: new Map<string, DirectiveNode[]>(),
                features,
                composer,
            });
            // strip-out the schema config directives from the union type
            const def = composer.getUTC(unionEntityAdapter.name);
            def.setDirectives(
                graphqlDirectivesToCompose(userDefinedDirectivesForUnion.get(unionEntityAdapter.name) || [])
            );

            if (unionEntityAdapter.isReadable) {
                composer.Query.addFields({
                    [unionEntityAdapter.operations.rootTypeFieldNames.read]: findResolver({
                        entityAdapter: unionEntityAdapter,
                    }),
                });
            }
            return;
        }
        if (entity instanceof InterfaceEntity) {
            const interfaceEntityAdapter = new InterfaceEntityAdapter(entity);
            const userDefinedInterfaceDirectives = userDefinedDirectivesForInterface.get(entity.name) || [];
            generateInterfaceObjectType({
                composer,
                interfaceEntityAdapter,
                subgraph,
                userDefinedInterfaceDirectives,
                userDefinedFieldDirectivesForNode,
                propagatedDirectivesForNode,
                aggregationTypesMapper,
                seenRelationshipPropertiesTypes,
            });
            const connectionFields = createConnectionFields({
                entityAdapter: interfaceEntityAdapter,
                relationshipFields,
            });
            relationships = [...relationships, ...connectionFields];
            return;
        }
        if (entity instanceof ConcreteEntity) {
            /**
             * TODO [translation-layer-compatibility]
             * need the node for fulltext translation
             */
            const node = nodes.find((n) => n.name === entity.name);
            if (!node) {
                throw new Error(`Node not found with the name ${entity.name}`);
            }
            const concreteEntityAdapter = new ConcreteEntityAdapter(entity);
            const userDefinedFieldDirectives = userDefinedFieldDirectivesForNode.get(concreteEntityAdapter.name);
            if (!userDefinedFieldDirectives) {
                throw new Error(`User defined field directives not found for ${concreteEntityAdapter.name}`);
            }

            const propagatedDirectives = propagatedDirectivesForNode.get(entity.name) || [];
            const userDefinedObjectDirectives = (userDefinedDirectivesForNode.get(entity.name) || []).concat(
                propagatedDirectives
            );
            generateObjectType({
                composer,
                concreteEntityAdapter,
                subgraph,
                features,
                userDefinedObjectDirectives,
                userDefinedFieldDirectives,
                propagatedDirectives,
                aggregationTypesMapper,
                node,
                seenRelationshipPropertiesTypes,
                userDefinedDirectivesForNode,
                userDefinedFieldDirectivesForNode,
            });

            const connectionFields = createConnectionFields({
                entityAdapter: concreteEntityAdapter,
                relationshipFields,
            });
            relationships = [...relationships, ...connectionFields];
            return;
        }
    });

    if (features?.subscriptions && nodes.length) {
        const isCDCEngine = features.subscriptions instanceof Neo4jGraphQLSubscriptionsCDCEngine;
        generateSubscriptionTypes({
            schemaComposer: composer,
            schemaModel,
            userDefinedFieldDirectivesForNode,
            generateRelationshipTypes: !isCDCEngine,
            features,
        });
    }

    ["Query", "Mutation"].forEach((type) => {
        const objectComposer: ObjectTypeComposer = composer[type];

        const operation: Operation | undefined = schemaModel.operations[type];
        if (!operation) {
            return;
        }
        const operationAdapter = new OperationAdapter(operation);
        const userDefinedFieldDirectives = userDefinedFieldDirectivesForNode.get(type) as Map<string, DirectiveNode[]>;

        for (const attributeAdapter of operationAdapter.attributes.values()) {
            /**
             * TODO [translation-layer-compatibility]
             * needed for compatibility with translation layer
             */
            const objectFields = getObjFieldMeta({
                obj: customResolvers[`customCypher${type}`],
                scalars: scalarTypes,
                enums: enumTypes,
                interfaces: filteredInterfaceTypes,
                unions: unionTypes,
                objects: objectTypes,
                callbacks,
            });
            const field = objectFields.cypherFields.find((f) => f.fieldName === attributeAdapter.name) as CypherField;
            const customResolver = cypherResolver({
                field,
                attributeAdapter,
                type: type as "Query" | "Mutation",
            });

            const composedField = attributeAdapterToComposeFields([attributeAdapter], userDefinedFieldDirectives)[
                attributeAdapter.name
            ];

            objectComposer.addFields({ [attributeAdapter.name]: { ...composedField, ...customResolver } });
        }
    });

    if (!Object.values(composer.Mutation.getFields()).length) {
        composer.delete("Mutation");
    }
    if (!Object.values(composer.Subscription.getFields()).length) {
        composer.delete("Subscription");
    }

    const generatedTypeDefs = composer.toSDL();
    let parsedDoc = parse(generatedTypeDefs);

    const documentNames = new Set(parsedDoc.definitions.filter(definitionNodeHasName).map((x) => x.name.value));
    const resolveMethods = getResolveAndSubscriptionMethods(composer);

    const generatedResolveMethods: GraphQLToolsResolveMethods<any> = {};

    for (const [key, value] of Object.entries(resolveMethods)) {
        if (documentNames.has(key)) {
            generatedResolveMethods[key] = value;
        }
    }

    const generatedResolvers = {
        ...generatedResolveMethods,
        ...Object.values(Scalars).reduce((res, scalar: GraphQLScalarType) => {
            if (generatedTypeDefs.includes(`scalar ${scalar.name}\n`)) {
                res[scalar.name] = scalar;
            }
            return res;
        }, {}),
        ...(hasGlobalNodes ? { Node: { __resolveType: (root) => root.__resolveType } } : {}),
    };

    // TODO: improve this logic so we don't iterate through the entire document for each compositeEntity
    // It is possible to make types "writeonly". In this case adding a resolver for them breaks schema generation.
    schemaModel.compositeEntities.forEach((compositeEntity) => {
        const definitionIsOfTheSameType = (
            def: DefinitionNode
        ): def is UnionTypeDefinitionNode | InterfaceTypeDefinitionNode =>
            (def.kind === Kind.UNION_TYPE_DEFINITION && compositeEntity instanceof UnionEntity) ||
            (def.kind === Kind.INTERFACE_TYPE_DEFINITION && compositeEntity instanceof InterfaceEntity);

        const shouldGenerateResolver = parsedDoc.definitions.some((def): boolean => {
            if (definitionIsOfTheSameType(def) && def.name.value === compositeEntity.name) {
                return true;
            }
            return false;
        });
        if (shouldGenerateResolver && !generatedResolvers[compositeEntity.name]) {
            generatedResolvers[compositeEntity.name] = {
                __resolveType: (root) => root.__resolveType,
            };
        }
        if (compositeEntity instanceof InterfaceEntity) {
            for (const relationshipDeclaration of compositeEntity.relationshipDeclarations.values()) {
                const relationshipDeclarationPropertiesType = new RelationshipDeclarationAdapter(
                    relationshipDeclaration
                ).operations.relationshipPropertiesFieldTypename;
                const isPropertiesTypeInSchema = parsedDoc.definitions.some(
                    (def): boolean => def["name"]?.value === relationshipDeclarationPropertiesType
                );
                if (isPropertiesTypeInSchema && !generatedResolvers[relationshipDeclarationPropertiesType]) {
                    generatedResolvers[relationshipDeclarationPropertiesType] = {
                        __resolveType: (root) => root.__resolveType,
                    };
                }
            }
        }
    });

    // do not propagate Neo4jGraphQL directives on schema extensions
    const schemaExtensionsWithoutNeo4jDirectives = schemaExtensions.map((schemaExtension): SchemaExtensionNode => {
        return {
            kind: schemaExtension.kind,
            loc: schemaExtension.loc,
            operationTypes: schemaExtension.operationTypes,
            directives: schemaExtension.directives?.filter(
                (schemaDirective) =>
                    !["query", "mutation", "subscription", "authentication"].includes(schemaDirective.name.value)
            ),
        };
    });
    const seen = {};
    parsedDoc = {
        ...parsedDoc,
        definitions: [
            ...parsedDoc.definitions.filter((definition) => {
                // Filter out default scalars, they are not needed and can cause issues
                if (definition.kind === Kind.SCALAR_TYPE_DEFINITION) {
                    if (
                        [
                            GraphQLBoolean.name,
                            GraphQLFloat.name,
                            GraphQLID.name,
                            GraphQLInt.name,
                            GraphQLString.name,
                        ].includes(definition.name.value)
                    ) {
                        return false;
                    }
                }

                if (!("name" in definition)) {
                    return true;
                }

                const n = definition.name?.value as string;

                if (seen[n]) {
                    return false;
                }

                seen[n] = n;

                return true;
            }),
            ...schemaExtensionsWithoutNeo4jDirectives,
        ],
    };

    return {
        nodes,
        relationships,
        typeDefs: parsedDoc,
        resolvers: generatedResolvers,
    };
}

export default makeAugmentedSchema;

// TODO: unify object & interface fns

<<<<<<< HEAD
        if (relationshipAdapter.aggregationWhereFields) {
            withEdgeWrapperType({
                edgeTypeName: relationshipDeclarationAdapter.operations.edgeAggregationWhereInputTypeName,
                edgeFieldTypeName: relationshipAdapter.operations.edgeAggregationWhereInputTypeName,
                edgeFieldAdapter: relationshipAdapter,
                composer,
            });
        }
    }
}
function doForRelationshipPropertiesType({
=======
function generateObjectType({
>>>>>>> 4b69847b
    composer,
    concreteEntityAdapter,
    features,
    subgraph,
    userDefinedFieldDirectives,
    userDefinedObjectDirectives,
    propagatedDirectives,
    aggregationTypesMapper,
    node,
    seenRelationshipPropertiesTypes,
    userDefinedDirectivesForNode,
    userDefinedFieldDirectivesForNode,
}: {
    composer: SchemaComposer;
    concreteEntityAdapter: ConcreteEntityAdapter;
    features?: Neo4jFeaturesSettings;
    subgraph?: Subgraph;
    userDefinedFieldDirectives: Map<string, DirectiveNode[]>;
    userDefinedObjectDirectives: DirectiveNode[];
    propagatedDirectives: DirectiveNode[];
    aggregationTypesMapper: AggregationTypesMapper;
    node: Node;
    seenRelationshipPropertiesTypes: Set<string>;
    userDefinedDirectivesForNode: Map<string, DirectiveNode[]>;
    userDefinedFieldDirectivesForNode: Map<string, Map<string, DirectiveNode[]>>;
}) {
    withOptionsInputType({ entityAdapter: concreteEntityAdapter, userDefinedFieldDirectives, composer });
    withWhereInputType({
        entityAdapter: concreteEntityAdapter,
        userDefinedFieldDirectives,
        features,
        composer,
    });
    /**
     * TODO [translation-layer-compatibility]
     * Need to migrate resolvers, which themselves rely on the translation layer being migrated to the new schema model
     */
    augmentFulltextSchema(node, composer, concreteEntityAdapter);
    withUniqueWhereInputType({ concreteEntityAdapter, composer });
    withCreateInputType({ entityAdapter: concreteEntityAdapter, userDefinedFieldDirectives, composer });
    withUpdateInputType({ entityAdapter: concreteEntityAdapter, userDefinedFieldDirectives, composer });
    withMutationResponseTypes({ concreteEntityAdapter, propagatedDirectives, composer });
    const composeNode = withObjectType({
        entityAdapter: concreteEntityAdapter,
        userDefinedFieldDirectives,
        userDefinedObjectDirectives,
        composer,
    });
    createRelationshipFields({
        entityAdapter: concreteEntityAdapter,
        schemaComposer: composer,
        composeNode,
        subgraph,
        userDefinedFieldDirectives,
        userDefinedDirectivesForNode,
        userDefinedFieldDirectivesForNode,
        features,
        seenRelationshipPropertiesTypes,
    });

    ensureNonEmptyInput(composer, concreteEntityAdapter.operations.updateInputTypeName);
    ensureNonEmptyInput(composer, concreteEntityAdapter.operations.createInputTypeName);

    if (concreteEntityAdapter.isReadable) {
        composer.Query.addFields({
            [concreteEntityAdapter.operations.rootTypeFieldNames.read]: findResolver({
                entityAdapter: concreteEntityAdapter,
            }),
        });
        composer.Query.setFieldDirectives(
            concreteEntityAdapter.operations.rootTypeFieldNames.read,
            graphqlDirectivesToCompose(propagatedDirectives)
        );
        composer.Query.addFields({
            [concreteEntityAdapter.operations.rootTypeFieldNames.connection]: rootConnectionResolver({
                composer,
                concreteEntityAdapter,
                propagatedDirectives,
            }),
        });
        composer.Query.setFieldDirectives(
            concreteEntityAdapter.operations.rootTypeFieldNames.connection,
            graphqlDirectivesToCompose(propagatedDirectives)
        );
    }
    if (concreteEntityAdapter.isAggregable) {
        withAggregateSelectionType({
            entityAdapter: concreteEntityAdapter,
            aggregationTypesMapper,
            propagatedDirectives,
            composer,
        });

        composer.Query.addFields({
            [concreteEntityAdapter.operations.rootTypeFieldNames.aggregate]: aggregateResolver({
                concreteEntityAdapter,
            }),
        });
        composer.Query.setFieldDirectives(
            concreteEntityAdapter.operations.rootTypeFieldNames.aggregate,
            graphqlDirectivesToCompose(propagatedDirectives)
        );
    }

    if (concreteEntityAdapter.isCreatable) {
        composer.Mutation.addFields({
            [concreteEntityAdapter.operations.rootTypeFieldNames.create]: createResolver({
                node,
                concreteEntityAdapter,
            }),
        });
        composer.Mutation.setFieldDirectives(
            concreteEntityAdapter.operations.rootTypeFieldNames.create,
            graphqlDirectivesToCompose(propagatedDirectives)
        );
    }

    if (concreteEntityAdapter.isDeletable) {
        composer.Mutation.addFields({
            [concreteEntityAdapter.operations.rootTypeFieldNames.delete]: deleteResolver({
                node,
                composer,
                concreteEntityAdapter,
            }),
        });
        composer.Mutation.setFieldDirectives(
            concreteEntityAdapter.operations.rootTypeFieldNames.delete,
            graphqlDirectivesToCompose(propagatedDirectives)
        );
    }

    if (concreteEntityAdapter.isUpdatable) {
        composer.Mutation.addFields({
            [concreteEntityAdapter.operations.rootTypeFieldNames.update]: updateResolver({
                node,
                composer,
                concreteEntityAdapter,
            }),
        });
        composer.Mutation.setFieldDirectives(
            concreteEntityAdapter.operations.rootTypeFieldNames.update,
            graphqlDirectivesToCompose(propagatedDirectives)
        );
    }
}

function generateInterfaceObjectType({
    composer,
    interfaceEntityAdapter,
    features,
    subgraph,
    userDefinedFieldDirectivesForNode,
    userDefinedInterfaceDirectives,
    propagatedDirectivesForNode,
    aggregationTypesMapper,
    seenRelationshipPropertiesTypes,
}: {
    composer: SchemaComposer;
    interfaceEntityAdapter: InterfaceEntityAdapter;
    features?: Neo4jFeaturesSettings;
    subgraph?: Subgraph;
    userDefinedFieldDirectivesForNode: Map<string, Map<string, DirectiveNode[]>>;
    userDefinedInterfaceDirectives: DirectiveNode[];
    propagatedDirectivesForNode: Map<string, DirectiveNode[]>;
    aggregationTypesMapper: AggregationTypesMapper;
    seenRelationshipPropertiesTypes: Set<string>;
}) {
    const userDefinedFieldDirectives = userDefinedFieldDirectivesForNode.get(interfaceEntityAdapter.name) as Map<
        string,
        DirectiveNode[]
    >;
    withOptionsInputType({ entityAdapter: interfaceEntityAdapter, userDefinedFieldDirectives, composer });
    withWhereInputType({
        entityAdapter: interfaceEntityAdapter,
        userDefinedFieldDirectives,
        features,
        composer,
    });
    withCreateInputType({ entityAdapter: interfaceEntityAdapter, userDefinedFieldDirectives, composer });
    withUpdateInputType({ entityAdapter: interfaceEntityAdapter, userDefinedFieldDirectives, composer });

    const composeInterface = withInterfaceType({
        interfaceEntityAdapter,
        userDefinedFieldDirectives,
        userDefinedInterfaceDirectives,
        composer,
    });
    createRelationshipFields({
        entityAdapter: interfaceEntityAdapter,
        schemaComposer: composer,
        composeNode: composeInterface,
        subgraph,
        userDefinedFieldDirectives,
        userDefinedDirectivesForNode: new Map<string, DirectiveNode[]>(),
        userDefinedFieldDirectivesForNode,
        features,
        seenRelationshipPropertiesTypes,
    });

    const propagatedDirectives = propagatedDirectivesForNode.get(interfaceEntityAdapter.name) || [];
    if (interfaceEntityAdapter.isReadable) {
        composer.Query.addFields({
            [interfaceEntityAdapter.operations.rootTypeFieldNames.read]: findResolver({
                entityAdapter: interfaceEntityAdapter,
            }),
        });
        composer.Query.setFieldDirectives(
            interfaceEntityAdapter.operations.rootTypeFieldNames.read,
            graphqlDirectivesToCompose(propagatedDirectives)
        );
    }
    if (interfaceEntityAdapter.isAggregable) {
        withAggregateSelectionType({
            entityAdapter: interfaceEntityAdapter,
            aggregationTypesMapper,
            propagatedDirectives,
            composer,
        });

        composer.Query.addFields({
            [interfaceEntityAdapter.operations.rootTypeFieldNames.aggregate]: aggregateResolver({
                concreteEntityAdapter: interfaceEntityAdapter,
            }),
        });
        composer.Query.setFieldDirectives(
            interfaceEntityAdapter.operations.rootTypeFieldNames.aggregate,
            graphqlDirectivesToCompose(propagatedDirectives)
        );
    }
}<|MERGE_RESOLUTION|>--- conflicted
+++ resolved
@@ -81,7 +81,7 @@
 import { withInterfaceType } from "./generation/interface-type";
 import { withObjectType } from "./generation/object-type";
 import { withMutationResponseTypes } from "./generation/response-types";
-import { withOptionsInputType, withSortInputType } from "./generation/sort-and-options-input";
+import { withOptionsInputType } from "./generation/sort-and-options-input";
 import { withUpdateInputType } from "./generation/update-input";
 import { withUniqueWhereInputType, withWhereInputType } from "./generation/where-input";
 import getNodes from "./get-nodes";
@@ -175,10 +175,7 @@
 
     const hasGlobalNodes = addGlobalNodeFields(nodes, composer, schemaModel.concreteEntities);
 
-    const { interfaceRelationships, filteredInterfaceTypes } = filterInterfaceTypes(
-        interfaceTypes,
-        interfaceRelationshipNames
-    );
+    const { filteredInterfaceTypes } = filterInterfaceTypes(interfaceTypes, interfaceRelationshipNames);
 
     const relationshipProperties: ObjectTypeDefinitionNode[] = objectTypes.filter((objectType) => {
         return relationshipPropertyInterfaceNames.has(objectType.name.value);
@@ -483,21 +480,7 @@
 
 // TODO: unify object & interface fns
 
-<<<<<<< HEAD
-        if (relationshipAdapter.aggregationWhereFields) {
-            withEdgeWrapperType({
-                edgeTypeName: relationshipDeclarationAdapter.operations.edgeAggregationWhereInputTypeName,
-                edgeFieldTypeName: relationshipAdapter.operations.edgeAggregationWhereInputTypeName,
-                edgeFieldAdapter: relationshipAdapter,
-                composer,
-            });
-        }
-    }
-}
-function doForRelationshipPropertiesType({
-=======
 function generateObjectType({
->>>>>>> 4b69847b
     composer,
     concreteEntityAdapter,
     features,
