/*
 * Copyright (c) "Neo4j"
 * Neo4j Sweden AB [http://neo4j.com]
 *
 * This file is part of Neo4j.
 *
 * Licensed under the Apache License, Version 2.0 (the "License");
 * you may not use this file except in compliance with the License.
 * You may obtain a copy of the License at
 *
 *     http://www.apache.org/licenses/LICENSE-2.0
 *
 * Unless required by applicable law or agreed to in writing, software
 * distributed under the License is distributed on an "AS IS" BASIS,
 * WITHOUT WARRANTIES OR CONDITIONS OF ANY KIND, either express or implied.
 * See the License for the specific language governing permissions and
 * limitations under the License.
 */

import { mergeTypeDefs } from "@graphql-tools/merge";
import { IExecutableSchemaDefinition, makeExecutableSchema } from "@graphql-tools/schema";
import { forEachField, visitSchema } from "@graphql-tools/utils";
import { visitSchema as composeVisitSchema } from 'graphql-compose/lib/utils/schemaVisitor';
import {
    DefinitionNode,
    DirectiveDefinitionNode,
    DirectiveNode,
    EnumTypeDefinitionNode,
    GraphQLInt,
    GraphQLNonNull,
    GraphQLSchema,
    GraphQLString,
    InputObjectTypeDefinitionNode,
    InterfaceTypeDefinitionNode,
    NamedTypeNode,
    ObjectTypeDefinitionNode,
    parse,
    print,
    ScalarTypeDefinitionNode,
    UnionTypeDefinitionNode,
} from "graphql";
<<<<<<< HEAD
import {
    upperFirst,
    SchemaComposer,
    InputTypeComposer,
    ObjectTypeComposer,
    InputTypeComposerFieldConfigAsObjectDefinition,
    forEachKey,
} from "graphql-compose";
=======
import { SchemaComposer, ObjectTypeComposer, InputTypeComposerFieldConfigAsObjectDefinition } from "graphql-compose";
>>>>>>> 235331e5
import pluralize from "pluralize";
import { Node, Exclude } from "../classes";
import getAuth from "./get-auth";
import { PrimitiveField, Auth } from "../types";
import {
    aggregateResolver,
    countResolver,
    createResolver,
    cypherResolver,
    defaultFieldResolver,
    deleteResolver,
    findResolver,
    updateResolver,
    numericalResolver,
    idResolver,
} from "./resolvers";
import * as Scalars from "./scalars";
import parseExcludeDirective from "./parse-exclude-directive";
import getCustomResolvers from "./get-custom-resolvers";
import getObjFieldMeta, { ObjectFields } from "./get-obj-field-meta";
import * as point from "./point";
import { graphqlDirectivesToCompose, objectFieldsToComposeFields } from "./to-compose";
import Relationship from "../classes/Relationship";
import getWhereFields from "./get-where-fields";
import { validateDocument } from "./validation";
import * as constants from "../constants";
import createRelationshipFields from "./create-relationship-fields";
import createConnectionFields from "./create-connection-fields";
import { NodeDirective } from "../classes/NodeDirective";
import parseNodeDirective from "./parse-node-directive";
<<<<<<< HEAD
import { FieldAggregationComposer } from "./field-aggregation-composer";
import subscribeToNodeResolver from "./resolvers/subscribeToNode";
=======
>>>>>>> 235331e5

function makeAugmentedSchema(
    { typeDefs, ...schemaDefinition }: IExecutableSchemaDefinition,
    { enableRegex, skipValidateTypeDefs }: { enableRegex?: boolean; skipValidateTypeDefs?: boolean } = {}
): { schema: GraphQLSchema; nodes: Node[]; relationships: Relationship[] } {
    const document = mergeTypeDefs(Array.isArray(typeDefs) ? (typeDefs as string[]) : [typeDefs as string]);

    if (!skipValidateTypeDefs) {
        validateDocument(document);
    }

    const composer = new SchemaComposer();

    // graphql-compose will break if the Point and CartesianPoint types are created but not used,
    // because it will purge the unused types but leave behind orphaned field resolvers
    //
    // These are flags to check whether the types are used and then create them if they are
    let pointInTypeDefs = false;
    let cartesianPointInTypeDefs = false;

    let relationships: Relationship[] = [];

    composer.createObjectTC({
        name: "CreateInfo",
        fields: {
            bookmark: GraphQLString,
            nodesCreated: new GraphQLNonNull(GraphQLInt),
            relationshipsCreated: new GraphQLNonNull(GraphQLInt),
        },
    });

    composer.createObjectTC({
        name: "DeleteInfo",
        fields: {
            bookmark: GraphQLString,
            nodesDeleted: new GraphQLNonNull(GraphQLInt),
            relationshipsDeleted: new GraphQLNonNull(GraphQLInt),
        },
    });

    composer.createObjectTC({
        name: "UpdateInfo",
        fields: {
            bookmark: GraphQLString,
            nodesCreated: new GraphQLNonNull(GraphQLInt),
            nodesDeleted: new GraphQLNonNull(GraphQLInt),
            relationshipsCreated: new GraphQLNonNull(GraphQLInt),
            relationshipsDeleted: new GraphQLNonNull(GraphQLInt),
        },
    });

    const composeInt = {
        type: "Int!",
        resolve: numericalResolver,
        args: {},
    };

    const composeFloat = {
        type: "Float!",
        resolve: numericalResolver,
        args: {},
    };

    const composeId = {
        type: "ID!",
        resolve: idResolver,
        args: {},
    };

    // Foreach i if i[1] is ? then we will assume it takes on type { min, max }
    const aggregationSelectionTypeMatrix: [string, any?][] = [
        [
            "ID",
            {
                shortest: composeId,
                longest: composeId,
            },
        ],
        [
            "String",
            {
                shortest: "String!",
                longest: "String!",
            },
        ],
        [
            "Float",
            {
                max: composeFloat,
                min: composeFloat,
                average: composeFloat,
            },
        ],
        [
            "Int",
            {
                max: composeInt,
                min: composeInt,
                average: composeFloat,
            },
        ],
        [
            "BigInt",
            {
                max: "BigInt!",
                min: "BigInt!",
                average: "BigInt!",
            },
        ],
        ["DateTime"],
        ["LocalDateTime"],
        ["LocalTime"],
        ["Time"],
        ["Duration"],
    ];

    const aggregationSelectionTypeNames = aggregationSelectionTypeMatrix.map(([name]) => name);

    const aggregationSelectionTypes = aggregationSelectionTypeMatrix.reduce<
        Record<string, ObjectTypeComposer<unknown, unknown>>
    >((res, [name, fields]) => {
        return {
            ...res,
            [name]: composer.createObjectTC({
                name: `${name}AggregateSelection`,
                fields: fields ?? { min: `${name}!`, max: `${name}!` },
            }),
        };
    }, {});

    composer.createInputTC({
        name: "QueryOptions",
        fields: {
            offset: "Int",
            limit: "Int",
        },
    });

    const sortDirection = composer.createEnumTC({
        name: "SortDirection",
        values: {
            ASC: {
                value: "ASC",
                description: "Sort by field values in ascending order.",
            },
            DESC: {
                value: "DESC",
                description: "Sort by field values in descending order.",
            },
        },
    });

    composer.createEnumTC({
        name: "NodeUpdatedType",
        values: {
            Updated: {
                value: "Updated",
            },
            Created: {
                value: "Created",
            },
            Deleted: {
                value: "Deleted",
            },
            Connected: {
                value: "Connected",
            },
            Disconnected: {
                value: "Disconnected",
            },
        },
    });

    composer.createObjectTC({
        name: "PageInfo",
        description: "Pagination information (Relay)",
        fields: {
            hasNextPage: "Boolean!",
            hasPreviousPage: "Boolean!",
            startCursor: "String",
            endCursor: "String",
        },
    });

    const customResolvers = getCustomResolvers(document);

    const scalars = document.definitions.filter((x) => x.kind === "ScalarTypeDefinition") as ScalarTypeDefinitionNode[];

    const objectNodes = document.definitions.filter(
        (x) => x.kind === "ObjectTypeDefinition" && !["Query", "Mutation", "Subscription"].includes(x.name.value)
    ) as ObjectTypeDefinitionNode[];

    const enums = document.definitions.filter((x) => x.kind === "EnumTypeDefinition") as EnumTypeDefinitionNode[];

    const inputs = document.definitions.filter(
        (x) => x.kind === "InputObjectTypeDefinition"
    ) as InputObjectTypeDefinitionNode[];

    let interfaces = document.definitions.filter(
        (x) => x.kind === "InterfaceTypeDefinition"
    ) as InterfaceTypeDefinitionNode[];

    const directives = document.definitions.filter(
        (x) => x.kind === "DirectiveDefinition"
    ) as DirectiveDefinitionNode[];

    const unions = document.definitions.filter((x) => x.kind === "UnionTypeDefinition") as UnionTypeDefinitionNode[];

    const relationshipPropertyInterfaceNames = new Set<string>();
    const interfaceRelationshipNames = new Set<string>();

    const extraDefinitions = [
        ...enums,
        ...scalars,
        ...directives,
        ...inputs,
        ...unions,
        ...([
            customResolvers.customQuery,
            customResolvers.customMutation,
            customResolvers.customSubscription,
        ] as ObjectTypeDefinitionNode[]),
    ].filter(Boolean) as DefinitionNode[];

    if (extraDefinitions.length) {
        composer.addTypeDefs(print({ kind: "Document", definitions: extraDefinitions }));
    }

    Object.keys(Scalars).forEach((scalar) => composer.addTypeDefs(`scalar ${scalar}`));

    const nodes = objectNodes.map((definition) => {
        const otherDirectives = (definition.directives || []).filter(
            (x) => !["auth", "exclude", "node"].includes(x.name.value)
        );
        const authDirective = (definition.directives || []).find((x) => x.name.value === "auth");
        const excludeDirective = (definition.directives || []).find((x) => x.name.value === "exclude");
        const nodeDirectiveDefinition = (definition.directives || []).find((x) => x.name.value === "node");
        const nodeInterfaces = [...(definition.interfaces || [])] as NamedTypeNode[];

        const { interfaceAuthDirectives, interfaceExcludeDirectives } = nodeInterfaces.reduce<{
            interfaceAuthDirectives: DirectiveNode[];
            interfaceExcludeDirectives: DirectiveNode[];
        }>(
            (res, interfaceName) => {
                const iface = interfaces.find((i) => i.name.value === interfaceName.name.value);

                if (iface) {
                    const interfaceAuthDirective = (iface.directives || []).find((x) => x.name.value === "auth");
                    const interfaceExcludeDirective = (iface.directives || []).find((x) => x.name.value === "exclude");

                    if (interfaceAuthDirective) {
                        res.interfaceAuthDirectives.push(interfaceAuthDirective);
                    }

                    if (interfaceExcludeDirective) {
                        res.interfaceExcludeDirectives.push(interfaceExcludeDirective);
                    }
                }

                return res;
            },
            { interfaceAuthDirectives: [], interfaceExcludeDirectives: [] }
        );

        if (interfaceAuthDirectives.length > 1) {
            throw new Error(
                `Multiple interfaces of ${definition.name.value} have @auth directive - cannot determine directive to use`
            );
        }

        if (interfaceExcludeDirectives.length > 1) {
            throw new Error(
                `Multiple interfaces of ${definition.name.value} have @exclude directive - cannot determine directive to use`
            );
        }

        let auth: Auth;
        if (authDirective || interfaceAuthDirectives.length) {
            auth = getAuth(authDirective || interfaceAuthDirectives[0]);
        }

        let exclude: Exclude;
        if (excludeDirective || interfaceExcludeDirectives.length) {
            exclude = parseExcludeDirective(excludeDirective || interfaceExcludeDirectives[0]);
        }

        let nodeDirective: NodeDirective;
        if (nodeDirectiveDefinition) {
            nodeDirective = parseNodeDirective(nodeDirectiveDefinition);
        }

        const nodeFields = getObjFieldMeta({
            obj: definition,
            enums,
            interfaces,
            scalars,
            unions,
            objects: objectNodes,
        });

        nodeFields.relationFields.forEach((relationship) => {
            if (relationship.properties) {
                const propertiesInterface = interfaces.find((i) => i.name.value === relationship.properties);
                if (!propertiesInterface) {
                    throw new Error(
                        `Cannot find interface specified in ${definition.name.value}.${relationship.fieldName}`
                    );
                }
                relationshipPropertyInterfaceNames.add(relationship.properties);
            }
            if (relationship.interface) {
                interfaceRelationshipNames.add(relationship.typeMeta.name);
            }
        });

        if (!pointInTypeDefs) {
            pointInTypeDefs = nodeFields.pointFields.some((field) => field.typeMeta.name === "Point");
        }
        if (!cartesianPointInTypeDefs) {
            cartesianPointInTypeDefs = nodeFields.pointFields.some((field) => field.typeMeta.name === "CartesianPoint");
        }

        const node = new Node({
            name: definition.name.value,
            interfaces: nodeInterfaces,
            otherDirectives,
            ...nodeFields,
            // @ts-ignore we can be sure it's defined
            auth,
            // @ts-ignore we can be sure it's defined
            exclude,
            // @ts-ignore we can be sure it's defined
            nodeDirective,
            description: definition.description?.value,
        });

        return node;
    });

    const relationshipProperties = interfaces.filter((i) => relationshipPropertyInterfaceNames.has(i.name.value));
    const interfaceRelationships = interfaces.filter((i) => interfaceRelationshipNames.has(i.name.value));
    interfaces = interfaces.filter(
        (i) => !(relationshipPropertyInterfaceNames.has(i.name.value) || interfaceRelationshipNames.has(i.name.value))
    );

    const relationshipFields = new Map<string, ObjectFields>();

    relationshipProperties.forEach((relationship) => {
        const authDirective = (relationship.directives || []).find((x) => x.name.value === "auth");
        if (authDirective) {
            throw new Error("Cannot have @auth directive on relationship properties interface");
        }

        relationship.fields?.forEach((field) => {
            constants.RESERVED_INTERFACE_FIELDS.forEach(([fieldName, message]) => {
                if (field.name.value === fieldName) {
                    throw new Error(message);
                }
            });

            const forbiddenDirectives = ["auth", "relationship", "cypher"];
            forbiddenDirectives.forEach((directive) => {
                const found = (field.directives || []).find((x) => x.name.value === directive);
                if (found) {
                    throw new Error(`Cannot have @${directive} directive on relationship property`);
                }
            });
        });

        const relFields = getObjFieldMeta({
            enums,
            interfaces,
            objects: objectNodes,
            scalars,
            unions,
            obj: relationship,
        });

        if (!pointInTypeDefs) {
            pointInTypeDefs = relFields.pointFields.some((field) => field.typeMeta.name === "Point");
        }
        if (!cartesianPointInTypeDefs) {
            cartesianPointInTypeDefs = relFields.pointFields.some((field) => field.typeMeta.name === "CartesianPoint");
        }

        relationshipFields.set(relationship.name.value, relFields);

        const objectComposeFields = objectFieldsToComposeFields(
            Object.values(relFields).reduce((acc, x) => [...acc, ...x], [])
        );

        const propertiesInterface = composer.createInterfaceTC({
            name: relationship.name.value,
            fields: objectComposeFields,
        });

        composer.createInputTC({
            name: `${relationship.name.value}Sort`,
            fields: propertiesInterface.getFieldNames().reduce((res, f) => {
                return { ...res, [f]: "SortDirection" };
            }, {}),
        });

        composer.createInputTC({
            name: `${relationship.name.value}UpdateInput`,
            fields: [
                ...relFields.primitiveFields.filter((field) => !field.autogenerate && !field.readonly),
                ...relFields.scalarFields,
                ...relFields.enumFields,
                ...relFields.temporalFields.filter((field) => !field.timestamps),
                ...relFields.pointFields,
            ].reduce(
                (res, f) => ({
                    ...res,
                    [f.fieldName]: f.typeMeta.input.update.pretty,
                }),
                {}
            ),
        });

        const relationshipWhereFields = getWhereFields({
            typeName: relationship.name.value,
            fields: {
                scalarFields: relFields.scalarFields,
                enumFields: relFields.enumFields,
                temporalFields: relFields.temporalFields,
                pointFields: relFields.pointFields,
                primitiveFields: relFields.primitiveFields,
            },
            enableRegex,
        });

        composer.createInputTC({
            name: `${relationship.name.value}Where`,
            fields: relationshipWhereFields,
        });

        composer.createInputTC({
            name: `${relationship.name.value}CreateInput`,
            // TODO - This reduce duplicated when creating node CreateInput - put into shared function?
            fields: [
                ...relFields.primitiveFields.filter((field) => !field.autogenerate),
                ...relFields.scalarFields,
                ...relFields.enumFields,
                ...relFields.temporalFields.filter((field) => !field.timestamps),
                ...relFields.pointFields,
            ].reduce((res, f) => {
                if ((f as PrimitiveField)?.defaultValue !== undefined) {
                    const field: InputTypeComposerFieldConfigAsObjectDefinition = {
                        type: f.typeMeta.input.create.pretty,
                        defaultValue: (f as PrimitiveField)?.defaultValue,
                    };
                    res[f.fieldName] = field;
                } else {
                    res[f.fieldName] = f.typeMeta.input.create.pretty;
                }

                return res;
            }, {}),
        });
    });

    interfaceRelationships.forEach((interfaceRelationship) => {
        const implementations = objectNodes.filter((n) =>
            n.interfaces?.some((i) => i.name.value === interfaceRelationship.name.value)
        );

        const interfaceFields = getObjFieldMeta({
            enums,
            interfaces: [...interfaces, ...interfaceRelationships],
            objects: objectNodes,
            scalars,
            unions,
            obj: interfaceRelationship,
        });

        if (!pointInTypeDefs) {
            pointInTypeDefs = interfaceFields.pointFields.some((field) => field.typeMeta.name === "Point");
        }
        if (!cartesianPointInTypeDefs) {
            cartesianPointInTypeDefs = interfaceFields.pointFields.some(
                (field) => field.typeMeta.name === "CartesianPoint"
            );
        }

        const objectComposeFields = objectFieldsToComposeFields(
            Object.values(interfaceFields).reduce((acc, x) => [...acc, ...x], [])
        );

        const composeInterface = composer.createInterfaceTC({
            name: interfaceRelationship.name.value,
            fields: objectComposeFields,
        });

        const interfaceWhereFields = getWhereFields({
            typeName: interfaceRelationship.name.value,
            fields: {
                scalarFields: interfaceFields.scalarFields,
                enumFields: interfaceFields.enumFields,
                temporalFields: interfaceFields.temporalFields,
                pointFields: interfaceFields.pointFields,
                primitiveFields: interfaceFields.primitiveFields,
            },
            enableRegex,
            isInterface: true,
        });

        const [
            implementationsConnectInput,
            implementationsDeleteInput,
            implementationsDisconnectInput,
            implementationsUpdateInput,
            implementationsWhereInput,
        ] = ["ConnectInput", "DeleteInput", "DisconnectInput", "UpdateInput", "Where"].map((suffix) =>
            composer.createInputTC({
                name: `${interfaceRelationship.name.value}Implementations${suffix}`,
                fields: {},
            })
        );

        composer.createInputTC({
            name: `${interfaceRelationship.name.value}Where`,
            fields: { ...interfaceWhereFields, _on: implementationsWhereInput },
        });

        const interfaceCreateInput = composer.createInputTC(`${interfaceRelationship.name.value}CreateInput`);

        composer.getOrCreateITC(`${interfaceRelationship.name.value}UpdateInput`, (tc) => {
            tc.addFields({
                ...[
                    ...interfaceFields.primitiveFields,
                    ...interfaceFields.scalarFields,
                    ...interfaceFields.enumFields,
                    ...interfaceFields.temporalFields.filter((field) => !field.timestamps),
                    ...interfaceFields.pointFields,
                ].reduce(
                    (res, f) =>
                        f.readonly || (f as PrimitiveField)?.autogenerate
                            ? res
                            : {
                                  ...res,
                                  [f.fieldName]: f.typeMeta.input.update.pretty,
                              },
                    {}
                ),
                _on: implementationsUpdateInput,
            });
        });

        createRelationshipFields({
            relationshipFields: interfaceFields.relationFields,
            schemaComposer: composer,
            composeNode: composeInterface,
            sourceName: interfaceRelationship.name.value,
            nodes,
            relationshipPropertyFields: relationshipFields,
            aggregationSelectionTypes,
        });

        relationships = [
            ...relationships,
            ...createConnectionFields({
                connectionFields: interfaceFields.connectionFields,
                schemaComposer: composer,
                composeNode: composeInterface,
                nodes,
                relationshipPropertyFields: relationshipFields,
            }),
        ];

        implementations.forEach((implementation) => {
            const node = nodes.find((n) => n.name === implementation.name.value) as Node;

            implementationsWhereInput.addFields({
                [implementation.name.value]: {
                    type: `${implementation.name.value}Where`,
                },
            });

            if (node.relationFields.length) {
                implementationsConnectInput.addFields({
                    [implementation.name.value]: {
                        type: `[${implementation.name.value}ConnectInput!]`,
                    },
                });

                implementationsDeleteInput.addFields({
                    [implementation.name.value]: {
                        type: `[${implementation.name.value}DeleteInput!]`,
                    },
                });

                implementationsDisconnectInput.addFields({
                    [implementation.name.value]: {
                        type: `[${implementation.name.value}DisconnectInput!]`,
                    },
                });
            }

            interfaceCreateInput.addFields({
                [implementation.name.value]: {
                    type: `${implementation.name.value}CreateInput`,
                },
            });

            implementationsUpdateInput.addFields({
                [implementation.name.value]: {
                    type: `${implementation.name.value}UpdateInput`,
                },
            });
        });

        if (implementationsConnectInput.getFieldNames().length) {
            const interfaceConnectInput = composer.getOrCreateITC(
                `${interfaceRelationship.name.value}ConnectInput`,
                (tc) => {
                    tc.addFields({ _on: implementationsConnectInput });
                }
            );
            interfaceConnectInput.setField("_on", implementationsConnectInput);
        }

        if (implementationsDeleteInput.getFieldNames().length) {
            const interfaceDeleteInput = composer.getOrCreateITC(
                `${interfaceRelationship.name.value}DeleteInput`,
                (tc) => {
                    tc.addFields({ _on: implementationsDeleteInput });
                }
            );
            interfaceDeleteInput.setField("_on", implementationsDeleteInput);
        }

        if (implementationsDisconnectInput.getFieldNames().length) {
            const interfaceDisconnectInput = composer.getOrCreateITC(
                `${interfaceRelationship.name.value}DisconnectInput`,
                (tc) => {
                    tc.addFields({ _on: implementationsDisconnectInput });
                }
            );
            interfaceDisconnectInput.setField("_on", implementationsDisconnectInput);
        }
    });

    if (pointInTypeDefs) {
        // Every field (apart from CRS) in Point needs a custom resolver
        // to deconstruct the point objects we fetch from the database
        composer.createObjectTC(point.point);
        composer.createInputTC(point.pointInput);
        composer.createInputTC(point.pointDistance);
    }

    if (cartesianPointInTypeDefs) {
        // Every field (apart from CRS) in CartesianPoint needs a custom resolver
        // to deconstruct the point objects we fetch from the database
        composer.createObjectTC(point.cartesianPoint);
        composer.createInputTC(point.cartesianPointInput);
        composer.createInputTC(point.cartesianPointDistance);
    }

    unions.forEach((union) => {
        if (union.types && union.types.length) {
            const fields = union.types.reduce((f, type) => {
                f = { ...f, [type.name.value]: `${type.name.value}Where` };
                return f;
            }, {});

            composer.createInputTC({
                name: `${union.name.value}Where`,
                fields,
            });
        }
    });

    nodes.forEach((node) => {
        const nodeFields = objectFieldsToComposeFields([
            ...node.primitiveFields,
            ...node.cypherFields,
            ...node.enumFields,
            ...node.scalarFields,
            ...node.interfaceFields,
            ...node.objectFields,
            ...node.unionFields,
            ...node.temporalFields,
            ...node.pointFields,
            ...node.ignoredFields,
        ]);

        const composeNode = composer.createObjectTC({
            name: node.name,
            fields: nodeFields,
            description: node.description,
            directives: graphqlDirectivesToCompose(node.otherDirectives),
            interfaces: node.interfaces.map((x) => x.name.value),
        });

        const sortFields = node.sortableFields.reduce(
            (res, f) => ({
                ...res,
                [f.fieldName]: sortDirection.getTypeName(),
            }),
            {}
        );

        if (Object.keys(sortFields).length) {
            const sortInput = composer.createInputTC({
                name: `${node.name}Sort`,
                fields: sortFields,
                description: `Fields to sort ${pluralize(
                    node.name
                )} by. The order in which sorts are applied is not guaranteed when specifying many fields in one ${`${node.name}Sort`} object.`,
            });

            composer.createInputTC({
                name: `${node.name}Options`,
                fields: {
                    sort: {
                        description: `Specify one or more ${`${node.name}Sort`} objects to sort ${pluralize(
                            node.name
                        )} by. The sorts will be applied in the order in which they are arranged in the array.`,
                        type: sortInput.List,
                    },
                    limit: "Int",
                    offset: "Int",
                },
            });
        } else {
            composer.createInputTC({
                name: `${node.name}Options`,
                fields: { limit: "Int", offset: "Int" },
            });
        }

        const queryFields = getWhereFields({
            typeName: node.name,
            enableRegex,
            fields: {
                temporalFields: node.temporalFields,
                enumFields: node.enumFields,
                pointFields: node.pointFields,
                primitiveFields: node.primitiveFields,
                scalarFields: node.scalarFields,
            },
        });

        composer.createObjectTC({
            name: `${node.name}AggregateSelection`,
            fields: {
                count: composeInt,
                ...[...node.primitiveFields, ...node.temporalFields].reduce((res, field) => {
                    if (field.typeMeta.array) {
                        return res;
                    }

                    if (!aggregationSelectionTypeNames.includes(field.typeMeta.name)) {
                        return res;
                    }

                    const objectTypeComposer = (aggregationSelectionTypes[
                        field.typeMeta.name
                    ] as unknown) as ObjectTypeComposer<unknown, unknown>;

                    res[field.fieldName] = objectTypeComposer.NonNull;

                    return res;
                }, {}),
            },
        });

        composer.createInputTC({
            name: `${node.name}Where`,
            fields: queryFields,
        });

        composer.createInputTC({
            name: `${node.name}CreateInput`,
            // TODO - This reduce duplicated when creating relationship CreateInput - put into shared function?
            fields: [
                ...node.primitiveFields,
                ...node.scalarFields,
                ...node.enumFields,
                ...node.temporalFields.filter((field) => !field.timestamps),
                ...node.pointFields,
            ].reduce((res, f) => {
                if ((f as PrimitiveField)?.autogenerate) {
                    return res;
                }

                if ((f as PrimitiveField)?.defaultValue !== undefined) {
                    const field: InputTypeComposerFieldConfigAsObjectDefinition = {
                        type: f.typeMeta.input.create.pretty,
                        defaultValue: (f as PrimitiveField)?.defaultValue,
                    };
                    res[f.fieldName] = field;
                } else {
                    res[f.fieldName] = f.typeMeta.input.create.pretty;
                }

                return res;
            }, {}),
        });

        composer.createInputTC({
            name: `${node.name}UpdateInput`,
            fields: [
                ...node.primitiveFields,
                ...node.scalarFields,
                ...node.enumFields,
                ...node.temporalFields.filter((field) => !field.timestamps),
                ...node.pointFields,
            ].reduce(
                (res, f) =>
                    f.readonly || (f as PrimitiveField)?.autogenerate
                        ? res
                        : {
                              ...res,
                              [f.fieldName]: f.typeMeta.input.update.pretty,
                          },
                {}
            ),
        });

        ["Create", "Update"].map((operation) =>
            composer.createObjectTC({
                name: `${operation}${node.getPlural({ camelCase: false })}MutationResponse`,
                fields: {
                    info: `${operation}Info!`,
                    [node.getPlural({ camelCase: true })]: `[${node.name}!]!`,
                },
            })
        );

<<<<<<< HEAD
        composer.createObjectTC({
            name: `${ node.name }SubscriptionResponse`,
            fields: {

                type: 'String!',
                name: 'String!',
                id: 'Int!',
                toID: 'String',
                toType: 'String',
                relationshipID: 'String',
                relationshipName: 'String',
                propsUpdated: '[ String! ]',
                [ node.name.toLowerCase() ]: `${node.name}`,
            },
        });

        let nodeConnectInput: InputTypeComposer<any> = (undefined as unknown) as InputTypeComposer<any>;
        let nodeDisconnectInput: InputTypeComposer<any> = (undefined as unknown) as InputTypeComposer<any>;
        let nodeRelationInput: InputTypeComposer<any> = (undefined as unknown) as InputTypeComposer<any>;
        if (node.relationFields.length) {
            [nodeConnectInput, nodeDisconnectInput, nodeRelationInput] = [
                "ConnectInput",
                "DisconnectInput",
                "RelationInput",
            ].map((type) =>
                composer.createInputTC({
                    name: `${node.name}${type}`,
                    fields: {},
                })
            );
        }

        node.relationFields.forEach((rel) => {
            let hasNonGeneratedProperties = false;
            let hasNonNullNonGeneratedProperties = false;
            let relFields: ObjectFields | undefined;

            if (rel.properties) {
                relFields = relationshipFields.get(rel.properties);

                if (relFields) {
                    const nonGeneratedProperties = [
                        ...relFields.primitiveFields.filter((field) => !field.autogenerate),
                        ...relFields.scalarFields,
                        ...relFields.enumFields,
                        ...relFields.temporalFields.filter((field) => !field.timestamps),
                        ...relFields.pointFields,
                    ];
                    hasNonGeneratedProperties = nonGeneratedProperties.length > 0;
                    hasNonNullNonGeneratedProperties = nonGeneratedProperties.some((field) => field.typeMeta.required);
                }
            }

            if (rel.union) {
                const refNodes = nodes.filter((x) => rel.union?.nodes?.includes(x.name));

                composeNode.addFields({
                    [rel.fieldName]: {
                        type: rel.typeMeta.pretty,
                        args: {
                            options: queryOptions.getTypeName(),
                            where: `${rel.typeMeta.name}Where`,
                        },
                    },
                });

                const upperFieldName = upperFirst(rel.fieldName);
                const upperNodeName = upperFirst(node.name);
                const typePrefix = `${upperNodeName}${upperFieldName}`;

                const [
                    unionConnectInput,
                    unionCreateInput,
                    unionDeleteInput,
                    unionDisconnectInput,
                    unionUpdateInput,
                ] = ["Connect", "Create", "Delete", "Disconnect", "Update"].map((operation) =>
                    composer.createInputTC({
                        name: `${typePrefix}${operation}Input`,
                        fields: {},
                    })
                );

                const unionCreateFieldInput = composer.createInputTC({
                    name: `${typePrefix}CreateFieldInput`,
                    fields: {},
                });

                refNodes.forEach((n) => {
                    const unionPrefix = `${node.name}${upperFieldName}${n.name}`;
                    const updateField = `${n.name}UpdateInput`;
                    const nodeFieldInputName = `${unionPrefix}FieldInput`;
                    const whereName = `${unionPrefix}ConnectionWhere`;

                    const deleteName = `${unionPrefix}DeleteFieldInput`;
                    const _delete = rel.typeMeta.array ? `[${deleteName}!]` : `${deleteName}`;

                    const disconnectName = `${unionPrefix}DisconnectFieldInput`;
                    const disconnect = rel.typeMeta.array ? `[${disconnectName}!]` : `${disconnectName}`;

                    const connectionUpdateInputName = `${unionPrefix}UpdateConnectionInput`;

                    const createName = `${node.name}${upperFirst(rel.fieldName)}${n.name}CreateFieldInput`;
                    const create = rel.typeMeta.array ? `[${createName}!]` : createName;
                    if (!composer.has(createName)) {
                        composer.createInputTC({
                            name: createName,
                            fields: {
                                node: `${n.name}CreateInput!`,
                                ...(hasNonGeneratedProperties
                                    ? {
                                          edge: `${rel.properties}CreateInput${
                                              hasNonNullNonGeneratedProperties ? `!` : ""
                                          }`,
                                      }
                                    : {}),
                            },
                        });

                        unionCreateInput.addFields({
                            [n.name]: nodeFieldInputName,
                        });

                        unionCreateFieldInput.addFields({
                            [n.name]: `[${createName}!]`,
                        });
                    }

                    const connectWhereName = `${n.name}ConnectWhere`;
                    if (!composer.has(connectWhereName)) {
                        composer.createInputTC({
                            name: connectWhereName,
                            fields: {
                                node: `${n.name}Where!`,
                            },
                        });
                    }

                    const connectName = `${unionPrefix}ConnectFieldInput`;
                    const connect = rel.typeMeta.array ? `[${connectName}!]` : `${connectName}`;
                    if (!composer.has(connectName)) {
                        composer.createInputTC({
                            name: connectName,
                            fields: {
                                where: connectWhereName,
                                ...(n.relationFields.length
                                    ? {
                                          connect: rel.typeMeta.array
                                              ? `[${n.name}ConnectInput!]`
                                              : `${n.name}ConnectInput`,
                                      }
                                    : {}),
                                ...(hasNonGeneratedProperties
                                    ? {
                                          edge: `${rel.properties}CreateInput${
                                              hasNonNullNonGeneratedProperties ? `!` : ""
                                          }`,
                                      }
                                    : {}),
                            },
                        });

                        unionConnectInput.addFields({
                            [n.name]: connect,
                        });
                    }

                    const updateName = `${unionPrefix}UpdateFieldInput`;
                    const update = rel.typeMeta.array ? `[${updateName}!]` : updateName;
                    if (!composer.has(updateName)) {
                        composer.createInputTC({
                            name: updateName,
                            fields: {
                                where: whereName,
                                update: connectionUpdateInputName,
                                connect,
                                disconnect: rel.typeMeta.array ? `[${disconnectName}!]` : disconnectName,
                                create,
                                delete: rel.typeMeta.array ? `[${deleteName}!]` : deleteName,
                            },
                        });

                        unionUpdateInput.addFields({
                            [n.name]: update,
                        });
                    }

                    composer.createInputTC({
                        name: connectionUpdateInputName,
                        fields: {
                            ...(hasNonGeneratedProperties ? { edge: `${rel.properties}UpdateInput` } : {}),
                            node: updateField,
                        },
                    });

                    composer.createInputTC({
                        name: nodeFieldInputName,
                        fields: {
                            create,
                            connect,
                        },
                    });

                    composer.createInputTC({
                        name: whereName,
                        fields: {
                            node: `${n.name}Where`,
                            node_NOT: `${n.name}Where`,
                            AND: `[${whereName}!]`,
                            OR: `[${whereName}!]`,
                            ...(rel.properties
                                ? {
                                      edge: `${rel.properties}Where`,
                                      edge_NOT: `${rel.properties}Where`,
                                  }
                                : {}),
                        },
                    });

                    if (!composer.has(deleteName)) {
                        composer.createInputTC({
                            name: deleteName,
                            fields: {
                                where: whereName,
                                ...(n.relationFields.length
                                    ? {
                                          delete: `${n.name}DeleteInput`,
                                      }
                                    : {}),
                            },
                        });

                        unionDeleteInput.addFields({
                            [n.name]: _delete,
                        });
                    }

                    if (!composer.has(disconnectName)) {
                        composer.createInputTC({
                            name: disconnectName,
                            fields: {
                                where: whereName,
                                ...(n.relationFields.length
                                    ? {
                                          disconnect: `${n.name}DisconnectInput`,
                                      }
                                    : {}),
                            },
                        });

                        unionDisconnectInput.addFields({
                            [n.name]: disconnect,
                        });
                    }
                });

                nodeInput.addFields({
                    [rel.fieldName]: unionCreateInput,
                });

                nodeRelationInput.addFields({
                    [rel.fieldName]: unionCreateFieldInput,
                });

                nodeUpdateInput.addFields({
                    [rel.fieldName]: unionUpdateInput,
                });

                nodeConnectInput.addFields({
                    [rel.fieldName]: unionConnectInput,
                });

                nodeDeleteInput.addFields({
                    [rel.fieldName]: unionDeleteInput,
                });

                nodeDisconnectInput.addFields({
                    [rel.fieldName]: unionDisconnectInput,
                });

                return;
            }

            const n = nodes.find((x) => x.name === rel.typeMeta.name) as Node;
            const updateField = `${n.name}UpdateInput`;
            const nodeFieldInputName = `${node.name}${upperFirst(rel.fieldName)}FieldInput`;
            const nodeFieldUpdateInputName = `${node.name}${upperFirst(rel.fieldName)}UpdateFieldInput`;
            const nodeFieldDeleteInputName = `${node.name}${upperFirst(rel.fieldName)}DeleteFieldInput`;
            const nodeFieldDisconnectInputName = `${node.name}${upperFirst(rel.fieldName)}DisconnectFieldInput`;
            const connectionUpdateInputName = `${node.name}${upperFirst(rel.fieldName)}UpdateConnectionInput`;
            const relationshipWhereTypeInputName = `${node.name}${upperFirst(rel.fieldName)}AggregateInput`;

            const [nodeWhereAggregationInput, edgeWhereAggregationInput] = [n, relFields].map((nodeOrRelFields) => {
                if (!nodeOrRelFields) {
                    return;
                }

                const fields = whereAggregationTypes.reduce<BaseField[]>((r, t) => {
                    const fields = [...nodeOrRelFields.primitiveFields, ...nodeOrRelFields.temporalFields].filter(
                        (y) => !y.typeMeta.array && y.typeMeta.name === t
                    );

                    if (!fields.length) {
                        return r;
                    }

                    return r.concat(fields);
                }, []);

                if (!fields.length) {
                    return;
                }

                const name = `${node.name}${upperFirst(rel.fieldName)}${
                    nodeOrRelFields instanceof Node ? `Node` : `Edge`
                }AggregationWhereInput`;

                const aggregationInput = composer.createInputTC({
                    name,
                    fields: {
                        AND: `[${name}!]`,
                        OR: `[${name}!]`,
                    },
                });

                fields.forEach((field) => {
                    if (field.typeMeta.name === "ID") {
                        aggregationInput.addFields({
                            [`${field.fieldName}_EQUAL`]: "ID",
                        });

                        return;
                    }

                    if (field.typeMeta.name === "String") {
                        aggregationInput.addFields(
                            whereAggregationOperators.reduce((res, operator) => {
                                return {
                                    ...res,
                                    [`${field.fieldName}_${operator}`]: `${operator === "EQUAL" ? "String" : "Int"}`,
                                    [`${field.fieldName}_AVERAGE_${operator}`]: "Float",
                                    [`${field.fieldName}_LONGEST_${operator}`]: "Int",
                                    [`${field.fieldName}_SHORTEST_${operator}`]: "Int",
                                };
                            }, {})
                        );

                        return;
                    }

                    if (whereAggregationAverageTypes.includes(field.typeMeta.name)) {
                        aggregationInput.addFields(
                            whereAggregationOperators.reduce((res, operator) => {
                                let averageType = "Float";

                                if (field.typeMeta.name === "BigInt") {
                                    averageType = "BigInt";
                                }

                                if (field.typeMeta.name === "Duration") {
                                    averageType = "Duration";
                                }

                                return {
                                    ...res,
                                    [`${field.fieldName}_${operator}`]: field.typeMeta.name,
                                    [`${field.fieldName}_AVERAGE_${operator}`]: averageType,
                                    [`${field.fieldName}_MIN_${operator}`]: field.typeMeta.name,
                                    [`${field.fieldName}_MAX_${operator}`]: field.typeMeta.name,
                                };
                            }, {})
                        );

                        return;
                    }

                    aggregationInput.addFields(
                        whereAggregationOperators.reduce(
                            (res, operator) => ({
                                ...res,
                                [`${field.fieldName}_${operator}`]: field.typeMeta.name,
                                [`${field.fieldName}_MIN_${operator}`]: field.typeMeta.name,
                                [`${field.fieldName}_MAX_${operator}`]: field.typeMeta.name,
                            }),
                            {}
                        )
                    );
                });

                return aggregationInput;
            });

            const whereAggregateInput = composer.createInputTC({
                name: relationshipWhereTypeInputName,
                fields: {
                    count: "Int",
                    count_LT: "Int",
                    count_LTE: "Int",
                    count_GT: "Int",
                    count_GTE: "Int",
                    AND: `[${relationshipWhereTypeInputName}!]`,
                    OR: `[${relationshipWhereTypeInputName}!]`,
                    ...(nodeWhereAggregationInput ? { node: nodeWhereAggregationInput } : {}),
                    ...(edgeWhereAggregationInput ? { edge: edgeWhereAggregationInput } : {}),
                },
            });

            whereInput.addFields({
                [rel.fieldName]: `${n.name}Where`,
                [`${rel.fieldName}_NOT`]: `${n.name}Where`,
                [`${rel.fieldName}Aggregate`]: whereAggregateInput,
            });

            const createName = `${node.name}${upperFirst(rel.fieldName)}CreateFieldInput`;
            const create = rel.typeMeta.array ? `[${createName}!]` : createName;
            if (!composer.has(createName)) {
                composer.createInputTC({
                    name: createName,
                    fields: {
                        node: `${n.name}CreateInput!`,
                        ...(hasNonGeneratedProperties
                            ? { edge: `${rel.properties}CreateInput${hasNonNullNonGeneratedProperties ? `!` : ""}` }
                            : {}),
                    },
                });
            }

            const connectWhereName = `${n.name}ConnectWhere`;
            if (!composer.has(connectWhereName)) {
                composer.createInputTC({
                    name: connectWhereName,
                    fields: {
                        node: `${n.name}Where!`,
                    },
                });
            }

            const connectName = `${node.name}${upperFirst(rel.fieldName)}ConnectFieldInput`;
            const connect = rel.typeMeta.array ? `[${connectName}!]` : connectName;
            if (!composer.has(connectName)) {
                composer.createInputTC({
                    name: connectName,
                    fields: {
                        where: connectWhereName,
                        ...(n.relationFields.length
                            ? { connect: rel.typeMeta.array ? `[${n.name}ConnectInput!]` : `${n.name}ConnectInput` }
                            : {}),
                        ...(hasNonGeneratedProperties
                            ? { edge: `${rel.properties}CreateInput${hasNonNullNonGeneratedProperties ? `!` : ""}` }
                            : {}),
                    },
                });
            }

            composeNode.addFields({
                [rel.fieldName]: {
                    type: rel.typeMeta.pretty,
                    args: {
                        where: `${rel.typeMeta.name}Where`,
                        options: `${rel.typeMeta.name}Options`,
                    },
                },
            });

            const baseTypeName = `${node.name}${n.name}${rel.fieldName}`;
            const fieldAggregationComposer = new FieldAggregationComposer(composer, aggregationSelectionTypes);
            const aggregationTypeObject = fieldAggregationComposer.createAggregationTypeObject(
                baseTypeName,
                n,
                relFields
            );

            composeNode.addFields({
                [`${rel.fieldName}Aggregate`]: {
                    type: aggregationTypeObject,
                    args: {},
                },
            });

            composer.createInputTC({
                name: connectionUpdateInputName,
                fields: {
                    node: updateField,
                    ...(hasNonGeneratedProperties ? { edge: `${rel.properties}UpdateInput` } : {}),
                },
            });

            composer.createInputTC({
                name: nodeFieldUpdateInputName,
                fields: {
                    where: `${node.name}${upperFirst(rel.fieldName)}ConnectionWhere`,
                    update: connectionUpdateInputName,
                    connect,
                    disconnect: rel.typeMeta.array
                        ? `[${nodeFieldDisconnectInputName}!]`
                        : nodeFieldDisconnectInputName,
                    create,
                    delete: rel.typeMeta.array ? `[${nodeFieldDeleteInputName}!]` : nodeFieldDeleteInputName,
                },
            });

            composer.createInputTC({
                name: nodeFieldInputName,
                fields: {
                    create,
                    connect,
                },
            });

            if (!composer.has(nodeFieldDeleteInputName)) {
                composer.createInputTC({
                    name: nodeFieldDeleteInputName,
                    fields: {
                        where: `${node.name}${upperFirst(rel.fieldName)}ConnectionWhere`,
                        ...(n.relationFields.length ? { delete: `${n.name}DeleteInput` } : {}),
                    },
                });
            }

            if (!composer.has(nodeFieldDisconnectInputName)) {
                composer.createInputTC({
                    name: nodeFieldDisconnectInputName,
                    fields: {
                        where: `${node.name}${upperFirst(rel.fieldName)}ConnectionWhere`,
                        ...(n.relationFields.length ? { disconnect: `${n.name}DisconnectInput` } : {}),
                    },
                });
            }

            nodeRelationInput.addFields({
                [rel.fieldName]: create,
            });

            nodeInput.addFields({
                [rel.fieldName]: nodeFieldInputName,
            });

            nodeUpdateInput.addFields({
                [rel.fieldName]: rel.typeMeta.array ? `[${nodeFieldUpdateInputName}!]` : nodeFieldUpdateInputName,
            });

            nodeDeleteInput.addFields({
                [rel.fieldName]: rel.typeMeta.array ? `[${nodeFieldDeleteInputName}!]` : nodeFieldDeleteInputName,
            });

            nodeConnectInput.addFields({
                [rel.fieldName]: connect,
            });

            nodeDisconnectInput.addFields({
                [rel.fieldName]: rel.typeMeta.array
                    ? `[${nodeFieldDisconnectInputName}!]`
                    : nodeFieldDisconnectInputName,
            });
=======
        createRelationshipFields({
            relationshipFields: node.relationFields,
            schemaComposer: composer,
            composeNode,
            sourceName: node.name,
            nodes,
            relationshipPropertyFields: relationshipFields,
            aggregationSelectionTypes,
>>>>>>> 235331e5
        });

        relationships = [
            ...relationships,
            ...createConnectionFields({
                connectionFields: node.connectionFields,
                schemaComposer: composer,
                composeNode,
                nodes,
                relationshipPropertyFields: relationshipFields,
            }),
        ];

        if (!node.exclude?.operations.includes("read")) {
            composer.Query.addFields({
                [node.getPlural({ camelCase: true })]: findResolver({ node }),
            });

            composer.Query.addFields({
                [`${node.getPlural({ camelCase: true })}Count`]: countResolver({ node }),
            });

            composer.Query.addFields({
                [`${node.getPlural({ camelCase: true })}Aggregate`]: aggregateResolver({ node }),
            });
        }

        if (!node.exclude?.operations.includes("create")) {
            composer.Mutation.addFields({
                [`create${node.getPlural({ camelCase: false })}`]: createResolver({ node }),
            });
        }

        if (!node.exclude?.operations.includes("delete")) {
            composer.Mutation.addFields({
                [`delete${node.getPlural({ camelCase: false })}`]: deleteResolver({ node }),
            });
        }

        if (!node.exclude?.operations.includes("update")) {
            composer.Mutation.addFields({
                [`update${node.getPlural({ camelCase: false })}`]: updateResolver({ node }),
            });
        }

        // TODO: exclude subscriptions somehow
        composer.Subscription.addFields({
            [`subscribeTo${ node.name }`]: subscribeToNodeResolver({ node }),
        });
    });

    ["Mutation", "Query"].forEach((type) => {
        const objectComposer = composer[type] as ObjectTypeComposer;
        const cypherType = customResolvers[`customCypher${type}`] as ObjectTypeDefinitionNode;

        if (cypherType) {
            const objectFields = getObjFieldMeta({
                obj: cypherType,
                scalars,
                enums,
                interfaces,
                unions,
                objects: objectNodes,
            });

            const objectComposeFields = objectFieldsToComposeFields([
                ...objectFields.enumFields,
                ...objectFields.interfaceFields,
                ...objectFields.primitiveFields,
                ...objectFields.relationFields,
                ...objectFields.scalarFields,
                ...objectFields.unionFields,
                ...objectFields.objectFields,
                ...objectFields.temporalFields,
            ]);

            objectComposer.addFields(objectComposeFields);

            objectFields.cypherFields.forEach((field) => {
                const customResolver = cypherResolver({
                    field,
                    statement: field.statement,
                    type: type as "Query" | "Mutation",
                });

                const composedField = objectFieldsToComposeFields([field])[field.fieldName];

                objectComposer.addFields({ [field.fieldName]: { ...composedField, ...customResolver } });
            });
        }
    });

    interfaces.forEach((inter) => {
        const objectFields = getObjFieldMeta({ obj: inter, scalars, enums, interfaces, unions, objects: objectNodes });

        const objectComposeFields = objectFieldsToComposeFields(
            Object.values(objectFields).reduce((acc, x) => [...acc, ...x], [])
        );

        composer.createInterfaceTC({
            name: inter.name.value,
            description: inter.description?.value,
            fields: objectComposeFields,
            directives: graphqlDirectivesToCompose(
                (inter.directives || []).filter((x) => !["auth", "exclude"].includes(x.name.value))
            ),
        });
    });

    if (!Object.values(composer.Mutation.getFields()).length) {
        composer.delete("Mutation");
    }

    const generatedTypeDefs = composer.toSDL();
    let parsedDoc = parse(generatedTypeDefs);
    // @ts-ignore
    const documentNames = parsedDoc.definitions.filter((x) => "name" in x).map((x) => x.name.value);

    // getResolveMethods() does not return subscribe() property so we need to build
    // getSubscriptionResolveMethods() ourselves:
    const Subscription = {};
    forEachKey(composer.Subscription.getFields(), (fc, fieldName) => {
        // const typename = composer.Subscription.getTypeName();
        if (!fc.subscribe) return;
        // if (!Subscription[typename]) resolveMethods[typename] = {};
        Subscription[fieldName] = {
            resolve: fc.resolve,
            subscribe: fc.subscribe,
        };
    });

    const generatedResolvers = {
        ...Object.entries(composer.getResolveMethods()).reduce((res, [key, value]) => {
            if (!documentNames.includes(key)) {
                return res;
            }

            return { ...res, [key]: value };
        }, {}),
        Subscription,
        ...Object.entries(Scalars).reduce((res, [name, scalar]) => {
            if (generatedTypeDefs.includes(`scalar ${name}\n`)) {
                res[name] = scalar;
            }
            return res;
        }, {}),
    };

    unions.forEach((union) => {
        if (!generatedResolvers[union.name.value]) {
            // eslint-disable-next-line no-underscore-dangle
            generatedResolvers[union.name.value] = { __resolveType: (root) => root.__resolveType };
        }
    });

    interfaceRelationships.forEach((i) => {
        if (!generatedResolvers[i.name.value]) {
            // eslint-disable-next-line no-underscore-dangle
            generatedResolvers[i.name.value] = { __resolveType: (root) => root.__resolveType };
        }
    });

    const seen = {};
    parsedDoc = {
        ...parsedDoc,
        definitions: parsedDoc.definitions.filter((definition) => {
            if (!("name" in definition)) {
                return true;
            }

            const n = definition.name?.value as string;

            if (seen[n]) {
                return false;
            }

            seen[n] = n;

            return true;
        }),
    };

    const schema = makeExecutableSchema({
        ...schemaDefinition,
        typeDefs: parsedDoc,
        resolvers: generatedResolvers,
    });

    // Assign a default field resolver to account for aliasing of fields
    forEachField(schema, (field) => {
        if (!field.resolve) {
            // eslint-disable-next-line no-param-reassign
            field.resolve = defaultFieldResolver;
        }
    });

    return {
        nodes,
        relationships,
        schema,
    };
}

export default makeAugmentedSchema;<|MERGE_RESOLUTION|>--- conflicted
+++ resolved
@@ -39,7 +39,6 @@
     ScalarTypeDefinitionNode,
     UnionTypeDefinitionNode,
 } from "graphql";
-<<<<<<< HEAD
 import {
     upperFirst,
     SchemaComposer,
@@ -48,9 +47,6 @@
     InputTypeComposerFieldConfigAsObjectDefinition,
     forEachKey,
 } from "graphql-compose";
-=======
-import { SchemaComposer, ObjectTypeComposer, InputTypeComposerFieldConfigAsObjectDefinition } from "graphql-compose";
->>>>>>> 235331e5
 import pluralize from "pluralize";
 import { Node, Exclude } from "../classes";
 import getAuth from "./get-auth";
@@ -81,11 +77,8 @@
 import createConnectionFields from "./create-connection-fields";
 import { NodeDirective } from "../classes/NodeDirective";
 import parseNodeDirective from "./parse-node-directive";
-<<<<<<< HEAD
 import { FieldAggregationComposer } from "./field-aggregation-composer";
 import subscribeToNodeResolver from "./resolvers/subscribeToNode";
-=======
->>>>>>> 235331e5
 
 function makeAugmentedSchema(
     { typeDefs, ...schemaDefinition }: IExecutableSchemaDefinition,
@@ -917,7 +910,6 @@
             })
         );
 
-<<<<<<< HEAD
         composer.createObjectTC({
             name: `${ node.name }SubscriptionResponse`,
             fields: {
@@ -934,545 +926,6 @@
             },
         });
 
-        let nodeConnectInput: InputTypeComposer<any> = (undefined as unknown) as InputTypeComposer<any>;
-        let nodeDisconnectInput: InputTypeComposer<any> = (undefined as unknown) as InputTypeComposer<any>;
-        let nodeRelationInput: InputTypeComposer<any> = (undefined as unknown) as InputTypeComposer<any>;
-        if (node.relationFields.length) {
-            [nodeConnectInput, nodeDisconnectInput, nodeRelationInput] = [
-                "ConnectInput",
-                "DisconnectInput",
-                "RelationInput",
-            ].map((type) =>
-                composer.createInputTC({
-                    name: `${node.name}${type}`,
-                    fields: {},
-                })
-            );
-        }
-
-        node.relationFields.forEach((rel) => {
-            let hasNonGeneratedProperties = false;
-            let hasNonNullNonGeneratedProperties = false;
-            let relFields: ObjectFields | undefined;
-
-            if (rel.properties) {
-                relFields = relationshipFields.get(rel.properties);
-
-                if (relFields) {
-                    const nonGeneratedProperties = [
-                        ...relFields.primitiveFields.filter((field) => !field.autogenerate),
-                        ...relFields.scalarFields,
-                        ...relFields.enumFields,
-                        ...relFields.temporalFields.filter((field) => !field.timestamps),
-                        ...relFields.pointFields,
-                    ];
-                    hasNonGeneratedProperties = nonGeneratedProperties.length > 0;
-                    hasNonNullNonGeneratedProperties = nonGeneratedProperties.some((field) => field.typeMeta.required);
-                }
-            }
-
-            if (rel.union) {
-                const refNodes = nodes.filter((x) => rel.union?.nodes?.includes(x.name));
-
-                composeNode.addFields({
-                    [rel.fieldName]: {
-                        type: rel.typeMeta.pretty,
-                        args: {
-                            options: queryOptions.getTypeName(),
-                            where: `${rel.typeMeta.name}Where`,
-                        },
-                    },
-                });
-
-                const upperFieldName = upperFirst(rel.fieldName);
-                const upperNodeName = upperFirst(node.name);
-                const typePrefix = `${upperNodeName}${upperFieldName}`;
-
-                const [
-                    unionConnectInput,
-                    unionCreateInput,
-                    unionDeleteInput,
-                    unionDisconnectInput,
-                    unionUpdateInput,
-                ] = ["Connect", "Create", "Delete", "Disconnect", "Update"].map((operation) =>
-                    composer.createInputTC({
-                        name: `${typePrefix}${operation}Input`,
-                        fields: {},
-                    })
-                );
-
-                const unionCreateFieldInput = composer.createInputTC({
-                    name: `${typePrefix}CreateFieldInput`,
-                    fields: {},
-                });
-
-                refNodes.forEach((n) => {
-                    const unionPrefix = `${node.name}${upperFieldName}${n.name}`;
-                    const updateField = `${n.name}UpdateInput`;
-                    const nodeFieldInputName = `${unionPrefix}FieldInput`;
-                    const whereName = `${unionPrefix}ConnectionWhere`;
-
-                    const deleteName = `${unionPrefix}DeleteFieldInput`;
-                    const _delete = rel.typeMeta.array ? `[${deleteName}!]` : `${deleteName}`;
-
-                    const disconnectName = `${unionPrefix}DisconnectFieldInput`;
-                    const disconnect = rel.typeMeta.array ? `[${disconnectName}!]` : `${disconnectName}`;
-
-                    const connectionUpdateInputName = `${unionPrefix}UpdateConnectionInput`;
-
-                    const createName = `${node.name}${upperFirst(rel.fieldName)}${n.name}CreateFieldInput`;
-                    const create = rel.typeMeta.array ? `[${createName}!]` : createName;
-                    if (!composer.has(createName)) {
-                        composer.createInputTC({
-                            name: createName,
-                            fields: {
-                                node: `${n.name}CreateInput!`,
-                                ...(hasNonGeneratedProperties
-                                    ? {
-                                          edge: `${rel.properties}CreateInput${
-                                              hasNonNullNonGeneratedProperties ? `!` : ""
-                                          }`,
-                                      }
-                                    : {}),
-                            },
-                        });
-
-                        unionCreateInput.addFields({
-                            [n.name]: nodeFieldInputName,
-                        });
-
-                        unionCreateFieldInput.addFields({
-                            [n.name]: `[${createName}!]`,
-                        });
-                    }
-
-                    const connectWhereName = `${n.name}ConnectWhere`;
-                    if (!composer.has(connectWhereName)) {
-                        composer.createInputTC({
-                            name: connectWhereName,
-                            fields: {
-                                node: `${n.name}Where!`,
-                            },
-                        });
-                    }
-
-                    const connectName = `${unionPrefix}ConnectFieldInput`;
-                    const connect = rel.typeMeta.array ? `[${connectName}!]` : `${connectName}`;
-                    if (!composer.has(connectName)) {
-                        composer.createInputTC({
-                            name: connectName,
-                            fields: {
-                                where: connectWhereName,
-                                ...(n.relationFields.length
-                                    ? {
-                                          connect: rel.typeMeta.array
-                                              ? `[${n.name}ConnectInput!]`
-                                              : `${n.name}ConnectInput`,
-                                      }
-                                    : {}),
-                                ...(hasNonGeneratedProperties
-                                    ? {
-                                          edge: `${rel.properties}CreateInput${
-                                              hasNonNullNonGeneratedProperties ? `!` : ""
-                                          }`,
-                                      }
-                                    : {}),
-                            },
-                        });
-
-                        unionConnectInput.addFields({
-                            [n.name]: connect,
-                        });
-                    }
-
-                    const updateName = `${unionPrefix}UpdateFieldInput`;
-                    const update = rel.typeMeta.array ? `[${updateName}!]` : updateName;
-                    if (!composer.has(updateName)) {
-                        composer.createInputTC({
-                            name: updateName,
-                            fields: {
-                                where: whereName,
-                                update: connectionUpdateInputName,
-                                connect,
-                                disconnect: rel.typeMeta.array ? `[${disconnectName}!]` : disconnectName,
-                                create,
-                                delete: rel.typeMeta.array ? `[${deleteName}!]` : deleteName,
-                            },
-                        });
-
-                        unionUpdateInput.addFields({
-                            [n.name]: update,
-                        });
-                    }
-
-                    composer.createInputTC({
-                        name: connectionUpdateInputName,
-                        fields: {
-                            ...(hasNonGeneratedProperties ? { edge: `${rel.properties}UpdateInput` } : {}),
-                            node: updateField,
-                        },
-                    });
-
-                    composer.createInputTC({
-                        name: nodeFieldInputName,
-                        fields: {
-                            create,
-                            connect,
-                        },
-                    });
-
-                    composer.createInputTC({
-                        name: whereName,
-                        fields: {
-                            node: `${n.name}Where`,
-                            node_NOT: `${n.name}Where`,
-                            AND: `[${whereName}!]`,
-                            OR: `[${whereName}!]`,
-                            ...(rel.properties
-                                ? {
-                                      edge: `${rel.properties}Where`,
-                                      edge_NOT: `${rel.properties}Where`,
-                                  }
-                                : {}),
-                        },
-                    });
-
-                    if (!composer.has(deleteName)) {
-                        composer.createInputTC({
-                            name: deleteName,
-                            fields: {
-                                where: whereName,
-                                ...(n.relationFields.length
-                                    ? {
-                                          delete: `${n.name}DeleteInput`,
-                                      }
-                                    : {}),
-                            },
-                        });
-
-                        unionDeleteInput.addFields({
-                            [n.name]: _delete,
-                        });
-                    }
-
-                    if (!composer.has(disconnectName)) {
-                        composer.createInputTC({
-                            name: disconnectName,
-                            fields: {
-                                where: whereName,
-                                ...(n.relationFields.length
-                                    ? {
-                                          disconnect: `${n.name}DisconnectInput`,
-                                      }
-                                    : {}),
-                            },
-                        });
-
-                        unionDisconnectInput.addFields({
-                            [n.name]: disconnect,
-                        });
-                    }
-                });
-
-                nodeInput.addFields({
-                    [rel.fieldName]: unionCreateInput,
-                });
-
-                nodeRelationInput.addFields({
-                    [rel.fieldName]: unionCreateFieldInput,
-                });
-
-                nodeUpdateInput.addFields({
-                    [rel.fieldName]: unionUpdateInput,
-                });
-
-                nodeConnectInput.addFields({
-                    [rel.fieldName]: unionConnectInput,
-                });
-
-                nodeDeleteInput.addFields({
-                    [rel.fieldName]: unionDeleteInput,
-                });
-
-                nodeDisconnectInput.addFields({
-                    [rel.fieldName]: unionDisconnectInput,
-                });
-
-                return;
-            }
-
-            const n = nodes.find((x) => x.name === rel.typeMeta.name) as Node;
-            const updateField = `${n.name}UpdateInput`;
-            const nodeFieldInputName = `${node.name}${upperFirst(rel.fieldName)}FieldInput`;
-            const nodeFieldUpdateInputName = `${node.name}${upperFirst(rel.fieldName)}UpdateFieldInput`;
-            const nodeFieldDeleteInputName = `${node.name}${upperFirst(rel.fieldName)}DeleteFieldInput`;
-            const nodeFieldDisconnectInputName = `${node.name}${upperFirst(rel.fieldName)}DisconnectFieldInput`;
-            const connectionUpdateInputName = `${node.name}${upperFirst(rel.fieldName)}UpdateConnectionInput`;
-            const relationshipWhereTypeInputName = `${node.name}${upperFirst(rel.fieldName)}AggregateInput`;
-
-            const [nodeWhereAggregationInput, edgeWhereAggregationInput] = [n, relFields].map((nodeOrRelFields) => {
-                if (!nodeOrRelFields) {
-                    return;
-                }
-
-                const fields = whereAggregationTypes.reduce<BaseField[]>((r, t) => {
-                    const fields = [...nodeOrRelFields.primitiveFields, ...nodeOrRelFields.temporalFields].filter(
-                        (y) => !y.typeMeta.array && y.typeMeta.name === t
-                    );
-
-                    if (!fields.length) {
-                        return r;
-                    }
-
-                    return r.concat(fields);
-                }, []);
-
-                if (!fields.length) {
-                    return;
-                }
-
-                const name = `${node.name}${upperFirst(rel.fieldName)}${
-                    nodeOrRelFields instanceof Node ? `Node` : `Edge`
-                }AggregationWhereInput`;
-
-                const aggregationInput = composer.createInputTC({
-                    name,
-                    fields: {
-                        AND: `[${name}!]`,
-                        OR: `[${name}!]`,
-                    },
-                });
-
-                fields.forEach((field) => {
-                    if (field.typeMeta.name === "ID") {
-                        aggregationInput.addFields({
-                            [`${field.fieldName}_EQUAL`]: "ID",
-                        });
-
-                        return;
-                    }
-
-                    if (field.typeMeta.name === "String") {
-                        aggregationInput.addFields(
-                            whereAggregationOperators.reduce((res, operator) => {
-                                return {
-                                    ...res,
-                                    [`${field.fieldName}_${operator}`]: `${operator === "EQUAL" ? "String" : "Int"}`,
-                                    [`${field.fieldName}_AVERAGE_${operator}`]: "Float",
-                                    [`${field.fieldName}_LONGEST_${operator}`]: "Int",
-                                    [`${field.fieldName}_SHORTEST_${operator}`]: "Int",
-                                };
-                            }, {})
-                        );
-
-                        return;
-                    }
-
-                    if (whereAggregationAverageTypes.includes(field.typeMeta.name)) {
-                        aggregationInput.addFields(
-                            whereAggregationOperators.reduce((res, operator) => {
-                                let averageType = "Float";
-
-                                if (field.typeMeta.name === "BigInt") {
-                                    averageType = "BigInt";
-                                }
-
-                                if (field.typeMeta.name === "Duration") {
-                                    averageType = "Duration";
-                                }
-
-                                return {
-                                    ...res,
-                                    [`${field.fieldName}_${operator}`]: field.typeMeta.name,
-                                    [`${field.fieldName}_AVERAGE_${operator}`]: averageType,
-                                    [`${field.fieldName}_MIN_${operator}`]: field.typeMeta.name,
-                                    [`${field.fieldName}_MAX_${operator}`]: field.typeMeta.name,
-                                };
-                            }, {})
-                        );
-
-                        return;
-                    }
-
-                    aggregationInput.addFields(
-                        whereAggregationOperators.reduce(
-                            (res, operator) => ({
-                                ...res,
-                                [`${field.fieldName}_${operator}`]: field.typeMeta.name,
-                                [`${field.fieldName}_MIN_${operator}`]: field.typeMeta.name,
-                                [`${field.fieldName}_MAX_${operator}`]: field.typeMeta.name,
-                            }),
-                            {}
-                        )
-                    );
-                });
-
-                return aggregationInput;
-            });
-
-            const whereAggregateInput = composer.createInputTC({
-                name: relationshipWhereTypeInputName,
-                fields: {
-                    count: "Int",
-                    count_LT: "Int",
-                    count_LTE: "Int",
-                    count_GT: "Int",
-                    count_GTE: "Int",
-                    AND: `[${relationshipWhereTypeInputName}!]`,
-                    OR: `[${relationshipWhereTypeInputName}!]`,
-                    ...(nodeWhereAggregationInput ? { node: nodeWhereAggregationInput } : {}),
-                    ...(edgeWhereAggregationInput ? { edge: edgeWhereAggregationInput } : {}),
-                },
-            });
-
-            whereInput.addFields({
-                [rel.fieldName]: `${n.name}Where`,
-                [`${rel.fieldName}_NOT`]: `${n.name}Where`,
-                [`${rel.fieldName}Aggregate`]: whereAggregateInput,
-            });
-
-            const createName = `${node.name}${upperFirst(rel.fieldName)}CreateFieldInput`;
-            const create = rel.typeMeta.array ? `[${createName}!]` : createName;
-            if (!composer.has(createName)) {
-                composer.createInputTC({
-                    name: createName,
-                    fields: {
-                        node: `${n.name}CreateInput!`,
-                        ...(hasNonGeneratedProperties
-                            ? { edge: `${rel.properties}CreateInput${hasNonNullNonGeneratedProperties ? `!` : ""}` }
-                            : {}),
-                    },
-                });
-            }
-
-            const connectWhereName = `${n.name}ConnectWhere`;
-            if (!composer.has(connectWhereName)) {
-                composer.createInputTC({
-                    name: connectWhereName,
-                    fields: {
-                        node: `${n.name}Where!`,
-                    },
-                });
-            }
-
-            const connectName = `${node.name}${upperFirst(rel.fieldName)}ConnectFieldInput`;
-            const connect = rel.typeMeta.array ? `[${connectName}!]` : connectName;
-            if (!composer.has(connectName)) {
-                composer.createInputTC({
-                    name: connectName,
-                    fields: {
-                        where: connectWhereName,
-                        ...(n.relationFields.length
-                            ? { connect: rel.typeMeta.array ? `[${n.name}ConnectInput!]` : `${n.name}ConnectInput` }
-                            : {}),
-                        ...(hasNonGeneratedProperties
-                            ? { edge: `${rel.properties}CreateInput${hasNonNullNonGeneratedProperties ? `!` : ""}` }
-                            : {}),
-                    },
-                });
-            }
-
-            composeNode.addFields({
-                [rel.fieldName]: {
-                    type: rel.typeMeta.pretty,
-                    args: {
-                        where: `${rel.typeMeta.name}Where`,
-                        options: `${rel.typeMeta.name}Options`,
-                    },
-                },
-            });
-
-            const baseTypeName = `${node.name}${n.name}${rel.fieldName}`;
-            const fieldAggregationComposer = new FieldAggregationComposer(composer, aggregationSelectionTypes);
-            const aggregationTypeObject = fieldAggregationComposer.createAggregationTypeObject(
-                baseTypeName,
-                n,
-                relFields
-            );
-
-            composeNode.addFields({
-                [`${rel.fieldName}Aggregate`]: {
-                    type: aggregationTypeObject,
-                    args: {},
-                },
-            });
-
-            composer.createInputTC({
-                name: connectionUpdateInputName,
-                fields: {
-                    node: updateField,
-                    ...(hasNonGeneratedProperties ? { edge: `${rel.properties}UpdateInput` } : {}),
-                },
-            });
-
-            composer.createInputTC({
-                name: nodeFieldUpdateInputName,
-                fields: {
-                    where: `${node.name}${upperFirst(rel.fieldName)}ConnectionWhere`,
-                    update: connectionUpdateInputName,
-                    connect,
-                    disconnect: rel.typeMeta.array
-                        ? `[${nodeFieldDisconnectInputName}!]`
-                        : nodeFieldDisconnectInputName,
-                    create,
-                    delete: rel.typeMeta.array ? `[${nodeFieldDeleteInputName}!]` : nodeFieldDeleteInputName,
-                },
-            });
-
-            composer.createInputTC({
-                name: nodeFieldInputName,
-                fields: {
-                    create,
-                    connect,
-                },
-            });
-
-            if (!composer.has(nodeFieldDeleteInputName)) {
-                composer.createInputTC({
-                    name: nodeFieldDeleteInputName,
-                    fields: {
-                        where: `${node.name}${upperFirst(rel.fieldName)}ConnectionWhere`,
-                        ...(n.relationFields.length ? { delete: `${n.name}DeleteInput` } : {}),
-                    },
-                });
-            }
-
-            if (!composer.has(nodeFieldDisconnectInputName)) {
-                composer.createInputTC({
-                    name: nodeFieldDisconnectInputName,
-                    fields: {
-                        where: `${node.name}${upperFirst(rel.fieldName)}ConnectionWhere`,
-                        ...(n.relationFields.length ? { disconnect: `${n.name}DisconnectInput` } : {}),
-                    },
-                });
-            }
-
-            nodeRelationInput.addFields({
-                [rel.fieldName]: create,
-            });
-
-            nodeInput.addFields({
-                [rel.fieldName]: nodeFieldInputName,
-            });
-
-            nodeUpdateInput.addFields({
-                [rel.fieldName]: rel.typeMeta.array ? `[${nodeFieldUpdateInputName}!]` : nodeFieldUpdateInputName,
-            });
-
-            nodeDeleteInput.addFields({
-                [rel.fieldName]: rel.typeMeta.array ? `[${nodeFieldDeleteInputName}!]` : nodeFieldDeleteInputName,
-            });
-
-            nodeConnectInput.addFields({
-                [rel.fieldName]: connect,
-            });
-
-            nodeDisconnectInput.addFields({
-                [rel.fieldName]: rel.typeMeta.array
-                    ? `[${nodeFieldDisconnectInputName}!]`
-                    : nodeFieldDisconnectInputName,
-            });
-=======
         createRelationshipFields({
             relationshipFields: node.relationFields,
             schemaComposer: composer,
@@ -1481,7 +934,6 @@
             nodes,
             relationshipPropertyFields: relationshipFields,
             aggregationSelectionTypes,
->>>>>>> 235331e5
         });
 
         relationships = [
