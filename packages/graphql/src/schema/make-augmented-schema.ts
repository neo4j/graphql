--- conflicted
+++ resolved
@@ -1165,11 +1165,7 @@
                 },
             });
 
-<<<<<<< HEAD
-            const baseTypeName = `${node.name}${n.name}${rel.fieldName}`; // TODO: upperFirst(rel.fieldName)
-=======
             const baseTypeName = `${node.name}${n.name}${upperFirst(rel.fieldName)}`;
->>>>>>> 75fb091f
             const fieldAggregationComposer = new FieldAggregationComposer(composer, aggregationSelectionTypes);
             const aggregationTypeObject = fieldAggregationComposer.createAggregationTypeObject(
                 baseTypeName,
