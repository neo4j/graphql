--- conflicted
+++ resolved
@@ -202,23 +202,9 @@
                 },
                 relationshipFieldName: {
                     type: new GraphQLNonNull(GraphQLString),
-<<<<<<< HEAD
-                    resolve: (source: SubscriptionsEvent) => {
-                        const trueSource = source as RelationSubscriptionsEvent;
-                        return node.relationFields.find((f) => f.type === trueSource.relationshipName)?.fieldName;
-                    },
-                },
-                direction: {
-                    type: relationDirectionEnum.NonNull,
-                    resolve: (source: SubscriptionsEvent) => {
-                        const trueSource = source as RelationSubscriptionsEvent;
-                        const isThisTo = trueSource.toTypename === node.name;
-                        return isThisTo ? "IN" : "OUT";
-=======
                     resolve: (source: RelationshipSubscriptionsEvent) => {
                         const r = node.relationFields.find((f) => f.type === source.relationshipName)?.fieldName;
                         return r;
->>>>>>> f4f2b7a0
                     },
                 },
             });
