--- conflicted
+++ resolved
@@ -60,14 +60,7 @@
     if (!userDefinedFieldDirectives) {
         throw new Error("fix user directives for interface types in subscriptions.");
     }
-<<<<<<< HEAD
-    const interfaceConnectionComposeFields = relationshipAdapterToComposeFields(
-        Array.from(interfaceEntity.relationshipDeclarations.values()),
-        userDefinedFieldDirectives
-    );
-=======
 
->>>>>>> 8fdc9159
     const interfaceComposeFields = attributeAdapterToComposeFields(
         interfaceEntity.subscriptionEventPayloadFields,
         userDefinedFieldDirectives
