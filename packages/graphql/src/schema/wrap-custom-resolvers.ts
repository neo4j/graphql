/*
 * Copyright (c) "Neo4j"
 * Neo4j Sweden AB [http://neo4j.com]
 *
 * This file is part of Neo4j.
 *
 * Licensed under the Apache License, Version 2.0 (the "License");
 * you may not use this file except in compliance with the License.
 * You may obtain a copy of the License at
 *
 *     http://www.apache.org/licenses/LICENSE-2.0
 *
 * Unless required by applicable law or agreed to in writing, software
 * distributed under the License is distributed on an "AS IS" BASIS,
 * WITHOUT WARRANTIES OR CONDITIONS OF ANY KIND, either express or implied.
 * See the License for the specific language governing permissions and
 * limitations under the License.
 */
<<<<<<< HEAD
=======

>>>>>>> a762fc3d
import { IExecutableSchemaDefinition } from "@graphql-tools/schema";
import createAuthParam from "../translate/create-auth-param";

type IResolvers = IExecutableSchemaDefinition["resolvers"];

function wrapCustomResolvers({
    resolvers,
    generatedResolvers,
    nodeNames,
}: {
    resolvers: IExecutableSchemaDefinition["resolvers"];
    nodeNames: string[];
    generatedResolvers: any;
}): IExecutableSchemaDefinition["resolvers"] {
    let newResolvers: any = {};

    const {
        Query: customQueries = {},
        Mutation: customMutations = {},
        Subscription: customSubscriptions = {},
        ...rest
    } = resolvers as Record<string, any>;

    if (customQueries) {
        if (generatedResolvers.Query) {
            newResolvers.Query = { ...generatedResolvers.Query, ...customQueries };
        } else {
            newResolvers.Query = customQueries;
        }
    }

    if (customMutations) {
        if (generatedResolvers.Mutation) {
            newResolvers.Mutation = { ...generatedResolvers.Mutation, ...customMutations };
        } else {
            newResolvers.Mutation = customMutations;
        }
    }

    if (Object.keys(customSubscriptions).length) {
        newResolvers.Subscription = customSubscriptions;
    }

    const typeResolvers = Object.entries(rest).reduce((r, entry) => {
        const [key, value] = entry;

        if (!nodeNames.includes(key)) {
            return r;
        }

        return {
            ...r,
            [key]: {
                ...generatedResolvers[key],
                ...value,
            },
        };
    }, {});
    newResolvers = {
        ...newResolvers,
        ...typeResolvers,
    };

    (function wrapResolvers(obj) {
        Object.entries(obj).forEach(([key, value]) => {
            if (typeof value === "function") {
                obj[key] = (...args) => {
                    const { driver } = args[2];
                    if (!driver) {
                        throw new Error("context.diver missing");
                    }

                    const auth = createAuthParam({ context: args[2] });

                    args[2] = { ...args[2], auth };

                    return value(...args);
                };

                return;
            }

            if (typeof value === "object") {
                obj[key] = value;
                wrapResolvers(value);
            }
        });

        return obj;
    })(newResolvers);

    // Not to wrap the scalars and directives
    const otherResolvers = Object.entries(rest).reduce((r, entry) => {
        const [key, value] = entry;

        if (nodeNames.includes(key)) {
            return r;
        }

        return {
            ...r,
            [key]: value,
        };
    }, {});
    newResolvers = {
        ...newResolvers,
        ...otherResolvers,
    };

    return newResolvers;
}

export default wrapCustomResolvers;<|MERGE_RESOLUTION|>--- conflicted
+++ resolved
@@ -16,10 +16,7 @@
  * See the License for the specific language governing permissions and
  * limitations under the License.
  */
-<<<<<<< HEAD
-=======
 
->>>>>>> a762fc3d
 import { IExecutableSchemaDefinition } from "@graphql-tools/schema";
 import createAuthParam from "../translate/create-auth-param";
 
@@ -30,10 +27,10 @@
     generatedResolvers,
     nodeNames,
 }: {
-    resolvers: IExecutableSchemaDefinition["resolvers"];
+    resolvers: IResolvers;
     nodeNames: string[];
     generatedResolvers: any;
-}): IExecutableSchemaDefinition["resolvers"] {
+}): IResolvers {
     let newResolvers: any = {};
 
     const {
