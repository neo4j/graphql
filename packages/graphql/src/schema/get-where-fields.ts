/*
 * Copyright (c) "Neo4j"
 * Neo4j Sweden AB [http://neo4j.com]
 *
 * This file is part of Neo4j.
 *
 * Licensed under the Apache License, Version 2.0 (the "License");
 * you may not use this file except in compliance with the License.
 * You may obtain a copy of the License at
 *
 *     http://www.apache.org/licenses/LICENSE-2.0
 *
 * Unless required by applicable law or agreed to in writing, software
 * distributed under the License is distributed on an "AS IS" BASIS,
 * WITHOUT WARRANTIES OR CONDITIONS OF ANY KIND, either express or implied.
 * See the License for the specific language governing permissions and
 * limitations under the License.
 */

import type { DirectiveNode } from "graphql";
import type { Directive } from "graphql-compose";
import { DEPRECATED } from "../constants";
import type { AttributeAdapter } from "../schema-model/attribute/model-adapters/AttributeAdapter";
<<<<<<< HEAD
import type {
    CustomEnumField,
    CustomScalarField,
    Neo4jFeaturesSettings,
    PointField,
    PrimitiveField,
    TemporalField,
} from "../types";
import { DEPRECATE_EQUAL_FILTERS, DEPRECATE_NOT } from "./constants";
import { shouldAddDeprecatedFields } from "./generation/utils";
import { graphqlDirectivesToCompose } from "./to-compose";

interface Fields {
    scalarFields: CustomScalarField[];
    enumFields: CustomEnumField[];
    primitiveFields: PrimitiveField[];
    temporalFields: TemporalField[];
    pointFields: PointField[];
}

function getWhereFields({
    typeName,
    fields,
    isInterface,
    features,
}: {
    typeName: string;
    fields: Fields;
    isInterface?: boolean;
    features?: Neo4jFeaturesSettings;
}) {
    return {
        ...(isInterface ? {} : { OR: `[${typeName}Where!]`, AND: `[${typeName}Where!]`, NOT: `${typeName}Where` }),
        ...[
            ...fields.primitiveFields,
            ...fields.temporalFields,
            ...fields.enumFields,
            ...fields.pointFields,
            ...fields.scalarFields,
        ].reduce((res, f) => {
            if (f.filterableOptions.byValue === false) {
                return res;
            }

            const deprecatedDirectives = graphqlDirectivesToCompose(
                f.otherDirectives.filter((directive) => directive.name.value === DEPRECATED)
            );
            if (shouldAddDeprecatedFields(features, "implicitEqualFilters")) {
                res[f.fieldName] = {
                    type: f.typeMeta.input.where.pretty,
                    directives: deprecatedDirectives.length ? deprecatedDirectives : [DEPRECATE_EQUAL_FILTERS],
                };
            }
            res[`${f.fieldName}_EQ`] = {
                type: f.typeMeta.input.where.pretty,
                directives: deprecatedDirectives,
            };

            if (shouldAddDeprecatedFields(features, "negationFilters")) {
                res[`${f.fieldName}_NOT`] = {
                    type: f.typeMeta.input.where.pretty,
                    directives: deprecatedDirectives.length ? deprecatedDirectives : [DEPRECATE_NOT],
                };
            }

            if (f.typeMeta.name === "Boolean") {
                return res;
            }

            if (f.typeMeta.array) {
                res[`${f.fieldName}_INCLUDES`] = {
                    type: f.typeMeta.input.where.type,
                    directives: deprecatedDirectives,
                };
                if (shouldAddDeprecatedFields(features, "negationFilters")) {
                    res[`${f.fieldName}_NOT_INCLUDES`] = {
                        type: f.typeMeta.input.where.type,
                        directives: deprecatedDirectives.length ? deprecatedDirectives : [DEPRECATE_NOT],
                    };
                }
                return res;
            }

            res[`${f.fieldName}_IN`] = {
                type: `[${f.typeMeta.input.where.pretty}${f.typeMeta.required ? "!" : ""}]`,
                directives: deprecatedDirectives,
            };
            if (shouldAddDeprecatedFields(features, "negationFilters")) {
                res[`${f.fieldName}_NOT_IN`] = {
                    type: `[${f.typeMeta.input.where.pretty}${f.typeMeta.required ? "!" : ""}]`,
                    directives: deprecatedDirectives.length ? deprecatedDirectives : [DEPRECATE_NOT],
                };
            }
            if (
                [
                    "Float",
                    "Int",
                    "BigInt",
                    "DateTime",
                    "Date",
                    "LocalDateTime",
                    "Time",
                    "LocalTime",
                    "Duration",
                ].includes(f.typeMeta.name)
            ) {
                ["_LT", "_LTE", "_GT", "_GTE"].forEach((comparator) => {
                    res[`${f.fieldName}${comparator}`] = { type: f.typeMeta.name, directives: deprecatedDirectives };
                });
                return res;
            }

            if (["Point", "CartesianPoint"].includes(f.typeMeta.name)) {
                ["_DISTANCE", "_LT", "_LTE", "_GT", "_GTE"].forEach((comparator) => {
                    res[`${f.fieldName}${comparator}`] = {
                        type: `${f.typeMeta.name}Distance`,
                        directives: deprecatedDirectives,
                    };
                });
                return res;
            }

            if (["String", "ID"].includes(f.typeMeta.name)) {
                const stringWhereOperators: Array<{ comparator: string; typeName: string }> = [
                    { comparator: "_CONTAINS", typeName: f.typeMeta.name },
                    { comparator: "_STARTS_WITH", typeName: f.typeMeta.name },
                    { comparator: "_ENDS_WITH", typeName: f.typeMeta.name },
                ];

                const stringWhereOperatorsNegate = ["_NOT_CONTAINS", "_NOT_STARTS_WITH", "_NOT_ENDS_WITH"];

                Object.entries(features?.filters?.[f.typeMeta.name] || {}).forEach(([filter, enabled]) => {
                    if (enabled) {
                        if (filter === "MATCHES") {
                            stringWhereOperators.push({ comparator: `_${filter}`, typeName: "String" });
                        } else {
                            stringWhereOperators.push({ comparator: `_${filter}`, typeName: f.typeMeta.name });
                        }
                    }
                });
                stringWhereOperators.forEach(({ comparator, typeName }) => {
                    res[`${f.fieldName}${comparator}`] = { type: typeName, directives: deprecatedDirectives };
                });

                if (shouldAddDeprecatedFields(features, "negationFilters")) {
                    stringWhereOperatorsNegate.forEach((comparator) => {
                        res[`${f.fieldName}${comparator}`] = {
                            type: f.typeMeta.name,
                            directives: deprecatedDirectives.length ? deprecatedDirectives : [DEPRECATE_NOT],
                        };
                    });
                }
                return res;
            }

            return res;
        }, {}),
    };
}

export default getWhereFields;

=======
import type { Neo4jFeaturesSettings } from "../types";
import { DEPRECATE_NOT } from "./constants";
import { shouldAddDeprecatedFields } from "./generation/utils";
import { graphqlDirectivesToCompose } from "./to-compose";

>>>>>>> a067e31f
// TODO: refactoring needed!
// isWhereField, isFilterable, ... extracted out into attributes category
export function getWhereFieldsForAttributes({
    attributes,
    userDefinedFieldDirectives,
    features,
    ignoreCypherFieldFilters,
}: {
    attributes: AttributeAdapter[];
    userDefinedFieldDirectives?: Map<string, DirectiveNode[]>;
    features: Neo4jFeaturesSettings | undefined;
    ignoreCypherFieldFilters: boolean;
}): Record<
    string,
    {
        type: string;
        directives: Directive[];
    }
> {
    const result: Record<
        string,
        {
            type: string;
            directives: Directive[];
        }
    > = {};
    // Add the where fields for each attribute
    for (const field of attributes) {
        const userDefinedDirectivesOnField = userDefinedFieldDirectives?.get(field.name);
        const deprecatedDirectives = graphqlDirectivesToCompose(
            (userDefinedDirectivesOnField ?? []).filter((directive) => directive.name.value === DEPRECATED)
        );
<<<<<<< HEAD
        if (shouldAddDeprecatedFields(features, "implicitEqualFilters") && !field.isCypher()) {
            result[field.name] = {
                type: field.getInputTypeNames().where.pretty,
                directives: deprecatedDirectives.length ? deprecatedDirectives : [DEPRECATE_EQUAL_FILTERS],
            };
        }
        result[`${field.name}_EQ`] = {
=======

        if (field.annotations.cypher) {
            // If the field is a cypher field and ignoreCypherFieldFilters is true, skip it
            if (ignoreCypherFieldFilters === true) {
                continue;
            }

            // If the field is a cypher field with arguments, skip it
            if (field.args.length > 0) {
                continue;
            }
        }

        result[field.name] = {
>>>>>>> a067e31f
            type: field.getInputTypeNames().where.pretty,
            directives: deprecatedDirectives,
        };

        if (shouldAddDeprecatedFields(features, "negationFilters")) {
            result[`${field.name}_NOT`] = {
                type: field.getInputTypeNames().where.pretty,
                directives: deprecatedDirectives.length ? deprecatedDirectives : [DEPRECATE_NOT],
            };
        }
        // If the field is a boolean, skip it
        // This is done here because the previous additions are still added for boolean fields
        if (field.typeHelper.isBoolean()) {
            continue;
        }

        // If the field is an array, add the includes and not includes fields
        // if (field.isArray()) {
        if (field.typeHelper.isList()) {
            result[`${field.name}_INCLUDES`] = {
                type: field.getInputTypeNames().where.type,
                directives: deprecatedDirectives,
            };
            if (shouldAddDeprecatedFields(features, "negationFilters")) {
                result[`${field.name}_NOT_INCLUDES`] = {
                    type: field.getInputTypeNames().where.type,
                    directives: deprecatedDirectives.length ? deprecatedDirectives : [DEPRECATE_NOT],
                };
            }
            continue;
        }

        // If the field is not an array, add the in and not in fields
        result[`${field.name}_IN`] = {
            type: field.getFilterableInputTypeName(),
            directives: deprecatedDirectives,
        };
        if (shouldAddDeprecatedFields(features, "negationFilters")) {
            result[`${field.name}_NOT_IN`] = {
                type: field.getFilterableInputTypeName(),
                directives: deprecatedDirectives.length ? deprecatedDirectives : [DEPRECATE_NOT],
            };
        }
        // If the field is a number or temporal, add the comparison operators
        if (field.isNumericalOrTemporal()) {
            ["_LT", "_LTE", "_GT", "_GTE"].forEach((comparator) => {
                result[`${field.name}${comparator}`] = {
                    type: field.getInputTypeNames().where.type,
                    directives: deprecatedDirectives,
                };
            });
            continue;
        }

        // If the field is spatial, add the point comparison operators
        if (field.typeHelper.isSpatial()) {
            ["_DISTANCE", "_LT", "_LTE", "_GT", "_GTE"].forEach((comparator) => {
                result[`${field.name}${comparator}`] = {
                    type: `${field.getTypeName()}Distance`,
                    directives: deprecatedDirectives,
                };
            });
            continue;
        }

        // If the field is a string, add the string comparison operators
        if (field.typeHelper.isString() || field.typeHelper.isID()) {
            const stringWhereOperators: Array<{ comparator: string; typeName: string }> = [
                { comparator: "_CONTAINS", typeName: field.getInputTypeNames().where.type },
                { comparator: "_STARTS_WITH", typeName: field.getInputTypeNames().where.type },
                { comparator: "_ENDS_WITH", typeName: field.getInputTypeNames().where.type },
            ];

            Object.entries(features?.filters?.[field.getInputTypeNames().where.type] || {}).forEach(
                ([filter, enabled]) => {
                    if (enabled) {
                        if (filter === "MATCHES") {
                            stringWhereOperators.push({ comparator: `_${filter}`, typeName: "String" });
                        } else {
                            stringWhereOperators.push({
                                comparator: `_${filter}`,
                                typeName: field.getInputTypeNames().where.type,
                            });
                        }
                    }
                }
            );
            stringWhereOperators.forEach(({ comparator, typeName }) => {
                result[`${field.name}${comparator}`] = { type: typeName, directives: deprecatedDirectives };
            });

            if (shouldAddDeprecatedFields(features, "negationFilters")) {
                ["_NOT_CONTAINS", "_NOT_STARTS_WITH", "_NOT_ENDS_WITH"].forEach((comparator) => {
                    result[`${field.name}${comparator}`] = {
                        type: field.getInputTypeNames().where.type,
                        directives: deprecatedDirectives.length ? deprecatedDirectives : [DEPRECATE_NOT],
                    };
                });
            }
        }
    }

    return result;
}<|MERGE_RESOLUTION|>--- conflicted
+++ resolved
@@ -21,176 +21,11 @@
 import type { Directive } from "graphql-compose";
 import { DEPRECATED } from "../constants";
 import type { AttributeAdapter } from "../schema-model/attribute/model-adapters/AttributeAdapter";
-<<<<<<< HEAD
-import type {
-    CustomEnumField,
-    CustomScalarField,
-    Neo4jFeaturesSettings,
-    PointField,
-    PrimitiveField,
-    TemporalField,
-} from "../types";
+import type { Neo4jFeaturesSettings } from "../types";
 import { DEPRECATE_EQUAL_FILTERS, DEPRECATE_NOT } from "./constants";
 import { shouldAddDeprecatedFields } from "./generation/utils";
 import { graphqlDirectivesToCompose } from "./to-compose";
 
-interface Fields {
-    scalarFields: CustomScalarField[];
-    enumFields: CustomEnumField[];
-    primitiveFields: PrimitiveField[];
-    temporalFields: TemporalField[];
-    pointFields: PointField[];
-}
-
-function getWhereFields({
-    typeName,
-    fields,
-    isInterface,
-    features,
-}: {
-    typeName: string;
-    fields: Fields;
-    isInterface?: boolean;
-    features?: Neo4jFeaturesSettings;
-}) {
-    return {
-        ...(isInterface ? {} : { OR: `[${typeName}Where!]`, AND: `[${typeName}Where!]`, NOT: `${typeName}Where` }),
-        ...[
-            ...fields.primitiveFields,
-            ...fields.temporalFields,
-            ...fields.enumFields,
-            ...fields.pointFields,
-            ...fields.scalarFields,
-        ].reduce((res, f) => {
-            if (f.filterableOptions.byValue === false) {
-                return res;
-            }
-
-            const deprecatedDirectives = graphqlDirectivesToCompose(
-                f.otherDirectives.filter((directive) => directive.name.value === DEPRECATED)
-            );
-            if (shouldAddDeprecatedFields(features, "implicitEqualFilters")) {
-                res[f.fieldName] = {
-                    type: f.typeMeta.input.where.pretty,
-                    directives: deprecatedDirectives.length ? deprecatedDirectives : [DEPRECATE_EQUAL_FILTERS],
-                };
-            }
-            res[`${f.fieldName}_EQ`] = {
-                type: f.typeMeta.input.where.pretty,
-                directives: deprecatedDirectives,
-            };
-
-            if (shouldAddDeprecatedFields(features, "negationFilters")) {
-                res[`${f.fieldName}_NOT`] = {
-                    type: f.typeMeta.input.where.pretty,
-                    directives: deprecatedDirectives.length ? deprecatedDirectives : [DEPRECATE_NOT],
-                };
-            }
-
-            if (f.typeMeta.name === "Boolean") {
-                return res;
-            }
-
-            if (f.typeMeta.array) {
-                res[`${f.fieldName}_INCLUDES`] = {
-                    type: f.typeMeta.input.where.type,
-                    directives: deprecatedDirectives,
-                };
-                if (shouldAddDeprecatedFields(features, "negationFilters")) {
-                    res[`${f.fieldName}_NOT_INCLUDES`] = {
-                        type: f.typeMeta.input.where.type,
-                        directives: deprecatedDirectives.length ? deprecatedDirectives : [DEPRECATE_NOT],
-                    };
-                }
-                return res;
-            }
-
-            res[`${f.fieldName}_IN`] = {
-                type: `[${f.typeMeta.input.where.pretty}${f.typeMeta.required ? "!" : ""}]`,
-                directives: deprecatedDirectives,
-            };
-            if (shouldAddDeprecatedFields(features, "negationFilters")) {
-                res[`${f.fieldName}_NOT_IN`] = {
-                    type: `[${f.typeMeta.input.where.pretty}${f.typeMeta.required ? "!" : ""}]`,
-                    directives: deprecatedDirectives.length ? deprecatedDirectives : [DEPRECATE_NOT],
-                };
-            }
-            if (
-                [
-                    "Float",
-                    "Int",
-                    "BigInt",
-                    "DateTime",
-                    "Date",
-                    "LocalDateTime",
-                    "Time",
-                    "LocalTime",
-                    "Duration",
-                ].includes(f.typeMeta.name)
-            ) {
-                ["_LT", "_LTE", "_GT", "_GTE"].forEach((comparator) => {
-                    res[`${f.fieldName}${comparator}`] = { type: f.typeMeta.name, directives: deprecatedDirectives };
-                });
-                return res;
-            }
-
-            if (["Point", "CartesianPoint"].includes(f.typeMeta.name)) {
-                ["_DISTANCE", "_LT", "_LTE", "_GT", "_GTE"].forEach((comparator) => {
-                    res[`${f.fieldName}${comparator}`] = {
-                        type: `${f.typeMeta.name}Distance`,
-                        directives: deprecatedDirectives,
-                    };
-                });
-                return res;
-            }
-
-            if (["String", "ID"].includes(f.typeMeta.name)) {
-                const stringWhereOperators: Array<{ comparator: string; typeName: string }> = [
-                    { comparator: "_CONTAINS", typeName: f.typeMeta.name },
-                    { comparator: "_STARTS_WITH", typeName: f.typeMeta.name },
-                    { comparator: "_ENDS_WITH", typeName: f.typeMeta.name },
-                ];
-
-                const stringWhereOperatorsNegate = ["_NOT_CONTAINS", "_NOT_STARTS_WITH", "_NOT_ENDS_WITH"];
-
-                Object.entries(features?.filters?.[f.typeMeta.name] || {}).forEach(([filter, enabled]) => {
-                    if (enabled) {
-                        if (filter === "MATCHES") {
-                            stringWhereOperators.push({ comparator: `_${filter}`, typeName: "String" });
-                        } else {
-                            stringWhereOperators.push({ comparator: `_${filter}`, typeName: f.typeMeta.name });
-                        }
-                    }
-                });
-                stringWhereOperators.forEach(({ comparator, typeName }) => {
-                    res[`${f.fieldName}${comparator}`] = { type: typeName, directives: deprecatedDirectives };
-                });
-
-                if (shouldAddDeprecatedFields(features, "negationFilters")) {
-                    stringWhereOperatorsNegate.forEach((comparator) => {
-                        res[`${f.fieldName}${comparator}`] = {
-                            type: f.typeMeta.name,
-                            directives: deprecatedDirectives.length ? deprecatedDirectives : [DEPRECATE_NOT],
-                        };
-                    });
-                }
-                return res;
-            }
-
-            return res;
-        }, {}),
-    };
-}
-
-export default getWhereFields;
-
-=======
-import type { Neo4jFeaturesSettings } from "../types";
-import { DEPRECATE_NOT } from "./constants";
-import { shouldAddDeprecatedFields } from "./generation/utils";
-import { graphqlDirectivesToCompose } from "./to-compose";
-
->>>>>>> a067e31f
 // TODO: refactoring needed!
 // isWhereField, isFilterable, ... extracted out into attributes category
 export function getWhereFieldsForAttributes({
@@ -223,15 +58,6 @@
         const deprecatedDirectives = graphqlDirectivesToCompose(
             (userDefinedDirectivesOnField ?? []).filter((directive) => directive.name.value === DEPRECATED)
         );
-<<<<<<< HEAD
-        if (shouldAddDeprecatedFields(features, "implicitEqualFilters") && !field.isCypher()) {
-            result[field.name] = {
-                type: field.getInputTypeNames().where.pretty,
-                directives: deprecatedDirectives.length ? deprecatedDirectives : [DEPRECATE_EQUAL_FILTERS],
-            };
-        }
-        result[`${field.name}_EQ`] = {
-=======
 
         if (field.annotations.cypher) {
             // If the field is a cypher field and ignoreCypherFieldFilters is true, skip it
@@ -245,8 +71,13 @@
             }
         }
 
-        result[field.name] = {
->>>>>>> a067e31f
+        if (shouldAddDeprecatedFields(features, "implicitEqualFilters")) {
+            result[field.name] = {
+                type: field.getInputTypeNames().where.pretty,
+                directives: deprecatedDirectives.length ? deprecatedDirectives : [DEPRECATE_EQUAL_FILTERS],
+            };
+        }
+        result[`${field.name}_EQ`] = {
             type: field.getInputTypeNames().where.pretty,
             directives: deprecatedDirectives,
         };
