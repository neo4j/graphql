/*
 * Copyright (c) "Neo4j"
 * Neo4j Sweden AB [http://neo4j.com]
 *
 * This file is part of Neo4j.
 *
 * Licensed under the Apache License, Version 2.0 (the "License");
 * you may not use this file except in compliance with the License.
 * You may obtain a copy of the License at
 *
 *     http://www.apache.org/licenses/LICENSE-2.0
 *
 * Unless required by applicable law or agreed to in writing, software
 * distributed under the License is distributed on an "AS IS" BASIS,
 * WITHOUT WARRANTIES OR CONDITIONS OF ANY KIND, either express or implied.
 * See the License for the specific language governing permissions and
 * limitations under the License.
 */

import { InputTypeComposer, InterfaceTypeComposer, ObjectTypeComposer, SchemaComposer } from "graphql-compose";
import { Node } from "../../classes";
import {
    RELATIONSHIP_TYPE_FIELD,
    WHERE_AGGREGATION_AVERAGE_TYPES,
    WHERE_AGGREGATION_OPERATORS,
    WHERE_AGGREGATION_TYPES,
} from "../../constants";
import { BaseField, RelationField } from "../../types";
import { ObjectFields } from "../get-obj-field-meta";
import { createConnectOrCreateField } from "./create-connect-or-create-field";
import { FieldAggregationComposer } from "../aggregations/field-aggregation-composer";
import { upperFirst } from "../../utils/upper-first";
import { addDirectedArgument } from "../directed-argument";

function createRelationshipFields({
    relationshipFields,
    schemaComposer,
    // TODO: Ideally we come up with a solution where we don't have to pass the following into these kind of functions
    composeNode,
    sourceName,
    nodes,
    relationshipPropertyFields,
}: {
    relationshipFields: RelationField[];
    schemaComposer: SchemaComposer;
    composeNode: ObjectTypeComposer | InterfaceTypeComposer;
    sourceName: string;
    nodes: Node[];
    relationshipPropertyFields: Map<string, ObjectFields>;
}) {
    const whereInput = schemaComposer.getITC(`${sourceName}Where`);
    const nodeCreateInput = schemaComposer.getITC(`${sourceName}CreateInput`);
    const nodeUpdateInput = schemaComposer.getITC(`${sourceName}UpdateInput`);

<<<<<<< HEAD
    let nodeConnectInput: InputTypeComposer;
    let nodeDeleteInput: InputTypeComposer;
    let nodeDisconnectInput: InputTypeComposer;
    let nodeRelationInput: InputTypeComposer;
=======
    let nodeConnectInput: InputTypeComposer<any> = undefined as unknown as InputTypeComposer<any>;
    let nodeDeleteInput: InputTypeComposer<any> = undefined as unknown as InputTypeComposer<any>;
    let nodeDisconnectInput: InputTypeComposer<any> = undefined as unknown as InputTypeComposer<any>;
    let nodeRelationInput: InputTypeComposer<any> = undefined as unknown as InputTypeComposer<any>;
>>>>>>> a7aaaf28

    if (relationshipFields.length) {
        [nodeConnectInput, nodeDeleteInput, nodeDisconnectInput, nodeRelationInput] = [
            "ConnectInput",
            "DeleteInput",
            "DisconnectInput",
            "RelationInput",
        ].map((type) => schemaComposer.getOrCreateITC(`${sourceName}${type}`));
    }

    relationshipFields.forEach((rel) => {
        const upperNodeName = upperFirst(sourceName);
        const upperFieldName = upperFirst(rel.fieldName);
        const typePrefix = `${upperNodeName}${upperFieldName}`;

        /**
         * An enum holding each type defined in `@relationship`
         */
        const nodeFieldRelationshipEnum = schemaComposer.createEnumTC({
            name: `${typePrefix}RelationshipType`,
            values: rel.types.reduce(
                (res, type) => ({
                    ...res,
                    // To account for special characters in relationship types '-,&,...' replace those with '_'
                    // e.g. `ACTED-IN` -> ACTED_IN
                    [type.replace(/`/g, "").replace(/\W/g, "_")]: {
                        value: type,
                    },
                }),
                {}
            ),
        });

        let hasNonGeneratedProperties = false;
        let hasNonNullNonGeneratedProperties = false;
        let anyNonNullRelProperties = false;
        let relFields: ObjectFields | undefined;

        let edgeCreate: string;
        let edgeWhere: string;

        if (rel.multiple || rel.properties) {
            let requireCreate = false;
            const prefix = `${typePrefix}Relationship`;
            const edgeCreateInput = schemaComposer.createInputTC({
                name: `${prefix}CreateInput`,
                fields: {},
            });
            const edgeWhereInput = schemaComposer.createInputTC({
                name: `${prefix}Where`,
                fields: {},
            });

            if (rel.multiple) {
                // Require edge create to determine type
                edgeWhereInput.addFields({
                    [RELATIONSHIP_TYPE_FIELD]: nodeFieldRelationshipEnum.getTypeName(),
                });
                edgeCreateInput.addFields({
                    [RELATIONSHIP_TYPE_FIELD]: `${nodeFieldRelationshipEnum.getTypeName()}!`,
                });
                requireCreate = true;
            }
            if (rel.properties) {
                relFields = relationshipPropertyFields.get(rel.properties);

                if (relFields) {
                    const nonGeneratedProperties = [
                        ...relFields.primitiveFields.filter((field) => !field.autogenerate),
                        ...relFields.scalarFields,
                        ...relFields.enumFields,
                        ...relFields.temporalFields.filter((field) => !field.timestamps),
                        ...relFields.pointFields,
                    ];

                    hasNonGeneratedProperties = nonGeneratedProperties.length > 0;
                    if (hasNonGeneratedProperties) {
                        edgeCreateInput.addFields(
                            nonGeneratedProperties.reduce(
                                (res, f) => ({
                                    ...res,
                                    [f.fieldName]: f.typeMeta.input.create.pretty,
                                }),
                                {}
                            )
                        );
                    }
                    hasNonNullNonGeneratedProperties = nonGeneratedProperties.some((field) => field.typeMeta.required);
                    anyNonNullRelProperties = [
                        ...relFields.primitiveFields,
                        ...relFields.scalarFields,
                        ...relFields.enumFields,
                        ...relFields.temporalFields,
                        ...relFields.pointFields,
                    ].some((field) => field.typeMeta.required);
                    if (hasNonNullNonGeneratedProperties) {
                        requireCreate = true;
                    }
                }
                edgeWhereInput.addFields({
                    AND: `[${prefix}Where!]`,
                    OR: `[${prefix}Where!]`,
                    ...schemaComposer.getITC(`${rel.properties}Where`).removeField(["AND", "OR"]).getFields(),
                });
            }
            edgeWhere = edgeWhereInput.getTypeName();
            // Only create edge if any fields are added, i.e. RELATION_TYPE or nonGeneratedProperties
            if (edgeCreateInput.getFieldNames().length) {
                edgeCreate = `${edgeCreateInput.getTypeName()}${requireCreate ? "!" : ""}`;
            }
        }

        if (rel.interface) {
            const refNodes = nodes.filter((x) => rel.interface?.implementations?.includes(x.name));
            if (!rel.writeonly) {
                const baseNodeFieldArgs = {
                    options: "QueryOptions",
                    where: `${rel.typeMeta.name}Where`,
                };
                const nodeFieldArgs = addDirectedArgument(baseNodeFieldArgs, rel);

                composeNode.addFields({
                    [rel.fieldName]: {
                        type: rel.typeMeta.pretty,
                        args: nodeFieldArgs,
                        description: rel.description,
                    },
                });
            }

            const connectWhere = schemaComposer.getOrCreateITC(`${rel.typeMeta.name}ConnectWhere`, (tc) => {
                tc.addFields({
                    node: `${rel.typeMeta.name}Where!`,
                });
            });

            const connectFieldInput = schemaComposer.getOrCreateITC(
                `${sourceName}${upperFirst(rel.fieldName)}ConnectFieldInput`,
                (tc) => {
                    tc.addFields({
                        ...(schemaComposer.has(`${rel.typeMeta.name}ConnectInput`)
                            ? { connect: `${rel.typeMeta.name}ConnectInput` }
                            : {}),
                        ...(rel.properties
                            ? { edge: `${rel.properties}CreateInput${anyNonNullRelProperties ? `!` : ""}` }
                            : {}),
                        where: connectWhere,
                    });
                }
            );

            const deleteFieldInput = schemaComposer.getOrCreateITC(
                `${sourceName}${upperFirst(rel.fieldName)}DeleteFieldInput`,
                (tc) => {
                    tc.addFields({
                        ...(schemaComposer.has(`${rel.typeMeta.name}DeleteInput`)
                            ? { delete: `${rel.typeMeta.name}DeleteInput` }
                            : {}),
                        where: `${rel.connectionPrefix}${upperFirst(rel.fieldName)}ConnectionWhere`,
                    });
                }
            );

            const disconnectFieldInput = schemaComposer.getOrCreateITC(
                `${sourceName}${upperFirst(rel.fieldName)}DisconnectFieldInput`,
                (tc) => {
                    tc.addFields({
                        ...(schemaComposer.has(`${rel.typeMeta.name}DisconnectInput`)
                            ? { disconnect: `${rel.typeMeta.name}DisconnectInput` }
                            : {}),
                        where: `${rel.connectionPrefix}${upperFirst(rel.fieldName)}ConnectionWhere`,
                    });
                }
            );

            const createFieldInput = schemaComposer.getOrCreateITC(
                `${sourceName}${upperFirst(rel.fieldName)}CreateFieldInput`,
                (tc) => {
                    tc.addFields({
                        node: `${rel.typeMeta.name}CreateInput!`,
                    });
                    if (rel.properties) {
                        tc.addFields({
                            edge: `${rel.properties}CreateInput!`,
                        });
                    }
                }
            );

            schemaComposer.getOrCreateITC(`${sourceName}${upperFirst(rel.fieldName)}UpdateConnectionInput`, (tc) => {
                tc.addFields({
                    ...(rel.properties ? { edge: `${rel.properties}UpdateInput` } : {}),
                    node: `${rel.typeMeta.name}UpdateInput`,
                });
            });

            const updateFieldInput = schemaComposer.getOrCreateITC(
                `${sourceName}${upperFirst(rel.fieldName)}UpdateFieldInput`,
                (tc) => {
                    tc.addFields({
                        connect: rel.typeMeta.array
                            ? `[${sourceName}${upperFirst(rel.fieldName)}ConnectFieldInput!]`
                            : `${sourceName}${upperFirst(rel.fieldName)}ConnectFieldInput`,
                        create: rel.typeMeta.array
                            ? `[${sourceName}${upperFirst(rel.fieldName)}CreateFieldInput!]`
                            : `${sourceName}${upperFirst(rel.fieldName)}CreateFieldInput`,
                        delete: rel.typeMeta.array
                            ? `[${sourceName}${upperFirst(rel.fieldName)}DeleteFieldInput!]`
                            : `${sourceName}${upperFirst(rel.fieldName)}DeleteFieldInput`,
                        disconnect: rel.typeMeta.array
                            ? `[${sourceName}${upperFirst(rel.fieldName)}DisconnectFieldInput!]`
                            : `${sourceName}${upperFirst(rel.fieldName)}DisconnectFieldInput`,
                        update: `${sourceName}${upperFirst(rel.fieldName)}UpdateConnectionInput`,
                        where: `${rel.connectionPrefix}${upperFirst(rel.fieldName)}ConnectionWhere`,
                    });
                }
            );

            const nodeFieldInput = schemaComposer.getOrCreateITC(
                `${rel.connectionPrefix}${upperFirst(rel.fieldName)}FieldInput`,
                (tc) => {
                    tc.addFields({
                        create: rel.typeMeta.array ? createFieldInput.NonNull.List : createFieldInput,
                        connect: rel.typeMeta.array ? connectFieldInput.NonNull.List : connectFieldInput,
                    });
                }
            );

            refNodes.forEach((n) => {
                const createName = `${sourceName}${upperFirst(rel.fieldName)}${n.name}CreateFieldInput`;
                if (!schemaComposer.has(createName)) {
                    schemaComposer.createInputTC({
                        name: createName,
                        fields: {
                            node: `${n.name}CreateInput!`,
                            ...(rel.properties ? { edge: `${rel.properties}CreateInput!` } : {}),
                        },
                    });
                }
            });

            if (!(composeNode instanceof InterfaceTypeComposer)) {
                nodeCreateInput.addFields({
                    [rel.fieldName]: nodeFieldInput,
                });
            }

            nodeConnectInput.addFields({
                [rel.fieldName]: rel.typeMeta.array ? connectFieldInput.NonNull.List : connectFieldInput,
            });

            nodeDeleteInput.addFields({
                [rel.fieldName]: rel.typeMeta.array ? deleteFieldInput.NonNull.List : deleteFieldInput,
            });

            nodeDisconnectInput.addFields({
                [rel.fieldName]: rel.typeMeta.array ? disconnectFieldInput.NonNull.List : disconnectFieldInput,
            });

            nodeRelationInput.addFields({
                [rel.fieldName]: rel.typeMeta.array ? createFieldInput.NonNull.List : createFieldInput,
            });

            nodeUpdateInput.addFields({
                [rel.fieldName]: rel.typeMeta.array ? updateFieldInput.NonNull.List : updateFieldInput,
            });

            return;
        }

        if (rel.union) {
            const refNodes = nodes.filter((x) => rel.union?.nodes?.includes(x.name));

            if (!rel.writeonly) {
                const baseNodeFieldArgs = {
                    options: "QueryOptions",
                    where: `${rel.typeMeta.name}Where`,
                };
                const nodeFieldArgs = addDirectedArgument(baseNodeFieldArgs, rel);

                composeNode.addFields({
                    [rel.fieldName]: {
                        type: rel.typeMeta.pretty,
                        args: nodeFieldArgs,
                        description: rel.description,
                    },
                });
            }

            const [unionConnectInput, unionCreateInput, unionDeleteInput, unionDisconnectInput, unionUpdateInput] = [
                "Connect",
                "Create",
                "Delete",
                "Disconnect",
                "Update",
            ].map((operation) =>
                schemaComposer.createInputTC({
                    name: `${typePrefix}${operation}Input`,
                    fields: {},
                })
            );

            const unionCreateFieldInput = schemaComposer.createInputTC({
                name: `${typePrefix}CreateFieldInput`,
                fields: {},
            });

            refNodes.forEach((n) => {
                const unionPrefix = `${sourceName}${upperFieldName}${n.name}`;
                const updateField = `${n.name}UpdateInput`;
                const nodeFieldInputName = `${unionPrefix}FieldInput`;
                const whereName = `${unionPrefix}ConnectionWhere`;

                const deleteName = `${unionPrefix}DeleteFieldInput`;
                const deleteField = rel.typeMeta.array ? `[${deleteName}!]` : `${deleteName}`;

                const disconnectName = `${unionPrefix}DisconnectFieldInput`;
                const disconnect = rel.typeMeta.array ? `[${disconnectName}!]` : `${disconnectName}`;

                const connectionUpdateInputName = `${unionPrefix}UpdateConnectionInput`;

                const createName = `${sourceName}${upperFirst(rel.fieldName)}${n.name}CreateFieldInput`;
                const create = rel.typeMeta.array ? `[${createName}!]` : createName;
                if (!schemaComposer.has(createName)) {
                    schemaComposer.createInputTC({
                        name: createName,
                        fields: {
                            node: `${n.name}CreateInput!`,
                            ...(edgeCreate ? { edge: edgeCreate } : {}),
                        },
                    });

                    unionCreateInput.addFields({
                        [n.name]: nodeFieldInputName,
                    });

                    unionCreateFieldInput.addFields({
                        [n.name]: `[${createName}!]`,
                    });
                }

                const connectWhereName = `${n.name}ConnectWhere`;
                if (!schemaComposer.has(connectWhereName)) {
                    schemaComposer.createInputTC({
                        name: connectWhereName,
                        fields: {
                            node: `${n.name}Where!`,
                        },
                    });
                }

                const connectName = `${unionPrefix}ConnectFieldInput`;
                const connect = rel.typeMeta.array ? `[${connectName}!]` : `${connectName}`;
                if (!schemaComposer.has(connectName)) {
                    schemaComposer.createInputTC({
                        name: connectName,
                        fields: {
                            where: connectWhereName,
                            ...(n.relationFields.length
                                ? {
                                      connect: rel.typeMeta.array
                                          ? `[${n.name}ConnectInput!]`
                                          : `${n.name}ConnectInput`,
                                  }
                                : {}),
                            ...(edgeCreate ? { edge: edgeCreate } : {}),
                        },
                    });

                    unionConnectInput.addFields({
                        [n.name]: connect,
                    });
                }

                const updateFields: Record<string, string> = {
                    where: whereName,
                    update: connectionUpdateInputName,
                    connect,
                    disconnect: rel.typeMeta.array ? `[${disconnectName}!]` : disconnectName,
                    create,
                    delete: rel.typeMeta.array ? `[${deleteName}!]` : deleteName,
                };

                const connectOrCreate = createConnectOrCreateField({
                    relationField: rel,
                    node: n,
                    schemaComposer,
                    hasNonGeneratedProperties,
                    hasNonNullNonGeneratedProperties,
                });

                if (connectOrCreate) {
                    updateFields.connectOrCreate = connectOrCreate;
                }

                const updateName = `${unionPrefix}UpdateFieldInput`;
                const update = rel.typeMeta.array ? `[${updateName}!]` : updateName;
                if (!schemaComposer.has(updateName)) {
                    schemaComposer.createInputTC({
                        name: updateName,
                        fields: updateFields,
                    });

                    unionUpdateInput.addFields({
                        [n.name]: update,
                    });
                }

                schemaComposer.createInputTC({
                    name: connectionUpdateInputName,
                    fields: {
                        ...(hasNonGeneratedProperties ? { edge: `${rel.properties}UpdateInput` } : {}),
                        node: updateField,
                    },
                });

                const fieldInputFields = {
                    create,
                    connect,
                } as Record<string, string>;

                if (connectOrCreate) {
                    fieldInputFields.connectOrCreate = connectOrCreate;
                }

                schemaComposer.createInputTC({
                    name: nodeFieldInputName,
                    fields: fieldInputFields,
                });

                schemaComposer.createInputTC({
                    name: whereName,
                    fields: {
                        node: `${n.name}Where`,
                        node_NOT: `${n.name}Where`,
                        AND: `[${whereName}!]`,
                        OR: `[${whereName}!]`,
                        ...(edgeWhere
                            ? {
                                  edge: edgeWhere,
                                  edge_NOT: edgeWhere,
                              }
                            : {}),
                    },
                });

                if (!schemaComposer.has(deleteName)) {
                    schemaComposer.createInputTC({
                        name: deleteName,
                        fields: {
                            where: whereName,
                            ...(n.relationFields.length
                                ? {
                                      delete: `${n.name}DeleteInput`,
                                  }
                                : {}),
                        },
                    });

                    unionDeleteInput.addFields({
                        [n.name]: deleteField,
                    });
                }

                if (!schemaComposer.has(disconnectName)) {
                    schemaComposer.createInputTC({
                        name: disconnectName,
                        fields: {
                            where: whereName,
                            ...(n.relationFields.length
                                ? {
                                      disconnect: `${n.name}DisconnectInput`,
                                  }
                                : {}),
                        },
                    });

                    unionDisconnectInput.addFields({
                        [n.name]: disconnect,
                    });
                }

                if (n.uniqueFields.length) {
                    // TODO: merge with createTopLevelConnectOrCreateInput
                    const nodeConnectOrCreateInput: InputTypeComposer<any> = schemaComposer.getOrCreateITC(
                        `${sourceName}ConnectOrCreateInput`
                    );

                    const nodeRelationConnectOrCreateInput: InputTypeComposer<any> = schemaComposer.getOrCreateITC(
                        `${sourceName}${upperFirst(rel.fieldName)}ConnectOrCreateInput`
                    );

                    nodeConnectOrCreateInput.addFields({
                        [rel.fieldName]: nodeRelationConnectOrCreateInput,
                    });

                    const nodeFieldConnectOrCreateInputName = `${sourceName}${upperFirst(rel.fieldName)}${
                        n.name
                    }ConnectOrCreateFieldInput`;

                    nodeRelationConnectOrCreateInput.addFields({
                        [n.name]: rel.typeMeta.array
                            ? `[${nodeFieldConnectOrCreateInputName}!]`
                            : nodeFieldConnectOrCreateInputName,
                    });
                }
            });

            if (!(composeNode instanceof InterfaceTypeComposer)) {
                nodeCreateInput.addFields({
                    [rel.fieldName]: unionCreateInput,
                });
            }

            nodeRelationInput.addFields({
                [rel.fieldName]: unionCreateFieldInput,
            });

            nodeUpdateInput.addFields({
                [rel.fieldName]: unionUpdateInput,
            });

            nodeConnectInput.addFields({
                [rel.fieldName]: unionConnectInput,
            });

            nodeDeleteInput.addFields({
                [rel.fieldName]: unionDeleteInput,
            });

            nodeDisconnectInput.addFields({
                [rel.fieldName]: unionDisconnectInput,
            });

            return;
        }

        const n = nodes.find((x) => x.name === rel.typeMeta.name) as Node;
        const updateField = `${n.name}UpdateInput`;

        const nodeFieldInputName = `${rel.connectionPrefix}${upperFirst(rel.fieldName)}FieldInput`;
        const nodeFieldUpdateInputName = `${rel.connectionPrefix}${upperFirst(rel.fieldName)}UpdateFieldInput`;
        const nodeFieldDeleteInputName = `${rel.connectionPrefix}${upperFirst(rel.fieldName)}DeleteFieldInput`;
        const nodeFieldDisconnectInputName = `${rel.connectionPrefix}${upperFirst(rel.fieldName)}DisconnectFieldInput`;

        const connectionUpdateInputName = `${rel.connectionPrefix}${upperFirst(rel.fieldName)}UpdateConnectionInput`;
        const relationshipWhereTypeInputName = `${sourceName}${upperFirst(rel.fieldName)}AggregateInput`;

        const [nodeWhereAggregationInput, edgeWhereAggregationInput] = [n, relFields].map((nodeOrRelFields) => {
            if (!nodeOrRelFields) {
                return;
            }

            const fields = WHERE_AGGREGATION_TYPES.reduce<BaseField[]>((r, t) => {
                const f = [...nodeOrRelFields.primitiveFields, ...nodeOrRelFields.temporalFields].filter(
                    (y) => !y.typeMeta.array && y.typeMeta.name === t
                );

                if (!f.length) {
                    return r;
                }

                return r.concat(f);
            }, []);

            if (!fields.length) {
                return;
            }

            const name = `${sourceName}${upperFirst(rel.fieldName)}${
                nodeOrRelFields instanceof Node ? `Node` : `Edge`
            }AggregationWhereInput`;

            const aggregationInput = schemaComposer.createInputTC({
                name,
                fields: {
                    AND: `[${name}!]`,
                    OR: `[${name}!]`,
                },
            });

            fields.forEach((field) => {
                if (field.typeMeta.name === "ID") {
                    aggregationInput.addFields({
                        [`${field.fieldName}_EQUAL`]: "ID",
                    });

                    return;
                }

                if (field.typeMeta.name === "String") {
                    aggregationInput.addFields(
                        WHERE_AGGREGATION_OPERATORS.reduce((res, operator) => {
                            return {
                                ...res,
                                [`${field.fieldName}_${operator}`]: `${operator === "EQUAL" ? "String" : "Int"}`,
                                [`${field.fieldName}_AVERAGE_${operator}`]: "Float",
                                [`${field.fieldName}_LONGEST_${operator}`]: "Int",
                                [`${field.fieldName}_SHORTEST_${operator}`]: "Int",
                            };
                        }, {})
                    );

                    return;
                }

                if (WHERE_AGGREGATION_AVERAGE_TYPES.includes(field.typeMeta.name)) {
                    aggregationInput.addFields(
                        WHERE_AGGREGATION_OPERATORS.reduce((res, operator) => {
                            let averageType = "Float";

                            if (field.typeMeta.name === "BigInt") {
                                averageType = "BigInt";
                            }

                            if (field.typeMeta.name === "Duration") {
                                averageType = "Duration";
                            }

                            return {
                                ...res,
                                [`${field.fieldName}_${operator}`]: field.typeMeta.name,
                                [`${field.fieldName}_AVERAGE_${operator}`]: averageType,
                                [`${field.fieldName}_MIN_${operator}`]: field.typeMeta.name,
                                [`${field.fieldName}_MAX_${operator}`]: field.typeMeta.name,
                                ...(field.typeMeta.name !== "Duration"
                                    ? { [`${field.fieldName}_SUM_${operator}`]: field.typeMeta.name }
                                    : {}),
                            };
                        }, {})
                    );

                    return;
                }

                aggregationInput.addFields(
                    WHERE_AGGREGATION_OPERATORS.reduce(
                        (res, operator) => ({
                            ...res,
                            [`${field.fieldName}_${operator}`]: field.typeMeta.name,
                            [`${field.fieldName}_MIN_${operator}`]: field.typeMeta.name,
                            [`${field.fieldName}_MAX_${operator}`]: field.typeMeta.name,
                        }),
                        {}
                    )
                );
            });

            // eslint-disable-next-line consistent-return
            return aggregationInput;
        });

        const whereAggregateInput = schemaComposer.createInputTC({
            name: relationshipWhereTypeInputName,
            fields: {
                count: "Int",
                count_LT: "Int",
                count_LTE: "Int",
                count_GT: "Int",
                count_GTE: "Int",
                AND: `[${relationshipWhereTypeInputName}!]`,
                OR: `[${relationshipWhereTypeInputName}!]`,
                ...(nodeWhereAggregationInput ? { node: nodeWhereAggregationInput } : {}),
                ...(edgeWhereAggregationInput ? { edge: edgeWhereAggregationInput } : {}),
            },
        });

        whereInput.addFields({
            ...{
                [rel.fieldName]: `${n.name}Where`,
                [`${rel.fieldName}_NOT`]: `${n.name}Where`,
                [`${rel.fieldName}Aggregate`]: whereAggregateInput,
            },
        });

        const createName = `${rel.connectionPrefix}${upperFirst(rel.fieldName)}CreateFieldInput`;
        const create = rel.typeMeta.array ? `[${createName}!]` : createName;
        schemaComposer.getOrCreateITC(createName, (tc) => {
            tc.addFields({
                node: `${n.name}CreateInput!`,
                ...(edgeCreate ? { edge: edgeCreate } : {}),
            });
        });

        const connectWhereName = `${n.name}ConnectWhere`;
        schemaComposer.getOrCreateITC(connectWhereName, (tc) => {
            tc.addFields({
                node: `${n.name}Where!`,
            });
        });

        const connectName = `${rel.connectionPrefix}${upperFirst(rel.fieldName)}ConnectFieldInput`;
        const connect = rel.typeMeta.array ? `[${connectName}!]` : connectName;
        schemaComposer.getOrCreateITC(connectName, (tc) => {
            tc.addFields({
                where: connectWhereName,
                ...(n.relationFields.length
                    ? { connect: rel.typeMeta.array ? `[${n.name}ConnectInput!]` : `${n.name}ConnectInput` }
                    : {}),
                ...(edgeCreate ? { edge: edgeCreate } : {}),
            });
        });

        if (!rel.writeonly) {
            const nodeFieldsBaseArgs = {
                where: `${rel.typeMeta.name}Where`,
                options: `${rel.typeMeta.name}Options`,
            };

            const nodeFieldsArgs = addDirectedArgument(nodeFieldsBaseArgs, rel);

            composeNode.addFields({
                [rel.fieldName]: {
                    type: rel.typeMeta.pretty,
                    args: nodeFieldsArgs,
                    description: rel.description,
                },
            });

            if (composeNode instanceof ObjectTypeComposer) {
                const baseTypeName = `${sourceName}${n.name}${upperFirst(rel.fieldName)}`;
                const fieldAggregationComposer = new FieldAggregationComposer(schemaComposer);

                const aggregationTypeObject = fieldAggregationComposer.createAggregationTypeObject(
                    baseTypeName,
                    n,
                    relFields
                );

                const aggregationFieldsBaseArgs = {
                    where: `${rel.typeMeta.name}Where`,
                };

                const aggregationFieldsArgs = addDirectedArgument(aggregationFieldsBaseArgs, rel);

                composeNode.addFields({
                    [`${rel.fieldName}Aggregate`]: {
                        type: aggregationTypeObject,
                        args: aggregationFieldsArgs,
                    },
                });
            }
        }

        schemaComposer.getOrCreateITC(connectionUpdateInputName, (tc) => {
            tc.addFields({
                node: updateField,
                ...(hasNonGeneratedProperties ? { edge: `${rel.properties}UpdateInput` } : {}),
            });
        });

        const connectOrCreate = createConnectOrCreateField({
            relationField: rel,
            node: n,
            schemaComposer,
            hasNonGeneratedProperties,
            hasNonNullNonGeneratedProperties,
        });

        const updateFields: Record<string, string> = {
            where: `${rel.connectionPrefix}${upperFirst(rel.fieldName)}ConnectionWhere`,
            update: connectionUpdateInputName,
            connect,
            disconnect: rel.typeMeta.array ? `[${nodeFieldDisconnectInputName}!]` : nodeFieldDisconnectInputName,
            create,
            delete: rel.typeMeta.array ? `[${nodeFieldDeleteInputName}!]` : nodeFieldDeleteInputName,
        };

        if (connectOrCreate) {
            updateFields.connectOrCreate = connectOrCreate;
        }

        schemaComposer.getOrCreateITC(nodeFieldUpdateInputName, (tc) => {
            tc.addFields(updateFields);
        });

        const mutationFields: Record<string, string> = {
            create,
            connect,
        };

        if (connectOrCreate) {
            mutationFields.connectOrCreate = connectOrCreate;
        }

        schemaComposer.getOrCreateITC(nodeFieldInputName, (tc) => {
            tc.addFields(mutationFields);
        });

        if (!schemaComposer.has(nodeFieldDeleteInputName)) {
            schemaComposer.createInputTC({
                name: nodeFieldDeleteInputName,
                fields: {
                    where: `${rel.connectionPrefix}${upperFirst(rel.fieldName)}ConnectionWhere`,
                    ...(n.relationFields.length ? { delete: `${n.name}DeleteInput` } : {}),
                },
            });
        }

        if (!schemaComposer.has(nodeFieldDisconnectInputName)) {
            schemaComposer.createInputTC({
                name: nodeFieldDisconnectInputName,
                fields: {
                    where: `${rel.connectionPrefix}${upperFirst(rel.fieldName)}ConnectionWhere`,
                    ...(n.relationFields.length ? { disconnect: `${n.name}DisconnectInput` } : {}),
                },
            });
        }

        nodeRelationInput.addFields({
            [rel.fieldName]: create,
        });

        if (!(composeNode instanceof InterfaceTypeComposer)) {
            nodeCreateInput.addFields({
                [rel.fieldName]: nodeFieldInputName,
            });
        }

        nodeUpdateInput.addFields({
            [rel.fieldName]: rel.typeMeta.array ? `[${nodeFieldUpdateInputName}!]` : nodeFieldUpdateInputName,
        });

        nodeDeleteInput.addFields({
            [rel.fieldName]: rel.typeMeta.array ? `[${nodeFieldDeleteInputName}!]` : nodeFieldDeleteInputName,
        });

        nodeConnectInput.addFields({
            [rel.fieldName]: connect,
        });

        nodeDisconnectInput.addFields({
            [rel.fieldName]: rel.typeMeta.array ? `[${nodeFieldDisconnectInputName}!]` : nodeFieldDisconnectInputName,
        });

        if (n.uniqueFields.length) {
            createTopLevelConnectOrCreateInput({ schemaComposer, sourceName, rel });
        }
    });
}

function createTopLevelConnectOrCreateInput({
    schemaComposer,
    sourceName,
    rel,
}: {
    schemaComposer: SchemaComposer;
    sourceName: string;
    rel: RelationField;
}): void {
    const nodeConnectOrCreateInput: InputTypeComposer<any> = schemaComposer.getOrCreateITC(
        `${sourceName}ConnectOrCreateInput`
    );

    const nodeFieldConnectOrCreateInputName = `${rel.connectionPrefix}${upperFirst(
        rel.fieldName
    )}ConnectOrCreateFieldInput`;

    nodeConnectOrCreateInput.addFields({
        [rel.fieldName]: rel.typeMeta.array
            ? `[${nodeFieldConnectOrCreateInputName}!]`
            : nodeFieldConnectOrCreateInputName,
    });
}

export default createRelationshipFields;<|MERGE_RESOLUTION|>--- conflicted
+++ resolved
@@ -52,17 +52,10 @@
     const nodeCreateInput = schemaComposer.getITC(`${sourceName}CreateInput`);
     const nodeUpdateInput = schemaComposer.getITC(`${sourceName}UpdateInput`);
 
-<<<<<<< HEAD
-    let nodeConnectInput: InputTypeComposer;
-    let nodeDeleteInput: InputTypeComposer;
-    let nodeDisconnectInput: InputTypeComposer;
-    let nodeRelationInput: InputTypeComposer;
-=======
     let nodeConnectInput: InputTypeComposer<any> = undefined as unknown as InputTypeComposer<any>;
     let nodeDeleteInput: InputTypeComposer<any> = undefined as unknown as InputTypeComposer<any>;
     let nodeDisconnectInput: InputTypeComposer<any> = undefined as unknown as InputTypeComposer<any>;
     let nodeRelationInput: InputTypeComposer<any> = undefined as unknown as InputTypeComposer<any>;
->>>>>>> a7aaaf28
 
     if (relationshipFields.length) {
         [nodeConnectInput, nodeDeleteInput, nodeDisconnectInput, nodeRelationInput] = [
