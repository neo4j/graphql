--- conflicted
+++ resolved
@@ -78,23 +78,14 @@
         if (rel.interface) {
             const refNodes = nodes.filter((x) => rel.interface?.implementations?.includes(x.name));
 
-<<<<<<< HEAD
-            composeNode.addFields({
-                [rel.fieldName]: {
-                    type: rel.typeMeta.pretty,
-                    args: {
-                        options: `${rel.typeMeta.name}Options`,
-                        where: `${rel.typeMeta.name}Where`,
-=======
             if (!rel.writeonly) {
                 composeNode.addFields({
                     [rel.fieldName]: {
                         type: rel.typeMeta.pretty,
                         args: {
-                            options: "QueryOptions",
+                            options: `${rel.typeMeta.name}Options`,
                             where: `${rel.typeMeta.name}Where`,
                         },
->>>>>>> e297d547
                     },
                 });
             }
