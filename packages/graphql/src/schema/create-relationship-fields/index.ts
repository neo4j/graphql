/*
 * Copyright (c) "Neo4j"
 * Neo4j Sweden AB [http://neo4j.com]
 *
 * This file is part of Neo4j.
 *
 * Licensed under the Apache License, Version 2.0 (the "License");
 * you may not use this file except in compliance with the License.
 * You may obtain a copy of the License at
 *
 *     http://www.apache.org/licenses/LICENSE-2.0
 *
 * Unless required by applicable law or agreed to in writing, software
 * distributed under the License is distributed on an "AS IS" BASIS,
 * WITHOUT WARRANTIES OR CONDITIONS OF ANY KIND, either express or implied.
 * See the License for the specific language governing permissions and
 * limitations under the License.
 */

import { InputTypeComposer, InterfaceTypeComposer, ObjectTypeComposer, SchemaComposer } from "graphql-compose";
import { Node } from "../../classes";
import { WHERE_AGGREGATION_AVERAGE_TYPES, WHERE_AGGREGATION_OPERATORS, WHERE_AGGREGATION_TYPES } from "../../constants";
import { BaseField, RelationField } from "../../types";
import { ObjectFields } from "../get-obj-field-meta";
import { createConnectOrCreateField } from "./create-connect-or-create-field";
import { FieldAggregationComposer } from "../aggregations/field-aggregation-composer";
import { upperFirst } from "../../utils/upper-first";

function createRelationshipFields({
    relationshipFields,
    schemaComposer,
    // TODO: Ideally we come up with a solution where we don't have to pass the following into these kind of functions
    composeNode,
    sourceName,
    nodes,
    relationshipPropertyFields,
}: {
    relationshipFields: RelationField[];
    schemaComposer: SchemaComposer;
    composeNode: ObjectTypeComposer | InterfaceTypeComposer;
    sourceName: string;
    nodes: Node[];
    relationshipPropertyFields: Map<string, ObjectFields>;
}) {
    const whereInput = schemaComposer.getITC(`${sourceName}Where`);
    const nodeCreateInput = schemaComposer.getITC(`${sourceName}CreateInput`);
    const nodeUpdateInput = schemaComposer.getITC(`${sourceName}UpdateInput`);

    let nodeConnectInput: InputTypeComposer<any> = (undefined as unknown) as InputTypeComposer<any>;
    let nodeDeleteInput: InputTypeComposer<any> = (undefined as unknown) as InputTypeComposer<any>;
    let nodeDisconnectInput: InputTypeComposer<any> = (undefined as unknown) as InputTypeComposer<any>;
    let nodeRelationInput: InputTypeComposer<any> = (undefined as unknown) as InputTypeComposer<any>;

    if (relationshipFields.length) {
        [nodeConnectInput, nodeDeleteInput, nodeDisconnectInput, nodeRelationInput] = [
            "ConnectInput",
            "DeleteInput",
            "DisconnectInput",
            "RelationInput",
        ].map((type) => schemaComposer.getOrCreateITC(`${sourceName}${type}`));
    }

    relationshipFields.forEach((rel) => {
        let hasNonGeneratedProperties = false;
        let hasNonNullNonGeneratedProperties = false;
        let anyNonNullRelProperties = false;
        let relFields: ObjectFields | undefined;

        if (rel.properties) {
            relFields = relationshipPropertyFields.get(rel.properties);

            if (relFields) {
                const nonGeneratedProperties = [
                    ...relFields.primitiveFields.filter((field) => !field.autogenerate),
                    ...relFields.scalarFields,
                    ...relFields.enumFields,
                    ...relFields.temporalFields.filter((field) => !field.timestamps),
                    ...relFields.pointFields,
                ];
                hasNonGeneratedProperties = nonGeneratedProperties.length > 0;
                hasNonNullNonGeneratedProperties = nonGeneratedProperties.some((field) => field.typeMeta.required);
                anyNonNullRelProperties = [
                    ...relFields.primitiveFields,
                    ...relFields.scalarFields,
                    ...relFields.enumFields,
                    ...relFields.temporalFields,
                    ...relFields.pointFields,
                ].some((field) => field.typeMeta.required);
            }
        }

        if (rel.interface) {
            const refNodes = nodes.filter((x) => rel.interface?.implementations?.includes(x.name));

            if (!rel.writeonly) {
                composeNode.addFields({
                    [rel.fieldName]: {
                        type: rel.typeMeta.pretty,
                        args: {
<<<<<<< HEAD
                            options: `${rel.typeMeta.name}Options`,
=======
                            directed: { type: "Boolean", defaultValue: true },
                            options: "QueryOptions",
>>>>>>> 23eba320
                            where: `${rel.typeMeta.name}Where`,
                        },
                        description: rel.description,
                    },
                });
            }

            const connectWhere = schemaComposer.getOrCreateITC(`${rel.typeMeta.name}ConnectWhere`, (tc) => {
                tc.addFields({
                    node: `${rel.typeMeta.name}Where!`,
                });
            });

            const connectFieldInput = schemaComposer.getOrCreateITC(
                `${sourceName}${upperFirst(rel.fieldName)}ConnectFieldInput`,
                (tc) => {
                    tc.addFields({
                        ...(schemaComposer.has(`${rel.typeMeta.name}ConnectInput`)
                            ? { connect: `${rel.typeMeta.name}ConnectInput` }
                            : {}),
                        ...(rel.properties
                            ? { edge: `${rel.properties}CreateInput${anyNonNullRelProperties ? `!` : ""}` }
                            : {}),
                        where: connectWhere,
                    });
                }
            );

            const deleteFieldInput = schemaComposer.getOrCreateITC(
                `${sourceName}${upperFirst(rel.fieldName)}DeleteFieldInput`,
                (tc) => {
                    tc.addFields({
                        ...(schemaComposer.has(`${rel.typeMeta.name}DeleteInput`)
                            ? { delete: `${rel.typeMeta.name}DeleteInput` }
                            : {}),
                        where: `${rel.connectionPrefix}${upperFirst(rel.fieldName)}ConnectionWhere`,
                    });
                }
            );

            const disconnectFieldInput = schemaComposer.getOrCreateITC(
                `${sourceName}${upperFirst(rel.fieldName)}DisconnectFieldInput`,
                (tc) => {
                    tc.addFields({
                        ...(schemaComposer.has(`${rel.typeMeta.name}DisconnectInput`)
                            ? { disconnect: `${rel.typeMeta.name}DisconnectInput` }
                            : {}),
                        where: `${rel.connectionPrefix}${upperFirst(rel.fieldName)}ConnectionWhere`,
                    });
                }
            );

            const createFieldInput = schemaComposer.getOrCreateITC(
                `${sourceName}${upperFirst(rel.fieldName)}CreateFieldInput`,
                (tc) => {
                    tc.addFields({
                        node: `${rel.typeMeta.name}CreateInput!`,
                    });
                    if (rel.properties) {
                        tc.addFields({
                            edge: `${rel.properties}CreateInput!`,
                        });
                    }
                }
            );

            schemaComposer.getOrCreateITC(`${sourceName}${upperFirst(rel.fieldName)}UpdateConnectionInput`, (tc) => {
                tc.addFields({
                    ...(rel.properties ? { edge: `${rel.properties}UpdateInput` } : {}),
                    node: `${rel.typeMeta.name}UpdateInput`,
                });
            });

            const updateFieldInput = schemaComposer.getOrCreateITC(
                `${sourceName}${upperFirst(rel.fieldName)}UpdateFieldInput`,
                (tc) => {
                    tc.addFields({
                        connect: rel.typeMeta.array
                            ? `[${sourceName}${upperFirst(rel.fieldName)}ConnectFieldInput!]`
                            : `${sourceName}${upperFirst(rel.fieldName)}ConnectFieldInput`,
                        create: rel.typeMeta.array
                            ? `[${sourceName}${upperFirst(rel.fieldName)}CreateFieldInput!]`
                            : `${sourceName}${upperFirst(rel.fieldName)}CreateFieldInput`,
                        delete: rel.typeMeta.array
                            ? `[${sourceName}${upperFirst(rel.fieldName)}DeleteFieldInput!]`
                            : `${sourceName}${upperFirst(rel.fieldName)}DeleteFieldInput`,
                        disconnect: rel.typeMeta.array
                            ? `[${sourceName}${upperFirst(rel.fieldName)}DisconnectFieldInput!]`
                            : `${sourceName}${upperFirst(rel.fieldName)}DisconnectFieldInput`,
                        update: `${sourceName}${upperFirst(rel.fieldName)}UpdateConnectionInput`,
                        where: `${rel.connectionPrefix}${upperFirst(rel.fieldName)}ConnectionWhere`,
                    });
                }
            );

            const nodeFieldInput = schemaComposer.getOrCreateITC(
                `${rel.connectionPrefix}${upperFirst(rel.fieldName)}FieldInput`,
                (tc) => {
                    tc.addFields({
                        create: rel.typeMeta.array ? createFieldInput.NonNull.List : createFieldInput,
                        connect: rel.typeMeta.array ? connectFieldInput.NonNull.List : connectFieldInput,
                    });
                }
            );

            refNodes.forEach((n) => {
                const createName = `${sourceName}${upperFirst(rel.fieldName)}${n.name}CreateFieldInput`;
                if (!schemaComposer.has(createName)) {
                    schemaComposer.createInputTC({
                        name: createName,
                        fields: {
                            node: `${n.name}CreateInput!`,
                            ...(rel.properties ? { edge: `${rel.properties}CreateInput!` } : {}),
                        },
                    });
                }
            });

            nodeCreateInput.addFields({
                [rel.fieldName]: nodeFieldInput,
            });

            nodeConnectInput.addFields({
                [rel.fieldName]: rel.typeMeta.array ? connectFieldInput.NonNull.List : connectFieldInput,
            });

            nodeDeleteInput.addFields({
                [rel.fieldName]: rel.typeMeta.array ? deleteFieldInput.NonNull.List : deleteFieldInput,
            });

            nodeDisconnectInput.addFields({
                [rel.fieldName]: rel.typeMeta.array ? disconnectFieldInput.NonNull.List : disconnectFieldInput,
            });

            nodeRelationInput.addFields({
                [rel.fieldName]: rel.typeMeta.array ? createFieldInput.NonNull.List : createFieldInput,
            });

            nodeUpdateInput.addFields({
                [rel.fieldName]: rel.typeMeta.array ? updateFieldInput.NonNull.List : updateFieldInput,
            });

            return;
        }

        if (rel.union) {
            const refNodes = nodes.filter((x) => rel.union?.nodes?.includes(x.name));

            if (!rel.writeonly) {
                composeNode.addFields({
                    [rel.fieldName]: {
                        type: rel.typeMeta.pretty,
                        args: {
                            directed: { type: "Boolean", defaultValue: true },
                            options: "QueryOptions",
                            where: `${rel.typeMeta.name}Where`,
                        },
                        description: rel.description,
                    },
                });
            }

            const upperFieldName = upperFirst(rel.fieldName);
            const upperNodeName = upperFirst(sourceName);
            const typePrefix = `${upperNodeName}${upperFieldName}`;

            const [unionConnectInput, unionCreateInput, unionDeleteInput, unionDisconnectInput, unionUpdateInput] = [
                "Connect",
                "Create",
                "Delete",
                "Disconnect",
                "Update",
            ].map((operation) =>
                schemaComposer.createInputTC({
                    name: `${typePrefix}${operation}Input`,
                    fields: {},
                })
            );

            const unionCreateFieldInput = schemaComposer.createInputTC({
                name: `${typePrefix}CreateFieldInput`,
                fields: {},
            });

            refNodes.forEach((n) => {
                const unionPrefix = `${sourceName}${upperFieldName}${n.name}`;
                const updateField = `${n.name}UpdateInput`;
                const nodeFieldInputName = `${unionPrefix}FieldInput`;
                const whereName = `${unionPrefix}ConnectionWhere`;

                const deleteName = `${unionPrefix}DeleteFieldInput`;
                const deleteField = rel.typeMeta.array ? `[${deleteName}!]` : `${deleteName}`;

                const disconnectName = `${unionPrefix}DisconnectFieldInput`;
                const disconnect = rel.typeMeta.array ? `[${disconnectName}!]` : `${disconnectName}`;

                const connectionUpdateInputName = `${unionPrefix}UpdateConnectionInput`;

                const createName = `${sourceName}${upperFirst(rel.fieldName)}${n.name}CreateFieldInput`;
                const create = rel.typeMeta.array ? `[${createName}!]` : createName;
                if (!schemaComposer.has(createName)) {
                    schemaComposer.createInputTC({
                        name: createName,
                        fields: {
                            node: `${n.name}CreateInput!`,
                            ...(hasNonGeneratedProperties
                                ? {
                                      edge: `${rel.properties}CreateInput${
                                          hasNonNullNonGeneratedProperties ? `!` : ""
                                      }`,
                                  }
                                : {}),
                        },
                    });

                    unionCreateInput.addFields({
                        [n.name]: nodeFieldInputName,
                    });

                    unionCreateFieldInput.addFields({
                        [n.name]: `[${createName}!]`,
                    });
                }

                const connectWhereName = `${n.name}ConnectWhere`;
                if (!schemaComposer.has(connectWhereName)) {
                    schemaComposer.createInputTC({
                        name: connectWhereName,
                        fields: {
                            node: `${n.name}Where!`,
                        },
                    });
                }

                const connectName = `${unionPrefix}ConnectFieldInput`;
                const connect = rel.typeMeta.array ? `[${connectName}!]` : `${connectName}`;
                if (!schemaComposer.has(connectName)) {
                    schemaComposer.createInputTC({
                        name: connectName,
                        fields: {
                            where: connectWhereName,
                            ...(n.relationFields.length
                                ? {
                                      connect: rel.typeMeta.array
                                          ? `[${n.name}ConnectInput!]`
                                          : `${n.name}ConnectInput`,
                                  }
                                : {}),
                            ...(hasNonGeneratedProperties
                                ? {
                                      edge: `${rel.properties}CreateInput${
                                          hasNonNullNonGeneratedProperties ? `!` : ""
                                      }`,
                                  }
                                : {}),
                        },
                    });

                    unionConnectInput.addFields({
                        [n.name]: connect,
                    });
                }

                const updateFields: Record<string, string> = {
                    where: whereName,
                    update: connectionUpdateInputName,
                    connect,
                    disconnect: rel.typeMeta.array ? `[${disconnectName}!]` : disconnectName,
                    create,
                    delete: rel.typeMeta.array ? `[${deleteName}!]` : deleteName,
                };

                const connectOrCreate = createConnectOrCreateField({
                    relationField: rel,
                    node: n,
                    schemaComposer,
                    hasNonGeneratedProperties,
                    hasNonNullNonGeneratedProperties,
                });

                if (connectOrCreate) {
                    updateFields.connectOrCreate = connectOrCreate;
                }

                const updateName = `${unionPrefix}UpdateFieldInput`;
                const update = rel.typeMeta.array ? `[${updateName}!]` : updateName;
                if (!schemaComposer.has(updateName)) {
                    schemaComposer.createInputTC({
                        name: updateName,
                        fields: updateFields,
                    });

                    unionUpdateInput.addFields({
                        [n.name]: update,
                    });
                }

                schemaComposer.createInputTC({
                    name: connectionUpdateInputName,
                    fields: {
                        ...(hasNonGeneratedProperties ? { edge: `${rel.properties}UpdateInput` } : {}),
                        node: updateField,
                    },
                });

                const fieldInputFields = {
                    create,
                    connect,
                } as Record<string, string>;

                if (connectOrCreate) {
                    fieldInputFields.connectOrCreate = connectOrCreate;
                }

                schemaComposer.createInputTC({
                    name: nodeFieldInputName,
                    fields: fieldInputFields,
                });

                schemaComposer.createInputTC({
                    name: whereName,
                    fields: {
                        node: `${n.name}Where`,
                        node_NOT: `${n.name}Where`,
                        AND: `[${whereName}!]`,
                        OR: `[${whereName}!]`,
                        ...(rel.properties
                            ? {
                                  edge: `${rel.properties}Where`,
                                  edge_NOT: `${rel.properties}Where`,
                              }
                            : {}),
                    },
                });

                if (!schemaComposer.has(deleteName)) {
                    schemaComposer.createInputTC({
                        name: deleteName,
                        fields: {
                            where: whereName,
                            ...(n.relationFields.length
                                ? {
                                      delete: `${n.name}DeleteInput`,
                                  }
                                : {}),
                        },
                    });

                    unionDeleteInput.addFields({
                        [n.name]: deleteField,
                    });
                }

                if (!schemaComposer.has(disconnectName)) {
                    schemaComposer.createInputTC({
                        name: disconnectName,
                        fields: {
                            where: whereName,
                            ...(n.relationFields.length
                                ? {
                                      disconnect: `${n.name}DisconnectInput`,
                                  }
                                : {}),
                        },
                    });

                    unionDisconnectInput.addFields({
                        [n.name]: disconnect,
                    });
                }

                if (n.uniqueFields.length) {
                    // TODO: merge with createTopLevelConnectOrCreateInput
                    const nodeConnectOrCreateInput: InputTypeComposer<any> = schemaComposer.getOrCreateITC(
                        `${sourceName}ConnectOrCreateInput`
                    );

                    const nodeRelationConnectOrCreateInput: InputTypeComposer<any> = schemaComposer.getOrCreateITC(
                        `${sourceName}${upperFirst(rel.fieldName)}ConnectOrCreateInput`
                    );

                    nodeConnectOrCreateInput.addFields({
                        [rel.fieldName]: nodeRelationConnectOrCreateInput,
                    });

                    const nodeFieldConnectOrCreateInputName = `${sourceName}${upperFirst(rel.fieldName)}${
                        n.name
                    }ConnectOrCreateFieldInput`;

                    nodeRelationConnectOrCreateInput.addFields({
                        [n.name]: rel.typeMeta.array
                            ? `[${nodeFieldConnectOrCreateInputName}!]`
                            : nodeFieldConnectOrCreateInputName,
                    });
                }
            });

            nodeCreateInput.addFields({
                [rel.fieldName]: unionCreateInput,
            });

            nodeRelationInput.addFields({
                [rel.fieldName]: unionCreateFieldInput,
            });

            nodeUpdateInput.addFields({
                [rel.fieldName]: unionUpdateInput,
            });

            nodeConnectInput.addFields({
                [rel.fieldName]: unionConnectInput,
            });

            nodeDeleteInput.addFields({
                [rel.fieldName]: unionDeleteInput,
            });

            nodeDisconnectInput.addFields({
                [rel.fieldName]: unionDisconnectInput,
            });

            return;
        }

        const n = nodes.find((x) => x.name === rel.typeMeta.name) as Node;
        const updateField = `${n.name}UpdateInput`;

        const nodeFieldInputName = `${rel.connectionPrefix}${upperFirst(rel.fieldName)}FieldInput`;
        const nodeFieldUpdateInputName = `${rel.connectionPrefix}${upperFirst(rel.fieldName)}UpdateFieldInput`;
        const nodeFieldDeleteInputName = `${rel.connectionPrefix}${upperFirst(rel.fieldName)}DeleteFieldInput`;
        const nodeFieldDisconnectInputName = `${rel.connectionPrefix}${upperFirst(rel.fieldName)}DisconnectFieldInput`;

        const connectionUpdateInputName = `${rel.connectionPrefix}${upperFirst(rel.fieldName)}UpdateConnectionInput`;
        const relationshipWhereTypeInputName = `${sourceName}${upperFirst(rel.fieldName)}AggregateInput`;

        const [nodeWhereAggregationInput, edgeWhereAggregationInput] = [n, relFields].map((nodeOrRelFields) => {
            if (!nodeOrRelFields) {
                return;
            }

            const fields = WHERE_AGGREGATION_TYPES.reduce<BaseField[]>((r, t) => {
                const f = [...nodeOrRelFields.primitiveFields, ...nodeOrRelFields.temporalFields].filter(
                    (y) => !y.typeMeta.array && y.typeMeta.name === t
                );

                if (!f.length) {
                    return r;
                }

                return r.concat(f);
            }, []);

            if (!fields.length) {
                return;
            }

            const name = `${sourceName}${upperFirst(rel.fieldName)}${
                nodeOrRelFields instanceof Node ? `Node` : `Edge`
            }AggregationWhereInput`;

            const aggregationInput = schemaComposer.createInputTC({
                name,
                fields: {
                    AND: `[${name}!]`,
                    OR: `[${name}!]`,
                },
            });

            fields.forEach((field) => {
                if (field.typeMeta.name === "ID") {
                    aggregationInput.addFields({
                        [`${field.fieldName}_EQUAL`]: "ID",
                    });

                    return;
                }

                if (field.typeMeta.name === "String") {
                    aggregationInput.addFields(
                        WHERE_AGGREGATION_OPERATORS.reduce((res, operator) => {
                            return {
                                ...res,
                                [`${field.fieldName}_${operator}`]: `${operator === "EQUAL" ? "String" : "Int"}`,
                                [`${field.fieldName}_AVERAGE_${operator}`]: "Float",
                                [`${field.fieldName}_LONGEST_${operator}`]: "Int",
                                [`${field.fieldName}_SHORTEST_${operator}`]: "Int",
                            };
                        }, {})
                    );

                    return;
                }

                if (WHERE_AGGREGATION_AVERAGE_TYPES.includes(field.typeMeta.name)) {
                    aggregationInput.addFields(
                        WHERE_AGGREGATION_OPERATORS.reduce((res, operator) => {
                            let averageType = "Float";

                            if (field.typeMeta.name === "BigInt") {
                                averageType = "BigInt";
                            }

                            if (field.typeMeta.name === "Duration") {
                                averageType = "Duration";
                            }

                            return {
                                ...res,
                                [`${field.fieldName}_${operator}`]: field.typeMeta.name,
                                [`${field.fieldName}_AVERAGE_${operator}`]: averageType,
                                [`${field.fieldName}_MIN_${operator}`]: field.typeMeta.name,
                                [`${field.fieldName}_MAX_${operator}`]: field.typeMeta.name,
                                ...(field.typeMeta.name !== "Duration"
                                    ? { [`${field.fieldName}_SUM_${operator}`]: field.typeMeta.name }
                                    : {}),
                            };
                        }, {})
                    );

                    return;
                }

                aggregationInput.addFields(
                    WHERE_AGGREGATION_OPERATORS.reduce(
                        (res, operator) => ({
                            ...res,
                            [`${field.fieldName}_${operator}`]: field.typeMeta.name,
                            [`${field.fieldName}_MIN_${operator}`]: field.typeMeta.name,
                            [`${field.fieldName}_MAX_${operator}`]: field.typeMeta.name,
                        }),
                        {}
                    )
                );
            });

            // eslint-disable-next-line consistent-return
            return aggregationInput;
        });

        const whereAggregateInput = schemaComposer.createInputTC({
            name: relationshipWhereTypeInputName,
            fields: {
                count: "Int",
                count_LT: "Int",
                count_LTE: "Int",
                count_GT: "Int",
                count_GTE: "Int",
                AND: `[${relationshipWhereTypeInputName}!]`,
                OR: `[${relationshipWhereTypeInputName}!]`,
                ...(nodeWhereAggregationInput ? { node: nodeWhereAggregationInput } : {}),
                ...(edgeWhereAggregationInput ? { edge: edgeWhereAggregationInput } : {}),
            },
        });

        whereInput.addFields({
            ...{
                [rel.fieldName]: `${n.name}Where`,
                [`${rel.fieldName}_NOT`]: `${n.name}Where`,
                [`${rel.fieldName}Aggregate`]: whereAggregateInput,
            },
        });

        const createName = `${rel.connectionPrefix}${upperFirst(rel.fieldName)}CreateFieldInput`;
        const create = rel.typeMeta.array ? `[${createName}!]` : createName;
        schemaComposer.getOrCreateITC(createName, (tc) => {
            tc.addFields({
                node: `${n.name}CreateInput!`,
                ...(hasNonGeneratedProperties
                    ? { edge: `${rel.properties}CreateInput${hasNonNullNonGeneratedProperties ? `!` : ""}` }
                    : {}),
            });
        });

        const connectWhereName = `${n.name}ConnectWhere`;
        schemaComposer.getOrCreateITC(connectWhereName, (tc) => {
            tc.addFields({
                node: `${n.name}Where!`,
            });
        });

        const connectName = `${rel.connectionPrefix}${upperFirst(rel.fieldName)}ConnectFieldInput`;
        const connect = rel.typeMeta.array ? `[${connectName}!]` : connectName;
        schemaComposer.getOrCreateITC(connectName, (tc) => {
            tc.addFields({
                where: connectWhereName,
                ...(n.relationFields.length
                    ? { connect: rel.typeMeta.array ? `[${n.name}ConnectInput!]` : `${n.name}ConnectInput` }
                    : {}),
                ...(hasNonGeneratedProperties
                    ? { edge: `${rel.properties}CreateInput${hasNonNullNonGeneratedProperties ? `!` : ""}` }
                    : {}),
            });
        });

        if (!rel.writeonly) {
            composeNode.addFields({
                [rel.fieldName]: {
                    type: rel.typeMeta.pretty,
                    args: {
                        directed: { type: "Boolean", defaultValue: true },
                        where: `${rel.typeMeta.name}Where`,
                        options: `${rel.typeMeta.name}Options`,
                    },
                    description: rel.description,
                },
            });

            if (composeNode instanceof ObjectTypeComposer) {
                const baseTypeName = `${sourceName}${n.name}${upperFirst(rel.fieldName)}`;
                const fieldAggregationComposer = new FieldAggregationComposer(schemaComposer);

                const aggregationTypeObject = fieldAggregationComposer.createAggregationTypeObject(
                    baseTypeName,
                    n,
                    relFields
                );

                composeNode.addFields({
                    [`${rel.fieldName}Aggregate`]: {
                        type: aggregationTypeObject,
                        args: {
                            where: `${rel.typeMeta.name}Where`,
                            directed: { type: "Boolean", defaultValue: true },
                        },
                    },
                });
            }
        }

        schemaComposer.getOrCreateITC(connectionUpdateInputName, (tc) => {
            tc.addFields({
                node: updateField,
                ...(hasNonGeneratedProperties ? { edge: `${rel.properties}UpdateInput` } : {}),
            });
        });

        const connectOrCreate = createConnectOrCreateField({
            relationField: rel,
            node: n,
            schemaComposer,
            hasNonGeneratedProperties,
            hasNonNullNonGeneratedProperties,
        });

        const updateFields: Record<string, string> = {
            where: `${rel.connectionPrefix}${upperFirst(rel.fieldName)}ConnectionWhere`,
            update: connectionUpdateInputName,
            connect,
            disconnect: rel.typeMeta.array ? `[${nodeFieldDisconnectInputName}!]` : nodeFieldDisconnectInputName,
            create,
            delete: rel.typeMeta.array ? `[${nodeFieldDeleteInputName}!]` : nodeFieldDeleteInputName,
        };

        if (connectOrCreate) {
            updateFields.connectOrCreate = connectOrCreate;
        }

        schemaComposer.getOrCreateITC(nodeFieldUpdateInputName, (tc) => {
            tc.addFields(updateFields);
        });

        const mutationFields: Record<string, string> = {
            create,
            connect,
        };

        if (connectOrCreate) {
            mutationFields.connectOrCreate = connectOrCreate;
        }

        schemaComposer.getOrCreateITC(nodeFieldInputName, (tc) => {
            tc.addFields(mutationFields);
        });

        if (!schemaComposer.has(nodeFieldDeleteInputName)) {
            schemaComposer.createInputTC({
                name: nodeFieldDeleteInputName,
                fields: {
                    where: `${rel.connectionPrefix}${upperFirst(rel.fieldName)}ConnectionWhere`,
                    ...(n.relationFields.length ? { delete: `${n.name}DeleteInput` } : {}),
                },
            });
        }

        if (!schemaComposer.has(nodeFieldDisconnectInputName)) {
            schemaComposer.createInputTC({
                name: nodeFieldDisconnectInputName,
                fields: {
                    where: `${rel.connectionPrefix}${upperFirst(rel.fieldName)}ConnectionWhere`,
                    ...(n.relationFields.length ? { disconnect: `${n.name}DisconnectInput` } : {}),
                },
            });
        }

        nodeRelationInput.addFields({
            [rel.fieldName]: create,
        });

        if (!(composeNode instanceof InterfaceTypeComposer)) {
            nodeCreateInput.addFields({
                [rel.fieldName]: nodeFieldInputName,
            });
        }

        nodeUpdateInput.addFields({
            [rel.fieldName]: rel.typeMeta.array ? `[${nodeFieldUpdateInputName}!]` : nodeFieldUpdateInputName,
        });

        nodeDeleteInput.addFields({
            [rel.fieldName]: rel.typeMeta.array ? `[${nodeFieldDeleteInputName}!]` : nodeFieldDeleteInputName,
        });

        nodeConnectInput.addFields({
            [rel.fieldName]: connect,
        });

        nodeDisconnectInput.addFields({
            [rel.fieldName]: rel.typeMeta.array ? `[${nodeFieldDisconnectInputName}!]` : nodeFieldDisconnectInputName,
        });

        if (n.uniqueFields.length) {
            createTopLevelConnectOrCreateInput({ schemaComposer, sourceName, rel });
        }
    });
}

function createTopLevelConnectOrCreateInput({
    schemaComposer,
    sourceName,
    rel,
}: {
    schemaComposer: SchemaComposer;
    sourceName: string;
    rel: RelationField;
}): void {
    const nodeConnectOrCreateInput: InputTypeComposer<any> = schemaComposer.getOrCreateITC(
        `${sourceName}ConnectOrCreateInput`
    );

    const nodeFieldConnectOrCreateInputName = `${rel.connectionPrefix}${upperFirst(
        rel.fieldName
    )}ConnectOrCreateFieldInput`;

    nodeConnectOrCreateInput.addFields({
        [rel.fieldName]: rel.typeMeta.array
            ? `[${nodeFieldConnectOrCreateInputName}!]`
            : nodeFieldConnectOrCreateInputName,
    });
}

export default createRelationshipFields;<|MERGE_RESOLUTION|>--- conflicted
+++ resolved
@@ -97,12 +97,8 @@
                     [rel.fieldName]: {
                         type: rel.typeMeta.pretty,
                         args: {
-<<<<<<< HEAD
+                            directed: { type: "Boolean", defaultValue: true },
                             options: `${rel.typeMeta.name}Options`,
-=======
-                            directed: { type: "Boolean", defaultValue: true },
-                            options: "QueryOptions",
->>>>>>> 23eba320
                             where: `${rel.typeMeta.name}Where`,
                         },
                         description: rel.description,
