--- conflicted
+++ resolved
@@ -20,10 +20,7 @@
 export { default as BigInt } from "./BigInt";
 export { default as DateTime } from "./DateTime";
 export { default as Date } from "./Date";
-<<<<<<< HEAD
 export { default as Duration } from "./Duration";
-=======
 export { default as LocalDateTime } from "./LocalDateTime";
 export { default as Time } from "./Time";
-export { default as LocalTime } from "./LocalTime";
->>>>>>> d6e69e78
+export { default as LocalTime } from "./LocalTime";