<<<<<<< HEAD
export { default as getJWT } from "./get-jwt"; // eslint-disable-line import/prefer-default-export
=======
/*
 * Copyright (c) "Neo4j"
 * Neo4j Sweden AB [http://neo4j.com]
 *
 * This file is part of Neo4j.
 *
 * Licensed under the Apache License, Version 2.0 (the "License");
 * you may not use this file except in compliance with the License.
 * You may obtain a copy of the License at
 *
 *     http://www.apache.org/licenses/LICENSE-2.0
 *
 * Unless required by applicable law or agreed to in writing, software
 * distributed under the License is distributed on an "AS IS" BASIS,
 * WITHOUT WARRANTIES OR CONDITIONS OF ANY KIND, either express or implied.
 * See the License for the specific language governing permissions and
 * limitations under the License.
 */

export { default as verifyAndDecodeToken } from "./verify-and-decode-token"; // eslint-disable-line import/prefer-default-export
>>>>>>> 47c46476
<|MERGE_RESOLUTION|>--- conflicted
+++ resolved
@@ -1,6 +1,3 @@
-<<<<<<< HEAD
-export { default as getJWT } from "./get-jwt"; // eslint-disable-line import/prefer-default-export
-=======
 /*
  * Copyright (c) "Neo4j"
  * Neo4j Sweden AB [http://neo4j.com]
@@ -19,6 +16,4 @@
  * See the License for the specific language governing permissions and
  * limitations under the License.
  */
-
-export { default as verifyAndDecodeToken } from "./verify-and-decode-token"; // eslint-disable-line import/prefer-default-export
->>>>>>> 47c46476
+export { default as getJWT } from "./get-jwt"; // eslint-disable-line import/prefer-default-export