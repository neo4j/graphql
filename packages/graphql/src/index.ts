--- conflicted
+++ resolved
@@ -26,18 +26,7 @@
 import * as scalars from "./graphql/scalars";
 const objects = { Point, CartesianPoint };
 
-<<<<<<< HEAD
-import {
-    DeleteInfo,
-    GraphQLOptionsArg,
-    GraphQLSortArg,
-    GraphQLWhereArg,
-    Neo4jGraphQLSubscriptionsMechanism,
-    SubscriptionsEvent,
-} from "./types";
-=======
-import { Neo4jGraphQLSubscriptionsMechanism, Node, SubscriptionsEvent } from "./types";
->>>>>>> 5ea18136
+import { Neo4jGraphQLSubscriptionsMechanism, SubscriptionsEvent } from "./types";
 
 /**
  * Core library functionality.
@@ -50,15 +39,6 @@
 export { directives, scalars, objects };
 
 /**
- * Exports for usage by the OGM.
- */
-<<<<<<< HEAD
-export { DeleteInfo, GraphQLOptionsArg, GraphQLSortArg, GraphQLWhereArg };
-=======
-export { Node };
->>>>>>> 5ea18136
-
-/**
  * Allows for the implementation of custom subscriptions mechanisms.
  */
 export { Neo4jGraphQLSubscriptionsMechanism, SubscriptionsEvent };