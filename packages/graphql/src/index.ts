/*
 * Copyright (c) "Neo4j"
 * Neo4j Sweden AB [http://neo4j.com]
 *
 * This file is part of Neo4j.
 *
 * Licensed under the Apache License, Version 2.0 (the "License");
 * you may not use this file except in compliance with the License.
 * You may obtain a copy of the License at
 *
 *     http://www.apache.org/licenses/LICENSE-2.0
 *
 * Unless required by applicable law or agreed to in writing, software
 * distributed under the License is distributed on an "AS IS" BASIS,
 * WITHOUT WARRANTIES OR CONDITIONS OF ANY KIND, either express or implied.
 * See the License for the specific language governing permissions and
 * limitations under the License.
 */

import { Neo4jGraphQL, Neo4jGraphQLConstructor } from "./classes";
import { Neo4jGraphQLContext } from "./types/neo4j-graphql-context";

import { CartesianPoint } from "./graphql/objects/CartesianPoint";
import { Point } from "./graphql/objects/Point";
import * as directives from "./graphql/directives";
import * as scalars from "./graphql/scalars";
const objects = { Point, CartesianPoint };

import {
    DeleteInfo,
    GraphQLOptionsArg,
    GraphQLSortArg,
    GraphQLWhereArg,
    Neo4jGraphQLSubscriptionsMechanism,
<<<<<<< HEAD
=======
    Node,
>>>>>>> d4aea32c
    SubscriptionsEvent,
} from "./types";

/**
 * Core library functionality.
 */
export { Neo4jGraphQL, Neo4jGraphQLConstructor, Neo4jGraphQLContext };

/**
 * Library built-in GraphQL types.
 */
export { directives, scalars, objects };

/**
 * Exports for usage by the OGM.
 */
export { DeleteInfo, GraphQLOptionsArg, GraphQLSortArg, GraphQLWhereArg, Node };

/**
 * Allows for the implementation of custom subscriptions mechanisms.
 */
export { Neo4jGraphQLSubscriptionsMechanism, SubscriptionsEvent };<|MERGE_RESOLUTION|>--- conflicted
+++ resolved
@@ -32,10 +32,6 @@
     GraphQLSortArg,
     GraphQLWhereArg,
     Neo4jGraphQLSubscriptionsMechanism,
-<<<<<<< HEAD
-=======
-    Node,
->>>>>>> d4aea32c
     SubscriptionsEvent,
 } from "./types";
 
