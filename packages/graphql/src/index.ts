--- conflicted
+++ resolved
@@ -1,4 +1,3 @@
-<<<<<<< HEAD
 /*
  * Copyright (c) "Neo4j"
  * Neo4j Sweden AB [http://neo4j.com]
@@ -18,8 +17,5 @@
  * limitations under the License.
  */
 
-export { translate } from "./translate";
-=======
->>>>>>> e382980a
 export { Neo4jGraphQL, Neo4jGraphQLConstructor } from "./classes";
 export { DriverConfig } from "./types";