/*
 * Copyright (c) "Neo4j"
 * Neo4j Sweden AB [http://neo4j.com]
 *
 * This file is part of Neo4j.
 *
 * Licensed under the Apache License, Version 2.0 (the "License");
 * you may not use this file except in compliance with the License.
 * You may obtain a copy of the License at
 *
 *     http://www.apache.org/licenses/LICENSE-2.0
 *
 * Unless required by applicable law or agreed to in writing, software
 * distributed under the License is distributed on an "AS IS" BASIS,
 * WITHOUT WARRANTIES OR CONDITIONS OF ANY KIND, either express or implied.
 * See the License for the specific language governing permissions and
 * limitations under the License.
 */

import type { Variable } from "./variables/Variable";
import type { Operation } from "./operations/Operation";
import type { PropertyRef } from "./PropertyRef";
import type { CypherFunction } from "./functions/CypherFunction";
import type { Literal } from "./variables/Literal";
import type { Exists } from "./sub-clauses/Exists";
import type { CypherEnvironment } from "./Environment";
import type { ComprehensionExpr } from "./list/ComprehensionExpr";
import type { MapExpr } from "./variables/map/MapExpr";
import type { BooleanOp } from "./operations/boolean";
import type { ComparisonOp } from "./operations/comparison";
import type { RawCypher } from "./clauses/RawCypher";
<<<<<<< HEAD
import type { PredicateFunction } from "./functions/PredicateFunctions";
import type { ValidatePredicate } from "./procedures/apoc/apoc";

/** Represents an expression, used as part of predicates, functions, projections or other expressions */
export type Expr = Operation | Variable | PropertyRef | CypherFunction | Literal | Exists | ComprehensionExpr | MapExpr;
=======

export type Expr =
    | Operation
    | Variable
    | PropertyRef
    | CypherFunction
    | Literal
    | Predicate
    | ComprehensionExpr
    | MapExpr;

/** Represents a predicate statement (i.e returns a boolean). Note that RawCypher is only added for compatibility */
export type Predicate = BooleanOp | ComparisonOp | RawCypher | Exists;
>>>>>>> 7205e8de

/** Represents a predicate statement (i.e returns a boolean). Note that RawCypher is only added for compatibility */
export type Predicate =
    | BooleanOp
    | ComparisonOp
    | RawCypher
    | Exists
    | PredicateFunction
    | ValidatePredicate
    | Literal<boolean>;

export type CypherResult = {
    cypher: string;
    params: Record<string, string>;
};

/** Defines the interface for a class that can be compiled into Cypher */
export interface CypherCompilable {
    getCypher(env: CypherEnvironment): string;
}<|MERGE_RESOLUTION|>--- conflicted
+++ resolved
@@ -29,13 +29,8 @@
 import type { BooleanOp } from "./operations/boolean";
 import type { ComparisonOp } from "./operations/comparison";
 import type { RawCypher } from "./clauses/RawCypher";
-<<<<<<< HEAD
 import type { PredicateFunction } from "./functions/PredicateFunctions";
 import type { ValidatePredicate } from "./procedures/apoc/apoc";
-
-/** Represents an expression, used as part of predicates, functions, projections or other expressions */
-export type Expr = Operation | Variable | PropertyRef | CypherFunction | Literal | Exists | ComprehensionExpr | MapExpr;
-=======
 
 export type Expr =
     | Operation
@@ -46,10 +41,6 @@
     | Predicate
     | ComprehensionExpr
     | MapExpr;
-
-/** Represents a predicate statement (i.e returns a boolean). Note that RawCypher is only added for compatibility */
-export type Predicate = BooleanOp | ComparisonOp | RawCypher | Exists;
->>>>>>> 7205e8de
 
 /** Represents a predicate statement (i.e returns a boolean). Note that RawCypher is only added for compatibility */
 export type Predicate =
