--- conflicted
+++ resolved
@@ -42,21 +42,4 @@
     debug(queryAST.print());
     const clause = queryAST.buildNew(context);
     return clause.build();
-<<<<<<< HEAD
-}
-
-function translateAggregate({
-    context,
-    entityAdapter,
-}: {
-    context: Neo4jGraphQLTranslationContext;
-    entityAdapter: EntityAdapter;
-}): Cypher.CypherResult {
-    // TODO: Move fulltext to new translation layer to remove the deprecated translation
-    return translateQuery({ context, entityAdapter });
-}
-
-export default translateAggregate;
-=======
-}
->>>>>>> e800c0df
+}