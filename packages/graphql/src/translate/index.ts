--- conflicted
+++ resolved
@@ -1,9 +1,3 @@
-<<<<<<< HEAD
-export { default as translateCreate } from "./translate-create";
-export { default as translateRead } from "./translate-read";
-export { default as translateUpdate } from "./translate-update";
-export { default as translateDelete } from "./translate-delete";
-=======
 /*
  * Copyright (c) "Neo4j"
  * Neo4j Sweden AB [http://neo4j.com]
@@ -23,5 +17,7 @@
  * limitations under the License.
  */
 
-export { default as translate } from "./translate"; // eslint-disable-line import/prefer-default-export
->>>>>>> 47c46476
+export { default as translateCreate } from "./translate-create";
+export { default as translateRead } from "./translate-read";
+export { default as translateUpdate } from "./translate-update";
+export { default as translateDelete } from "./translate-delete";