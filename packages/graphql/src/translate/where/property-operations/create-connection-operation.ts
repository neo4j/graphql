--- conflicted
+++ resolved
@@ -26,12 +26,8 @@
 import { createWherePredicate } from "../create-where-predicate";
 import { asArray, filterTruthy } from "../../../utils/utils";
 import { getCypherLogicalOperator, isLogicalOperator } from "../../utils/logical-operators";
-<<<<<<< HEAD
-import { createRelationshipPredicate } from "./create-relationship-operation";
+import { createRelationPredicate } from "./create-relationship-operation";
 import { getCypherRelationshipDirection } from "../../../utils/get-relationship-direction";
-=======
-import { createRelationPredicate } from "./create-relationship-operation";
->>>>>>> 4f040946
 
 export function createConnectionOperation({
     connectionField,
@@ -88,18 +84,6 @@
         ) as Relationship;
 
         matchPatterns.push(matchPattern);
-<<<<<<< HEAD
-        if (listPredicateStr === "any" && !connectionField.relationship.typeMeta.array) {
-            listPredicateStr = "single";
-        }
-
-        const predicate = createRelationshipPredicate({
-            matchPattern,
-            listPredicateStr,
-            childNode,
-            innerOperation: innerOperation.predicate,
-            edgePredicate: true,
-=======
 
         const { predicate, preComputedSubqueries } = createRelationPredicate({
             targetNode: childNode,
@@ -112,7 +96,6 @@
             whereInput: entry[1],
             whereOperator: operator as WhereOperator,
             refEdge: contextRelationship,
->>>>>>> 4f040946
         });
 
         operations.push(predicate);
