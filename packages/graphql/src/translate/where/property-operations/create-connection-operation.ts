/*
 * Copyright (c) "Neo4j"
 * Neo4j Sweden AB [http://neo4j.com]
 *
 * This file is part of Neo4j.
 *
 * Licensed under the Apache License, Version 2.0 (the "License");
 * you may not use this file except in compliance with the License.
 * You may obtain a copy of the License at
 *
 *     http://www.apache.org/licenses/LICENSE-2.0
 *
 * Unless required by applicable law or agreed to in writing, software
 * distributed under the License is distributed on an "AS IS" BASIS,
 * WITHOUT WARRANTIES OR CONDITIONS OF ANY KIND, either express or implied.
 * See the License for the specific language governing permissions and
 * limitations under the License.
 */

import type { ConnectionField, ConnectionWhereArg, Context } from "../../../types";
import Cypher from "@neo4j/cypher-builder";
import type { Node, Relationship } from "../../../classes";
import { getListPredicate } from "../utils";
import type { WhereOperator } from "../types";
// Recursive function

import { createWherePredicate } from "../create-where-predicate";
import { filterTruthy } from "../../../utils/utils";
import { createRelationshipSubqueryAndPredicate } from "./create-relationship-operation";

export function createConnectionOperation({
    connectionField,
    value,
    context,
    parentNode,
    operator,
}: {
    connectionField: ConnectionField;
    value: any;
    context: Context;
    parentNode: Cypher.Node;
    operator: string | undefined;
}): {
    predicate: Cypher.BooleanOp | Cypher.RawCypher | undefined;
    preComputedSubquery: Cypher.CompositeClause | undefined;
} {
    let nodeEntries: Record<string, any>;

    if (!connectionField?.relationship.union) {
        nodeEntries = { [connectionField.relationship.typeMeta.name]: value };
    } else {
        nodeEntries = value;
    }

    let subqueries: Cypher.CompositeClause | undefined;
    const operations: (Cypher.Predicate | undefined)[] = [];

    Object.entries(nodeEntries).forEach((entry) => {
        let nodeOnValue: string | undefined = undefined;
        const nodeOnObj = entry[1]?.node?._on;
        if (nodeOnObj) {
            nodeOnValue = Object.keys(nodeOnObj)[0];
        }

        let refNode = context.nodes.find((x) => x.name === nodeOnValue || x.name === entry[0]) as Node;
        if (!refNode) {
            refNode = context.nodes.find((x) => x.interfaces.some((i) => i.name.value === entry[0])) as Node;
        }

        const relationField = connectionField.relationship;

        let labelsOfNodesImplementingInterface;
        let labels = refNode.getLabels(context);

        const hasOnlyNodeObjectFilter = entry[1]?.node && !nodeOnObj;
        if (hasOnlyNodeObjectFilter) {
            const nodesImplementingInterface = context.nodes.filter((x) =>
                x.interfaces.some((i) => i.name.value === entry[0])
            );
            labelsOfNodesImplementingInterface = nodesImplementingInterface.map((n) => n.getLabels(context)).flat();
            if (labelsOfNodesImplementingInterface?.length) {
                // set labels to an empty array. We check for the possible interface implementations in the WHERE clause instead (that is Neo4j 4.x safe)
                labels = [];
            }
        }

        const childNode = new Cypher.Node({ labels });

        let orOperatorMultipleNodeLabels;
        if (labelsOfNodesImplementingInterface?.length) {
            orOperatorMultipleNodeLabels = Cypher.or(
                ...labelsOfNodesImplementingInterface.map((label: string) => childNode.hasLabel(label))
            );
        }

        const relationship = new Cypher.Relationship({
            source: relationField.direction === "IN" ? childNode : parentNode,
            target: relationField.direction === "IN" ? parentNode : childNode,
            type: relationField.type,
        });

        const matchPattern = relationship.pattern({
            source: relationField.direction === "IN" ? { variable: true } : { labels: false },
            target: relationField.direction === "IN" ? { labels: false } : { variable: true },
            relationship: { variable: true },
        });

        let listPredicateStr = getListPredicate(operator as WhereOperator);

        const contextRelationship = context.relationships.find(
            (x) => x.name === connectionField.relationshipTypeName
        ) as Relationship;
        const innerOperation = createConnectionWherePropertyOperation({
            context,
            whereInput: entry[1],
            edgeRef: relationship,
            targetNode: childNode,
            edge: contextRelationship,
            node: refNode,
        });

        if (listPredicateStr === "any" && !connectionField.relationship.typeMeta.array) {
            listPredicateStr = "single";
        }

<<<<<<< HEAD
        const { predicate, preComputedSubquery } = createRelationshipSubqueryAndPredicate({
            matchPattern,
            listPredicateStr,
            relationship,
            parentNode,
            innerOperation,
        });

        operations.push(predicate);
        subqueries = Cypher.concat(subqueries, preComputedSubquery);
=======
        const matchClause = new Cypher.Match(matchPattern);
        const countRef = new Cypher.Variable();

        let whereClause: Cypher.Match | Cypher.With = matchClause;
        let innerSubqueriesAndWhereClause: Cypher.CompositeClause | undefined;

        if (preComputedSubqueries && !preComputedSubqueries.empty) {
            whereClause = new Cypher.With("*");
            innerSubqueriesAndWhereClause = Cypher.concat(preComputedSubqueries, whereClause);
        }

        if (whereOperator || orOperatorMultipleNodeLabels) {
            let newWhereOperator = orOperatorMultipleNodeLabels
                ? Cypher.and(whereOperator, orOperatorMultipleNodeLabels)
                : whereOperator;
            if (newWhereOperator) {
                newWhereOperator = listPredicateStr === "all" ? Cypher.not(newWhereOperator) : newWhereOperator;
                whereClause.where(newWhereOperator);
            }
        }

        const subqueryContents = Cypher.concat(
            matchClause,
            innerSubqueriesAndWhereClause,
            new Cypher.Return([Cypher.count(relationship), countRef])
        );

        const subqueryCall = new Cypher.Call(subqueryContents).innerWith(parentNode);

        operations.push(getCountOperation(listPredicateStr, countRef));
        // A Cypher.concat is used here because a Cypher.CompositeClause is required by createWherePredicate
        subqueries = Cypher.concat(subqueryCall);
>>>>>>> 994fee9e
    });

    return { predicate: Cypher.and(...operations) as Cypher.BooleanOp | undefined, preComputedSubquery: subqueries };
}

export function createConnectionWherePropertyOperation({
    context,
    whereInput,
    edgeRef,
    targetNode,
    node,
    edge,
}: {
    whereInput: ConnectionWhereArg;
    context: Context;
    node: Node;
    edge: Relationship;
    edgeRef: Cypher.Variable;
    targetNode: Cypher.Node;
}): { predicate: Cypher.Predicate | undefined; preComputedSubqueries: Cypher.CompositeClause | undefined } {
    const preComputedSubqueriesResult: (Cypher.CompositeClause | undefined)[] = [];
    const params: (Cypher.Predicate | undefined)[] = [];
    Object.entries(whereInput).forEach(([key, value]) => {
        if (key === "AND" || key === "OR") {
            const subOperations: (Cypher.Predicate | undefined)[] = [];
            (value as Array<any>).forEach((input) => {
                const { predicate, preComputedSubqueries } = createConnectionWherePropertyOperation({
                    context,
                    whereInput: input,
                    edgeRef,
                    targetNode,
                    node,
                    edge,
                });
                subOperations.push(predicate);
                if (preComputedSubqueries && !preComputedSubqueries.empty)
                    preComputedSubqueriesResult.push(preComputedSubqueries);
            });
            if (key === "AND") {
                params.push(Cypher.and(...filterTruthy(subOperations)));
                return;
            }
            if (key === "OR") {
                params.push(Cypher.or(...filterTruthy(subOperations)));
                return;
            }
        }

        if (key.startsWith("edge")) {
            const nestedProperties: Record<string, any> = value;
            const { predicate: result, preComputedSubqueries } = createWherePredicate({
                targetElement: edgeRef,
                whereInput: nestedProperties,
                context,
                element: edge,
            });

            params.push(result);
            if (preComputedSubqueries && !preComputedSubqueries.empty)
                preComputedSubqueriesResult.push(preComputedSubqueries);
            return;
        }

        if (key.startsWith("node") || key.startsWith(node.name)) {
            // TODO: improve nodeOn properties generation
            const nodeOnProperties = value._on?.[node.name] || {};
            const nestedProperties = { ...value, ...nodeOnProperties };
            delete nestedProperties._on;

            if (
                Object.keys(value as Record<string, any>).length === 1 &&
                value._on &&
                !Object.prototype.hasOwnProperty.call(value._on, node.name)
            ) {
                throw new Error("_on is used as the only argument and node is not present within");
            }

            const { predicate: result, preComputedSubqueries } = createWherePredicate({
                targetElement: targetNode,
                whereInput: nestedProperties,
                context,
                element: node,
            });

            // NOTE: _NOT is handled by the size()=0
            params.push(result);
            if (preComputedSubqueries && !preComputedSubqueries.empty)
                preComputedSubqueriesResult.push(preComputedSubqueries);
            return;
        }
    });
    return {
        predicate: Cypher.and(...filterTruthy(params)),
        preComputedSubqueries: preComputedSubqueriesResult.length
            ? Cypher.concat(...preComputedSubqueriesResult)
            : undefined,
    };
}

/** Checks if a where property has an explicit interface inside _on */
export function hasExplicitNodeInInterfaceWhere({
    whereInput,
    node,
}: {
    whereInput: ConnectionWhereArg;
    node: Node;
}): boolean {
    for (const [key, value] of Object.entries(whereInput)) {
        if (key.startsWith("node") || key.startsWith(node.name)) {
            if (
                Object.keys(value as Record<string, any>).length === 1 &&
                value._on &&
                !Object.prototype.hasOwnProperty.call(value._on, node.name)
            ) {
                return false;
            }

            return true;
        }
    }
    return true;
}<|MERGE_RESOLUTION|>--- conflicted
+++ resolved
@@ -123,7 +123,6 @@
             listPredicateStr = "single";
         }
 
-<<<<<<< HEAD
         const { predicate, preComputedSubquery } = createRelationshipSubqueryAndPredicate({
             matchPattern,
             listPredicateStr,
@@ -134,40 +133,6 @@
 
         operations.push(predicate);
         subqueries = Cypher.concat(subqueries, preComputedSubquery);
-=======
-        const matchClause = new Cypher.Match(matchPattern);
-        const countRef = new Cypher.Variable();
-
-        let whereClause: Cypher.Match | Cypher.With = matchClause;
-        let innerSubqueriesAndWhereClause: Cypher.CompositeClause | undefined;
-
-        if (preComputedSubqueries && !preComputedSubqueries.empty) {
-            whereClause = new Cypher.With("*");
-            innerSubqueriesAndWhereClause = Cypher.concat(preComputedSubqueries, whereClause);
-        }
-
-        if (whereOperator || orOperatorMultipleNodeLabels) {
-            let newWhereOperator = orOperatorMultipleNodeLabels
-                ? Cypher.and(whereOperator, orOperatorMultipleNodeLabels)
-                : whereOperator;
-            if (newWhereOperator) {
-                newWhereOperator = listPredicateStr === "all" ? Cypher.not(newWhereOperator) : newWhereOperator;
-                whereClause.where(newWhereOperator);
-            }
-        }
-
-        const subqueryContents = Cypher.concat(
-            matchClause,
-            innerSubqueriesAndWhereClause,
-            new Cypher.Return([Cypher.count(relationship), countRef])
-        );
-
-        const subqueryCall = new Cypher.Call(subqueryContents).innerWith(parentNode);
-
-        operations.push(getCountOperation(listPredicateStr, countRef));
-        // A Cypher.concat is used here because a Cypher.CompositeClause is required by createWherePredicate
-        subqueries = Cypher.concat(subqueryCall);
->>>>>>> 994fee9e
     });
 
     return { predicate: Cypher.and(...operations) as Cypher.BooleanOp | undefined, preComputedSubquery: subqueries };
