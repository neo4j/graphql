/*
 * Copyright (c) "Neo4j"
 * Neo4j Sweden AB [http://neo4j.com]
 *
 * This file is part of Neo4j.
 *
 * Licensed under the Apache License, Version 2.0 (the "License");
 * you may not use this file except in compliance with the License.
 * You may obtain a copy of the License at
 *
 *     http://www.apache.org/licenses/LICENSE-2.0
 *
 * Unless required by applicable law or agreed to in writing, software
 * distributed under the License is distributed on an "AS IS" BASIS,
 * WITHOUT WARRANTIES OR CONDITIONS OF ANY KIND, either express or implied.
 * See the License for the specific language governing permissions and
 * limitations under the License.
 */

import Cypher from "@neo4j/cypher-builder";
import type { ConnectionField, ConnectionWhereArg, Context, PredicateReturn } from "../../../types";
import type { Node, Relationship } from "../../../classes";
import { getListPredicate, ListPredicate } from "../utils";
import type { WhereOperator } from "../types";
// Recursive function

import { createWherePredicate } from "../create-where-predicate";
import { filterTruthy } from "../../../utils/utils";
<<<<<<< HEAD
import { getCypherLogicalOperator, isLogicalOperator } from "../../utils/logical-operators";
=======
import { createRelationshipPredicate } from "./create-relationship-operation";
>>>>>>> 606b72b1

export function createConnectionOperation({
    connectionField,
    value,
    context,
    parentNode,
    operator,
    requiredVariables,
}: {
    connectionField: ConnectionField;
    value: any;
    context: Context;
    parentNode: Cypher.Node;
    operator: string | undefined;
    requiredVariables: Cypher.Variable[];
}): PredicateReturn {
    let nodeEntries: Record<string, any>;

    if (!connectionField?.relationship.union) {
        nodeEntries = { [connectionField.relationship.typeMeta.name]: value };
    } else {
        nodeEntries = value;
    }

    let subqueries: Cypher.CompositeClause | undefined;
    const operations: (Cypher.Predicate | undefined)[] = [];
    const aggregatingVariables: Cypher.Variable[] = [];
    const matchPatterns: Cypher.Pattern[] = [];

    Object.entries(nodeEntries).forEach((entry) => {
        let nodeOnValue: string | undefined = undefined;
        const nodeOnObj = entry[1]?.node?._on;
        if (nodeOnObj) {
            nodeOnValue = Object.keys(nodeOnObj)[0];
        }

        let refNode = context.nodes.find((x) => x.name === nodeOnValue || x.name === entry[0]) as Node;
        if (!refNode) {
            refNode = context.nodes.find((x) => x.interfaces.some((i) => i.name.value === entry[0])) as Node;
        }

        const relationField = connectionField.relationship;

        let labelsOfNodesImplementingInterface;
        let labels = refNode.getLabels(context);

        const hasOnlyNodeObjectFilter = entry[1]?.node && !nodeOnObj;
        if (hasOnlyNodeObjectFilter) {
            const nodesImplementingInterface = context.nodes.filter((x) =>
                x.interfaces.some((i) => i.name.value === entry[0])
            );
            labelsOfNodesImplementingInterface = nodesImplementingInterface.map((n) => n.getLabels(context)).flat();
            if (labelsOfNodesImplementingInterface?.length) {
                // set labels to an empty array. We check for the possible interface implementations in the WHERE clause instead (that is Neo4j 4.x safe)
                labels = [];
            }
        }

        const childNode = new Cypher.Node({ labels });

        let orOperatorMultipleNodeLabels;
        if (labelsOfNodesImplementingInterface?.length) {
            orOperatorMultipleNodeLabels = Cypher.or(
                ...labelsOfNodesImplementingInterface.map((label: string) => childNode.hasLabel(label))
            );
        }

        const relationship = new Cypher.Relationship({
            source: relationField.direction === "IN" ? childNode : parentNode,
            target: relationField.direction === "IN" ? parentNode : childNode,
            type: relationField.type,
        });

        const matchPattern = relationship.pattern({
            source: relationField.direction === "IN" ? { variable: true } : { labels: false },
            target: relationField.direction === "IN" ? { labels: false } : { variable: true },
            relationship: { variable: true },
        });

        let listPredicateStr = getListPredicate(operator as WhereOperator);

        const contextRelationship = context.relationships.find(
            (x) => x.name === connectionField.relationshipTypeName
        ) as Relationship;
        const innerOperation = createConnectionWherePropertyOperation({
            context,
            whereInput: entry[1],
            edgeRef: relationship,
            targetNode: childNode,
            edge: contextRelationship,
            node: refNode,
            listPredicateStr,
        });

        if (orOperatorMultipleNodeLabels) {
            innerOperation.predicate = Cypher.and(innerOperation.predicate, orOperatorMultipleNodeLabels);
        }

        subqueries = Cypher.concat(subqueries, innerOperation.preComputedSubqueries);
        requiredVariables.push(...innerOperation.requiredVariables);
        aggregatingVariables.push(...innerOperation.aggregatingVariables);
        matchPatterns.push(matchPattern);

        if (listPredicateStr === "any" && !connectionField.relationship.typeMeta.array) {
            listPredicateStr = "single";
        }

        const predicate = createRelationshipPredicate({
            matchPattern,
            listPredicateStr,
            childNode,
            innerOperation: innerOperation.predicate,
            edgePredicate: true,
        });

        operations.push(predicate);
    });

    if (aggregatingVariables && aggregatingVariables.length) {
        const aggregatingWithClause = new Cypher.With(
            parentNode,
            ...requiredVariables,
            ...(aggregatingVariables.map((returnVar) => [Cypher.collect(returnVar), returnVar]) as any)
        );

        return {
            predicate: Cypher.and(...operations),
            preComputedSubqueries: Cypher.concat(
                ...matchPatterns.map((matchPattern) => new Cypher.OptionalMatch(matchPattern)),
                subqueries,
                aggregatingWithClause
            ),
            requiredVariables: [...requiredVariables, ...aggregatingVariables],
            aggregatingVariables: [],
        };
    }
    return {
        predicate: Cypher.and(...operations),
        preComputedSubqueries: subqueries,
        requiredVariables: requiredVariables,
        aggregatingVariables: [],
    };
}

export function createConnectionWherePropertyOperation({
    context,
    whereInput,
    edgeRef,
    targetNode,
    node,
    edge,
    listPredicateStr,
}: {
    whereInput: ConnectionWhereArg;
    context: Context;
    node: Node;
    edge: Relationship;
    edgeRef: Cypher.Variable;
    targetNode: Cypher.Node;
    listPredicateStr?: ListPredicate;
}): PredicateReturn {
    const requiredVariables: Cypher.Variable[] = [];
    const aggregatingVariables: Cypher.Variable[] = [];
    const preComputedSubqueriesResult: (Cypher.CompositeClause | undefined)[] = [];
    const params: (Cypher.Predicate | undefined)[] = [];
    Object.entries(whereInput).forEach(([key, value]) => {
        if (isLogicalOperator(key)) {
            const subOperations: (Cypher.Predicate | undefined)[] = [];
            (value as Array<any>).forEach((input) => {
                const {
                    predicate,
                    preComputedSubqueries,
                    requiredVariables: innerRequiredVariables,
                    aggregatingVariables: innerAggregatingVariables,
                } = createConnectionWherePropertyOperation({
                    context,
                    whereInput: input,
                    edgeRef,
                    targetNode,
                    node,
                    edge,
                    listPredicateStr,
                });
                subOperations.push(predicate);
                if (preComputedSubqueries && !preComputedSubqueries.empty)
                    preComputedSubqueriesResult.push(preComputedSubqueries);
                requiredVariables.push(...innerRequiredVariables);
                aggregatingVariables.push(...innerAggregatingVariables);
            });
            const cypherLogicalOperator = getCypherLogicalOperator(key);
            params.push(cypherLogicalOperator(...filterTruthy(subOperations)));
            return;
        }

        if (key.startsWith("edge")) {
            const nestedProperties: Record<string, any> = value;
            const {
                predicate: result,
                preComputedSubqueries,
                requiredVariables: innerRequiredVariables,
                aggregatingVariables: innerAggregatingVariables,
            } = createWherePredicate({
                targetElement: edgeRef,
                whereInput: nestedProperties,
                context,
                element: edge,
                listPredicateStr,
            });

            params.push(result);
            if (preComputedSubqueries && !preComputedSubqueries.empty)
                preComputedSubqueriesResult.push(preComputedSubqueries);
            requiredVariables.push(...innerRequiredVariables);
            aggregatingVariables.push(...innerAggregatingVariables);
            return;
        }

        if (key.startsWith("node") || key.startsWith(node.name)) {
            // TODO: improve nodeOn properties generation
            const nodeOnProperties = value._on?.[node.name] || {};
            const nestedProperties = { ...value, ...nodeOnProperties };
            delete nestedProperties._on;

            if (
                Object.keys(value as Record<string, any>).length === 1 &&
                value._on &&
                !Object.prototype.hasOwnProperty.call(value._on, node.name)
            ) {
                throw new Error("_on is used as the only argument and node is not present within");
            }

            const {
                predicate: result,
                preComputedSubqueries,
                requiredVariables: innerRequiredVariables,
                aggregatingVariables: innerAggregatingVariables,
            } = createWherePredicate({
                targetElement: targetNode,
                whereInput: nestedProperties,
                context,
                element: node,
                listPredicateStr,
            });

            // NOTE: _NOT is handled by the size()=0
            params.push(result);
            if (preComputedSubqueries && !preComputedSubqueries.empty)
                preComputedSubqueriesResult.push(preComputedSubqueries);
            requiredVariables.push(...innerRequiredVariables);
            aggregatingVariables.push(...innerAggregatingVariables);
            return;
        }
    });
    return {
        predicate: Cypher.and(...filterTruthy(params)),
        preComputedSubqueries: preComputedSubqueriesResult.length
            ? Cypher.concat(...preComputedSubqueriesResult)
            : undefined,
        requiredVariables,
        aggregatingVariables,
    };
}

/** Checks if a where property has an explicit interface inside _on */
export function hasExplicitNodeInInterfaceWhere({
    whereInput,
    node,
}: {
    whereInput: ConnectionWhereArg;
    node: Node;
}): boolean {
    for (const [key, value] of Object.entries(whereInput)) {
        if (key.startsWith("node") || key.startsWith(node.name)) {
            if (
                Object.keys(value as Record<string, any>).length === 1 &&
                value._on &&
                !Object.prototype.hasOwnProperty.call(value._on, node.name)
            ) {
                return false;
            }

            return true;
        }
    }
    return true;
}<|MERGE_RESOLUTION|>--- conflicted
+++ resolved
@@ -26,11 +26,9 @@
 
 import { createWherePredicate } from "../create-where-predicate";
 import { filterTruthy } from "../../../utils/utils";
-<<<<<<< HEAD
 import { getCypherLogicalOperator, isLogicalOperator } from "../../utils/logical-operators";
-=======
 import { createRelationshipPredicate } from "./create-relationship-operation";
->>>>>>> 606b72b1
+
 
 export function createConnectionOperation({
     connectionField,
