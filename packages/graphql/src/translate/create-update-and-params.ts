--- conflicted
+++ resolved
@@ -30,13 +30,10 @@
 import createDisconnectAndParams from "./create-disconnect-and-params";
 import createSetRelationshipProperties from "./create-set-relationship-properties";
 import createConnectionWhereAndParams from "./where/create-connection-where-and-params";
-<<<<<<< HEAD
-=======
 import mapToDbProperty from "../utils/map-to-db-property";
 import { createConnectOrCreateAndParams } from "./connect-or-create/create-connect-or-create-and-params";
 import createRelationshipValidationStr from "./create-relationship-validation-str";
 import { wrapInCall } from "./utils/wrap-in-call";
->>>>>>> cae256d7
 
 interface Res {
     strs: string[];
@@ -294,13 +291,9 @@
                                 varName: relationshipVariable,
                                 relationship,
                                 operation: "UPDATE",
-<<<<<<< HEAD
-                                parameterPrefix: setRelationshipParameterPrefix,
-=======
                                 parameterPrefix: `${parameterPrefix}.${key}${
                                     relationField.union ? `.${refNode.name}` : ""
                                 }${relationField.typeMeta.array ? `[${index}]` : ``}.update.edge`,
->>>>>>> cae256d7
                             });
 
                             childWithProjector.markMutationMeta({
