--- conflicted
+++ resolved
@@ -140,13 +140,8 @@
                             subquery.push(`WITH ${withVars.join(", ")}`);
                         }
 
-<<<<<<< HEAD
-                        const labels = refNode.labelString;
+                        const labels = refNode.getLabelString(context);
                         subquery.push(
-=======
-                        const labels = refNode.getLabelString(context);
-                        res.strs.push(
->>>>>>> 87ccf1c4
                             `OPTIONAL MATCH (${parentVar})${inStr}${relTypeStr}${outStr}(${_varName}${labels})`
                         );
 
