--- conflicted
+++ resolved
@@ -102,7 +102,7 @@
                 const v = relationField.union ? value[refNode.name] : value;
                 const updates = relationField.typeMeta.array ? v : [v];
                 updates.forEach((update, index) => {
-                    const relationshipVariable = `${varName}_${relationField.type.toLowerCase()}${index}`;
+                    const relationshipVariable = `${varName}_${relationField.type.toLowerCase()}${index}_relationship`;
                     const relTypeStr = `[${relationshipVariable}:${relationField.type}]`;
                     const _varName = `${varName}_${key}${relationField.union ? `_${refNode.name}` : ""}${index}`;
 
@@ -172,9 +172,9 @@
                             innerApocParams = { ...innerApocParams, ...updateAndParams[1] };
 
                             const updateStrs = [updateAndParams[0], "RETURN count(*)"];
-                            const apocArgs = `{${parentVar}:${parentVar}, ${parameterPrefix?.split(".")[0]}: $${
+                            const apocArgs = `{${withVars.map((withVar) => `${withVar}:${withVar}`).join(", ")}, ${
                                 parameterPrefix?.split(".")[0]
-                            }, ${_varName}:${_varName}REPLACE_ME}`;
+                            }: $${parameterPrefix?.split(".")[0]}, ${_varName}:${_varName}REPLACE_ME}`;
 
                             if (insideDoWhen) {
                                 updateStrs.push(`\\", \\"\\", ${apocArgs})`);
@@ -221,7 +221,6 @@
                         }
                     }
 
-<<<<<<< HEAD
                     if (update.disconnect) {
                         const disconnectAndParams = createDisconnectAndParams({
                             context,
@@ -240,35 +239,6 @@
                         });
                         res.strs.push(disconnectAndParams[0]);
                         res.params = { ...res.params, ...disconnectAndParams[1] };
-=======
-                    res.strs.push(`CALL apoc.do.when(${_varName} IS NOT NULL, ${insideDoWhen ? '\\"' : '"'}`);
-
-                    const auth = createAuthParam({ context });
-                    let innerApocParams = { auth };
-
-                    const updateAndParams = createUpdateAndParams({
-                        context,
-                        node: refNode,
-                        updateInput: update.update,
-                        varName: _varName,
-                        withVars: [...withVars, _varName],
-                        parentVar: _varName,
-                        chainStr: `${param}${index}`,
-                        insideDoWhen: true,
-                    });
-                    res.params = { ...res.params, ...updateAndParams[1], auth };
-                    innerApocParams = { ...innerApocParams, ...updateAndParams[1] };
-
-                    const updateStrs = [updateAndParams[0], "RETURN count(*)"];
-                    const apocArgs = `{${withVars
-                        .map((withVar) => `${withVar}:${withVar}`)
-                        .join(", ")}, ${_varName}:${_varName}REPLACE_ME}`;
-
-                    if (insideDoWhen) {
-                        updateStrs.push(`\\", \\"\\", ${apocArgs})`);
-                    } else {
-                        updateStrs.push(`", "", ${apocArgs})`);
->>>>>>> 52c11c55
                     }
 
                     if (update.connect) {
