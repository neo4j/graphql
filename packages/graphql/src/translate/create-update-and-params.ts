--- conflicted
+++ resolved
@@ -84,11 +84,7 @@
         if (relationField) {
             const refNodes: Node[] = [];
 
-<<<<<<< HEAD
             const relationship = context.relationships.find(
-=======
-            const relationship = context.neoSchema.relationships.find(
->>>>>>> cd41b183
                 (x) => x.properties === relationField.properties
             ) as unknown as Relationship;
 
@@ -500,16 +496,7 @@
         return res;
     }
 
-<<<<<<< HEAD
-    // eslint-disable-next-line prefer-const
-    let {
-        strs,
-        params,
-        meta = { preAuthStrs: [], postAuthStrs: [] },
-    } = Object.entries(updateInput).reduce(reducer, {
-=======
     const reducedUpdate = Object.entries(updateInput as Record<string, unknown>).reduce(reducer, {
->>>>>>> cd41b183
         strs: [],
         params: {},
     });
