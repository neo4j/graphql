--- conflicted
+++ resolved
@@ -75,7 +75,6 @@
 
         const relationField = node.relationFields.find((x) => key === x.fieldName);
         const pointField = node.pointFields.find((x) => key === x.fieldName);
-        // let unionTypeName = "";
 
         if (relationField) {
             const refNodes: Node[] = [];
@@ -99,45 +98,25 @@
             const inStr = relationField.direction === "IN" ? "<-" : "-";
             const outStr = relationField.direction === "OUT" ? "->" : "-";
 
-<<<<<<< HEAD
             refNodes.forEach((refNode) => {
                 const v = relationField.union ? value[refNode.name] : value;
                 const updates = relationField.typeMeta.array ? v : [v];
-=======
-            const updates = relationField.typeMeta.array ? value : [value];
-            updates.forEach((update, index) => {
-                const relationshipVariable = `${varName}_${relationField.type.toLowerCase()}${index}`;
-                const relTypeStr = `[${relationshipVariable}:${relationField.type}]`;
-                const _varName = `${varName}_${key}${index}`;
-
-                if (update.update) {
-                    if (withVars) {
-                        res.strs.push(`WITH ${withVars.join(", ")}`);
-                    }
->>>>>>> fe77c581
-
                 updates.forEach((update, index) => {
                     const relationshipVariable = `${varName}_${relationField.type.toLowerCase()}${index}`;
                     const relTypeStr = `[${relationshipVariable}:${relationField.type}]`;
-                    const _varName = `${varName}_${key}${index}`;
+                    const _varName = `${varName}_${key}${relationField.union ? `_${refNode.name}` : ""}${index}`;
 
                     if (update.update) {
                         if (withVars) {
                             res.strs.push(`WITH ${withVars.join(", ")}`);
                         }
 
-<<<<<<< HEAD
                         res.strs.push(
                             `OPTIONAL MATCH (${parentVar})${inStr}${relTypeStr}${outStr}(${_varName}:${refNode.name})`
                         );
-=======
-                    if (update.update.node) {
-                        res.strs.push(`CALL apoc.do.when(${_varName} IS NOT NULL, ${insideDoWhen ? '\\"' : '"'}`);
->>>>>>> fe77c581
 
                         const whereStrs: string[] = [];
 
-<<<<<<< HEAD
                         if (update.where) {
                             const where = createConnectionWhereAndParams({
                                 whereInput: update.where,
@@ -147,38 +126,11 @@
                                 relationshipVariable,
                                 context,
                                 parameterPrefix: `${parameterPrefix}.${key}${
-                                    relationField.typeMeta.array ? `[${index}]` : ``
-                                }.where`,
+                                    relationField.union ? `.${refNode.name}` : ""
+                                }${relationField.typeMeta.array ? `[${index}]` : ``}.where`,
                             });
                             const [whereClause] = where;
                             whereStrs.push(whereClause);
-=======
-                        const updateAndParams = createUpdateAndParams({
-                            context,
-                            node: refNode,
-                            updateInput: update.update.node,
-                            varName: _varName,
-                            withVars: [...withVars, _varName],
-                            parentVar: _varName,
-                            chainStr: `${param}${index}`,
-                            insideDoWhen: true,
-                            parameterPrefix: `${parameterPrefix}.${key}${
-                                relationField.typeMeta.array ? `[${index}]` : ``
-                            }.update.node`,
-                        });
-                        res.params = { ...res.params, ...updateAndParams[1], auth };
-                        innerApocParams = { ...innerApocParams, ...updateAndParams[1] };
-
-                        const updateStrs = [updateAndParams[0], "RETURN count(*)"];
-                        const apocArgs = `{${parentVar}:${parentVar}, ${parameterPrefix?.split(".")[0]}: $${
-                            parameterPrefix?.split(".")[0]
-                        }, ${_varName}:${_varName}REPLACE_ME}`;
-
-                        if (insideDoWhen) {
-                            updateStrs.push(`\\", \\"\\", ${apocArgs})`);
-                        } else {
-                            updateStrs.push(`", "", ${apocArgs})`);
->>>>>>> fe77c581
                         }
 
                         if (node.auth) {
@@ -197,7 +149,6 @@
                             res.strs.push(`WHERE ${whereStrs.join(" AND ")}`);
                         }
 
-<<<<<<< HEAD
                         if (update.update.node) {
                             res.strs.push(`CALL apoc.do.when(${_varName} IS NOT NULL, ${insideDoWhen ? '\\"' : '"'}`);
 
@@ -211,11 +162,11 @@
                                 varName: _varName,
                                 withVars: [...withVars, _varName],
                                 parentVar: _varName,
-                                chainStr: `${param}${index}`,
+                                chainStr: `${param}${relationField.union ? `_${refNode.name}` : ""}${index}`,
                                 insideDoWhen: true,
                                 parameterPrefix: `${parameterPrefix}.${key}${
-                                    relationField.typeMeta.array ? `[${index}]` : ``
-                                }.update.node`,
+                                    relationField.union ? `.${refNode.name}` : ""
+                                }${relationField.typeMeta.array ? `[${index}]` : ``}.update.node`,
                             });
                             res.params = { ...res.params, ...updateAndParams[1], auth };
                             innerApocParams = { ...innerApocParams, ...updateAndParams[1] };
@@ -244,27 +195,15 @@
                             res.strs.push(
                                 `CALL apoc.do.when(${relationshipVariable} IS NOT NULL, ${insideDoWhen ? '\\"' : '"'}`
                             );
-=======
-                    if (update.update.relationship) {
-                        res.strs.push(
-                            `CALL apoc.do.when(${relationshipVariable} IS NOT NULL, ${insideDoWhen ? '\\"' : '"'}`
-                        );
-
-                        const setProperties = createSetRelationshipProperties({
-                            properties: update.update.relationship,
-                            varName: relationshipVariable,
-                            relationship,
-                            operation: "UPDATE",
-                            parameterPrefix: `${parameterPrefix}.${key}[${index}].update.relationship`,
-                        });
->>>>>>> fe77c581
 
                             const setProperties = createSetRelationshipProperties({
                                 properties: update.update.relationship,
                                 varName: relationshipVariable,
                                 relationship,
                                 operation: "UPDATE",
-                                parameterPrefix: `${parameterPrefix}.${key}[${index}].update.relationship`,
+                                parameterPrefix: `${parameterPrefix}.${key}${
+                                    relationField.union ? `.${refNode.name}` : ""
+                                }[${index}].update.relationship`,
                             });
 
                             const updateStrs = [setProperties, "RETURN count(*)"];
@@ -287,15 +226,15 @@
                             context,
                             refNode,
                             value: update.disconnect,
-                            varName: `${_varName}${relationField.union ? `_${refNode.name}${index}` : ""}_disconnect`,
+                            varName: `${_varName}_disconnect`,
                             withVars,
                             parentVar,
                             relationField,
-                            labelOverride: refNode.name,
+                            labelOverride: relationField.union ? refNode.name : "",
                             parentNode: node,
                             insideDoWhen,
                             parameterPrefix: `${parameterPrefix}.${key}${
-                                relationField.union ? `_${refNode.name}` : ""
+                                relationField.union ? `.${refNode.name}` : ""
                             }${relationField.typeMeta.array ? `[${index}]` : ""}.disconnect`,
                         });
                         res.strs.push(disconnectAndParams[0]);
@@ -311,7 +250,7 @@
                             withVars,
                             parentVar,
                             relationField,
-                            labelOverride: refNode.name,
+                            labelOverride: relationField.union ? refNode.name : "",
                             parentNode: node,
                             insideDoWhen,
                         });
