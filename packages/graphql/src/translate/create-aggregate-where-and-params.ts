--- conflicted
+++ resolved
@@ -98,14 +98,8 @@
     refNode: Node,
     relationship: Relationship | undefined,
     aggregationTarget: Cypher.Node,
-<<<<<<< HEAD
-    cypherRelation: Cypher.Relationship
-): Cypher.Predicate[] {
-=======
     cypherRelation: Cypher.Relationship,
-    context: Context
-): Cypher.Predicate {
->>>>>>> 81d69dad
+): Cypher.Predicate {
     const innerPredicatesRes: Cypher.Predicate[] = [];
     Object.entries(aggregateWhereInput).forEach(([key, value]) => {
         if (AGGREGATION_AGGREGATE_COUNT_OPERATORS.includes(key)) {
@@ -116,11 +110,7 @@
             const refNodeOrRelation = key === "edge" ? relationship : refNode;
             if (!refNodeOrRelation) throw new Error(`Edge filter ${key} on undefined relationship`);
 
-<<<<<<< HEAD
-            const innerPredicates = aggregateEntityWhere(value, refNodeOrRelation, target);
-=======
-            const innerPredicate = aggregateEntityWhere(value, refNodeOrRelation, target, context);
->>>>>>> 81d69dad
+            const innerPredicate = aggregateEntityWhere(value, refNodeOrRelation, target);
 
             innerPredicatesRes.push(innerPredicate);
         } else if (isLogicalOperator(key)) {
@@ -165,26 +155,15 @@
 function aggregateEntityWhere(
     aggregateEntityWhereInput: WhereFilter,
     refNodeOrRelation: Node | Relationship,
-<<<<<<< HEAD
-    target: Cypher.Node | Cypher.Relationship
-): Cypher.Predicate[] {
-=======
     target: Cypher.Node | Cypher.Relationship,
-    context: Context
-): Cypher.Predicate {
->>>>>>> 81d69dad
+): Cypher.Predicate {
     const innerPredicatesRes: Cypher.Predicate[] = [];
     Object.entries(aggregateEntityWhereInput).forEach(([key, value]) => {
         if (isLogicalOperator(key)) {
             const logicalPredicates: Cypher.Predicate[] = [];
             asArray(value).forEach((whereInput) => {
-<<<<<<< HEAD
-                const innerPredicates = aggregateEntityWhere(whereInput, refNodeOrRelation, target);
-                logicalPredicates.push(...innerPredicates);
-=======
-                const innerPredicate = aggregateEntityWhere(whereInput, refNodeOrRelation, target, context);
+                const innerPredicate = aggregateEntityWhere(whereInput, refNodeOrRelation, target);
                 logicalPredicates.push(innerPredicate);
->>>>>>> 81d69dad
             });
             const logicalPredicate = getLogicalPredicate(key, logicalPredicates);
             if (logicalPredicate) {
