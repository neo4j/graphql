--- conflicted
+++ resolved
@@ -91,10 +91,8 @@
                           }${index}`;
                     const relationshipVariable = `${_varName}_relationship`;
                     const relTypeStr = `[${relationshipVariable}:${relationField.type}]`;
-<<<<<<< HEAD
                     // const childWithProjector = withProjector.createChild(_varName);
                     withProjector.addVariable(_varName);
-=======
 
                     const whereStrs: string[] = [];
                     if (d.where) {
@@ -121,32 +119,10 @@
                     if (withVars) {
                         res.strs.push(`WITH ${withVars.join(", ")}`);
                     }
->>>>>>> 235331e5
 
                     const labels = refNode.getLabelString(context);
                     res.strs.push(`OPTIONAL MATCH (${parentVar})${inStr}${relTypeStr}${outStr}(${_varName}${labels})`);
 
-<<<<<<< HEAD
-                    const whereStrs: string[] = [];
-                    if (d.where) {
-                        const whereAndParams = createConnectionWhereAndParams({
-                            nodeVariable: _varName,
-                            whereInput: d.where,
-                            node: refNode,
-                            context,
-                            relationshipVariable,
-                            relationship,
-                            parameterPrefix: `${parameterPrefix}${!recursing ? `.${key}` : ""}${
-                                relationField.union ? `.${refNode.name}` : ""
-                            }${relationField.typeMeta.array ? `[${index}]` : ""}.where`,
-                        });
-                        if (whereAndParams[0]) {
-                            whereStrs.push(whereAndParams[0]);
-                        }
-                    }
-
-=======
->>>>>>> 235331e5
                     const whereAuth = createAuthAndParams({
                         operation: "DELETE",
                         entity: refNode,
