--- conflicted
+++ resolved
@@ -1,7 +1,3 @@
-<<<<<<< HEAD
-import { Node } from "../classes";
-import { Context } from "../types";
-=======
 /*
  * Copyright (c) "Neo4j"
  * Neo4j Sweden AB [http://neo4j.com]
@@ -21,8 +17,8 @@
  * limitations under the License.
  */
 
-import { Node, Context } from "../classes";
->>>>>>> 47c46476
+import { Node } from "../classes";
+import { Context } from "../types";
 import createWhereAndParams from "./create-where-and-params";
 import createAuthAndParams from "./create-auth-and-params";
 import { AUTH_FORBIDDEN_ERROR } from "../constants";
