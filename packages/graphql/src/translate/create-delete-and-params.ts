--- conflicted
+++ resolved
@@ -27,12 +27,9 @@
 import { filterMetaVariable } from "./subscriptions/filter-meta-variable";
 import Cypher from "@neo4j/cypher-builder";
 import { caseWhere } from "../utils/case-where";
-<<<<<<< HEAD
 import { createAuthPredicates } from "./create-auth-predicates";
-=======
 import { createAuthorizationBeforeAndParams } from "./authorization/compatibility/create-authorization-before-and-params";
 import { checkAuthentication } from "./authorization/check-authentication";
->>>>>>> b0182757
 
 interface Res {
     strs: string[];
@@ -112,6 +109,7 @@
                     const relTypeStr = `[${relationshipVariable}:${relationField.type}]`;
                     const nodeToDelete = `${variableName}_to_delete`;
                     const labels = refNode.getLabelString(context);
+                    const withRelationshipStr = context.subscriptionsEnabled ? `, ${relationshipVariable}` : "";
 
                     const varsWithoutMeta = filterMetaVariable(withVars).join(", ");
                     innerStrs.push("WITH *");
@@ -210,21 +208,6 @@
                         }
                     }
 
-<<<<<<< HEAD
-                    const { cypher: authAllowCypher, params: authAllowParams } = createAuthAndParams({
-                        entity: refNode,
-                        operations: "DELETE",
-                        context,
-                        allow: { node: refNode, varName: variableName },
-                    });
-
-                    if (authAllowCypher) {
-                        innerStrs.push(`WITH ${[...withVars, variableName, relationshipVariable].join(", ")}`);
-                        innerStrs.push(
-                            `CALL apoc.util.validate(NOT (${authAllowCypher}), "${AUTH_FORBIDDEN_ERROR}", [0])`
-                        );
-                        res.params = { ...res.params, ...authAllowParams };
-=======
                     // TODO: Authorization - delete for 4.0.0
                     if (!authorizationAndParams) {
                         const { cypher: authAllowCypher, params: authAllowParams } = createAuthAndParams({
@@ -240,7 +223,6 @@
                             );
                             res.params = { ...res.params, ...authAllowParams };
                         }
->>>>>>> b0182757
                     }
 
                     if (d.delete) {
