/*
 * Copyright (c) "Neo4j"
 * Neo4j Sweden AB [http://neo4j.com]
 *
 * This file is part of Neo4j.
 *
 * Licensed under the Apache License, Version 2.0 (the "License");
 * you may not use this file except in compliance with the License.
 * You may obtain a copy of the License at
 *
 *     http://www.apache.org/licenses/LICENSE-2.0
 *
 * Unless required by applicable law or agreed to in writing, software
 * distributed under the License is distributed on an "AS IS" BASIS,
 * WITHOUT WARRANTIES OR CONDITIONS OF ANY KIND, either express or implied.
 * See the License for the specific language governing permissions and
 * limitations under the License.
 */

import { GraphQLWhereArg, Context, RelationField } from "../types";
import { Node, Relationship } from "../classes";
import createConnectionWhereAndParams from "./where/create-connection-where-and-params";
import mapToDbProperty from "../utils/map-to-db-property";
import createAggregateWhereAndParams from "./create-aggregate-where-and-params";

interface Res {
    clauses: string[];
    params: any;
}

function createWhereAndParams({
    whereInput,
    varName,
    chainStr,
    node,
    context,
    recursing,
}: {
    node: Node;
    context: Context;
    whereInput: GraphQLWhereArg;
    varName: string;
    chainStr?: string;
    recursing?: boolean;
}): [string, any] {
    if (!Object.keys(whereInput).length) {
        return ["", {}];
    }

    function reducer(res: Res, [key, value]: [string, GraphQLWhereArg]): Res {
        let param = "";
        if (chainStr) {
            param = `${chainStr}_${key}`;
        } else {
            param = `${varName}_${key}`;
        }

        let dbFieldName = mapToDbProperty(node, key);

        const pointField = node.pointFields.find((x) => key.startsWith(x.fieldName));
        // Comparison operations requires adding dates to durations
        // See https://neo4j.com/developer/cypher/dates-datetimes-durations/#comparing-filtering-values
        const durationField = node.primitiveFields.find(
            (x) => key.startsWith(x.fieldName) && x.typeMeta.name === "Duration"
        );

<<<<<<< HEAD
        if (key === '__id') {
            // internal ID resolver
            res.clauses.push(`(id(${varName}) = $${param})`);
            res.params[param] = value;
=======
        if (key.endsWith("Aggregate")) {
            const [fieldName] = key.split("Aggregate");
            const relationField = node.relationFields.find((x) => x.fieldName === fieldName) as RelationField;
            const refNode = context.neoSchema.nodes.find((x) => x.name === relationField.typeMeta.name) as Node;
            const relationship = (context.neoSchema.relationships.find(
                (x) => x.properties === relationField.properties
            ) as unknown) as Relationship;

            const aggregateWhereAndParams = createAggregateWhereAndParams({
                node: refNode,
                chainStr: param,
                context,
                field: relationField,
                varName,
                aggregation: value,
                relationship,
            });
            if (aggregateWhereAndParams[0]) {
                res.clauses.push(aggregateWhereAndParams[0]);
                res.params = { ...res.params, ...aggregateWhereAndParams[1] };
            }

>>>>>>> 35233220
            return res;
        }

        if (key.endsWith("_NOT")) {
            const [fieldName] = key.split("_NOT");
            dbFieldName = mapToDbProperty(node, fieldName);
            const relationField = node.relationFields.find((x) => fieldName === x.fieldName);
            const connectionField = node.connectionFields.find((x) => fieldName === x.fieldName);

            const coalesceValue = [...node.primitiveFields, ...node.temporalFields].find(
                (f) => fieldName === f.fieldName
            )?.coalesceValue;
            const property =
                coalesceValue !== undefined
                    ? `coalesce(${varName}.${dbFieldName}, ${coalesceValue})`
                    : `${varName}.${dbFieldName}`;

            if (relationField) {
                const refNode = context.neoSchema.nodes.find((x) => x.name === relationField.typeMeta.name) as Node;
                const inStr = relationField.direction === "IN" ? "<-" : "-";
                const outStr = relationField.direction === "OUT" ? "->" : "-";
                const relTypeStr = `[:${relationField.type}]`;

                const labels = refNode.labelString;
                if (value === null) {
                    res.clauses.push(`EXISTS((${varName})${inStr}${relTypeStr}${outStr}(${labels}))`);

                    return res;
                }

                let resultStr = [
                    `EXISTS((${varName})${inStr}${relTypeStr}${outStr}(${labels}))`,
                    `AND NONE(${param} IN [(${varName})${inStr}${relTypeStr}${outStr}(${param}${labels}) | ${param}] INNER_WHERE `,
                ].join(" ");

                const recurse = createWhereAndParams({
                    whereInput: value,
                    varName: param,
                    chainStr: param,
                    node: refNode,
                    context,
                    recursing: true,
                });

                if (recurse[0]) {
                    resultStr += recurse[0];
                    resultStr += ")"; // close ALL
                    res.clauses.push(resultStr);
                    res.params = { ...res.params, ...recurse[1] };
                }

                return res;
            }

            if (connectionField) {
                const refNode = context.neoSchema.nodes.find(
                    (x) => x.name === connectionField.relationship.typeMeta.name
                ) as Node;
                const relationship = context.neoSchema.relationships.find(
                    (x) => x.name === connectionField.relationshipTypeName
                ) as Relationship;

                const relationshipVariable = `${param}_${connectionField.relationshipTypeName}`;

                const inStr = connectionField.relationship.direction === "IN" ? "<-" : "-";
                const outStr = connectionField.relationship.direction === "OUT" ? "->" : "-";

                const labels = refNode.labelString;

                if (value === null) {
                    res.clauses.push(
                        `EXISTS((${varName})${inStr}[:${connectionField.relationship.type}]${outStr}(${labels}))`
                    );
                    return res;
                }

                const collectedMap = `${param}_map`;

                let resultStr = [
                    `EXISTS((${varName})${inStr}[:${connectionField.relationship.type}]${outStr}(${labels}))`,
                    `AND NONE(${collectedMap} IN [(${varName})${inStr}[${relationshipVariable}:${connectionField.relationship.type}]${outStr}(${param}${labels})`,
                    ` | { node: ${param}, relationship: ${relationshipVariable} } ] INNER_WHERE `,
                ].join(" ");

                const connectionWhere = createConnectionWhereAndParams({
                    whereInput: value,
                    context,
                    node: refNode,
                    nodeVariable: `${collectedMap}.node`,
                    relationship,
                    relationshipVariable: `${collectedMap}.relationship`,
                    parameterPrefix: `${varName}_${context.resolveTree.name}.where.${key}`,
                });

                resultStr += connectionWhere[0];
                resultStr += ")"; // close ALL
                res.clauses.push(resultStr);
                res.params = {
                    ...res.params,
                    ...(recursing
                        ? {
                              [`${varName}_${context.resolveTree.name}`]: {
                                  where: { [`${connectionField.fieldName}_NOT`]: connectionWhere[1] },
                              },
                          }
                        : { [`${varName}_${context.resolveTree.name}`]: context.resolveTree.args }),
                };
                return res;
            }

            if (value === null) {
                res.clauses.push(`${varName}.${dbFieldName} IS NOT NULL`);
                return res;
            }

            if (pointField) {
                if (pointField.typeMeta.array) {
                    res.clauses.push(`(NOT ${varName}.${dbFieldName} = [p in $${param} | point(p)])`);
                } else {
                    res.clauses.push(`(NOT ${varName}.${dbFieldName} = point($${param}))`);
                }
            } else {
                res.clauses.push(`(NOT ${property} = $${param})`);
            }

            res.params[param] = value;
            return res;
        }

        if (key.endsWith("_NOT_IN")) {
            const [fieldName] = key.split("_NOT_IN");
            dbFieldName = mapToDbProperty(node, fieldName);

            const coalesceValue = [...node.primitiveFields, ...node.temporalFields].find(
                (f) => fieldName === f.fieldName
            )?.coalesceValue;
            const property =
                coalesceValue !== undefined
                    ? `coalesce(${varName}.${dbFieldName}, ${coalesceValue})`
                    : `${varName}.${dbFieldName}`;

            if (pointField) {
                res.clauses.push(`(NOT ${varName}.${dbFieldName} IN [p in $${param} | point(p)])`);
                res.params[param] = value;
            } else {
                res.clauses.push(`(NOT ${property} IN $${param})`);
                res.params[param] = value;
            }

            return res;
        }

        if (key.endsWith("_IN")) {
            const [fieldName] = key.split("_IN");
            dbFieldName = mapToDbProperty(node, fieldName);

            const coalesceValue = [...node.primitiveFields, ...node.temporalFields].find(
                (f) => fieldName === f.fieldName
            )?.coalesceValue;
            const property =
                coalesceValue !== undefined
                    ? `coalesce(${varName}.${dbFieldName}, ${coalesceValue})`
                    : `${varName}.${dbFieldName}`;

            if (pointField) {
                res.clauses.push(`${varName}.${dbFieldName} IN [p in $${param} | point(p)]`);
                res.params[param] = value;
            } else {
                res.clauses.push(`${property} IN $${param}`);
                res.params[param] = value;
            }

            return res;
        }

        if (key.endsWith("_NOT_INCLUDES")) {
            const [fieldName] = key.split("_NOT_INCLUDES");
            dbFieldName = mapToDbProperty(node, fieldName);

            const coalesceValue = [...node.primitiveFields, ...node.temporalFields].find(
                (f) => fieldName === f.fieldName
            )?.coalesceValue;
            const property =
                coalesceValue !== undefined
                    ? `coalesce(${varName}.${dbFieldName}, ${coalesceValue})`
                    : `${varName}.${dbFieldName}`;

            if (pointField) {
                res.clauses.push(`(NOT point($${param}) IN ${varName}.${dbFieldName})`);
                res.params[param] = value;
            } else {
                res.clauses.push(`(NOT $${param} IN ${property})`);
                res.params[param] = value;
            }

            return res;
        }

        if (key.endsWith("_INCLUDES")) {
            const [fieldName] = key.split("_INCLUDES");
            dbFieldName = mapToDbProperty(node, fieldName);

            const coalesceValue = [...node.primitiveFields, ...node.temporalFields].find(
                (f) => fieldName === f.fieldName
            )?.coalesceValue;
            const property =
                coalesceValue !== undefined
                    ? `coalesce(${varName}.${dbFieldName}, ${coalesceValue})`
                    : `${varName}.${dbFieldName}`;

            if (pointField) {
                res.clauses.push(`point($${param}) IN ${varName}.${dbFieldName}`);
                res.params[param] = value;
            } else {
                res.clauses.push(`$${param} IN ${property}`);
                res.params[param] = value;
            }

            return res;
        }

        const equalityRelation = node.relationFields.find((x) => key === x.fieldName);
        if (equalityRelation) {
            const refNode = context.neoSchema.nodes.find((x) => x.name === equalityRelation.typeMeta.name) as Node;
            const inStr = equalityRelation.direction === "IN" ? "<-" : "-";
            const outStr = equalityRelation.direction === "OUT" ? "->" : "-";
            const relTypeStr = `[:${equalityRelation.type}]`;

            const labels = refNode.labelString;

            if (value === null) {
                res.clauses.push(`NOT EXISTS((${varName})${inStr}${relTypeStr}${outStr}(${labels}))`);

                return res;
            }

            let resultStr = [
                `EXISTS((${varName})${inStr}${relTypeStr}${outStr}(${labels}))`,
                `AND ANY(${param} IN [(${varName})${inStr}${relTypeStr}${outStr}(${param}${labels}) | ${param}] INNER_WHERE `,
            ].join(" ");

            const recurse = createWhereAndParams({
                whereInput: value,
                varName: param,
                chainStr: param,
                node: refNode,
                context,
                recursing: true,
            });

            if (recurse[0]) {
                resultStr += recurse[0];
                resultStr += ")"; // close ANY
                res.clauses.push(resultStr);
                res.params = { ...res.params, ...recurse[1] };
            }

            return res;
        }

        const equalityConnection = node.connectionFields?.find((x) => key === x.fieldName);
        if (equalityConnection) {
            const refNode = context.neoSchema.nodes.find(
                (x) => x.name === equalityConnection.relationship.typeMeta.name
            ) as Node;
            const relationship = context.neoSchema.relationships.find(
                (x) => x.name === equalityConnection.relationshipTypeName
            ) as Relationship;

            const relationshipVariable = `${param}_${equalityConnection.relationshipTypeName}`;

            const inStr = equalityConnection.relationship.direction === "IN" ? "<-" : "-";
            const outStr = equalityConnection.relationship.direction === "OUT" ? "->" : "-";

            const labels = refNode.labelString;

            if (value === null) {
                res.clauses.push(
                    `NOT EXISTS((${varName})${inStr}[:${equalityConnection.relationship.type}]${outStr}(${labels}))`
                );
                return res;
            }

            const collectedMap = `${param}_map`;

            let resultStr = [
                `EXISTS((${varName})${inStr}[:${equalityConnection.relationship.type}]${outStr}(${labels}))`,
                `AND ANY(${collectedMap} IN [(${varName})${inStr}[${relationshipVariable}:${equalityConnection.relationship.type}]${outStr}(${param}${labels})`,
                ` | { node: ${param}, relationship: ${relationshipVariable} } ] INNER_WHERE `,
            ].join(" ");

            const connectionWhere = createConnectionWhereAndParams({
                whereInput: value,
                context,
                node: refNode,
                nodeVariable: `${collectedMap}.node`,
                relationship,
                relationshipVariable: `${collectedMap}.relationship`,
                parameterPrefix: `${varName}_${context.resolveTree.name}.where.${key}`,
            });

            resultStr += connectionWhere[0];
            resultStr += ")"; // close ALL
            res.clauses.push(resultStr);
            res.params = {
                ...res.params,
                ...(recursing
                    ? {
                          [`${varName}_${context.resolveTree.name}`]: {
                              where: { [equalityConnection.fieldName]: connectionWhere[1] },
                          },
                      }
                    : { [`${varName}_${context.resolveTree.name}`]: context.resolveTree.args }),
            };
            return res;
        }

        if (key.endsWith("_MATCHES")) {
            const [fieldName] = key.split("_MATCHES");
            dbFieldName = mapToDbProperty(node, fieldName);

            const coalesceValue = node.primitiveFields.find((f) => fieldName === f.fieldName)?.coalesceValue;
            const property =
                coalesceValue !== undefined
                    ? `coalesce(${varName}.${dbFieldName}, ${coalesceValue})`
                    : `${varName}.${dbFieldName}`;

            res.clauses.push(`${property} =~ $${param}`);
            res.params[param] = value;

            return res;
        }

        if (key.endsWith("_NOT_CONTAINS")) {
            const [fieldName] = key.split("_NOT_CONTAINS");
            dbFieldName = mapToDbProperty(node, fieldName);

            const coalesceValue = node.primitiveFields.find((f) => fieldName === f.fieldName)?.coalesceValue;
            const property =
                coalesceValue !== undefined
                    ? `coalesce(${varName}.${dbFieldName}, ${coalesceValue})`
                    : `${varName}.${dbFieldName}`;

            res.clauses.push(`(NOT ${property} CONTAINS $${param})`);
            res.params[param] = value;

            return res;
        }

        if (key.endsWith("_CONTAINS")) {
            const [fieldName] = key.split("_CONTAINS");
            dbFieldName = mapToDbProperty(node, fieldName);

            const coalesceValue = node.primitiveFields.find((f) => fieldName === f.fieldName)?.coalesceValue;
            const property =
                coalesceValue !== undefined
                    ? `coalesce(${varName}.${dbFieldName}, ${coalesceValue})`
                    : `${varName}.${dbFieldName}`;

            res.clauses.push(`${property} CONTAINS $${param}`);
            res.params[param] = value;

            return res;
        }

        if (key.endsWith("_NOT_STARTS_WITH")) {
            const [fieldName] = key.split("_NOT_STARTS_WITH");
            dbFieldName = mapToDbProperty(node, fieldName);

            const coalesceValue = node.primitiveFields.find((f) => fieldName === f.fieldName)?.coalesceValue;
            const property =
                coalesceValue !== undefined
                    ? `coalesce(${varName}.${dbFieldName}, ${coalesceValue})`
                    : `${varName}.${dbFieldName}`;

            res.clauses.push(`(NOT ${property} STARTS WITH $${param})`);
            res.params[param] = value;

            return res;
        }

        if (key.endsWith("_STARTS_WITH")) {
            const [fieldName] = key.split("_STARTS_WITH");
            dbFieldName = mapToDbProperty(node, fieldName);

            const coalesceValue = node.primitiveFields.find((f) => fieldName === f.fieldName)?.coalesceValue;
            const property =
                coalesceValue !== undefined
                    ? `coalesce(${varName}.${dbFieldName}, ${coalesceValue})`
                    : `${varName}.${dbFieldName}`;

            res.clauses.push(`${property} STARTS WITH $${param}`);
            res.params[param] = value;

            return res;
        }

        if (key.endsWith("_NOT_ENDS_WITH")) {
            const [fieldName] = key.split("_NOT_ENDS_WITH");
            dbFieldName = mapToDbProperty(node, fieldName);

            const coalesceValue = node.primitiveFields.find((f) => fieldName === f.fieldName)?.coalesceValue;
            const property =
                coalesceValue !== undefined
                    ? `coalesce(${varName}.${dbFieldName}, ${coalesceValue})`
                    : `${varName}.${dbFieldName}`;

            res.clauses.push(`(NOT ${property} ENDS WITH $${param})`);
            res.params[param] = value;

            return res;
        }

        if (key.endsWith("_ENDS_WITH")) {
            const [fieldName] = key.split("_ENDS_WITH");
            dbFieldName = mapToDbProperty(node, fieldName);

            const coalesceValue = node.primitiveFields.find((f) => fieldName === f.fieldName)?.coalesceValue;
            const property =
                coalesceValue !== undefined
                    ? `coalesce(${varName}.${dbFieldName}, ${coalesceValue})`
                    : `${varName}.${dbFieldName}`;

            res.clauses.push(`${property} ENDS WITH $${param}`);
            res.params[param] = value;

            return res;
        }

        if (key.endsWith("_LT")) {
            const [fieldName] = key.split("_LT");
            dbFieldName = mapToDbProperty(node, fieldName);

            const coalesceValue = [...node.primitiveFields, ...node.temporalFields].find(
                (f) => fieldName === f.fieldName
            )?.coalesceValue;
            const property =
                coalesceValue !== undefined
                    ? `coalesce(${varName}.${dbFieldName}, ${coalesceValue})`
                    : `${varName}.${dbFieldName}`;

            let clause = `${property} < $${param}`;

            if (pointField) {
                clause = `distance(${varName}.${fieldName}, point($${param}.point)) < $${param}.distance`;
            }

            if (durationField) {
                clause = `datetime() + ${property} < datetime() + $${param}`;
            }

            res.clauses.push(clause);
            res.params[param] = value;

            return res;
        }

        if (key.endsWith("_LTE")) {
            const [fieldName] = key.split("_LTE");
            dbFieldName = mapToDbProperty(node, fieldName);

            const coalesceValue = [...node.primitiveFields, ...node.temporalFields].find(
                (f) => fieldName === f.fieldName
            )?.coalesceValue;
            const property =
                coalesceValue !== undefined
                    ? `coalesce(${varName}.${dbFieldName}, ${coalesceValue})`
                    : `${varName}.${dbFieldName}`;

            let clause = `${property} <= $${param}`;

            if (pointField) {
                clause = `distance(${varName}.${fieldName}, point($${param}.point)) <= $${param}.distance`;
            }

            if (durationField) {
                clause = `datetime() + ${property} <= datetime() + $${param}`;
            }

            res.clauses.push(clause);
            res.params[param] = value;

            return res;
        }

        if (key.endsWith("_GT")) {
            const [fieldName] = key.split("_GT");
            dbFieldName = mapToDbProperty(node, fieldName);

            const coalesceValue = [...node.primitiveFields, ...node.temporalFields].find(
                (f) => fieldName === f.fieldName
            )?.coalesceValue;
            const property =
                coalesceValue !== undefined
                    ? `coalesce(${varName}.${dbFieldName}, ${coalesceValue})`
                    : `${varName}.${dbFieldName}`;

            let clause = `${property} > $${param}`;

            if (pointField) {
                clause = `distance(${varName}.${fieldName}, point($${param}.point)) > $${param}.distance`;
            }

            if (durationField) {
                clause = `datetime() + ${property} > datetime() + $${param}`;
            }

            res.clauses.push(clause);
            res.params[param] = value;

            return res;
        }

        if (key.endsWith("_GTE")) {
            const [fieldName] = key.split("_GTE");
            dbFieldName = mapToDbProperty(node, fieldName);

            const coalesceValue = [...node.primitiveFields, ...node.temporalFields].find(
                (f) => fieldName === f.fieldName
            )?.coalesceValue;
            const property =
                coalesceValue !== undefined
                    ? `coalesce(${varName}.${dbFieldName}, ${coalesceValue})`
                    : `${varName}.${dbFieldName}`;

            let clause = `${property} >= $${param}`;

            if (pointField) {
                clause = `distance(${varName}.${fieldName}, point($${param}.point)) >= $${param}.distance`;
            }

            if (durationField) {
                clause = `datetime() + ${property} >= datetime() + $${param}`;
            }

            res.clauses.push(clause);
            res.params[param] = value;

            return res;
        }

        if (key.endsWith("_DISTANCE")) {
            const [fieldName] = key.split("_DISTANCE");
            dbFieldName = mapToDbProperty(node, fieldName);

            res.clauses.push(`distance(${varName}.${dbFieldName}, point($${param}.point)) = $${param}.distance`);
            res.params[param] = value;

            return res;
        }

        if (["AND", "OR"].includes(key)) {
            const innerClauses: string[] = [];

            value.forEach((v: any, i) => {
                const recurse = createWhereAndParams({
                    whereInput: v,
                    varName,
                    chainStr: `${param}${i > 0 ? i : ""}`,
                    node,
                    context,
                    recursing: true,
                });
                if (recurse[0]) {
                    innerClauses.push(`${recurse[0]}`);
                    res.params = { ...res.params, ...recurse[1] };
                }
            });

            if (innerClauses.length) {
                res.clauses.push(`(${innerClauses.join(` ${key} `)})`);
            }

            return res;
        }

        if (value === null) {
            res.clauses.push(`${varName}.${dbFieldName} IS NULL`);
            return res;
        }

        if (pointField) {
            if (pointField.typeMeta.array) {
                res.clauses.push(`${varName}.${dbFieldName} = [p in $${param} | point(p)]`);
            } else {
                res.clauses.push(`${varName}.${dbFieldName} = point($${param})`);
            }
        } else {
            const field = [...node.primitiveFields, ...node.temporalFields].find((f) => key === f.fieldName);
            const property =
                field?.coalesceValue !== undefined
                    ? `coalesce(${varName}.${field.fieldName}, ${field.coalesceValue})`
                    : `${varName}.${dbFieldName}`;

            res.clauses.push(`${property} = $${param}`);
        }

        res.params[param] = value;
        return res;
    }

    const { clauses, params } = Object.entries(whereInput).reduce(reducer, { clauses: [], params: {} });
    let where = `${!recursing ? "WHERE " : ""}`;
    where += clauses.join(" AND ").replace(/INNER_WHERE/gi, "WHERE");

    return [where, params];
}

export default createWhereAndParams;<|MERGE_RESOLUTION|>--- conflicted
+++ resolved
@@ -64,12 +64,13 @@
             (x) => key.startsWith(x.fieldName) && x.typeMeta.name === "Duration"
         );
 
-<<<<<<< HEAD
         if (key === '__id') {
             // internal ID resolver
             res.clauses.push(`(id(${varName}) = $${param})`);
             res.params[param] = value;
-=======
+            return res;
+        }
+
         if (key.endsWith("Aggregate")) {
             const [fieldName] = key.split("Aggregate");
             const relationField = node.relationFields.find((x) => x.fieldName === fieldName) as RelationField;
@@ -92,7 +93,6 @@
                 res.params = { ...res.params, ...aggregateWhereAndParams[1] };
             }
 
->>>>>>> 35233220
             return res;
         }
 
