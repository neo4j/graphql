--- conflicted
+++ resolved
@@ -497,20 +497,12 @@
                     ? `coalesce(${varName}.${dbFieldName}, ${coalesceValue})`
                     : `${varName}.${dbFieldName}`;
 
-<<<<<<< HEAD
             let clause = `${property} < $${param}`;
 
             if (pointField) clause = `distance(${varName}.${fieldName}, point($${param}.point)) < $${param}.distance`;
             if (durationField) clause = `datetime() + ${property} < datetime() + $${param}`;
 
             res.clauses.push(clause);
-=======
-            res.clauses.push(
-                pointField
-                    ? `distance(${varName}.${dbFieldName}, point($${param}.point)) < $${param}.distance`
-                    : `${property} < $${param}`
-            );
->>>>>>> 27e92772
             res.params[param] = value;
 
             return res;
@@ -528,20 +520,12 @@
                     ? `coalesce(${varName}.${dbFieldName}, ${coalesceValue})`
                     : `${varName}.${dbFieldName}`;
 
-<<<<<<< HEAD
             let clause = `${property} <= $${param}`;
 
             if (pointField) clause = `distance(${varName}.${fieldName}, point($${param}.point)) <= $${param}.distance`;
             if (durationField) clause = `datetime() + ${property} <= datetime() + $${param}`;
 
             res.clauses.push(clause);
-=======
-            res.clauses.push(
-                pointField
-                    ? `distance(${varName}.${dbFieldName}, point($${param}.point)) <= $${param}.distance`
-                    : `${property} <= $${param}`
-            );
->>>>>>> 27e92772
             res.params[param] = value;
 
             return res;
@@ -559,20 +543,12 @@
                     ? `coalesce(${varName}.${dbFieldName}, ${coalesceValue})`
                     : `${varName}.${dbFieldName}`;
 
-<<<<<<< HEAD
             let clause = `${property} > $${param}`;
 
             if (pointField) clause = `distance(${varName}.${fieldName}, point($${param}.point)) > $${param}.distance`;
             if (durationField) clause = `datetime() + ${property} > datetime() + $${param}`;
 
             res.clauses.push(clause);
-=======
-            res.clauses.push(
-                pointField
-                    ? `distance(${varName}.${dbFieldName}, point($${param}.point)) > $${param}.distance`
-                    : `${property} > $${param}`
-            );
->>>>>>> 27e92772
             res.params[param] = value;
 
             return res;
@@ -590,20 +566,12 @@
                     ? `coalesce(${varName}.${dbFieldName}, ${coalesceValue})`
                     : `${varName}.${dbFieldName}`;
 
-<<<<<<< HEAD
             let clause = `${property} >= $${param}`;
 
             if (pointField) clause = `distance(${varName}.${fieldName}, point($${param}.point)) >= $${param}.distance`;
             if (durationField) clause = `datetime() + ${property} >= datetime() + $${param}`;
 
             res.clauses.push(clause);
-=======
-            res.clauses.push(
-                pointField
-                    ? `distance(${varName}.${dbFieldName}, point($${param}.point)) >= $${param}.distance`
-                    : `${property} >= $${param}`
-            );
->>>>>>> 27e92772
             res.params[param] = value;
 
             return res;
