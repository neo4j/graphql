--- conflicted
+++ resolved
@@ -38,10 +38,7 @@
     relatedNode,
     resolveType,
     extraFields = [],
-<<<<<<< HEAD
-=======
     cypherFieldAliasMap,
->>>>>>> eac2b154
 }: {
     resolveTree: ResolveTree;
     field: ConnectionField;
@@ -89,10 +86,7 @@
                 resolveTree,
                 nodeRefVarName: relatedNodeVariableName,
                 resolveType,
-<<<<<<< HEAD
-=======
                 cypherFieldAliasMap,
->>>>>>> eac2b154
             });
             const alias = nodeField.alias;
             edgeProjectionProperties.set(alias, nodeProjection.projection);
@@ -105,11 +99,7 @@
             projection: new Cypher.Map({
                 node: new Cypher.Map({
                     __resolveType: new Cypher.Literal(relatedNode.name),
-<<<<<<< HEAD
-                    __id: Cypher.id(new Cypher.NamedVariable(relatedNodeVariableName)),
-=======
                     __id: Cypher.id(relatedNodeVariableName),
->>>>>>> eac2b154
                 }),
             }),
             subqueries,
@@ -126,10 +116,7 @@
     node,
     resolveType = false,
     resolveTree,
-<<<<<<< HEAD
-=======
     cypherFieldAliasMap,
->>>>>>> eac2b154
 }: {
     nodeResolveTree: ResolveTree;
     context;
@@ -166,10 +153,7 @@
         varName: nodeRefVarName,
         literalElements: true,
         resolveType,
-<<<<<<< HEAD
-=======
         cypherFieldAliasMap,
->>>>>>> eac2b154
     });
 
     const projectionMeta = nodeProjectionAndParams.meta;
@@ -183,8 +167,8 @@
             new Cypher.apoc.Validate(
                 Cypher.not(Cypher.and(...projectionMeta.authValidatePredicates)),
                 AUTH_FORBIDDEN_ERROR,
-                new Cypher.Literal([0])
-            )
+                new Cypher.Literal([0]),
+            ),
         );
 
         projectionSubqueries.push(projectionAuth);
@@ -192,12 +176,6 @@
 
     return {
         subqueries: projectionSubqueries,
-<<<<<<< HEAD
-        projection: new Cypher.RawCypher(() => {
-            return [`${nodeProjectionAndParams.projection}`, nodeProjectionAndParams.params];
-        }),
-=======
         projection: nodeProjectionAndParams.projection,
->>>>>>> eac2b154
     };
 }