--- conflicted
+++ resolved
@@ -150,19 +150,12 @@
         };
 
         const element = createRelationshipPropertyElement({ resolveTree, relationship, relationshipVariable: "this" });
-<<<<<<< HEAD
-
-        expect(element).toBe(
-            'datetime: apoc.date.convertFormat(toString(this.datetime), "iso_zoned_date_time", "iso_offset_date_time")',
-        );
-=======
         new Cypher.RawCypher((env) => {
             expect(element.getCypher(env)).toBe(
-                'datetime: apoc.date.convertFormat(toString(this.datetime), "iso_zoned_date_time", "iso_offset_date_time")'
+                'datetime: apoc.date.convertFormat(toString(this.datetime), "iso_zoned_date_time", "iso_offset_date_time")',
             );
             return "";
         }).build();
->>>>>>> eac2b154
     });
 
     test("returns an element for a point property", () => {
