--- conflicted
+++ resolved
@@ -17,14 +17,9 @@
  * limitations under the License.
  */
 
-<<<<<<< HEAD
-=======
-import type { GraphQLOptionsArg, GraphQLSortArg } from "../../../types";
-import Cypher from "@neo4j/cypher-builder";
->>>>>>> a6266fc4
 import * as neo4j from "neo4j-driver";
 import type { Context, GraphQLOptionsArg, GraphQLSortArg, NestedGraphQLSortArg } from "../../../types";
-import * as CypherBuilder from "../../cypher-builder/CypherBuilder";
+import Cypher from "@neo4j/cypher-builder";
 import type { Node } from "../../../classes";
 import { lowerFirst } from "../../../utils/lower-first";
 import { SCORE_FIELD } from "../../../graphql/directives/fulltext";
@@ -53,16 +48,11 @@
     context,
 }: {
     optionsInput: GraphQLOptionsArg;
-<<<<<<< HEAD
-    target: CypherBuilder.Variable | CypherBuilder.PropertyRef;
-    projectionClause: CypherBuilder.Return | CypherBuilder.With;
+    target: Cypher.Variable | Cypher.PropertyRef;
+    projectionClause: Cypher.Return | Cypher.With;
     varName?: string;
     node?: Node;
     context?: Context;
-=======
-    target: Cypher.Variable | Cypher.PropertyRef;
-    projectionClause: Cypher.Return | Cypher.With;
->>>>>>> a6266fc4
 }): void {
     if (optionsInput.sort) {
         const orderByParams = createOrderByParams({
@@ -90,12 +80,11 @@
     context,
 }: {
     optionsInput: GraphQLOptionsArg;
-<<<<<<< HEAD
-    target: CypherBuilder.Variable | CypherBuilder.PropertyRef;
+    target: Cypher.Variable | Cypher.PropertyRef;
     varName?: string;
     node?: Node;
     context?: Context;
-}): Array<[CypherBuilder.Expr, CypherBuilder.Order]> {
+}): Array<[Cypher.Expr, Cypher.Order]> {
     let sortOptions = optionsInput.sort || [];
     if (node?.name && optionsInput.sort?.[lowerFirst(node?.name)]) {
         sortOptions = optionsInput.sort?.[lowerFirst(node?.name)];
@@ -113,16 +102,9 @@
             return Object.entries(arg);
         }
     );
-=======
-    target: Cypher.Variable | Cypher.PropertyRef;
-}): Array<[Cypher.Expr, Cypher.Order]> {
-    const orderList = (optionsInput.sort || []).flatMap((arg: GraphQLSortArg): Array<[string, "ASC" | "DESC"]> => {
-        return Object.entries(arg);
-    });
->>>>>>> a6266fc4
     return orderList.map(([field, order]) => {
         if (varName && node?.cypherFields.some((f) => f.fieldName === field)) {
-            return [new CypherBuilder.NamedVariable(`${varName}_${field}`), order];
+            return [new Cypher.NamedVariable(`${varName}_${field}`), order];
         }
         if (context?.fulltextIndex && field === SCORE_FIELD) {
             return [context.fulltextIndex.scoreVariable, order];
