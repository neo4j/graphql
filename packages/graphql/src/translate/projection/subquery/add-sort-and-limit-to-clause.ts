/*
 * Copyright (c) "Neo4j"
 * Neo4j Sweden AB [http://neo4j.com]
 *
 * This file is part of Neo4j.
 *
 * Licensed under the Apache License, Version 2.0 (the "License");
 * you may not use this file except in compliance with the License.
 * You may obtain a copy of the License at
 *
 *     http://www.apache.org/licenses/LICENSE-2.0
 *
 * Unless required by applicable law or agreed to in writing, software
 * distributed under the License is distributed on an "AS IS" BASIS,
 * WITHOUT WARRANTIES OR CONDITIONS OF ANY KIND, either express or implied.
 * See the License for the specific language governing permissions and
 * limitations under the License.
 */

<<<<<<< HEAD
import type Cypher from "@neo4j/cypher-builder";
import { toNumber } from "../../../utils/utils";
import type { GraphQLOptionsArg, GraphQLSortArg } from "../../../types";
=======
import type { GraphQLOptionsArg, GraphQLSortArg } from "../../../types";
import * as CypherBuilder from "../../cypher-builder/CypherBuilder";
import * as neo4j from "neo4j-driver";
>>>>>>> 327bb03d

export function addLimitOrOffsetOptionsToClause({
    optionsInput,
    projectionClause,
}: {
    optionsInput: GraphQLOptionsArg;
    projectionClause: Cypher.Return | Cypher.With;
}): void {
    if (optionsInput.limit) {
        projectionClause.limit(new CypherBuilder.Param(neo4j.int(optionsInput.limit)));
    }
    if (optionsInput.offset) {
        projectionClause.skip(new CypherBuilder.Param(neo4j.int(optionsInput.offset)));
    }
}

export function addSortAndLimitOptionsToClause({
    optionsInput,
    target,
    projectionClause,
}: {
    optionsInput: GraphQLOptionsArg;
    target: Cypher.Variable | Cypher.PropertyRef;
    projectionClause: Cypher.Return | Cypher.With;
}): void {
    if (optionsInput.sort) {
        const orderByParams = createOrderByParams({
            optionsInput,
            target, // This works because targetNode uses alias
        });
        if (orderByParams.length > 0) {
            projectionClause.orderBy(...orderByParams);
        }
    }
    addLimitOrOffsetOptionsToClause({
        optionsInput,
        projectionClause,
    });
}

function createOrderByParams({
    optionsInput,
    target,
}: {
    optionsInput: GraphQLOptionsArg;
    target: Cypher.Variable | Cypher.PropertyRef;
}): Array<[Cypher.Expr, Cypher.Order]> {
    const orderList = (optionsInput.sort || []).flatMap((arg: GraphQLSortArg): Array<[string, "ASC" | "DESC"]> => {
        return Object.entries(arg);
    });
    return orderList.map(([field, order]) => {
        return [target.property(field), order];
    });
}<|MERGE_RESOLUTION|>--- conflicted
+++ resolved
@@ -17,15 +17,9 @@
  * limitations under the License.
  */
 
-<<<<<<< HEAD
-import type Cypher from "@neo4j/cypher-builder";
-import { toNumber } from "../../../utils/utils";
 import type { GraphQLOptionsArg, GraphQLSortArg } from "../../../types";
-=======
-import type { GraphQLOptionsArg, GraphQLSortArg } from "../../../types";
-import * as CypherBuilder from "../../cypher-builder/CypherBuilder";
+import Cypher from "@neo4j/cypher-builder";
 import * as neo4j from "neo4j-driver";
->>>>>>> 327bb03d
 
 export function addLimitOrOffsetOptionsToClause({
     optionsInput,
@@ -35,10 +29,10 @@
     projectionClause: Cypher.Return | Cypher.With;
 }): void {
     if (optionsInput.limit) {
-        projectionClause.limit(new CypherBuilder.Param(neo4j.int(optionsInput.limit)));
+        projectionClause.limit(new Cypher.Param(neo4j.int(optionsInput.limit)));
     }
     if (optionsInput.offset) {
-        projectionClause.skip(new CypherBuilder.Param(neo4j.int(optionsInput.offset)));
+        projectionClause.skip(new Cypher.Param(neo4j.int(optionsInput.offset)));
     }
 }
 
