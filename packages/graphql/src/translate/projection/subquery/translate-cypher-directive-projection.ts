/*
 * Copyright (c) "Neo4j"
 * Neo4j Sweden AB [http://neo4j.com]
 *
 * This file is part of Neo4j.
 *
 * Licensed under the Apache License, Version 2.0 (the "License");
 * you may not use this file except in compliance with the License.
 * You may obtain a copy of the License at
 *
 *     http://www.apache.org/licenses/LICENSE-2.0
 *
 * Unless required by applicable law or agreed to in writing, software
 * distributed under the License is distributed on an "AS IS" BASIS,
 * WITHOUT WARRANTIES OR CONDITIONS OF ANY KIND, either express or implied.
 * See the License for the specific language governing permissions and
 * limitations under the License.
 */

import type { ResolveTree } from "graphql-parse-resolve-info";
import type { Node } from "../../../classes";
import type { GraphQLSortArg, Context, CypherField, CypherFieldReferenceMap } from "../../../types";
import Cypher from "@neo4j/cypher-builder";

import createProjectionAndParams, { ProjectionMeta } from "../../create-projection-and-params";
import { CompositeEntity } from "../../../schema-model/entity/CompositeEntity";

interface Res {
    projection: Cypher.Expr[];
    params: any;
    meta: ProjectionMeta;
    subqueries: Array<Cypher.Clause>;
    subqueriesBeforeSort: Array<Cypher.Clause>;
}

export function translateCypherDirectiveProjection({
    context,
    cypherField,
    field,
    node,
    alias,
    nodeRef,
    res,
    cypherFieldAliasMap,
}: {
    context: Context;
    cypherField: CypherField;
    field: ResolveTree;
    node: Node;
    nodeRef: Cypher.Node;
    alias: string;
    res: Res;
    cypherFieldAliasMap: CypherFieldReferenceMap;
}): Res {
    const resultVariable = new Cypher.Node();
    cypherFieldAliasMap[alias] = resultVariable;

    const referenceNode = context.nodes.find((x) => x.name === cypherField.typeMeta.name);
    const entity = context.schemaModel.entities.get(cypherField.typeMeta.name);

    const isArray = Boolean(cypherField.typeMeta.array);
    const expectMultipleValues = Boolean((referenceNode || entity instanceof CompositeEntity) && isArray);

    const fieldFields = field.fieldsByTypeName;

    const subqueries: Cypher.Clause[] = [];
    let projectionExpr: Cypher.Expr | undefined;
    let hasUnionLabelsPredicate: Cypher.Predicate | undefined;

    if (referenceNode) {
        const {
            projection: str,
            params: p,
            subqueries: nestedSubqueries,
            subqueriesBeforeSort: nestedSubqueriesBeforeSort,
        } = createProjectionAndParams({
            resolveTree: field,
            node: referenceNode || node,
            context,
            varName: resultVariable,
            cypherFieldAliasMap,
        });

        projectionExpr = new Cypher.RawCypher((env) => {
            return `${resultVariable.getCypher(env)} ${str.getCypher(env)}`;
        });
        res.params = { ...res.params, ...p };
        subqueries.push(...nestedSubqueriesBeforeSort, ...nestedSubqueries);
    } else if (entity instanceof CompositeEntity) {
        const unionProjections: Array<{ predicate: Cypher.Predicate; projection: Cypher.Expr }> = [];
        const labelsSubPredicates: Cypher.Predicate[] = [];

        const fieldFieldsKeys = Object.keys(fieldFields);
        const hasMultipleFieldFields = fieldFieldsKeys.length > 1;

        let referencedNodes =
            entity.concreteEntities
                ?.map((u) => context.nodes.find((n) => n.name === u.name))
                ?.filter((b) => b !== undefined) || [];
        if (hasMultipleFieldFields) {
            referencedNodes = referencedNodes?.filter((n) => fieldFieldsKeys.includes(n?.name ?? "")) || [];
        }
        referencedNodes.forEach((refNode) => {
            if (refNode) {
                const subqueryParam = new Cypher.Node();
                const cypherNodeRef = resultVariable as Cypher.Node;
                const hasLabelsPredicates = refNode.getLabels(context).map((label) => cypherNodeRef.hasLabel(label));
                const labelsSubPredicate = Cypher.and(...hasLabelsPredicates);

                labelsSubPredicates.push(labelsSubPredicate);

                if (fieldFields[refNode.name]) {
                    const {
                        projection: str,
                        params: p,
                        subqueries: nestedSubqueries,
                    } = createProjectionAndParams({
                        resolveTree: field,
                        node: refNode,
                        context,
                        varName: subqueryParam,
                        cypherFieldAliasMap,
                    });

                    if (nestedSubqueries.length > 0) {
                        const projectionVariable = subqueryParam;

                        const beforeCallWith = new Cypher.With("*", [cypherNodeRef, projectionVariable]);

                        const withAndSubqueries = Cypher.concat(beforeCallWith, ...nestedSubqueries);
                        subqueries.push(withAndSubqueries);
                    }
                    const projection = new Cypher.RawCypher(
                        (env) => `{ __resolveType: "${refNode.name}", ${str.getCypher(env).replace("{", "")}`
                    );
                    unionProjections.push({
                        projection,
                        predicate: labelsSubPredicate,
                    });

                    res.params = { ...res.params, ...p };
                } else {
                    const projection = new Cypher.RawCypher(() => `{ __resolveType: "${refNode.name}" }`);
                    unionProjections.push({
                        projection,
                        predicate: labelsSubPredicate,
                    });
                }
            }
        });

        hasUnionLabelsPredicate = Cypher.or(...labelsSubPredicates);
        projectionExpr = new Cypher.Case();
        for (const { projection, predicate } of unionProjections) {
            projectionExpr
                .when(predicate)
                .then(new Cypher.RawCypher((env) => `${resultVariable.getCypher(env)} ${projection.getCypher(env)}`));
        }
    }

    let customCypherClause: Cypher.Clause | undefined;

    // Null default argument values are not passed into the resolve tree therefore these are not being passed to
    // `apocParams` below causing a runtime error when executing.
    const nullArgumentValues = cypherField.arguments.reduce(
        (r, argument) => ({
            ...r,
            [argument.name.value]: null,
        }),
        {},
    );
    const extraArgs = { ...nullArgumentValues, ...field.args };

    if (!cypherField.columnName) {
        const runCypherInApocClause = createCypherDirectiveApocProcedure({
            nodeRef,
            expectMultipleValues,
            context,
            cypherField,
            extraArgs,
        });
        customCypherClause = new Cypher.Unwind([runCypherInApocClause, resultVariable]);
    } else {
        customCypherClause = createCypherDirectiveSubquery({
            cypherField,
            nodeRef,
            resultVariable,
            extraArgs,
        });
    }

    const unionExpression = hasUnionLabelsPredicate ? new Cypher.With("*").where(hasUnionLabelsPredicate) : undefined;

    const returnClause = createReturnClause({
        isArray,
        returnVariable: resultVariable,
        projectionExpr,
    });

    const callSt = new Cypher.Call(
<<<<<<< HEAD
        Cypher.concat(customCypherClause, unionExpression, ...subqueries, returnClause),
    ).innerWith(new Cypher.NamedVariable(chainStr));
=======
        Cypher.concat(customCypherClause, unionExpression, ...subqueries, returnClause)
    ).innerWith(nodeRef);
>>>>>>> eac2b154

    const sortInput = (context.resolveTree.args.sort ??
        (context.resolveTree.args.options as any)?.sort ??
        []) as GraphQLSortArg[];
    const isSortArg = sortInput.find((obj) => Object.keys(obj).includes(alias));
    if (isSortArg) {
        if (!res.meta.cypherSortFields) {
            res.meta.cypherSortFields = [];
        }
        res.meta.cypherSortFields.push(alias);
        res.subqueriesBeforeSort.push(callSt);
    } else {
        res.subqueries.push(callSt);
    }
    const aliasVar = new Cypher.NamedVariable(alias);
    res.projection.push(new Cypher.RawCypher((env) => `${aliasVar.getCypher(env)}: ${resultVariable.getCypher(env)}`));
    return res;
}

function createCypherDirectiveApocProcedure({
    cypherField,
    expectMultipleValues,
    context,
    nodeRef,
    extraArgs,
}: {
    cypherField: CypherField;
    expectMultipleValues: boolean;
    context: Context;
    nodeRef: Cypher.Node;
    extraArgs: Record<string, any>;
}): Cypher.apoc.RunFirstColumn {
    const rawApocParams = Object.entries(extraArgs);

    const apocParams: Record<string, Cypher.Param> = rawApocParams.reduce((acc, [key, value]) => {
        acc[key] = new Cypher.Param(value);
        return acc;
    }, {});

    const apocParamsMap = new Cypher.Map({
        ...apocParams,
        this: nodeRef,
        ...(context.auth && { auth: new Cypher.NamedParam("auth") }),
        ...(Boolean(context.cypherParams) && { cypherParams: new Cypher.NamedParam("cypherParams") }),
    });
    const apocClause = new Cypher.apoc.RunFirstColumn(
        cypherField.statement,
        apocParamsMap,
        Boolean(expectMultipleValues),
    );
    return apocClause;
}

function createCypherDirectiveSubquery({
    cypherField,
    nodeRef,
    resultVariable,
    extraArgs,
}: {
    cypherField: CypherField;
    nodeRef: Cypher.Node;
    resultVariable: Cypher.Variable;
    extraArgs: Record<string, any>;
}): Cypher.Clause {
    const innerWithAlias = new Cypher.With([nodeRef, new Cypher.NamedNode("this")]);
    const rawCypher = new Cypher.RawCypher((env) => {
        let statement = cypherField.statement;
        for (const [key, value] of Object.entries(extraArgs)) {
            const param = new Cypher.Param(value);
            const paramName = param.getCypher(env);
            statement = statement.replaceAll(`$${key}`, `${paramName}`);
        }
        return statement;
    });

    const callClause = new Cypher.Call(Cypher.concat(innerWithAlias, rawCypher)).innerWith(nodeRef);

    if (cypherField.columnName) {
        const columnVariable = new Cypher.NamedVariable(cypherField.columnName);

        if (cypherField.isScalar || cypherField.isEnum) {
            callClause.unwind([columnVariable, resultVariable]);
        } else {
            callClause.with([columnVariable, resultVariable]);
        }
    }
    return callClause;
}

function createReturnClause({
    returnVariable,
    isArray,
    projectionExpr,
}: {
    returnVariable: Cypher.Variable;
    isArray: boolean;
    projectionExpr: Cypher.Expr | undefined;
}): Cypher.Return {
    let returnData: Cypher.Expr = projectionExpr || returnVariable;
    returnData = Cypher.collect(returnData);
    if (!isArray) {
        returnData = Cypher.head(returnData);
    }
    return new Cypher.Return([returnData, returnVariable]);
}<|MERGE_RESOLUTION|>--- conflicted
+++ resolved
@@ -103,7 +103,7 @@
         referencedNodes.forEach((refNode) => {
             if (refNode) {
                 const subqueryParam = new Cypher.Node();
-                const cypherNodeRef = resultVariable as Cypher.Node;
+                const cypherNodeRef = resultVariable ;
                 const hasLabelsPredicates = refNode.getLabels(context).map((label) => cypherNodeRef.hasLabel(label));
                 const labelsSubPredicate = Cypher.and(...hasLabelsPredicates);
 
@@ -131,7 +131,7 @@
                         subqueries.push(withAndSubqueries);
                     }
                     const projection = new Cypher.RawCypher(
-                        (env) => `{ __resolveType: "${refNode.name}", ${str.getCypher(env).replace("{", "")}`
+                        (env) => `{ __resolveType: "${refNode.name}", ${str.getCypher(env).replace("{", "")}`,
                     );
                     unionProjections.push({
                         projection,
@@ -198,13 +198,8 @@
     });
 
     const callSt = new Cypher.Call(
-<<<<<<< HEAD
         Cypher.concat(customCypherClause, unionExpression, ...subqueries, returnClause),
-    ).innerWith(new Cypher.NamedVariable(chainStr));
-=======
-        Cypher.concat(customCypherClause, unionExpression, ...subqueries, returnClause)
     ).innerWith(nodeRef);
->>>>>>> eac2b154
 
     const sortInput = (context.resolveTree.args.sort ??
         (context.resolveTree.args.options as any)?.sort ??
