/*
 * Copyright (c) "Neo4j"
 * Neo4j Sweden AB [http://neo4j.com]
 *
 * This file is part of Neo4j.
 *
 * Licensed under the Apache License, Version 2.0 (the "License");
 * you may not use this file except in compliance with the License.
 * You may obtain a copy of the License at
 *
 *     http://www.apache.org/licenses/LICENSE-2.0
 *
 * Unless required by applicable law or agreed to in writing, software
 * distributed under the License is distributed on an "AS IS" BASIS,
 * WITHOUT WARRANTIES OR CONDITIONS OF ANY KIND, either express or implied.
 * See the License for the specific language governing permissions and
 * limitations under the License.
 */

import type { ResolveTree } from "graphql-parse-resolve-info";
import { GraphQLUnionType } from "graphql";
import type { Node } from "../../../classes";
import type { GraphQLSortArg, Context, CypherField } from "../../../types";
import * as Cypher from "../../cypher-builder/CypherBuilder";

import createProjectionAndParams, { ProjectionMeta } from "../../create-projection-and-params";

interface Res {
    projection: string[];
    params: any;
    meta: ProjectionMeta;
    subqueries: Array<Cypher.Clause>;
    subqueriesBeforeSort: Array<Cypher.Clause>;
}

export function translateCypherDirectiveProjection({
    context,
    cypherField,
    field,
    node,
    alias,
    param,
    chainStr,
    res,
}: {
    context: Context;
    cypherField: CypherField;
    field: ResolveTree;
    node: Node;
    chainStr: string;
    alias: string;
    param: string;
    res: Res;
}): Res {
    const referenceNode = context.nodes.find((x) => x.name === cypherField.typeMeta.name);
    const graphqlType = context.schema.getType(cypherField.typeMeta.name);
    const referenceUnion = graphqlType instanceof GraphQLUnionType ? graphqlType.astNode : undefined;

    const isArray = Boolean(cypherField.typeMeta.array);
    const expectMultipleValues = Boolean((referenceNode || referenceUnion) && isArray);

    const fieldFields = field.fieldsByTypeName;

    const returnVariable = new Cypher.NamedVariable(param);
    const subqueries: Cypher.Clause[] = [];
    let projectionExpr: Cypher.Expr | undefined;
    let hasUnionLabelsPredicate: Cypher.Predicate | undefined;

    if (referenceNode) {
        const {
            projection: str,
            params: p,
            subqueries: nestedSubqueries,
            subqueriesBeforeSort: nestedSubqueriesBeforeSort,
        } = createProjectionAndParams({
            resolveTree: field,
            node: referenceNode || node,
            context,
            varName: param,
            chainStr: param,
        });

        projectionExpr = new Cypher.RawCypher(`${param} ${str}`);
        res.params = { ...res.params, ...p };
        subqueries.push(...nestedSubqueriesBeforeSort, ...nestedSubqueries);
    } else if (referenceUnion) {
        const unionProjections: Array<{ predicate: Cypher.Predicate; projection: string }> = [];
        const labelsSubPredicates: Cypher.Predicate[] = [];

        const fieldFieldsKeys = Object.keys(fieldFields);
        const hasMultipleFieldFields = fieldFieldsKeys.length > 1;

        let referencedNodes =
            referenceUnion?.types
                ?.map((u) => context.nodes.find((n) => n.name === u.name.value))
                ?.filter((b) => b !== undefined) || [];
        if (hasMultipleFieldFields) {
            referencedNodes = referencedNodes?.filter((n) => fieldFieldsKeys.includes(n?.name ?? "")) || [];
        }
        referencedNodes.forEach((refNode, index) => {
            if (refNode) {
                const cypherNodeRef = new Cypher.NamedNode(param);
                const hasLabelsPredicates = refNode.getLabels(context).map((label) => cypherNodeRef.hasLabel(label));
                const labelsSubPredicate = Cypher.and(...hasLabelsPredicates);

                labelsSubPredicates.push(labelsSubPredicate);

                const subqueryParam = `${param}_${index}`;
                if (fieldFields[refNode.name]) {
                    const {
                        projection: str,
                        params: p,
                        subqueries: nestedSubqueries,
                    } = createProjectionAndParams({
                        resolveTree: field,
                        node: refNode,
                        context,
                        varName: subqueryParam,
                    });

                    if (nestedSubqueries.length > 0) {
                        const projectionVariable = new Cypher.NamedVariable(subqueryParam);

                        const beforeCallWith = new Cypher.With("*", [cypherNodeRef, projectionVariable]);

                        const withAndSubqueries = Cypher.concat(beforeCallWith, ...nestedSubqueries);
                        subqueries.push(withAndSubqueries);
                    }
                    unionProjections.push({
                        projection: `{ __resolveType: "${refNode.name}", ${str.replace("{", "")}`,
                        predicate: labelsSubPredicate,
                    });

                    res.params = { ...res.params, ...p };
                } else {
                    unionProjections.push({
                        projection: `{ __resolveType: "${refNode.name}" }`,
                        predicate: labelsSubPredicate,
                    });
                }
            }
        });

        hasUnionLabelsPredicate = Cypher.or(...labelsSubPredicates);
        projectionExpr = new Cypher.Case();
        for (const { projection, predicate } of unionProjections) {
            projectionExpr.when(predicate).then(new Cypher.RawCypher(`${param} ${projection}`));
        }
    }

    const runCypherInApocClause = createCypherDirectiveApocProcedure({
        nodeRef: new Cypher.NamedNode(chainStr),
        expectMultipleValues,
        context,
        field,
        cypherField,
    });
    const unwindClause = new Cypher.Unwind([runCypherInApocClause, param]);

    const unionExpression = hasUnionLabelsPredicate ? new Cypher.With("*").where(hasUnionLabelsPredicate) : undefined;

    const returnClause = createReturnClause({
        isArray,
        returnVariable,
        projectionExpr,
    });

    const callSt = new Cypher.Call(Cypher.concat(unwindClause, unionExpression, ...subqueries, returnClause)).innerWith(
        new Cypher.NamedVariable(chainStr)
    );

    const sortInput = (context.resolveTree.args.sort ??
        (context.resolveTree.args.options as any)?.sort ??
        []) as GraphQLSortArg[];
    const isSortArg = sortInput.find((obj) => Object.keys(obj)[0] === alias);
    if (isSortArg) {
        if (!res.meta.cypherSortFields) {
            res.meta.cypherSortFields = [];
        }
        res.meta.cypherSortFields.push(alias);
        res.subqueriesBeforeSort.push(callSt);
    } else {
        res.subqueries.push(callSt);
    }

    res.projection.push(`${alias}: ${param}`);
    return res;
}

function createCypherDirectiveApocProcedure({
    cypherField,
    field,
    expectMultipleValues,
    context,
    nodeRef,
}: {
    cypherField: CypherField;
    field: ResolveTree;
    expectMultipleValues: boolean;
    context: Context;
    nodeRef: Cypher.Node;
}): Cypher.apoc.RunFirstColumn {
    // Null default argument values are not passed into the resolve tree therefore these are not being passed to
    // `apocParams` below causing a runtime error when executing.
    const nullArgumentValues = cypherField.arguments.reduce(
        (r, argument) => ({
            ...r,
            [argument.name.value]: null,
        }),
        {}
    );

    const rawApocParams = Object.entries({ ...nullArgumentValues, ...field.args });

    const apocParams: Record<string, Cypher.Param> = rawApocParams.reduce((acc, [key, value]) => {
        acc[key] = new Cypher.Param(value);
        return acc;
    }, {});

    const apocParamsMap = new Cypher.Map({
        ...apocParams,
        this: nodeRef,
        ...(context.auth && { auth: new Cypher.NamedParam("auth") }),
        ...(Boolean(context.cypherParams) && { cypherParams: new Cypher.NamedParam("cypherParams") }),
    });
    const apocClause = new Cypher.apoc.RunFirstColumn(
        cypherField.statement,
        apocParamsMap,
        Boolean(expectMultipleValues)
    );
    return apocClause;
}

function createReturnClause({
    returnVariable,
    isArray,
    projectionExpr,
}: {
    returnVariable: Cypher.Variable;
    isArray: boolean;
<<<<<<< HEAD
    projectionExpr: Cypher.Expr | undefined;
}): Cypher.Return {
    let returnData: Cypher.Expr = projectionExpr || returnVariable;
    if (isArray) {
        returnData = Cypher.collect(returnData);
=======
    projectionExpr: CypherBuilder.Expr | undefined;
}): CypherBuilder.Return {
    let returnData: CypherBuilder.Expr = projectionExpr || returnVariable;
    returnData = CypherBuilder.collect(returnData);
    if (!isArray) {
        returnData = CypherBuilder.head(returnData);
>>>>>>> 367002a5
    }
    return new Cypher.Return([returnData, returnVariable]);
}<|MERGE_RESOLUTION|>--- conflicted
+++ resolved
@@ -238,20 +238,12 @@
 }: {
     returnVariable: Cypher.Variable;
     isArray: boolean;
-<<<<<<< HEAD
     projectionExpr: Cypher.Expr | undefined;
-}): Cypher.Return {
+}): CypherBuilder.Return {
     let returnData: Cypher.Expr = projectionExpr || returnVariable;
-    if (isArray) {
-        returnData = Cypher.collect(returnData);
-=======
-    projectionExpr: CypherBuilder.Expr | undefined;
-}): CypherBuilder.Return {
-    let returnData: CypherBuilder.Expr = projectionExpr || returnVariable;
-    returnData = CypherBuilder.collect(returnData);
+    returnData = Cypher.collect(returnData);
     if (!isArray) {
-        returnData = CypherBuilder.head(returnData);
->>>>>>> 367002a5
+        returnData = Cypher.head(returnData);
     }
     return new Cypher.Return([returnData, returnVariable]);
 }