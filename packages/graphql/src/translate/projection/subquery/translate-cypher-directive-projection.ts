/*
 * Copyright (c) "Neo4j"
 * Neo4j Sweden AB [http://neo4j.com]
 *
 * This file is part of Neo4j.
 *
 * Licensed under the Apache License, Version 2.0 (the "License");
 * you may not use this file except in compliance with the License.
 * You may obtain a copy of the License at
 *
 *     http://www.apache.org/licenses/LICENSE-2.0
 *
 * Unless required by applicable law or agreed to in writing, software
 * distributed under the License is distributed on an "AS IS" BASIS,
 * WITHOUT WARRANTIES OR CONDITIONS OF ANY KIND, either express or implied.
 * See the License for the specific language governing permissions and
 * limitations under the License.
 */

import type { ResolveTree } from "graphql-parse-resolve-info";
import type { Node } from "../../../classes";
import type { GraphQLSortArg, Context, CypherField, CypherFieldReferenceMap } from "../../../types";
import Cypher from "@neo4j/cypher-builder";

import createProjectionAndParams, { ProjectionMeta } from "../../create-projection-and-params";
import { CompositeEntity } from "../../../schema-model/entity/CompositeEntity";

interface Res {
    projection: Cypher.Expr[];
    params: any;
    meta: ProjectionMeta;
    subqueries: Array<Cypher.Clause>;
    subqueriesBeforeSort: Array<Cypher.Clause>;
}

export function translateCypherDirectiveProjection({
    context,
    cypherField,
    field,
    node,
    alias,
    nodeRef,
    res,
    cypherFieldAliasMap,
}: {
    context: Context;
    cypherField: CypherField;
    field: ResolveTree;
    node: Node;
    nodeRef: Cypher.Node;
    alias: string;
    res: Res;
    cypherFieldAliasMap: CypherFieldReferenceMap;
}): Res {
    const resultVariable = new Cypher.Node();
    cypherFieldAliasMap[alias] = resultVariable;

    const referenceNode = context.nodes.find((x) => x.name === cypherField.typeMeta.name);
    const entity = context.schemaModel.entities.get(cypherField.typeMeta.name);

    const isArray = Boolean(cypherField.typeMeta.array);

    const fieldFields = field.fieldsByTypeName;

    const subqueries: Cypher.Clause[] = [];
    let projectionExpr: Cypher.Expr | undefined;
    let hasUnionLabelsPredicate: Cypher.Predicate | undefined;

    if (referenceNode) {
        const {
            projection: str,
            params: p,
            subqueries: nestedSubqueries,
            subqueriesBeforeSort: nestedSubqueriesBeforeSort,
        } = createProjectionAndParams({
            resolveTree: field,
            node: referenceNode || node,
            context,
            varName: resultVariable,
            cypherFieldAliasMap,
        });

        projectionExpr = new Cypher.RawCypher((env) => {
            return `${resultVariable.getCypher(env)} ${str.getCypher(env)}`;
        });
        res.params = { ...res.params, ...p };
        subqueries.push(...nestedSubqueriesBeforeSort, ...nestedSubqueries);
    } else if (entity instanceof CompositeEntity) {
        const unionProjections: Array<{ predicate: Cypher.Predicate; projection: Cypher.Expr }> = [];
        const labelsSubPredicates: Cypher.Predicate[] = [];

        const fieldFieldsKeys = Object.keys(fieldFields);
        const hasMultipleFieldFields = fieldFieldsKeys.length > 1;

        let referencedNodes =
            entity.concreteEntities
                ?.map((u) => context.nodes.find((n) => n.name === u.name))
                ?.filter((b) => b !== undefined) || [];
        if (hasMultipleFieldFields) {
            referencedNodes = referencedNodes?.filter((n) => fieldFieldsKeys.includes(n?.name ?? "")) || [];
        }
        referencedNodes.forEach((refNode) => {
            if (refNode) {
                const subqueryParam = new Cypher.Node();
                const cypherNodeRef = resultVariable as Cypher.Node;
                const hasLabelsPredicates = refNode.getLabels(context).map((label) => cypherNodeRef.hasLabel(label));
                const labelsSubPredicate = Cypher.and(...hasLabelsPredicates);

                labelsSubPredicates.push(labelsSubPredicate);

                if (fieldFields[refNode.name]) {
                    const {
                        projection: str,
                        params: p,
                        subqueries: nestedSubqueries,
                    } = createProjectionAndParams({
                        resolveTree: field,
                        node: refNode,
                        context,
                        varName: subqueryParam,
                        cypherFieldAliasMap,
                    });

                    if (nestedSubqueries.length > 0) {
                        const projectionVariable = subqueryParam;

                        const beforeCallWith = new Cypher.With("*", [cypherNodeRef, projectionVariable]);

                        const withAndSubqueries = Cypher.concat(beforeCallWith, ...nestedSubqueries);
                        subqueries.push(withAndSubqueries);
                    }
                    const projection = new Cypher.RawCypher(
                        (env) => `{ __resolveType: "${refNode.name}", ${str.getCypher(env).replace("{", "")}`
                    );
                    unionProjections.push({
                        projection,
                        predicate: labelsSubPredicate,
                    });

                    res.params = { ...res.params, ...p };
                } else {
                    const projection = new Cypher.RawCypher(() => `{ __resolveType: "${refNode.name}" }`);
                    unionProjections.push({
                        projection,
                        predicate: labelsSubPredicate,
                    });
                }
            }
        });

        hasUnionLabelsPredicate = Cypher.or(...labelsSubPredicates);
        projectionExpr = new Cypher.Case();
        for (const { projection, predicate } of unionProjections) {
            projectionExpr
                .when(predicate)
                .then(new Cypher.RawCypher((env) => `${resultVariable.getCypher(env)} ${projection.getCypher(env)}`));
        }
    }

<<<<<<< HEAD
    const nodeRef = new Cypher.NamedNode(chainStr);
=======
    let customCypherClause: Cypher.Clause | undefined;
>>>>>>> eac2b154

    // Null default argument values are not passed into the resolve tree therefore these are not being passed to
    // `apocParams` below causing a runtime error when executing.
    const nullArgumentValues = cypherField.arguments.reduce(
        (r, argument) => ({
            ...r,
            [argument.name.value]: null,
        }),
        {}
    );
    const extraArgs = { ...nullArgumentValues, ...field.args };

<<<<<<< HEAD
    const customCypherClause = createCypherDirectiveSubquery({
        cypherField,
        nodeRef,
        resultVariable: param,
        extraArgs,
    });
=======
    if (!cypherField.columnName) {
        const runCypherInApocClause = createCypherDirectiveApocProcedure({
            nodeRef,
            expectMultipleValues,
            context,
            cypherField,
            extraArgs,
        });
        customCypherClause = new Cypher.Unwind([runCypherInApocClause, resultVariable]);
    } else {
        customCypherClause = createCypherDirectiveSubquery({
            cypherField,
            nodeRef,
            resultVariable,
            extraArgs,
        });
    }
>>>>>>> eac2b154

    const unionExpression = hasUnionLabelsPredicate ? new Cypher.With("*").where(hasUnionLabelsPredicate) : undefined;

    const returnClause = createReturnClause({
        isArray,
        returnVariable: resultVariable,
        projectionExpr,
    });

    const callSt = new Cypher.Call(
        Cypher.concat(customCypherClause, unionExpression, ...subqueries, returnClause)
    ).innerWith(nodeRef);

    const sortInput = (context.resolveTree.args.sort ??
        (context.resolveTree.args.options as any)?.sort ??
        []) as GraphQLSortArg[];
    const isSortArg = sortInput.find((obj) => Object.keys(obj).includes(alias));
    if (isSortArg) {
        if (!res.meta.cypherSortFields) {
            res.meta.cypherSortFields = [];
        }
        res.meta.cypherSortFields.push(alias);
        res.subqueriesBeforeSort.push(callSt);
    } else {
        res.subqueries.push(callSt);
    }
    const aliasVar = new Cypher.NamedVariable(alias);
    res.projection.push(new Cypher.RawCypher((env) => `${aliasVar.getCypher(env)}: ${resultVariable.getCypher(env)}`));
    return res;
}

function createCypherDirectiveSubquery({
    cypherField,
    nodeRef,
    resultVariable,
    extraArgs,
}: {
    cypherField: CypherField;
    nodeRef: Cypher.Node;
    resultVariable: Cypher.Variable;
    extraArgs: Record<string, any>;
}): Cypher.Clause {
    const innerWithAlias = new Cypher.With([nodeRef, new Cypher.NamedNode("this")]);
    const rawCypher = new Cypher.RawCypher((env) => {
        let statement = cypherField.statement;
        for (const [key, value] of Object.entries(extraArgs)) {
            const param = new Cypher.Param(value);
            const paramName = param.getCypher(env);
            statement = statement.replaceAll(`$${key}`, `${paramName}`);
        }
        return statement;
    });

    const callClause = new Cypher.Call(Cypher.concat(innerWithAlias, rawCypher)).innerWith(nodeRef);

    if (cypherField.columnName) {
        const columnVariable = new Cypher.NamedVariable(cypherField.columnName);

        if (cypherField.isScalar || cypherField.isEnum) {
            callClause.unwind([columnVariable, resultVariable]);
        } else {
            callClause.with([columnVariable, resultVariable]);
        }
    }
    return callClause;
}

function createReturnClause({
    returnVariable,
    isArray,
    projectionExpr,
}: {
    returnVariable: Cypher.Variable;
    isArray: boolean;
    projectionExpr: Cypher.Expr | undefined;
}): Cypher.Return {
    let returnData: Cypher.Expr = projectionExpr || returnVariable;
    returnData = Cypher.collect(returnData);
    if (!isArray) {
        returnData = Cypher.head(returnData);
    }
    return new Cypher.Return([returnData, returnVariable]);
}<|MERGE_RESOLUTION|>--- conflicted
+++ resolved
@@ -130,7 +130,7 @@
                         subqueries.push(withAndSubqueries);
                     }
                     const projection = new Cypher.RawCypher(
-                        (env) => `{ __resolveType: "${refNode.name}", ${str.getCypher(env).replace("{", "")}`
+                        (env) => `{ __resolveType: "${refNode.name}", ${str.getCypher(env).replace("{", "")}`,
                     );
                     unionProjections.push({
                         projection,
@@ -157,12 +157,6 @@
         }
     }
 
-<<<<<<< HEAD
-    const nodeRef = new Cypher.NamedNode(chainStr);
-=======
-    let customCypherClause: Cypher.Clause | undefined;
->>>>>>> eac2b154
-
     // Null default argument values are not passed into the resolve tree therefore these are not being passed to
     // `apocParams` below causing a runtime error when executing.
     const nullArgumentValues = cypherField.arguments.reduce(
@@ -170,36 +164,16 @@
             ...r,
             [argument.name.value]: null,
         }),
-        {}
+        {},
     );
     const extraArgs = { ...nullArgumentValues, ...field.args };
 
-<<<<<<< HEAD
     const customCypherClause = createCypherDirectiveSubquery({
         cypherField,
         nodeRef,
-        resultVariable: param,
+        resultVariable,
         extraArgs,
     });
-=======
-    if (!cypherField.columnName) {
-        const runCypherInApocClause = createCypherDirectiveApocProcedure({
-            nodeRef,
-            expectMultipleValues,
-            context,
-            cypherField,
-            extraArgs,
-        });
-        customCypherClause = new Cypher.Unwind([runCypherInApocClause, resultVariable]);
-    } else {
-        customCypherClause = createCypherDirectiveSubquery({
-            cypherField,
-            nodeRef,
-            resultVariable,
-            extraArgs,
-        });
-    }
->>>>>>> eac2b154
 
     const unionExpression = hasUnionLabelsPredicate ? new Cypher.With("*").where(hasUnionLabelsPredicate) : undefined;
 
@@ -210,7 +184,7 @@
     });
 
     const callSt = new Cypher.Call(
-        Cypher.concat(customCypherClause, unionExpression, ...subqueries, returnClause)
+        Cypher.concat(customCypherClause, unionExpression, ...subqueries, returnClause),
     ).innerWith(nodeRef);
 
     const sortInput = (context.resolveTree.args.sort ??
