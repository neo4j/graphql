--- conflicted
+++ resolved
@@ -68,35 +68,13 @@
         const outStr = relationField.direction === "OUT" ? "->" : "-";
         const relTypeStr = `[${connect.edge ? relationshipName : ""}:${relationField.type}]`;
 
-<<<<<<< HEAD
         const subquery: string[] = [];
 
+        const labels = relatedNode.labelString;
+        const label = labelOverride ? `:${labelOverride}` : labels;
+
         subquery.push(`WITH ${withVars.join(", ")}`);
-        subquery.push(`OPTIONAL MATCH (${nodeName}:${labelOverride || relatedNode.name})`);
-=======
-        const labels = refNode.labelString;
-        const label = labelOverride ? `:${labelOverride}` : labels;
-
-        if (parentNode.auth && !fromCreate) {
-            const whereAuth = createAuthAndParams({
-                operation: "CONNECT",
-                entity: parentNode,
-                context,
-                where: { varName: parentVar, node: parentNode },
-            });
-            if (whereAuth[0]) {
-                res.connects.push(`WITH ${withVars.join(", ")}`);
-                res.connects.push(`WHERE ${whereAuth[0]}`);
-                res.params = { ...res.params, ...whereAuth[1] };
-            }
-        }
-
-        res.connects.push(`WITH ${withVars.join(", ")}`);
-        res.connects.push("CALL {");
-
-        res.connects.push(`WITH ${withVars.join(", ")}`);
-        res.connects.push(`OPTIONAL MATCH (${nodeName}${label})`);
->>>>>>> 50987483
+        subquery.push(`OPTIONAL MATCH (${nodeName}${label})`);
 
         const whereStrs: string[] = [];
         if (connect.where) {
