/*
 * Copyright (c) "Neo4j"
 * Neo4j Sweden AB [http://neo4j.com]
 *
 * This file is part of Neo4j.
 *
 * Licensed under the Apache License, Version 2.0 (the "License");
 * you may not use this file except in compliance with the License.
 * You may obtain a copy of the License at
 *
 *     http://www.apache.org/licenses/LICENSE-2.0
 *
 * Unless required by applicable law or agreed to in writing, software
 * distributed under the License is distributed on an "AS IS" BASIS,
 * WITHOUT WARRANTIES OR CONDITIONS OF ANY KIND, either express or implied.
 * See the License for the specific language governing permissions and
 * limitations under the License.
 */

import { Node, Relationship } from "../classes";
import { RelationField, Context } from "../types";
import createWhereAndParams from "./where/create-where-and-params";
import createAuthAndParams from "./create-auth-and-params";
import { AUTH_FORBIDDEN_ERROR, RELATIONSHIP_TYPE_FIELD } from "../constants";
import createSetRelationshipPropertiesAndParams from "./create-set-relationship-properties-and-params";
import createRelationshipValidationString from "./create-relationship-validation-string";

interface Res {
    connects: string[];
    params: any;
}

function createConnectAndParams({
    withVars,
    value,
    varName,
    relationField,
    parentVar,
    refNodes,
    context,
    labelOverride,
    parentNode,
    fromCreate,
    insideDoWhen,
    includeRelationshipValidation,
}: {
    withVars: string[];
    value: any;
    varName: string;
    relationField: RelationField;
    parentVar: string;
    context: Context;
    refNodes: Node[];
    labelOverride?: string;
    parentNode: Node;
    fromCreate?: boolean;
    insideDoWhen?: boolean;
    includeRelationshipValidation?: boolean;
}): [string, any] {
    function createSubqueryContents(
        relatedNode: Node,
        connect: any,
        index: number
    ): { subquery: string; params: Record<string, any> } {
        let params = {};

        const baseName = `${varName}${index}`;
        const nodeName = `${baseName}_node`;
        const relationshipName = `${baseName}_relationship`;

        const { [RELATIONSHIP_TYPE_FIELD]: relationFieldType, ...properties } = connect.edge ?? {};
        const hasProperties = Object.keys(properties).length > 0;

        const inStr = relationField.direction === "IN" ? "<-" : "-";
        const outStr = relationField.direction === "OUT" ? "->" : "-";
        const relTypeStr = `[${hasProperties ? relationshipName : ""}:${relationFieldType ?? relationField.type}]`;

        const subquery: string[] = [];
        const labels = relatedNode.getLabelString(context);
        const label = labelOverride ? `:${labelOverride}` : labels;

        subquery.push(`\tWITH ${withVars.join(", ")}`);
        subquery.push(`\tOPTIONAL MATCH (${nodeName}${label})`);

        const whereStrs: string[] = [];
        if (connect.where) {
            // If _on is the only where key and it doesn't contain this implementation, don't connect it
            if (
                connect.where.node._on &&
                Object.keys(connect.where.node).length === 1 &&
                !Object.prototype.hasOwnProperty.call(connect.where.node._on, relatedNode.name)
            ) {
                return { subquery: "", params: {} };
            }

            const rootNodeWhereAndParams = createWhereAndParams({
                whereInput: {
                    ...Object.entries(connect.where.node).reduce((args, [k, v]) => {
                        if (k !== "_on") {
                            // If this where key is also inside _on for this implementation, use the one in _on instead
                            if (connect.where.node?._on?.[relatedNode.name]?.[k]) {
                                return args;
                            }
                            return { ...args, [k]: v };
                        }

                        return args;
                    }, {}),
                },
                context,
                node: relatedNode,
                varName: nodeName,
                recursing: true,
            });
            if (rootNodeWhereAndParams[0]) {
                whereStrs.push(rootNodeWhereAndParams[0]);
                params = { ...params, ...rootNodeWhereAndParams[1] };
            }

            // For _on filters
            if (connect.where.node?._on?.[relatedNode.name]) {
                const onTypeNodeWhereAndParams = createWhereAndParams({
                    whereInput: {
                        ...Object.entries(connect.where.node).reduce((args, [k, v]) => {
                            if (k !== "_on") {
                                return { ...args, [k]: v };
                            }

                            if (Object.prototype.hasOwnProperty.call(v, relatedNode.name)) {
                                return { ...args, ...(v as any)[relatedNode.name] };
                            }

                            return args;
                        }, {}),
                    },
                    context,
                    node: relatedNode,
                    varName: `${nodeName}`,
                    chainStr: `${nodeName}_on_${relatedNode.name}`,
                    recursing: true,
                });
                if (onTypeNodeWhereAndParams[0]) {
                    whereStrs.push(onTypeNodeWhereAndParams[0]);
                    params = { ...params, ...onTypeNodeWhereAndParams[1] };
                }
            }
        }

        if (relatedNode.auth) {
            const whereAuth = createAuthAndParams({
                operations: "CONNECT",
                entity: relatedNode,
                context,
                where: { varName: nodeName, node: relatedNode },
            });
            if (whereAuth[0]) {
                whereStrs.push(whereAuth[0]);
                params = { ...params, ...whereAuth[1] };
            }
        }

        if (whereStrs.length) {
            subquery.push(`\tWHERE ${whereStrs.join(" AND ")}`);
        }

        const preAuth = [...(!fromCreate ? [parentNode] : []), relatedNode].reduce(
            (result: Res, node, i) => {
                if (!node.auth) {
                    return result;
                }

                const [str, p] = createAuthAndParams({
                    entity: node,
                    operations: "CONNECT",
                    context,
                    escapeQuotes: Boolean(insideDoWhen),
                    allow: { parentNode: node, varName: nodeName, chainStr: `${nodeName}${node.name}${i}_allow` },
                });

                if (!str) {
                    return result;
                }

                result.connects.push(str);
                result.params = { ...result.params, ...p };

                return result;
            },
            { connects: [], params: {} }
        );

        if (preAuth.connects.length) {
            const quote = insideDoWhen ? `\\"` : `"`;
            subquery.push(`\tWITH ${[...withVars, nodeName].join(", ")}`);
            subquery.push(
                `\tCALL apoc.util.validate(NOT(${preAuth.connects.join(
                    " AND "
                )}), ${quote}${AUTH_FORBIDDEN_ERROR}${quote}, [0])`
            );
            params = { ...params, ...preAuth.params };
        }

        /*
           TODO
           Replace with subclauses https://neo4j.com/developer/kb/conditional-cypher-execution/
           https://neo4j.slack.com/archives/C02PUHA7C/p1603458561099100
        */
        subquery.push(`\tFOREACH(_ IN CASE ${parentVar} WHEN NULL THEN [] ELSE [1] END | `);
        subquery.push(`\t\tFOREACH(_ IN CASE ${nodeName} WHEN NULL THEN [] ELSE [1] END | `);
        subquery.push(`\t\t\tMERGE (${parentVar})${inStr}${relTypeStr}${outStr}(${nodeName})`);

<<<<<<< HEAD
        if (hasProperties) {
            const relationship = (context.neoSchema.relationships.find(
=======
        if (relationField.properties) {
            const relationship = context.neoSchema.relationships.find(
>>>>>>> e73432dc
                (x) => x.properties === relationField.properties
            ) as unknown as Relationship;
            const setA = createSetRelationshipPropertiesAndParams({
                properties,
                varName: relationshipName,
                relationship,
                operation: "CREATE",
            });
            subquery.push(setA[0]);
            params = { ...params, ...setA[1] };
        }

        subquery.push(`\t\t)`); // close FOREACH
        subquery.push(`\t)`); // close FOREACH

        if (includeRelationshipValidation) {
            const relValidationStrs: string[] = [];
            const matrixItems = [
                [parentNode, parentVar],
                [relatedNode, nodeName],
            ] as [Node, string][];

            matrixItems.forEach((mi) => {
                const relValidationStr = createRelationshipValidationString({
                    node: mi[0],
                    context,
                    varName: mi[1],
                });
                if (relValidationStr) {
                    relValidationStrs.push(relValidationStr);
                }
            });

            if (relValidationStrs.length) {
                subquery.push(`\tWITH ${[...withVars, nodeName].join(", ")}`);
                subquery.push(relValidationStrs.join("\n"));
            }
        }

        if (connect.connect) {
            const connects = (Array.isArray(connect.connect) ? connect.connect : [connect.connect]) as any[];
            connects.forEach((c) => {
                const reduced = Object.entries(c)
                    .filter(([k]) => {
                        if (k === "_on") {
                            return false;
                        }

                        if (relationField.interface && c?._on?.[relatedNode.name]) {
                            const onArray = Array.isArray(c._on[relatedNode.name])
                                ? c._on[relatedNode.name]
                                : [c._on[relatedNode.name]];
                            if (onArray.some((onKey) => Object.prototype.hasOwnProperty.call(onKey, k))) {
                                return false;
                            }
                        }

                        return true;
                    })
                    .reduce(
                        (r: Res, [k, v]: [string, any]) => {
                            const relField = relatedNode.relationFields.find((x) => k === x.fieldName) as RelationField;
                            const newRefNodes: Node[] = [];

                            if (relField.union) {
                                Object.keys(v).forEach((modelName) => {
                                    newRefNodes.push(context.neoSchema.nodes.find((x) => x.name === modelName) as Node);
                                });
                            } else {
                                newRefNodes.push(
                                    context.neoSchema.nodes.find((x) => x.name === relField.typeMeta.name) as Node
                                );
                            }

                            newRefNodes.forEach((newRefNode) => {
                                const recurse = createConnectAndParams({
                                    withVars: [...withVars, nodeName],
                                    value: relField.union ? v[newRefNode.name] : v,
                                    varName: `${nodeName}_${k}${relField.union ? `_${newRefNode.name}` : ""}`,
                                    relationField: relField,
                                    parentVar: nodeName,
                                    context,
                                    refNodes: [newRefNode],
                                    parentNode: relatedNode,
                                    labelOverride: relField.union ? newRefNode.name : "",
                                    includeRelationshipValidation: true,
                                });
                                r.connects.push(recurse[0]);
                                r.params = { ...r.params, ...recurse[1] };
                            });

                            return r;
                        },
                        { connects: [], params: {} }
                    );

                subquery.push(reduced.connects.join("\n"));
                params = { ...params, ...reduced.params };

                if (relationField.interface && c?._on?.[relatedNode.name]) {
                    const onConnects = Array.isArray(c._on[relatedNode.name])
                        ? c._on[relatedNode.name]
                        : [c._on[relatedNode.name]];

                    onConnects.forEach((onConnect, onConnectIndex) => {
                        const onReduced = Object.entries(onConnect).reduce(
                            (r: Res, [k, v]: [string, any]) => {
                                const relField = relatedNode.relationFields.find((x) =>
                                    k.startsWith(x.fieldName)
                                ) as RelationField;
                                const newRefNodes: Node[] = [];

                                if (relField.union) {
                                    Object.keys(v).forEach((modelName) => {
                                        newRefNodes.push(
                                            context.neoSchema.nodes.find((x) => x.name === modelName) as Node
                                        );
                                    });
                                } else {
                                    newRefNodes.push(
                                        context.neoSchema.nodes.find((x) => x.name === relField.typeMeta.name) as Node
                                    );
                                }

                                newRefNodes.forEach((newRefNode) => {
                                    const recurse = createConnectAndParams({
                                        withVars: [...withVars, nodeName],
                                        value: relField.union ? v[newRefNode.name] : v,
                                        varName: `${nodeName}_on_${relatedNode.name}${onConnectIndex}_${k}`,
                                        relationField: relField,
                                        parentVar: nodeName,
                                        context,
                                        refNodes: [newRefNode],
                                        parentNode: relatedNode,
                                        labelOverride: relField.union ? newRefNode.name : "",
                                    });
                                    r.connects.push(recurse[0]);
                                    r.params = { ...r.params, ...recurse[1] };
                                });

                                return r;
                            },
                            { connects: [], params: {} }
                        );

                        subquery.push(onReduced.connects.join("\n"));
                        params = { ...params, ...onReduced.params };
                    });
                }
            });
        }

        const postAuth = [...(!fromCreate ? [parentNode] : []), relatedNode].reduce(
            (result: Res, node, i) => {
                if (!node.auth) {
                    return result;
                }

                const [str, p] = createAuthAndParams({
                    entity: node,
                    operations: "CONNECT",
                    context,
                    escapeQuotes: Boolean(insideDoWhen),
                    skipIsAuthenticated: true,
                    skipRoles: true,
                    bind: { parentNode: node, varName: nodeName, chainStr: `${nodeName}${node.name}${i}_bind` },
                });

                if (!str) {
                    return result;
                }

                result.connects.push(str);
                result.params = { ...result.params, ...p };

                return result;
            },
            { connects: [], params: {} }
        );

        if (postAuth.connects.length) {
            const quote = insideDoWhen ? `\\"` : `"`;
            subquery.push(`\tWITH ${[...withVars, nodeName].join(", ")}`);
            subquery.push(
                `\tCALL apoc.util.validate(NOT(${postAuth.connects.join(
                    " AND "
                )}), ${quote}${AUTH_FORBIDDEN_ERROR}${quote}, [0])`
            );
            params = { ...params, ...postAuth.params };
        }

        subquery.push("\tRETURN count(*)");

        return { subquery: subquery.join("\n"), params };
    }

    function reducer(res: Res, connect: any, index: number): Res {
        if (parentNode.auth && !fromCreate) {
            const whereAuth = createAuthAndParams({
                operations: "CONNECT",
                entity: parentNode,
                context,
                where: { varName: parentVar, node: parentNode },
            });
            if (whereAuth[0]) {
                res.connects.push(`WITH ${withVars.join(", ")}`);
                res.connects.push(`WHERE ${whereAuth[0]}`);
                res.params = { ...res.params, ...whereAuth[1] };
            }
        }

        res.connects.push(`WITH ${withVars.join(", ")}`);
        res.connects.push("CALL {");

        if (relationField.interface) {
            const subqueries: string[] = [];
            refNodes.forEach((refNode) => {
                const subquery = createSubqueryContents(refNode, connect, index);
                if (subquery.subquery) {
                    subqueries.push(subquery.subquery);
                    res.params = { ...res.params, ...subquery.params };
                }
            });
            res.connects.push(subqueries.join("\nUNION\n"));
        } else {
            const subquery = createSubqueryContents(refNodes[0], connect, index);
            res.connects.push(subquery.subquery);
            res.params = { ...res.params, ...subquery.params };
        }

        res.connects.push("}");

        return res;
    }

    const { connects, params } = ((relationField.typeMeta.array ? value : [value]) as any[]).reduce(reducer, {
        connects: [],
        params: {},
    });

    return [connects.join("\n"), params];
}

export default createConnectAndParams;<|MERGE_RESOLUTION|>--- conflicted
+++ resolved
@@ -209,13 +209,8 @@
         subquery.push(`\t\tFOREACH(_ IN CASE ${nodeName} WHEN NULL THEN [] ELSE [1] END | `);
         subquery.push(`\t\t\tMERGE (${parentVar})${inStr}${relTypeStr}${outStr}(${nodeName})`);
 
-<<<<<<< HEAD
         if (hasProperties) {
-            const relationship = (context.neoSchema.relationships.find(
-=======
-        if (relationField.properties) {
             const relationship = context.neoSchema.relationships.find(
->>>>>>> e73432dc
                 (x) => x.properties === relationField.properties
             ) as unknown as Relationship;
             const setA = createSetRelationshipPropertiesAndParams({
