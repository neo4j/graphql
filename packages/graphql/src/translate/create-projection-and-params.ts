/*
 * Copyright (c) "Neo4j"
 * Neo4j Sweden AB [http://neo4j.com]
 *
 * This file is part of Neo4j.
 *
 * Licensed under the Apache License, Version 2.0 (the "License");
 * you may not use this file except in compliance with the License.
 * You may obtain a copy of the License at
 *
 *     http://www.apache.org/licenses/LICENSE-2.0
 *
 * Unless required by applicable law or agreed to in writing, software
 * distributed under the License is distributed on an "AS IS" BASIS,
 * WITHOUT WARRANTIES OR CONDITIONS OF ANY KIND, either express or implied.
 * See the License for the specific language governing permissions and
 * limitations under the License.
 */

import type { ResolveTree } from "graphql-parse-resolve-info";
import { mergeDeep } from "@graphql-tools/utils";
import Cypher from "@neo4j/cypher-builder";
import type { Node } from "../classes";
import type { GraphQLOptionsArg, GraphQLWhereArg, Context, GraphQLSortArg, CypherFieldReferenceMap } from "../types";
import { createAuthPredicates } from "./create-auth-and-params";
import { createDatetimeExpression } from "./projection/elements/create-datetime-element";
import { createPointExpression } from "./projection/elements/create-point-element";
import mapToDbProperty from "../utils/map-to-db-property";
import { createFieldAggregation } from "./field-aggregations/create-field-aggregation";
import { addGlobalIdField } from "../utils/global-node-projection";
import { getCypherRelationshipDirection } from "../utils/get-relationship-direction";
import { generateMissingOrAliasedFields, filterFieldsInSelection, generateResolveTree } from "./utils/resolveTree";
import { removeDuplicates } from "../utils/utils";
import { createProjectionSubquery } from "./projection/subquery/create-projection-subquery";
import { collectUnionSubqueriesResults } from "./projection/subquery/collect-union-subqueries-results";
import { createConnectionClause } from "./connection-clause/create-connection-clause";
import { translateCypherDirectiveProjection } from "./projection/subquery/translate-cypher-directive-projection";

interface Res {
    projection: Cypher.Expr[];
    params: any;
    meta: ProjectionMeta;
    subqueries: Array<Cypher.Clause>;
    subqueriesBeforeSort: Array<Cypher.Clause>;
}

export interface ProjectionMeta {
    authValidatePredicates?: Cypher.Predicate[];
    cypherSortFields?: string[];
}

export type ProjectionResult = {
    projection: Cypher.Expr;
    params: Record<string, any>;
    meta: ProjectionMeta;
    subqueries: Array<Cypher.Clause>;
    subqueriesBeforeSort: Array<Cypher.Clause>;
};

export default function createProjectionAndParams({
    resolveTree,
    node,
    context,
    varName,
    literalElements,
    resolveType,
    cypherFieldAliasMap,
}: {
    resolveTree: ResolveTree;
    node: Node;
    context: Context;
    varName: Cypher.Node;
    literalElements?: boolean;
    resolveType?: boolean;
    cypherFieldAliasMap: CypherFieldReferenceMap;
}): ProjectionResult {
    function reducer(res: Res, field: ResolveTree): Res {
        const alias = field.alias;

        const whereInput = field.args.where as GraphQLWhereArg;
        const optionsInput = (field.args.options || {}) as GraphQLOptionsArg;
        const cypherField = node.cypherFields.find((x) => x.fieldName === field.name);
        const relationField = node.relationFields.find((x) => x.fieldName === field.name);
        const connectionField = node.connectionFields.find((x) => x.fieldName === field.name);
        const pointField = node.pointFields.find((x) => x.fieldName === field.name);
        const temporalField = node.temporalFields.find((x) => x.fieldName === field.name);
        const authableField = node.authableFields.find((x) => x.fieldName === field.name);

        if (authableField) {
            // TODO: move this to translate-top-level
            if (authableField.auth) {
                const allowAndParams = createAuthPredicates({
                    entity: authableField,
                    operations: "READ",
                    context,
                    allow: {
                        parentNode: node,
                        varName,
                    },
                });
                if (allowAndParams) {
                    if (!res.meta.authValidatePredicates) {
                        res.meta.authValidatePredicates = [];
                    }
                    res.meta.authValidatePredicates?.push(allowAndParams);
                }
            }
        }

        if (cypherField) {
            return translateCypherDirectiveProjection({
                context,
                cypherField,
                field,
                node,
                alias,
                nodeRef: varName,
                res,
                cypherFieldAliasMap,
            });
        }

        if (relationField) {
            const referenceNode = context.nodes.find((x) => x.name === relationField.typeMeta.name);

            if (referenceNode?.queryOptions) {
                optionsInput.limit = referenceNode.queryOptions.getLimit(optionsInput.limit);
            }

            const subqueryReturnAlias = new Cypher.Variable();
            if (relationField.interface || relationField.union) {
                let referenceNodes;
                if (relationField.interface) {
                    const interfaceImplementations = context.nodes.filter((x) =>
                        relationField.interface?.implementations?.includes(x.name)
                    );

                    if (field.args.where) {
                        // Enrich concrete types with shared filters
                        const interfaceSharedFilters = Object.fromEntries(
                            Object.entries(field.args.where).filter(([key]) => key !== "_on")
                        );
                        if (Object.keys(interfaceSharedFilters).length > 0) {
                            field.args.where = getAugmentedImplementationFilters(
                                field.args.where as GraphQLWhereArg,
                                interfaceSharedFilters,
                                interfaceImplementations
                            );
                        } else {
                            field.args.where = { ...(field.args.where["_on"] || {}) };
                        }
                    }

                    referenceNodes = interfaceImplementations.filter(
                        (x) =>
                            // where is not defined
                            !field.args.where ||
                            // where exists but has no filters defined
                            Object.keys(field.args.where).length === 0 ||
                            // where exists and has a filter on this implementation
                            Object.prototype.hasOwnProperty.call(field.args.where, x.name)
                    );
                } else {
                    referenceNodes = context.nodes.filter(
                        (x) =>
                            relationField.union?.nodes?.includes(x.name) &&
                            (!field.args.where || Object.prototype.hasOwnProperty.call(field.args.where, x.name))
                    );
                }

                const parentNode = varName;

                const unionSubqueries: Cypher.Clause[] = [];
                for (const refNode of referenceNodes) {
                    const targetNode = new Cypher.Node({ labels: refNode.getLabels(context) });
                    const recurse = createProjectionAndParams({
                        resolveTree: field,
                        node: refNode,
                        context,
                        varName: targetNode,
                        cypherFieldAliasMap,
                    });
                    res.params = { ...res.params, ...recurse.params };

                    const direction = getCypherRelationshipDirection(relationField, field.args);

                    const nestedProjection = new Cypher.RawCypher((env) => {
                        const nestedProj = recurse.projection.getCypher(env).replace(/{|}/gm, "").trim();
                        return `{ __resolveType: "${refNode.name}", __id: id(${varName.getCypher(env)})${
                            nestedProj && `, ${nestedProj}`
                        } }`;
                    });

                    const subquery = createProjectionSubquery({
                        parentNode,
                        whereInput: field.args.where ? field.args.where[refNode.name] : {},
                        node: refNode,
                        context,
                        subqueryReturnAlias,
                        nestedProjection,
                        nestedSubqueries: [...recurse.subqueriesBeforeSort, ...recurse.subqueries],
                        targetNode,
                        relationField,
                        relationshipDirection: direction,
                        optionsInput,
                        authValidatePredicates: recurse.meta?.authValidatePredicates,
                        addSkipAndLimit: false,
                        collect: false,
                    });

                    const unionWith = new Cypher.With("*");
                    unionSubqueries.push(Cypher.concat(unionWith, subquery));
                }

                const unionClause = new Cypher.Union(...unionSubqueries);

                const collectAndLimitStatements = collectUnionSubqueriesResults({
                    resultVariable: subqueryReturnAlias,
                    optionsInput,
                    isArray: Boolean(relationField.typeMeta.array),
                });

                const unionAndSort = Cypher.concat(new Cypher.Call(unionClause), collectAndLimitStatements);
                res.subqueries.push(new Cypher.Call(unionAndSort).innerWith(parentNode));
                res.projection.push(new Cypher.RawCypher((env) => `${alias}: ${subqueryReturnAlias.getCypher(env)}`));

                return res;
            }

            const targetNode = referenceNode
                ? new Cypher.Node({
                      labels: referenceNode.getLabels(context),
                  })
                : varName;

            const recurse = createProjectionAndParams({
                resolveTree: field,
                node: referenceNode || node,
                context,
                varName: targetNode,
                cypherFieldAliasMap,
            });
            res.params = { ...res.params, ...recurse.params };

            const direction = getCypherRelationshipDirection(relationField, field.args);

            const subquery = createProjectionSubquery({
                parentNode: varName,
                whereInput,
                node: referenceNode as Node, // TODO: improve typings
                context,
                subqueryReturnAlias,
                nestedProjection: recurse.projection,
                nestedSubqueries: [...recurse.subqueriesBeforeSort, ...recurse.subqueries],
                targetNode: targetNode as Cypher.Node,
                relationField,
                relationshipDirection: direction,
                optionsInput,
                authValidatePredicates: recurse.meta?.authValidatePredicates,
            });
            res.subqueries.push(new Cypher.Call(subquery).innerWith(varName));
            res.projection.push(new Cypher.RawCypher((env) => `${alias}: ${subqueryReturnAlias.getCypher(env)}`));
            return res;
        }

        const aggregationFieldProjection = createFieldAggregation({
            context,
            nodeVar: varName,
            node,
            field,
        });

        if (aggregationFieldProjection) {
            if (aggregationFieldProjection.projectionSubqueryCypher) {
                res.subqueries.push(aggregationFieldProjection.projectionSubqueryCypher);
            }
            res.projection.push(
                new Cypher.RawCypher((env) => `${alias}: ${aggregationFieldProjection.projectionCypher.getCypher(env)}`)
            );
            return res;
        }

        if (connectionField) {
            const returnVariable = new Cypher.Variable();
            const connectionClause = new Cypher.Call(
                createConnectionClause({
                    resolveTree: field,
                    field: connectionField,
                    context,
                    nodeVariable: varName,
                    returnVariable,
                    cypherFieldAliasMap,
                })
            ).innerWith(varName);

            res.subqueries.push(connectionClause);
            res.projection.push(new Cypher.RawCypher((env) => `${field.alias}: ${returnVariable.getCypher(env)}`));

            return res;
        }

        if (pointField) {
            const pointExpr = createPointExpression({ resolveTree: field, field: pointField, variable: varName });
            res.projection.push(new Cypher.RawCypher((env) => `${field.alias}: ${pointExpr.getCypher(env)}`));
        } else if (temporalField?.typeMeta.name === "DateTime") {
            const datetimeExpr = createDatetimeExpression({
                resolveTree: field,
                field: temporalField,
                variable: varName,
            });
            res.projection.push(new Cypher.RawCypher((env) => `${field.alias}: ${datetimeExpr.getCypher(env)}`));
        } else {
            // In the case of using the @alias directive (map a GraphQL field to a db prop)
            // the output will be RETURN varName {GraphQLfield: varName.dbAlias}
            const dbFieldName = mapToDbProperty(node, field.name);

            // If field is aliased, rename projected field to alias and set to varName.fieldName
            // e.g. RETURN varname { .fieldName } -> RETURN varName { alias: varName.fieldName }

            if (alias !== field.name || dbFieldName !== field.name || literalElements) {
                res.projection.push(
                    new Cypher.RawCypher((env) => `${alias}: ${varName.property(dbFieldName).getCypher(env)}`)
                );
            } else {
                res.projection.push(new Cypher.RawCypher(`.${dbFieldName}`));
            }
        }

        return res;
    }
    let existingProjection = { ...resolveTree.fieldsByTypeName[node.name] };

    if (context.fulltextIndex) {
        return createFulltextProjection({
            resolveTree,
            node,
            context,
            varName,
            literalElements,
            resolveType,
            cypherFieldAliasMap,
        });
    }

    // If we have a query for a globalNode and it includes the "id" field
    // we modify the projection to include the appropriate db fields

    if (node.isGlobalNode && existingProjection.id) {
        existingProjection = addGlobalIdField(existingProjection, node.getGlobalIdField());
    }

    // Fields of reference node to sort on. Since sorting is done on projection, if field is not selected
    // sort will fail silently

    const sortFieldNames = ((resolveTree.args.options as GraphQLOptionsArg)?.sort ?? []).map(Object.keys).flat();

    // Iterate over fields name in sort argument
    const nodeFields = sortFieldNames.reduce(
        (acc, sortFieldName) => ({
            ...acc,
            // If fieldname is not found in fields of selection set
            ...(!Object.values(existingProjection).find((field) => field.name === sortFieldName)
                ? // generate a basic resolve tree
<<<<<<< HEAD
                  generateProjectionField({ name: sortFieldName })
=======
                  generateResolveTree({ name: sortFieldName })
>>>>>>> 39bfe493
                : {}),
        }),
        // and add it to existing fields for projection
        existingProjection
    );

    // Include fields of implemented interfaces to allow for fragments on interfaces
    // cf. https://github.com/neo4j/graphql/issues/476
    const mergedSelectedFields: Record<string, ResolveTree> = mergeDeep<Record<string, ResolveTree>[]>([
        nodeFields,
        ...node.interfaces.map((i) => resolveTree.fieldsByTypeName[i.name.value]),
    ]);

    // Merge fields for final projection to account for multiple fragments
    // cf. https://github.com/neo4j/graphql/issues/920
    const mergedFields: Record<string, ResolveTree> = mergeDeep<Record<string, ResolveTree>[]>([
        mergedSelectedFields,
        generateMissingOrAliasedSortFields({ selection: mergedSelectedFields, resolveTree }),
<<<<<<< HEAD
        generateMissingOrAliasedRequiredFields({ selection: mergedSelectedFields, node }),
=======
        ...generateMissingOrAliasedRequiredFields({ selection: mergedSelectedFields, node }),
>>>>>>> 39bfe493
    ]);

    const { projection, params, meta, subqueries, subqueriesBeforeSort } = Object.values(mergedFields).reduce(reducer, {
        projection: resolveType
            ? [
                  new Cypher.RawCypher(`__resolveType: "${node.name}"`),
                  new Cypher.RawCypher((env) => `__id: id(${varName.getCypher(env)})`),
              ]
            : [],
        params: {},
        meta: {},
        subqueries: [],
        subqueriesBeforeSort: [],
    });
    const projectionCypher = new Cypher.RawCypher((env) => {
        return `{ ${projection.map((proj) => proj.getCypher(env)).join(", ")} }`;
    });
    return {
        projection: projectionCypher,
        params,
        meta,
        subqueries,
        subqueriesBeforeSort,
    };
}

function getSortArgs(resolveTree: ResolveTree): GraphQLSortArg[] {
    const connectionArgs = resolveTree.args.sort as GraphQLSortArg[] | undefined;
    const optionsArgs = (resolveTree.args.options as GraphQLOptionsArg)?.sort;

    return connectionArgs || optionsArgs || [];
}

// Generates any missing fields required for sorting
const generateMissingOrAliasedSortFields = ({
    selection,
    resolveTree,
}: {
    selection: Record<string, ResolveTree>;
    resolveTree: ResolveTree;
}): Record<string, ResolveTree> => {
    const sortArgs = getSortArgs(resolveTree);
    const sortFieldNames = removeDuplicates(sortArgs.map(Object.keys).flat());

    return generateMissingOrAliasedFields({ fieldNames: sortFieldNames, selection });
};

// Generated any missing fields required for custom resolvers
const generateMissingOrAliasedRequiredFields = ({
    node,
    selection,
}: {
    node: Node;
    selection: Record<string, ResolveTree>;
}): Record<string, ResolveTree>[] => {
    const requiredFields = removeDuplicates(
        filterFieldsInSelection({ fields: node.customResolverFields, selection })
            .map((f) => f.requiredFields)
            .flat()
    );

    return requiredFields;
};

function createFulltextProjection({
    resolveTree,
    node,
    context,
    varName,
    literalElements,
    resolveType,
    cypherFieldAliasMap,
}: {
    resolveTree: ResolveTree;
    node: Node;
    context: Context;
    varName: Cypher.Node;
    literalElements?: boolean;
    resolveType?: boolean;
    cypherFieldAliasMap: CypherFieldReferenceMap;
}): ProjectionResult {
    if (!resolveTree.fieldsByTypeName[node.fulltextTypeNames.result][node.singular]) {
        return {
            projection: new Cypher.Map(),
            params: {},
            meta: {},
            subqueries: [],
            subqueriesBeforeSort: [],
        };
    }

    const nodeResolveTree = resolveTree.fieldsByTypeName[node.fulltextTypeNames.result][node.singular];

    const nodeContext = { ...context, fulltextIndex: false };

    return createProjectionAndParams({
        resolveTree: nodeResolveTree,
        node,
        context: nodeContext,
        varName,
        literalElements,
        resolveType,
        cypherFieldAliasMap,
    });
}
/**
 * Transform a filter applied in an interface as if it was applied to all the implementations,
 * if an implementation already has the same filter then that filter is kept and the interface filter is overridden by the implementation one.
 * */
function getAugmentedImplementationFilters(
    where: GraphQLWhereArg,
    interfaceSharedFilters: Record<string, any>,
    implementations: Node[]
) {
    return Object.fromEntries(
        implementations.map((node) => {
            if (!Object.prototype.hasOwnProperty.call(where, "_on")) {
                return [node.name, { ...interfaceSharedFilters }];
            }
            return [
                node.name,
                {
                    ...interfaceSharedFilters,
                    ...where["_on"][node.name],
                },
            ];
        })
    );
}<|MERGE_RESOLUTION|>--- conflicted
+++ resolved
@@ -132,19 +132,19 @@
                 let referenceNodes;
                 if (relationField.interface) {
                     const interfaceImplementations = context.nodes.filter((x) =>
-                        relationField.interface?.implementations?.includes(x.name)
+                        relationField.interface?.implementations?.includes(x.name),
                     );
 
                     if (field.args.where) {
                         // Enrich concrete types with shared filters
                         const interfaceSharedFilters = Object.fromEntries(
-                            Object.entries(field.args.where).filter(([key]) => key !== "_on")
+                            Object.entries(field.args.where).filter(([key]) => key !== "_on"),
                         );
                         if (Object.keys(interfaceSharedFilters).length > 0) {
                             field.args.where = getAugmentedImplementationFilters(
                                 field.args.where as GraphQLWhereArg,
                                 interfaceSharedFilters,
-                                interfaceImplementations
+                                interfaceImplementations,
                             );
                         } else {
                             field.args.where = { ...(field.args.where["_on"] || {}) };
@@ -158,13 +158,13 @@
                             // where exists but has no filters defined
                             Object.keys(field.args.where).length === 0 ||
                             // where exists and has a filter on this implementation
-                            Object.prototype.hasOwnProperty.call(field.args.where, x.name)
+                            Object.prototype.hasOwnProperty.call(field.args.where, x.name),
                     );
                 } else {
                     referenceNodes = context.nodes.filter(
                         (x) =>
                             relationField.union?.nodes?.includes(x.name) &&
-                            (!field.args.where || Object.prototype.hasOwnProperty.call(field.args.where, x.name))
+                            (!field.args.where || Object.prototype.hasOwnProperty.call(field.args.where, x.name)),
                     );
                 }
 
@@ -275,7 +275,7 @@
                 res.subqueries.push(aggregationFieldProjection.projectionSubqueryCypher);
             }
             res.projection.push(
-                new Cypher.RawCypher((env) => `${alias}: ${aggregationFieldProjection.projectionCypher.getCypher(env)}`)
+                new Cypher.RawCypher((env) => `${alias}: ${aggregationFieldProjection.projectionCypher.getCypher(env)}`),
             );
             return res;
         }
@@ -290,7 +290,7 @@
                     nodeVariable: varName,
                     returnVariable,
                     cypherFieldAliasMap,
-                })
+                }),
             ).innerWith(varName);
 
             res.subqueries.push(connectionClause);
@@ -319,7 +319,7 @@
 
             if (alias !== field.name || dbFieldName !== field.name || literalElements) {
                 res.projection.push(
-                    new Cypher.RawCypher((env) => `${alias}: ${varName.property(dbFieldName).getCypher(env)}`)
+                    new Cypher.RawCypher((env) => `${alias}: ${varName.property(dbFieldName).getCypher(env)}`),
                 );
             } else {
                 res.projection.push(new Cypher.RawCypher(`.${dbFieldName}`));
@@ -361,15 +361,11 @@
             // If fieldname is not found in fields of selection set
             ...(!Object.values(existingProjection).find((field) => field.name === sortFieldName)
                 ? // generate a basic resolve tree
-<<<<<<< HEAD
-                  generateProjectionField({ name: sortFieldName })
-=======
                   generateResolveTree({ name: sortFieldName })
->>>>>>> 39bfe493
                 : {}),
         }),
         // and add it to existing fields for projection
-        existingProjection
+        existingProjection,
     );
 
     // Include fields of implemented interfaces to allow for fragments on interfaces
@@ -384,11 +380,7 @@
     const mergedFields: Record<string, ResolveTree> = mergeDeep<Record<string, ResolveTree>[]>([
         mergedSelectedFields,
         generateMissingOrAliasedSortFields({ selection: mergedSelectedFields, resolveTree }),
-<<<<<<< HEAD
-        generateMissingOrAliasedRequiredFields({ selection: mergedSelectedFields, node }),
-=======
         ...generateMissingOrAliasedRequiredFields({ selection: mergedSelectedFields, node }),
->>>>>>> 39bfe493
     ]);
 
     const { projection, params, meta, subqueries, subqueriesBeforeSort } = Object.values(mergedFields).reduce(reducer, {
@@ -447,7 +439,7 @@
     const requiredFields = removeDuplicates(
         filterFieldsInSelection({ fields: node.customResolverFields, selection })
             .map((f) => f.requiredFields)
-            .flat()
+            .flat(),
     );
 
     return requiredFields;
@@ -501,7 +493,7 @@
 function getAugmentedImplementationFilters(
     where: GraphQLWhereArg,
     interfaceSharedFilters: Record<string, any>,
-    implementations: Node[]
+    implementations: Node[],
 ) {
     return Object.fromEntries(
         implementations.map((node) => {
@@ -515,6 +507,6 @@
                     ...where["_on"][node.name],
                 },
             ];
-        })
+        }),
     );
 }