/*
 * Copyright (c) "Neo4j"
 * Neo4j Sweden AB [http://neo4j.com]
 *
 * This file is part of Neo4j.
 *
 * Licensed under the Apache License, Version 2.0 (the "License");
 * you may not use this file except in compliance with the License.
 * You may obtain a copy of the License at
 *
 *     http://www.apache.org/licenses/LICENSE-2.0
 *
 * Unless required by applicable law or agreed to in writing, software
 * distributed under the License is distributed on an "AS IS" BASIS,
 * WITHOUT WARRANTIES OR CONDITIONS OF ANY KIND, either express or implied.
 * See the License for the specific language governing permissions and
 * limitations under the License.
 */

import type { ResolveTree } from "graphql-parse-resolve-info";
import { mergeDeep } from "@graphql-tools/utils";
import Cypher from "@neo4j/cypher-builder";
import type { Node } from "../classes";
import type { GraphQLOptionsArg, GraphQLWhereArg, Context, GraphQLSortArg, CypherFieldReferenceMap } from "../types";
import { createAuthPredicates } from "./create-auth-predicates";
import { createDatetimeExpression } from "./projection/elements/create-datetime-element";
import { createPointExpression } from "./projection/elements/create-point-element";
import mapToDbProperty from "../utils/map-to-db-property";
import { createFieldAggregation } from "./field-aggregations/create-field-aggregation";
import { addGlobalIdField } from "../utils/global-node-projection";
import { getCypherRelationshipDirection } from "../utils/get-relationship-direction";
import { generateMissingOrAliasedFields, filterFieldsInSelection, generateProjectionField } from "./utils/resolveTree";
import { filterTruthy, removeDuplicates } from "../utils/utils";
import { createProjectionSubquery } from "./projection/subquery/create-projection-subquery";
import { collectUnionSubqueriesResults } from "./projection/subquery/collect-union-subqueries-results";
import { createConnectionClause } from "./connection-clause/create-connection-clause";
import { translateCypherDirectiveProjection } from "./projection/subquery/translate-cypher-directive-projection";
<<<<<<< HEAD
import { createAuthorizationBeforePredicate } from "./authorization/create-authorization-before-predicate";
=======
import { compileCypher } from "../utils/compile-cypher";
>>>>>>> 3e12a530

interface Res {
    projection: Cypher.Expr[];
    params: any;
    // TODO: Authorization - delete for 4.0.0
    meta: ProjectionMeta;
    subqueries: Array<Cypher.Clause>;
    subqueriesBeforeSort: Array<Cypher.Clause>;
    predicates: Cypher.Predicate[];
}

// TODO: Authorization - delete for 4.0.0
export interface ProjectionMeta {
    authValidatePredicates?: Cypher.Predicate[];
    authorizationPredicates: Cypher.Predicate[];
    authorizationSubqueries: Cypher.CompositeClause | undefined;
}

export type ProjectionResult = {
    params: Record<string, any>;
    // TODO: Authorization - delete for 4.0.0
    meta: ProjectionMeta;
    // Subqueries required for sorting on fields before the projection
    subqueriesBeforeSort: Array<Cypher.Clause>;
    // Subqueries required for fields in the projection
    subqueries: Array<Cypher.Clause>;
    // Predicates for filtering data before projection
    predicates: Cypher.Predicate[];
    // The map representing the fields being returned in the projection
    projection: Cypher.Expr;
};

export default function createProjectionAndParams({
    resolveTree,
    node,
    context,
    varName,
    literalElements,
    resolveType,
    cypherFieldAliasMap,
}: {
    resolveTree: ResolveTree;
    node: Node;
    context: Context;
    varName: Cypher.Node;
    literalElements?: boolean;
    resolveType?: boolean;
    cypherFieldAliasMap: CypherFieldReferenceMap;
}): ProjectionResult {
    function reducer(res: Res, field: ResolveTree): Res {
        const alias = field.alias;

        const whereInput = field.args.where as GraphQLWhereArg;
        const optionsInput = (field.args.options || {}) as GraphQLOptionsArg;
        const cypherField = node.cypherFields.find((x) => x.fieldName === field.name);
        const relationField = node.relationFields.find((x) => x.fieldName === field.name);
        const connectionField = node.connectionFields.find((x) => x.fieldName === field.name);
        const pointField = node.pointFields.find((x) => x.fieldName === field.name);
        const temporalField = node.temporalFields.find((x) => x.fieldName === field.name);
        const authableField = node.authableFields.find((x) => x.fieldName === field.name);

        if (authableField) {
            const authorizationPredicateReturn = createAuthorizationBeforePredicate({
                context,
                nodes: [
                    {
                        variable: varName,
                        node,
                        fieldName: authableField.fieldName,
                    },
                ],
                operations: ["READ"],
            });

            if (authorizationPredicateReturn) {
                const { predicate, preComputedSubqueries } = authorizationPredicateReturn;

                if (predicate) {
                    res.predicates.push(predicate);
                    res.meta.authorizationPredicates.push(predicate);
                }

                if (preComputedSubqueries && !preComputedSubqueries.empty) {
                    res.subqueries.push(preComputedSubqueries);
                    res.meta.authorizationSubqueries = Cypher.concat(
                        res.meta.authorizationSubqueries,
                        preComputedSubqueries
                    );
                }
            } else if (authableField.auth) {
                // TODO: Authorization - delete for 4.0.0
                const allowAndParams = createAuthPredicates({
                    entity: authableField,
                    operations: "READ",
                    context,
                    allow: {
                        node,
                        varName,
                    },
                });
                if (allowAndParams) {
                    if (!res.meta.authValidatePredicates) {
                        res.meta.authValidatePredicates = [];
                    }
                    res.meta.authValidatePredicates?.push(allowAndParams);
                }
            }
        }

        if (cypherField) {
            return translateCypherDirectiveProjection({
                context,
                cypherField,
                field,
                node,
                alias,
                nodeRef: varName,
                res,
                cypherFieldAliasMap,
            });
        }

        if (relationField) {
            const referenceNode = context.nodes.find((x) => x.name === relationField.typeMeta.name);

            if (referenceNode?.queryOptions) {
                optionsInput.limit = referenceNode.queryOptions.getLimit(optionsInput.limit);
            }

            const subqueryReturnAlias = new Cypher.Variable();
            if (relationField.interface || relationField.union) {
                let referenceNodes;
                if (relationField.interface) {
                    const interfaceImplementations = context.nodes.filter((x) =>
                        relationField.interface?.implementations?.includes(x.name)
                    );

                    if (field.args.where) {
                        // Enrich concrete types with shared filters
                        const interfaceSharedFilters = Object.fromEntries(
                            Object.entries(field.args.where).filter(([key]) => key !== "_on")
                        );
                        if (Object.keys(interfaceSharedFilters).length > 0) {
                            field.args.where = getAugmentedImplementationFilters(
                                field.args.where as GraphQLWhereArg,
                                interfaceSharedFilters,
                                interfaceImplementations
                            );
                        } else {
                            field.args.where = { ...(field.args.where["_on"] || {}) };
                        }
                    }

                    referenceNodes = interfaceImplementations.filter(
                        (x) =>
                            // where is not defined
                            !field.args.where ||
                            // where exists but has no filters defined
                            Object.keys(field.args.where).length === 0 ||
                            // where exists and has a filter on this implementation
                            Object.prototype.hasOwnProperty.call(field.args.where, x.name)
                    );
                } else {
                    referenceNodes = context.nodes.filter(
                        (x) =>
                            relationField.union?.nodes?.includes(x.name) &&
                            (!field.args.where || Object.prototype.hasOwnProperty.call(field.args.where, x.name))
                    );
                }

                const parentNode = varName;

                const unionSubqueries: Cypher.Clause[] = [];
                for (const refNode of referenceNodes) {
                    const targetNode = new Cypher.Node({ labels: refNode.getLabels(context) });
                    const recurse = createProjectionAndParams({
                        resolveTree: field,
                        node: refNode,
                        context,
                        varName: targetNode,
                        cypherFieldAliasMap,
                    });
                    res.params = { ...res.params, ...recurse.params };

                    const direction = getCypherRelationshipDirection(relationField, field.args);

                    const nestedProjection = new Cypher.RawCypher((env) => {
                        // The nested projection will be surrounded by brackets, so we want to remove
                        // any linebreaks, and then the first opening and the last closing bracket of the line,
                        // as well as any surrounding whitespace.
                        const nestedProj = (recurse.projection as any)
                            .getCypher(env)
                            .replaceAll(/(^\s*{\s*)|(\s*}\s*$)/g, "");

                        return `{ __resolveType: "${refNode.name}", __id: id(${compileCypher(varName, env)})${
                            nestedProj && `, ${nestedProj}`
                        } }`;
                    });

                    const subquery = createProjectionSubquery({
                        parentNode,
                        whereInput: field.args.where ? field.args.where[refNode.name] : {},
                        node: refNode,
                        context,
                        subqueryReturnAlias,
                        nestedProjection,
                        nestedSubqueries: [...recurse.subqueriesBeforeSort, ...recurse.subqueries],
                        targetNode,
                        relationField,
                        relationshipDirection: direction,
                        optionsInput,
                        authorizationPredicates: recurse.meta?.authorizationPredicates,
                        authorizationSubqueries: recurse.meta?.authorizationSubqueries,
                        authValidatePredicates: recurse.meta?.authValidatePredicates,
                        addSkipAndLimit: false,
                        collect: false,
                    });

                    const unionWith = new Cypher.With("*");
                    unionSubqueries.push(Cypher.concat(unionWith, subquery));
                }

                const unionClause = new Cypher.Union(...unionSubqueries);

                const collectAndLimitStatements = collectUnionSubqueriesResults({
                    resultVariable: subqueryReturnAlias,
                    optionsInput,
                    isArray: Boolean(relationField.typeMeta.array),
                });

                const unionAndSort = Cypher.concat(new Cypher.Call(unionClause), collectAndLimitStatements);
                res.subqueries.push(new Cypher.Call(unionAndSort).innerWith(parentNode));
                res.projection.push(
                    new Cypher.RawCypher((env) => `${alias}: ${compileCypher(subqueryReturnAlias, env)}`)
                );

                return res;
            }

            const targetNode = referenceNode
                ? new Cypher.Node({
                      labels: referenceNode.getLabels(context),
                  })
                : varName;

            const recurse = createProjectionAndParams({
                resolveTree: field,
                node: referenceNode || node,
                context,
                varName: targetNode,
                cypherFieldAliasMap,
            });
            res.params = { ...res.params, ...recurse.params };

            const direction = getCypherRelationshipDirection(relationField, field.args);

            const subquery = createProjectionSubquery({
                parentNode: varName,
                whereInput,
                node: referenceNode as Node, // TODO: improve typings
                context,
                subqueryReturnAlias,
                nestedProjection: recurse.projection,
                nestedSubqueries: [...recurse.subqueriesBeforeSort, ...recurse.subqueries],
                targetNode: targetNode,
                relationField,
                relationshipDirection: direction,
                optionsInput,
                authorizationPredicates: recurse.meta?.authorizationPredicates,
                authorizationSubqueries: recurse.meta?.authorizationSubqueries,
                authValidatePredicates: recurse.meta?.authValidatePredicates,
            });
            res.subqueries.push(new Cypher.Call(subquery).innerWith(varName));
            res.projection.push(new Cypher.RawCypher((env) => `${alias}: ${compileCypher(subqueryReturnAlias, env)}`));
            return res;
        }

        const aggregationFieldProjection = createFieldAggregation({
            context,
            nodeVar: varName,
            node,
            field,
        });

        if (aggregationFieldProjection) {
            if (aggregationFieldProjection.projectionSubqueryCypher) {
                res.subqueries.push(aggregationFieldProjection.projectionSubqueryCypher);
            }
            res.projection.push(
                new Cypher.RawCypher(
                    (env) => `${alias}: ${compileCypher(aggregationFieldProjection.projectionCypher, env)}`
                )
            );
            return res;
        }

        if (connectionField) {
            const returnVariable = new Cypher.Variable();
            const connectionClause = new Cypher.Call(
                createConnectionClause({
                    resolveTree: field,
                    field: connectionField,
                    context,
                    nodeVariable: varName,
                    returnVariable,
                    cypherFieldAliasMap,
                })
            ).innerWith(varName);

            res.subqueries.push(connectionClause);
            res.projection.push(new Cypher.RawCypher((env) => `${field.alias}: ${compileCypher(returnVariable, env)}`));

            return res;
        }

        if (pointField) {
            const pointExpr = createPointExpression({ resolveTree: field, field: pointField, variable: varName });
            res.projection.push(new Cypher.RawCypher((env) => `${field.alias}: ${compileCypher(pointExpr, env)}`));
        } else if (temporalField?.typeMeta.name === "DateTime") {
            const datetimeExpr = createDatetimeExpression({
                resolveTree: field,
                field: temporalField,
                variable: varName,
            });
            res.projection.push(new Cypher.RawCypher((env) => `${field.alias}: ${compileCypher(datetimeExpr, env)}`));
        } else {
            // In the case of using the @alias directive (map a GraphQL field to a db prop)
            // the output will be RETURN varName {GraphQLfield: varName.dbAlias}
            const dbFieldName = mapToDbProperty(node, field.name);

            // If field is aliased, rename projected field to alias and set to varName.fieldName
            // e.g. RETURN varname { .fieldName } -> RETURN varName { alias: varName.fieldName }

            if (alias !== field.name || dbFieldName !== field.name || literalElements) {
                res.projection.push(
                    new Cypher.RawCypher((env) => `${alias}: ${compileCypher(varName.property(dbFieldName), env)}`)
                );
            } else {
                res.projection.push(new Cypher.RawCypher(`.${dbFieldName}`));
            }
        }

        return res;
    }
    let existingProjection = { ...resolveTree.fieldsByTypeName[node.name] };

    if (context.fulltextIndex) {
        return createFulltextProjection({
            resolveTree,
            node,
            context,
            varName,
            literalElements,
            resolveType,
            cypherFieldAliasMap,
        });
    }

    // If we have a query for a globalNode and it includes the "id" field
    // we modify the projection to include the appropriate db fields

    if (node.isGlobalNode && existingProjection.id) {
        existingProjection = addGlobalIdField(existingProjection, node.getGlobalIdField());
    }

    // Fields of reference node to sort on. Since sorting is done on projection, if field is not selected
    // sort will fail silently

    const sortFieldNames = ((resolveTree.args.options as GraphQLOptionsArg)?.sort ?? []).map(Object.keys).flat();

    // Iterate over fields name in sort argument
    const nodeFields = sortFieldNames.reduce(
        (acc, sortFieldName) => ({
            ...acc,
            // If fieldname is not found in fields of selection set
            ...(!Object.values(existingProjection).find((field) => field.name === sortFieldName)
                ? // generate a basic resolve tree
                  generateProjectionField({ name: sortFieldName })
                : {}),
        }),
        // and add it to existing fields for projection
        existingProjection
    );

    // Include fields of implemented interfaces to allow for fragments on interfaces
    // cf. https://github.com/neo4j/graphql/issues/476
    const mergedSelectedFields: Record<string, ResolveTree> = mergeDeep<Record<string, ResolveTree>[]>([
        nodeFields,
        ...filterTruthy(node.interfaces.map((i) => resolveTree.fieldsByTypeName[i.name.value])),
    ]);

    // Merge fields for final projection to account for multiple fragments
    // cf. https://github.com/neo4j/graphql/issues/920
    const mergedFields: Record<string, ResolveTree> = mergeDeep<Record<string, ResolveTree>[]>([
        mergedSelectedFields,
        generateMissingOrAliasedSortFields({ selection: mergedSelectedFields, resolveTree }),
        generateMissingOrAliasedRequiredFields({ selection: mergedSelectedFields, node }),
    ]);

    const { params, meta, subqueriesBeforeSort, subqueries, predicates, projection } = Object.values(
        mergedFields
    ).reduce(reducer, {
        projection: resolveType
            ? [
                  new Cypher.RawCypher(`__resolveType: "${node.name}"`),
                  new Cypher.RawCypher((env) => `__id: id(${compileCypher(varName, env)})`),
              ]
            : [],
        params: {},
        meta: {
            authorizationPredicates: [],
            authorizationSubqueries: undefined,
        },
        subqueries: [],
        subqueriesBeforeSort: [],
        predicates: [],
    });
    const projectionCypher = new Cypher.RawCypher((env) => {
        return `{ ${projection.map((proj) => compileCypher(proj, env)).join(", ")} }`;
    });
    return {
        params,
        meta,
        subqueriesBeforeSort,
        subqueries,
        predicates,
        projection: projectionCypher,
    };
}

function getSortArgs(resolveTree: ResolveTree): GraphQLSortArg[] {
    const connectionArgs = resolveTree.args.sort as GraphQLSortArg[] | undefined;
    const optionsArgs = (resolveTree.args.options as GraphQLOptionsArg)?.sort;

    return connectionArgs || optionsArgs || [];
}

// Generates any missing fields required for sorting
const generateMissingOrAliasedSortFields = ({
    selection,
    resolveTree,
}: {
    selection: Record<string, ResolveTree>;
    resolveTree: ResolveTree;
}): Record<string, ResolveTree> => {
    const sortArgs = getSortArgs(resolveTree);
    const sortFieldNames = removeDuplicates(sortArgs.map(Object.keys).flat());

    return generateMissingOrAliasedFields({ fieldNames: sortFieldNames, selection });
};

// Generated any missing fields required for custom resolvers
const generateMissingOrAliasedRequiredFields = ({
    node,
    selection,
}: {
    node: Node;
    selection: Record<string, ResolveTree>;
}): Record<string, ResolveTree> => {
    const requiredFields = removeDuplicates(
        filterFieldsInSelection({ fields: node.customResolverFields, selection })
            .map((f) => f.requiredFields)
            .flat()
    );

    return generateMissingOrAliasedFields({ fieldNames: requiredFields, selection });
};

function createFulltextProjection({
    resolveTree,
    node,
    context,
    varName,
    literalElements,
    resolveType,
    cypherFieldAliasMap,
}: {
    resolveTree: ResolveTree;
    node: Node;
    context: Context;
    varName: Cypher.Node;
    literalElements?: boolean;
    resolveType?: boolean;
    cypherFieldAliasMap: CypherFieldReferenceMap;
}): ProjectionResult {
    const fieldResolveTree = resolveTree.fieldsByTypeName[node.fulltextTypeNames.result];
    const nodeResolveTree = fieldResolveTree?.[node.singular];

    if (!nodeResolveTree) {
        return {
            projection: new Cypher.Map(),
            params: {},
            meta: {
                authorizationPredicates: [],
                authorizationSubqueries: undefined,
            },
            subqueries: [],
            subqueriesBeforeSort: [],
            predicates: [],
        };
    }

    const nodeContext = { ...context, fulltextIndex: false };

    return createProjectionAndParams({
        resolveTree: nodeResolveTree,
        node,
        context: nodeContext,
        varName,
        literalElements,
        resolveType,
        cypherFieldAliasMap,
    });
}
/**
 * Transform a filter applied in an interface as if it was applied to all the implementations,
 * if an implementation already has the same filter then that filter is kept and the interface filter is overridden by the implementation one.
 * */
function getAugmentedImplementationFilters(
    where: GraphQLWhereArg,
    interfaceSharedFilters: Record<string, any>,
    implementations: Node[]
) {
    return Object.fromEntries(
        implementations.map((node) => {
            if (!Object.prototype.hasOwnProperty.call(where, "_on")) {
                return [node.name, { ...interfaceSharedFilters }];
            }
            return [
                node.name,
                {
                    ...interfaceSharedFilters,
                    ...where["_on"][node.name],
                },
            ];
        })
    );
}<|MERGE_RESOLUTION|>--- conflicted
+++ resolved
@@ -35,11 +35,8 @@
 import { collectUnionSubqueriesResults } from "./projection/subquery/collect-union-subqueries-results";
 import { createConnectionClause } from "./connection-clause/create-connection-clause";
 import { translateCypherDirectiveProjection } from "./projection/subquery/translate-cypher-directive-projection";
-<<<<<<< HEAD
 import { createAuthorizationBeforePredicate } from "./authorization/create-authorization-before-predicate";
-=======
 import { compileCypher } from "../utils/compile-cypher";
->>>>>>> 3e12a530
 
 interface Res {
     projection: Cypher.Expr[];
@@ -230,9 +227,10 @@
                         // The nested projection will be surrounded by brackets, so we want to remove
                         // any linebreaks, and then the first opening and the last closing bracket of the line,
                         // as well as any surrounding whitespace.
-                        const nestedProj = (recurse.projection as any)
-                            .getCypher(env)
-                            .replaceAll(/(^\s*{\s*)|(\s*}\s*$)/g, "");
+                        const nestedProj = compileCypher(recurse.projection, env).replaceAll(
+                            /(^\s*{\s*)|(\s*}\s*$)/g,
+                            ""
+                        );
 
                         return `{ __resolveType: "${refNode.name}", __id: id(${compileCypher(varName, env)})${
                             nestedProj && `, ${nestedProj}`
