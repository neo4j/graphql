/*
 * Copyright (c) "Neo4j"
 * Neo4j Sweden AB [http://neo4j.com]
 *
 * This file is part of Neo4j.
 *
 * Licensed under the Apache License, Version 2.0 (the "License");
 * you may not use this file except in compliance with the License.
 * You may obtain a copy of the License at
 *
 *     http://www.apache.org/licenses/LICENSE-2.0
 *
 * Unless required by applicable law or agreed to in writing, software
 * distributed under the License is distributed on an "AS IS" BASIS,
 * WITHOUT WARRANTIES OR CONDITIONS OF ANY KIND, either express or implied.
 * See the License for the specific language governing permissions and
 * limitations under the License.
 */

import { UnionTypeDefinitionNode } from "graphql/language/ast";
import { ResolveTree } from "graphql-parse-resolve-info";
import { Node } from "../classes";
import createWhereAndParams from "./create-where-and-params";
import { GraphQLOptionsArg, GraphQLSortArg, GraphQLWhereArg, Context, ConnectionField } from "../types";
import createAuthAndParams from "./create-auth-and-params";
import { AUTH_FORBIDDEN_ERROR } from "../constants";
import { createDatetimeElement } from "./projection/elements/create-datetime-element";
import createPointElement from "./projection/elements/create-point-element";
// eslint-disable-next-line import/no-cycle
import createConnectionAndParams from "./connection/create-connection-and-params";
import { createOffsetLimitStr } from "../schema/pagination";
import mapToDbProperty from "../utils/map-to-db-property";
import { createFieldAggregation } from "./field-aggregations/create-field-aggregation";
import { generateProjectionField } from "./utils/generate-projection-field";
import { getRelationshipDirection } from "./cypher-builder/get-relationship-direction";

interface Res {
    projection: string[];
    params: any;
    meta: ProjectionMeta;
}

interface ProjectionMeta {
    authValidateStrs?: string[];
    connectionFields?: ResolveTree[];
    interfaceFields?: ResolveTree[];
}

function createNodeWhereAndParams({
    whereInput,
    varName,
    context,
    node,
    authValidateStrs,
    chainStr,
}: {
    whereInput?: any;
    context: Context;
    node: Node;
    varName: string;
    authValidateStrs?: string[];
    chainStr?: string;
}): [string, any] {
    const whereStrs: string[] = [];
    let params = {};

    if (whereInput) {
        const whereAndParams = createWhereAndParams({
            context,
            node,
            varName,
            whereInput,
            chainStr,
            recursing: true,
        });
        if (whereAndParams[0]) {
            whereStrs.push(whereAndParams[0]);
            params = { ...params, ...whereAndParams[1] };
        }
    }

    const whereAuth = createAuthAndParams({
        entity: node,
        operations: "READ",
        context,
        where: {
            varName,
            chainStr,
            node,
        },
    });
    if (whereAuth[0]) {
        whereStrs.push(whereAuth[0]);
        params = { ...params, ...whereAuth[1] };
    }

    const preAuth = createAuthAndParams({
        entity: node,
        operations: "READ",
        context,
        allow: {
            parentNode: node,
            varName,
            chainStr,
        },
    });
    if (preAuth[0]) {
        whereStrs.push(`apoc.util.validatePredicate(NOT(${preAuth[0]}), "${AUTH_FORBIDDEN_ERROR}", [0])`);
        params = { ...params, ...preAuth[1] };
    }

    if (authValidateStrs?.length) {
        whereStrs.push(
            `apoc.util.validatePredicate(NOT(${authValidateStrs.join(" AND ")}), "${AUTH_FORBIDDEN_ERROR}", [0])`
        );
    }

    return [whereStrs.join(" AND "), params];
}

function createProjectionAndParams({
    resolveTree,
    node,
    context,
    chainStr,
    varName,
    literalElements,
    resolveType,
    inRelationshipProjection,
}: {
    resolveTree: ResolveTree;
    node: Node;
    context: Context;
    chainStr?: string;
    varName: string;
    literalElements?: boolean;
    resolveType?: boolean;
    inRelationshipProjection?: boolean;
}): [string, any, ProjectionMeta?] {
    function reducer(res: Res, [key, field]: [string, ResolveTree]): Res {
        let param = "";
        if (chainStr) {
            param = `${chainStr}_${key}`;
        } else {
            param = `${varName}_${key}`;
        }

        const whereInput = field.args.where as GraphQLWhereArg;
        const optionsInput = field.args.options as GraphQLOptionsArg;
        const fieldFields = field.fieldsByTypeName;
        const cypherField = node.cypherFields.find((x) => x.fieldName === field.name);
        const relationField = node.relationFields.find((x) => x.fieldName === field.name);
        const connectionField = node.connectionFields.find((x) => x.fieldName === field.name);
        const pointField = node.pointFields.find((x) => x.fieldName === field.name);
        const temporalField = node.temporalFields.find((x) => x.fieldName === field.name);
        const authableField = node.authableFields.find((x) => x.fieldName === field.name);

        if (authableField) {
            if (authableField.auth) {
                const allowAndParams = createAuthAndParams({
                    entity: authableField,
                    operations: "READ",
                    context,
                    allow: { parentNode: node, varName, chainStr: param },
                });
                if (allowAndParams[0]) {
                    if (!res.meta.authValidateStrs) {
                        res.meta.authValidateStrs = [];
                    }
                    res.meta.authValidateStrs?.push(allowAndParams[0]);
                    res.params = { ...res.params, ...allowAndParams[1] };
                }
            }
        }

        if (cypherField) {
            const projectionAuthStrs: string[] = [];
            const unionWheres: string[] = [];
            let projectionStr = "";

            const isArray = cypherField.typeMeta.array;

            const isPrimitive = ["ID", "String", "Boolean", "Float", "Int", "DateTime", "BigInt"].includes(
                cypherField.typeMeta.name
            );
            const isEnum = context.neoSchema.document.definitions.find(
                (x) => x.kind === "EnumTypeDefinition" && x.name.value === cypherField.typeMeta.name
            );
            const isScalar = context.neoSchema.document.definitions.find(
                (x) => x.kind === "ScalarTypeDefinition" && x.name.value === cypherField.typeMeta.name
            );

            const referenceNode = context.neoSchema.nodes.find((x) => x.name === cypherField.typeMeta.name);
            const unions = context.neoSchema.document.definitions.filter(
                (x) => x.kind === "UnionTypeDefinition"
            ) as UnionTypeDefinitionNode[];
            const referenceUnion = unions.find((u) => u.name.value === cypherField.typeMeta.name);

            if (referenceNode) {
                const recurse = createProjectionAndParams({
                    resolveTree: field,
                    node: referenceNode || node,
                    context,
                    varName: `${varName}_${key}`,
                    chainStr: param,
                    inRelationshipProjection: true,
                });
                const [str, p, meta] = recurse;
                projectionStr = str;
                res.params = { ...res.params, ...p };
                if (meta?.authValidateStrs?.length) {
                    projectionAuthStrs.push(meta.authValidateStrs.join(" AND "));
                }
            }

            if (referenceUnion) {
                const headStrs: string[] = [];
                const referencedNodes =
                    referenceUnion?.types
                        ?.map((u) => context.neoSchema.nodes.find((n) => n.name === u.name.value))
                        ?.filter((b) => b !== undefined)
                        ?.filter((n) => Object.keys(fieldFields).includes(n?.name ?? "")) || [];

                referencedNodes.forEach((refNode) => {
                    if (refNode) {
                        const labelsStatements = refNode
                            .getLabels(context)
                            .map((label) => `"${label}" IN labels(${varName}_${key})`);
                        unionWheres.push(`(${labelsStatements.join("AND")})`);

                        const innerHeadStr: string[] = [
                            `[ ${varName}_${key} IN [${varName}_${key}] WHERE (${labelsStatements.join(" AND ")})`,
                        ];

                        if (fieldFields[refNode.name]) {
                            const [str, p, meta] = createProjectionAndParams({
                                resolveTree: field,
                                node: refNode,
                                context,
                                varName: `${varName}_${key}`,
                            });

                            innerHeadStr.push(
                                [
                                    `| ${varName}_${key} { __resolveType: "${refNode.name}", `,
                                    ...str.replace("{", "").split(""),
                                ].join("")
                            );
                            res.params = { ...res.params, ...p };

                            if (meta?.authValidateStrs?.length) {
                                projectionAuthStrs.push(meta.authValidateStrs.join(" AND "));
                            }
                        } else {
                            innerHeadStr.push(`| ${varName}_${key} { __resolveType: "${refNode.name}" } `);
                        }

                        innerHeadStr.push(`]`);

                        headStrs.push(innerHeadStr.join(" "));
                    }
                });

                projectionStr = `${!isArray ? "head(" : ""} ${headStrs.join(" + ")} ${!isArray ? ")" : ""}`;
            }

            const initApocParamsStrs = [
                ...(context.auth ? ["auth: $auth"] : []),
                ...(context.cypherParams ? ["cypherParams: $cypherParams"] : []),
            ];

            // Null default argument values are not passed into the resolve tree therefore these are not being passed to
            // `apocParams` below causing a runtime error when executing.
            const nullArgumentValues = cypherField.arguments.reduce(
                (r, argument) => ({
                    ...r,
                    ...{ [argument.name.value]: null },
                }),
                {}
            );

            const apocParams = Object.entries({ ...nullArgumentValues, ...field.args }).reduce(
                (r: { strs: string[]; params: any }, entry) => {
                    const argName = `${param}_${entry[0]}`;

                    return {
                        strs: [...r.strs, `${entry[0]}: $${argName}`],
                        params: { ...r.params, [argName]: entry[1] },
                    };
                },
                { strs: initApocParamsStrs, params: {} }
            ) as { strs: string[]; params: any };
            res.params = {
                ...res.params,
                ...apocParams.params,
                ...(context.cypherParams ? { cypherParams: context.cypherParams } : {}),
            };

            const expectMultipleValues = referenceNode && cypherField.typeMeta.array ? "true" : "false";
            const apocWhere = projectionAuthStrs.length
                ? `WHERE apoc.util.validatePredicate(NOT(${projectionAuthStrs.join(
                      " AND "
                  )}), "${AUTH_FORBIDDEN_ERROR}", [0])`
                : "";
            const unionWhere = unionWheres.length ? `WHERE ${unionWheres.join(" OR ")}` : "";
            const apocParamsStr = `{this: ${chainStr || varName}${
                apocParams.strs.length ? `, ${apocParams.strs.join(", ")}` : ""
            }}`;
            const apocStr = `${!isPrimitive && !isEnum && !isScalar ? `${param} IN` : ""} apoc.cypher.runFirstColumn("${
                cypherField.statement
            }", ${apocParamsStr}, ${expectMultipleValues})${apocWhere ? ` ${apocWhere}` : ""}${
                unionWhere ? ` ${unionWhere} ` : ""
            }${projectionStr ? ` | ${!referenceUnion ? param : ""} ${projectionStr}` : ""}`;

            if (isPrimitive || isEnum || isScalar) {
                res.projection.push(`${key}: ${apocStr}`);

                return res;
            }

            if (cypherField.typeMeta.array) {
                res.projection.push(`${key}: [${apocStr}]`);

                return res;
            }

            res.projection.push(`${key}: head([${apocStr}])`);

            return res;
        }

        if (relationField) {
            const referenceNode = context.neoSchema.nodes.find((x) => x.name === relationField.typeMeta.name) as Node;

            const nodeMatchStr = `(${chainStr || varName})`;
            const relTypeStr = `[:${relationField.type}]`;
            const labels = referenceNode?.getLabelString(context);
            const nodeOutStr = `(${param}${labels})`;
            const isArray = relationField.typeMeta.array;

            const { inStr, outStr } = getRelationshipDirection(relationField, field.args);

            if (relationField.interface) {
                if (!res.meta.interfaceFields) {
                    res.meta.interfaceFields = [];
                }

                res.meta.interfaceFields.push(field);

                let offsetLimitStr = "";
                if (optionsInput) {
                    offsetLimitStr = createOffsetLimitStr({
                        offset: optionsInput.offset,
                        limit: optionsInput.limit,
                    });

                    if (optionsInput.sort) {
                        const sorts = optionsInput.sort.reduce(sortReducer, []);

                        res.projection.push(
                            `${field.alias}: apoc.coll.sortMulti(collect(${field.alias}), [${sorts.join(
                                ", "
                            )}])${offsetLimitStr}`
                        );
                        return res;
                    }
                }

                res.projection.push(
                    `${field.alias}: ${!isArray ? "head(" : ""}collect(${field.alias})${offsetLimitStr}${
                        !isArray ? ")" : ""
                    }`
                );

                return res;
            }

            if (relationField.union) {
                const referenceNodes = context.neoSchema.nodes.filter(
                    (x) =>
                        relationField.union?.nodes?.includes(x.name) &&
                        (!field.args.where || Object.prototype.hasOwnProperty.call(field.args.where, x.name))
                );

                const unionStrs: string[] = [
                    `${key}: ${!isArray ? "head(" : ""} [${param} IN [(${
                        chainStr || varName
                    })${inStr}${relTypeStr}${outStr}(${param})`,
                    `WHERE ${referenceNodes
                        .map((x) => {
                            const labelsStatements = x
                                .getLabels(context)
                                .map((label) => `"${label}" IN labels(${param})`);
                            return `(${labelsStatements.join(" AND ")})`;
                        })
                        .join(" OR ")}`,
                    `| head(`,
                ];

                const headStrs: string[] = referenceNodes.map((refNode) => {
                    const labelsStatements = refNode
                        .getLabels(context)
                        .map((label) => `"${label}" IN labels(${param})`);
                    const innerHeadStr: string[] = [
                        `[ ${param} IN [${param}] WHERE (${labelsStatements.join(" AND ")})`,
                    ];

                    // Extract interface names implemented by reference node
                    const refNodeInterfaceNames = refNode.interfaces.map(
                        (implementedInterface) => implementedInterface.name.value
                    );

                    // Determine if there are any fields to project
                    const hasFields = Object.keys(field.fieldsByTypeName).some((fieldByTypeName) =>
                        [refNode.name, ...refNodeInterfaceNames].includes(fieldByTypeName)
                    );

                    if (hasFields) {
                        const recurse = createProjectionAndParams({
                            resolveTree: field,
                            node: refNode,
                            context,
                            varName: param,
                        });

                        const nodeWhereAndParams = createNodeWhereAndParams({
                            whereInput: field.args.where ? field.args.where[refNode.name] : field.args.where,
                            context,
                            node: refNode,
                            varName: param,
                            chainStr: `${param}_${refNode.name}`,
                            authValidateStrs: recurse[2]?.authValidateStrs,
                        });
                        if (nodeWhereAndParams[0]) {
                            innerHeadStr.push(`AND ${nodeWhereAndParams[0]}`);
                            res.params = { ...res.params, ...nodeWhereAndParams[1] };
                        }

                        innerHeadStr.push(
                            [
                                `| ${param} { __resolveType: "${refNode.name}", `,
                                ...recurse[0].replace("{", "").split(""),
                            ].join("")
                        );
                        res.params = { ...res.params, ...recurse[1] };
                    } else {
                        innerHeadStr.push(`| ${param} { __resolveType: "${refNode.name}" } `);
                    }

                    innerHeadStr.push(`]`);

                    return innerHeadStr.join(" ");
                });
                unionStrs.push(headStrs.join(" + "));
                unionStrs.push(`) ] WHERE ${param} IS NOT NULL]`);

                if (optionsInput) {
                    const offsetLimit = createOffsetLimitStr({
                        offset: optionsInput.offset,
                        limit: optionsInput.limit,
                    });
                    if (offsetLimit) {
                        unionStrs.push(offsetLimit);
                    }
                }

                unionStrs.push(`${!isArray ? ")" : ""}`);
                res.projection.push(unionStrs.join(" "));

                return res;
            }

            let projectionStr = "";
            const recurse = createProjectionAndParams({
                resolveTree: field,
                node: referenceNode || node,
                context,
                varName: `${varName}_${key}`,
                chainStr: param,
                inRelationshipProjection: true,
            });
            [projectionStr] = recurse;
            res.params = { ...res.params, ...recurse[1] };

            let whereStr = "";
            const nodeWhereAndParams = createNodeWhereAndParams({
                whereInput,
                varName: `${varName}_${key}`,
                node: referenceNode,
                context,
                authValidateStrs: recurse[2]?.authValidateStrs,
            });
            if (nodeWhereAndParams[0]) {
                whereStr = `WHERE ${nodeWhereAndParams[0]}`;
                res.params = { ...res.params, ...nodeWhereAndParams[1] };
            }

            const pathStr = `${nodeMatchStr}${inStr}${relTypeStr}${outStr}${nodeOutStr}`;
            const innerStr = `${pathStr}  ${whereStr} | ${param} ${projectionStr}`;
            let nestedQuery: string;

            if (optionsInput) {
                const offsetLimit = createOffsetLimitStr({ offset: optionsInput.offset, limit: optionsInput.limit });

                if (optionsInput.sort) {
                    const sorts = optionsInput.sort.reduce(sortReducer, []);

                    nestedQuery = `${key}: apoc.coll.sortMulti([ ${innerStr} ], [${sorts.join(", ")}])${offsetLimit}`;
                } else {
                    nestedQuery = `${key}: ${!isArray ? "head(" : ""}[ ${innerStr} ]${offsetLimit}${
                        !isArray ? ")" : ""
                    }`;
                }
            } else {
                nestedQuery = `${key}: ${!isArray ? "head(" : ""}[ ${innerStr} ]${!isArray ? ")" : ""}`;
            }

            res.projection.push(nestedQuery);

            return res;
        }

        const aggregationFieldProjection = createFieldAggregation({
            context,
            nodeLabel: chainStr || varName,
            node,
            field,
        });

        if (aggregationFieldProjection) {
            res.projection.push(`${key}: ${aggregationFieldProjection.query}`);
            res.params = { ...res.params, ...aggregationFieldProjection.params };
            return res;
        }

        if (connectionField) {
            if (!inRelationshipProjection) {
                if (!res.meta.connectionFields) {
                    res.meta.connectionFields = [];
                }

                res.meta.connectionFields.push(field);
                res.projection.push(literalElements ? `${field.alias}: ${field.alias}` : `${field.alias}`);

                return res;
            }

            const matchedConnectionField = node.connectionFields.find(
                (x) => x.fieldName === field.name
            ) as ConnectionField;
            const connection = createConnectionAndParams({
                resolveTree: field,
                field: matchedConnectionField,
                context,
                nodeVariable: varName,
            });

            const connectionParamName = Object.keys(connection[1])[0];
            const runFirstColumnParams = [
                ...[`${chainStr}: ${chainStr}`],
                ...(connectionParamName ? [`${connectionParamName}: $${connectionParamName}`] : []),
                ...(context.auth ? ["auth: $auth"] : []),
                ...(context.cypherParams ? ["cypherParams: $cypherParams"] : []),
            ];

            res.projection.push(
                `${field.name}: apoc.cypher.runFirstColumn("${connection[0].replace(/("|')/g, "\\$1")} RETURN ${
                    field.name
                }", { ${runFirstColumnParams.join(", ")} }, false)`
            );
            res.params = { ...res.params, ...connection[1] };
            return res;
        }

        if (pointField) {
            res.projection.push(createPointElement({ resolveTree: field, field: pointField, variable: varName }));
        } else if (temporalField?.typeMeta.name === "DateTime") {
            res.projection.push(createDatetimeElement({ resolveTree: field, field: temporalField, variable: varName }));
        } else {
            // If field is aliased, rename projected field to alias and set to varName.fieldName
            // e.g. RETURN varname { .fieldName } -> RETURN varName { alias: varName.fieldName }
            let aliasedProj: string;

            if (field.alias !== field.name) {
                aliasedProj = `${field.alias}: ${varName}`;
            } else if (literalElements) {
                aliasedProj = `${key}: ${varName}`;
            } else {
                aliasedProj = "";
            }

            // In the case of using the @alias directive (map a GraphQL field to a db prop)
            // the output will be RETURN varName {GraphQLfield: varName.dbAlias}
            const dbFieldName = mapToDbProperty(node, field.name);
            if (dbFieldName !== field.name) {
                aliasedProj = !aliasedProj ? `${key}: ${varName}` : aliasedProj;
            }

            res.projection.push(`${aliasedProj}.${dbFieldName}`);
        }

        return res;
    }

    // Include fields of implemented interfaces to allow for fragments on interfaces
    // cf. https://github.com/neo4j/graphql/issues/476

<<<<<<< HEAD
    const selectedFields = node.interfaces
        // Map over the implemented interfaces of the node and extract the names
        .map((implementedInterface) => implementedInterface.name.value)
        .reduce(
            // Combine the fields of the interfaces...
            (prevFields, interfaceName) => ({ ...prevFields, ...resolveTree.fieldsByTypeName[interfaceName] }),
            // with the fields of the node
            resolveTree.fieldsByTypeName[node.name]
        );

    // Fields of reference node to sort on. Since sorting is done on projection, if field is not selected
    // sort will fail silently

    const sortFieldNames = ((resolveTree.args.options as GraphQLOptionsArg)?.sort ?? []).map(Object.keys).flat();

    // Iterate over fields name in sort argument
    const fields = sortFieldNames.reduce(
        (acc, sortFieldName) => ({
            ...acc,
            // If fieldname is not found in fields of selection set
            ...(!Object.values(selectedFields).find((field) => field.name === sortFieldName) ||
            // or is found but aliased
            Object.values(selectedFields).find((field) => field.name === sortFieldName && field.alias !== sortFieldName)
                ? // generate a basic resolve tree
                  generateProjectionField({ name: sortFieldName })
                : {}),
        }),
        // and add it to selectedFields
        selectedFields
    );
=======
    const fields = node.interfaces
        // Map over the implemented interfaces of the node and extract the names
        .map((implementedInterface) => implementedInterface.name.value)
        // Combine the fields of the interfaces...
        .reduce((prevFields, interfaceName) => ({ ...prevFields, ...resolveTree.fieldsByTypeName[interfaceName] }), {
            // with the fields of the node
            ...resolveTree.fieldsByTypeName[node.name],
            // and fields to sort on
            ...generateSortFields({ node, resolveTree }),
        });
>>>>>>> 24d88a25

    const { projection, params, meta } = Object.entries(fields).reduce(reducer, {
        projection: resolveType ? [`__resolveType: "${node.name}"`] : [],
        params: {},
        meta: {},
    });

    return [`{ ${projection.join(", ")} }`, params, meta];
}

<<<<<<< HEAD
function sortReducer(s: string[], sort: GraphQLSortArg) {
    return [
        ...s,
        ...Object.entries(sort).map(([fieldName, direction]) => {
            if (direction === "DESC") {
                return `'${fieldName}'`;
            }

            return `'^${fieldName}'`;
        }),
    ];
}

export default createProjectionAndParams;
=======
export default createProjectionAndParams;

// Fields of reference node to sort on. Since sorting is done on the projection sorting will fail silently
// if field does not exist in selection set or does exist but is aliased
const generateSortFields = ({
    node,
    resolveTree,
}: {
    node: Node;
    resolveTree: ResolveTree;
}): Record<string, ResolveTree> => {
    const nodeFields = resolveTree.fieldsByTypeName[node.name];

    const sortFieldNames = ((resolveTree.args.options as GraphQLOptionsArg)?.sort ?? []).map(Object.keys).flat();

    return Array.from(new Set(sortFieldNames)).reduce((acc, sortFieldName) => {
        const fieldIsMissing = !Object.values(nodeFields).find((field) => field.name === sortFieldName);
        const fieldIsAliased = Boolean(
            Object.values(nodeFields).find((field) => field.name === sortFieldName && field.alias !== sortFieldName)
        );

        if (fieldIsMissing || fieldIsAliased) {
            return {
                ...acc,
                ...generateProjectionField({ name: sortFieldName }),
            };
        }

        return acc;
    }, {});
};
>>>>>>> 24d88a25
<|MERGE_RESOLUTION|>--- conflicted
+++ resolved
@@ -605,7 +605,6 @@
     // Include fields of implemented interfaces to allow for fragments on interfaces
     // cf. https://github.com/neo4j/graphql/issues/476
 
-<<<<<<< HEAD
     const selectedFields = node.interfaces
         // Map over the implemented interfaces of the node and extract the names
         .map((implementedInterface) => implementedInterface.name.value)
@@ -616,38 +615,10 @@
             resolveTree.fieldsByTypeName[node.name]
         );
 
-    // Fields of reference node to sort on. Since sorting is done on projection, if field is not selected
-    // sort will fail silently
-
-    const sortFieldNames = ((resolveTree.args.options as GraphQLOptionsArg)?.sort ?? []).map(Object.keys).flat();
-
-    // Iterate over fields name in sort argument
-    const fields = sortFieldNames.reduce(
-        (acc, sortFieldName) => ({
-            ...acc,
-            // If fieldname is not found in fields of selection set
-            ...(!Object.values(selectedFields).find((field) => field.name === sortFieldName) ||
-            // or is found but aliased
-            Object.values(selectedFields).find((field) => field.name === sortFieldName && field.alias !== sortFieldName)
-                ? // generate a basic resolve tree
-                  generateProjectionField({ name: sortFieldName })
-                : {}),
-        }),
-        // and add it to selectedFields
-        selectedFields
-    );
-=======
-    const fields = node.interfaces
-        // Map over the implemented interfaces of the node and extract the names
-        .map((implementedInterface) => implementedInterface.name.value)
-        // Combine the fields of the interfaces...
-        .reduce((prevFields, interfaceName) => ({ ...prevFields, ...resolveTree.fieldsByTypeName[interfaceName] }), {
-            // with the fields of the node
-            ...resolveTree.fieldsByTypeName[node.name],
-            // and fields to sort on
-            ...generateSortFields({ node, resolveTree }),
-        });
->>>>>>> 24d88a25
+    const fields = {
+        ...selectedFields,
+        ...generateSortFields({ selection: selectedFields, resolveTree }),
+    };
 
     const { projection, params, meta } = Object.entries(fields).reduce(reducer, {
         projection: resolveType ? [`__resolveType: "${node.name}"`] : [],
@@ -658,7 +629,6 @@
     return [`{ ${projection.join(", ")} }`, params, meta];
 }
 
-<<<<<<< HEAD
 function sortReducer(s: string[], sort: GraphQLSortArg) {
     return [
         ...s,
@@ -673,26 +643,22 @@
 }
 
 export default createProjectionAndParams;
-=======
-export default createProjectionAndParams;
 
 // Fields of reference node to sort on. Since sorting is done on the projection sorting will fail silently
 // if field does not exist in selection set or does exist but is aliased
 const generateSortFields = ({
-    node,
+    selection,
     resolveTree,
 }: {
-    node: Node;
+    selection: Record<string, ResolveTree>;
     resolveTree: ResolveTree;
 }): Record<string, ResolveTree> => {
-    const nodeFields = resolveTree.fieldsByTypeName[node.name];
-
     const sortFieldNames = ((resolveTree.args.options as GraphQLOptionsArg)?.sort ?? []).map(Object.keys).flat();
 
     return Array.from(new Set(sortFieldNames)).reduce((acc, sortFieldName) => {
-        const fieldIsMissing = !Object.values(nodeFields).find((field) => field.name === sortFieldName);
+        const fieldIsMissing = !Object.values(selection).find((field) => field.name === sortFieldName);
         const fieldIsAliased = Boolean(
-            Object.values(nodeFields).find((field) => field.name === sortFieldName && field.alias !== sortFieldName)
+            Object.values(selection).find((field) => field.name === sortFieldName && field.alias !== sortFieldName)
         );
 
         if (fieldIsMissing || fieldIsAliased) {
@@ -704,5 +670,4 @@
 
         return acc;
     }, {});
-};
->>>>>>> 24d88a25
+};