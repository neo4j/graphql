--- conflicted
+++ resolved
@@ -64,10 +64,7 @@
     varName,
     literalElements,
     resolveType,
-<<<<<<< HEAD
-=======
     cypherFieldAliasMap,
->>>>>>> eac2b154
 }: {
     resolveTree: ResolveTree;
     node: Node;
@@ -96,14 +93,10 @@
                     entity: authableField,
                     operations: "READ",
                     context,
-<<<<<<< HEAD
-                    allow: { parentNode: node, varName },
-=======
                     allow: {
                         parentNode: node,
                         varName,
                     },
->>>>>>> eac2b154
                 });
                 if (allowAndParams) {
                     if (!res.meta.authValidatePredicates) {
@@ -121,15 +114,9 @@
                 field,
                 node,
                 alias,
-<<<<<<< HEAD
-                param,
-                chainStr: chainStr || varName,
-                res,
-=======
                 nodeRef: varName,
                 res,
                 cypherFieldAliasMap,
->>>>>>> eac2b154
             });
         }
 
@@ -190,13 +177,8 @@
                         resolveTree: field,
                         node: refNode,
                         context,
-<<<<<<< HEAD
-                        varName: `${varName}_${alias}`,
-                        chainStr: unionVariableName,
-=======
                         varName: targetNode,
                         cypherFieldAliasMap,
->>>>>>> eac2b154
                     });
                     res.params = { ...res.params, ...recurse.params };
 
@@ -255,13 +237,8 @@
                 resolveTree: field,
                 node: referenceNode || node,
                 context,
-<<<<<<< HEAD
-                varName: `${varName}_${alias}`,
-                chainStr: param,
-=======
                 varName: targetNode,
                 cypherFieldAliasMap,
->>>>>>> eac2b154
             });
             res.params = { ...res.params, ...recurse.params };
 
@@ -275,15 +252,11 @@
                 subqueryReturnAlias,
                 nestedProjection: recurse.projection,
                 nestedSubqueries: [...recurse.subqueriesBeforeSort, ...recurse.subqueries],
-                targetNode: targetNode as Cypher.Node,
+                targetNode: targetNode ,
                 relationField,
                 relationshipDirection: direction,
                 optionsInput,
-<<<<<<< HEAD
-                authValidateStrs: recurse.meta?.authValidateStrs,
-=======
                 authValidatePredicates: recurse.meta?.authValidatePredicates,
->>>>>>> eac2b154
             });
             res.subqueries.push(new Cypher.Call(subquery).innerWith(varName));
             res.projection.push(new Cypher.RawCypher((env) => `${alias}: ${subqueryReturnAlias.getCypher(env)}`));
@@ -302,7 +275,7 @@
                 res.subqueries.push(aggregationFieldProjection.projectionSubqueryCypher);
             }
             res.projection.push(
-                new Cypher.RawCypher((env) => `${alias}: ${aggregationFieldProjection.projectionCypher.getCypher(env)}`)
+                new Cypher.RawCypher((env) => `${alias}: ${aggregationFieldProjection.projectionCypher.getCypher(env)}`),
             );
             return res;
         }
@@ -315,19 +288,10 @@
                     field: connectionField,
                     context,
                     nodeVariable: varName,
-<<<<<<< HEAD
-                    returnVariable: new Cypher.NamedVariable(param),
-                }),
-            ).innerWith(new Cypher.NamedNode(varName));
-
-            const connection = connectionClause.build(`${varName}_connection_${field.alias}`); // TODO: remove build from here
-            const stupidParams = connection.params;
-=======
                     returnVariable,
                     cypherFieldAliasMap,
-                })
+                }),
             ).innerWith(varName);
->>>>>>> eac2b154
 
             res.subqueries.push(connectionClause);
             res.projection.push(new Cypher.RawCypher((env) => `${field.alias}: ${returnVariable.getCypher(env)}`));
@@ -355,7 +319,7 @@
 
             if (alias !== field.name || dbFieldName !== field.name || literalElements) {
                 res.projection.push(
-                    new Cypher.RawCypher((env) => `${alias}: ${varName.property(dbFieldName).getCypher(env)}`)
+                    new Cypher.RawCypher((env) => `${alias}: ${varName.property(dbFieldName).getCypher(env)}`),
                 );
             } else {
                 res.projection.push(new Cypher.RawCypher(`.${dbFieldName}`));
@@ -374,10 +338,7 @@
             varName,
             literalElements,
             resolveType,
-<<<<<<< HEAD
-=======
             cypherFieldAliasMap,
->>>>>>> eac2b154
         });
     }
 
@@ -433,12 +394,9 @@
         meta: {},
         subqueries: [],
         subqueriesBeforeSort: [],
-<<<<<<< HEAD
-=======
     });
     const projectionCypher = new Cypher.RawCypher((env) => {
         return `{ ${projection.map((proj) => proj.getCypher(env)).join(", ")} }`;
->>>>>>> eac2b154
     });
     return {
         projection: projectionCypher,
@@ -494,10 +452,7 @@
     varName,
     literalElements,
     resolveType,
-<<<<<<< HEAD
-=======
     cypherFieldAliasMap,
->>>>>>> eac2b154
 }: {
     resolveTree: ResolveTree;
     node: Node;
@@ -528,10 +483,7 @@
         varName,
         literalElements,
         resolveType,
-<<<<<<< HEAD
-=======
         cypherFieldAliasMap,
->>>>>>> eac2b154
     });
 }
 /**
