/*
 * Copyright (c) "Neo4j"
 * Neo4j Sweden AB [http://neo4j.com]
 *
 * This file is part of Neo4j.
 *
 * Licensed under the Apache License, Version 2.0 (the "License");
 * you may not use this file except in compliance with the License.
 * You may obtain a copy of the License at
 *
 *     http://www.apache.org/licenses/LICENSE-2.0
 *
 * Unless required by applicable law or agreed to in writing, software
 * distributed under the License is distributed on an "AS IS" BASIS,
 * WITHOUT WARRANTIES OR CONDITIONS OF ANY KIND, either express or implied.
 * See the License for the specific language governing permissions and
 * limitations under the License.
 */

import { ResolveTree } from "graphql-parse-resolve-info";
import { GraphQLUnionType } from "graphql";
import { mergeDeep } from "@graphql-tools/utils";
import { Node } from "../classes";
import createWhereAndParams from "./where/create-where-and-params";
import { GraphQLOptionsArg, GraphQLSortArg, GraphQLWhereArg, Context, ConnectionField } from "../types";
import createAuthAndParams from "./create-auth-and-params";
import { AUTH_FORBIDDEN_ERROR } from "../constants";
import { createDatetimeElement } from "./projection/elements/create-datetime-element";
import createPointElement from "./projection/elements/create-point-element";
// eslint-disable-next-line import/no-cycle
import createConnectionAndParams from "./connection/create-connection-and-params";
import { createOffsetLimitStr } from "../schema/pagination";
import mapToDbProperty from "../utils/map-to-db-property";
import { createFieldAggregation } from "./field-aggregations/create-field-aggregation";
import { getRelationshipDirection } from "./cypher-builder/get-relationship-direction";
import { generateMissingOrAliasedFields, filterFieldsInSelection } from "./utils/resolveTree";
import { removeDuplicates } from "../utils/utils";

interface Res {
    projection: string[];
    params: any;
    meta: ProjectionMeta;
}

interface ProjectionMeta {
    authValidateStrs?: string[];
    connectionFields?: ResolveTree[];
    interfaceFields?: ResolveTree[];
}

function createNodeWhereAndParams({
    whereInput,
    varName,
    context,
    node,
    authValidateStrs,
    chainStr,
}: {
    whereInput?: any;
    context: Context;
    node: Node;
    varName: string;
    authValidateStrs?: string[];
    chainStr?: string;
}): [string, any] {
    const whereStrs: string[] = [];
    let params = {};

    if (whereInput) {
        const whereAndParams = createWhereAndParams({
            context,
            node,
            varName,
            whereInput,
            chainStr,
            recursing: true,
        });
        if (whereAndParams[0]) {
            whereStrs.push(whereAndParams[0]);
            params = { ...params, ...whereAndParams[1] };
        }
    }

    const whereAuth = createAuthAndParams({
        entity: node,
        operations: "READ",
        context,
        where: {
            varName,
            chainStr,
            node,
        },
    });
    if (whereAuth[0]) {
        whereStrs.push(whereAuth[0]);
        params = { ...params, ...whereAuth[1] };
    }

    const preAuth = createAuthAndParams({
        entity: node,
        operations: "READ",
        context,
        allow: {
            parentNode: node,
            varName,
            chainStr,
        },
    });
    if (preAuth[0]) {
        whereStrs.push(`apoc.util.validatePredicate(NOT(${preAuth[0]}), "${AUTH_FORBIDDEN_ERROR}", [0])`);
        params = { ...params, ...preAuth[1] };
    }

    if (authValidateStrs?.length) {
        whereStrs.push(
            `apoc.util.validatePredicate(NOT(${authValidateStrs.join(" AND ")}), "${AUTH_FORBIDDEN_ERROR}", [0])`
        );
    }

    return [whereStrs.join(" AND "), params];
}

function createProjectionAndParams({
    resolveTree,
    node,
    context,
    chainStr,
    varName,
    literalElements,
    resolveType,
    inRelationshipProjection,
}: {
    resolveTree: ResolveTree;
    node: Node;
    context: Context;
    chainStr?: string;
    varName: string;
    literalElements?: boolean;
    resolveType?: boolean;
    inRelationshipProjection?: boolean;
}): [string, any, ProjectionMeta?] {
    function reducer(res: Res, field: ResolveTree): Res {
        const alias = field.alias;
        let param = "";
        if (chainStr) {
            param = `${chainStr}_${alias}`;
        } else {
            param = `${varName}_${alias}`;
        }

        const whereInput = field.args.where as GraphQLWhereArg;
        const optionsInput = (field.args.options || {}) as GraphQLOptionsArg;
        const fieldFields = field.fieldsByTypeName;
        const cypherField = node.cypherFields.find((x) => x.fieldName === field.name);
        const relationField = node.relationFields.find((x) => x.fieldName === field.name);
        const connectionField = node.connectionFields.find((x) => x.fieldName === field.name);
        const pointField = node.pointFields.find((x) => x.fieldName === field.name);
        const temporalField = node.temporalFields.find((x) => x.fieldName === field.name);
        const authableField = node.authableFields.find((x) => x.fieldName === field.name);

        if (authableField) {
            if (authableField.auth) {
                const allowAndParams = createAuthAndParams({
                    entity: authableField,
                    operations: "READ",
                    context,
                    allow: { parentNode: node, varName, chainStr: param },
                });
                if (allowAndParams[0]) {
                    if (!res.meta.authValidateStrs) {
                        res.meta.authValidateStrs = [];
                    }
                    res.meta.authValidateStrs?.push(allowAndParams[0]);
                    res.params = { ...res.params, ...allowAndParams[1] };
                }
            }
        }

        if (cypherField) {
            const projectionAuthStrs: string[] = [];
            const unionWheres: string[] = [];
            let projectionStr = "";

            const isArray = cypherField.typeMeta.array;

            const graphqlType = context.schema.getType(cypherField.typeMeta.name);

            const referenceNode = context.nodes.find((x) => x.name === cypherField.typeMeta.name);

            const referenceUnion = graphqlType instanceof GraphQLUnionType ? graphqlType.astNode : undefined;

            if (referenceNode) {
                const recurse = createProjectionAndParams({
                    resolveTree: field,
                    node: referenceNode || node,
                    context,
                    varName: `${varName}_${alias}`,
                    chainStr: param,
                    inRelationshipProjection: true,
                });
                const [str, p, meta] = recurse;
                projectionStr = str;
                res.params = { ...res.params, ...p };
                if (meta?.authValidateStrs?.length) {
                    projectionAuthStrs.push(meta.authValidateStrs.join(" AND "));
                }
            }

            if (referenceUnion) {
                const headStrs: string[] = [];
                const referencedNodes =
                    referenceUnion?.types
                        ?.map((u) => context.nodes.find((n) => n.name === u.name.value))
                        ?.filter((b) => b !== undefined)
                        ?.filter((n) => Object.keys(fieldFields).includes(n?.name ?? "")) || [];

                referencedNodes.forEach((refNode) => {
                    if (refNode) {
                        const labelsStatements = refNode
                            .getLabels(context)
                            .map((label) => `"${label}" IN labels(${varName}_${alias})`);
                        unionWheres.push(`(${labelsStatements.join("AND")})`);

                        const innerHeadStr: string[] = [
                            `[ ${varName}_${alias} IN [${varName}_${alias}] WHERE (${labelsStatements.join(" AND ")})`,
                        ];

                        if (fieldFields[refNode.name]) {
                            const [str, p, meta] = createProjectionAndParams({
                                resolveTree: field,
                                node: refNode,
                                context,
                                varName: `${varName}_${alias}`,
                            });

                            innerHeadStr.push(
                                [
                                    `| ${varName}_${alias} { __resolveType: "${refNode.name}", `,
                                    ...str.replace("{", "").split(""),
                                ].join("")
                            );
                            res.params = { ...res.params, ...p };

                            if (meta?.authValidateStrs?.length) {
                                projectionAuthStrs.push(meta.authValidateStrs.join(" AND "));
                            }
                        } else {
                            innerHeadStr.push(`| ${varName}_${alias} { __resolveType: "${refNode.name}" } `);
                        }

                        innerHeadStr.push(`]`);

                        headStrs.push(innerHeadStr.join(" "));
                    }
                });

                projectionStr = `${!isArray ? "head(" : ""} ${headStrs.join(" + ")} ${!isArray ? ")" : ""}`;
            }

            const initApocParamsStrs = [
                ...(context.auth ? ["auth: $auth"] : []),
                ...(context.cypherParams ? ["cypherParams: $cypherParams"] : []),
            ];

            // Null default argument values are not passed into the resolve tree therefore these are not being passed to
            // `apocParams` below causing a runtime error when executing.
            const nullArgumentValues = cypherField.arguments.reduce(
                (r, argument) => ({
                    ...r,
                    ...{ [argument.name.value]: null },
                }),
                {}
            );

            const apocParams = Object.entries({ ...nullArgumentValues, ...field.args }).reduce(
                (r: { strs: string[]; params: any }, entry) => {
                    const argName = `${param}_${entry[0]}`;

                    return {
                        strs: [...r.strs, `${entry[0]}: $${argName}`],
                        params: { ...r.params, [argName]: entry[1] },
                    };
                },
                { strs: initApocParamsStrs, params: {} }
            ) as { strs: string[]; params: any };
            res.params = {
                ...res.params,
                ...apocParams.params,
                ...(context.cypherParams ? { cypherParams: context.cypherParams } : {}),
            };

            const expectMultipleValues = referenceNode && cypherField.typeMeta.array ? "true" : "false";
            const apocWhere = projectionAuthStrs.length
                ? `WHERE apoc.util.validatePredicate(NOT(${projectionAuthStrs.join(
                      " AND "
                  )}), "${AUTH_FORBIDDEN_ERROR}", [0])`
                : "";
            const unionWhere = unionWheres.length ? `WHERE ${unionWheres.join(" OR ")}` : "";
            const apocParamsStr = `{this: ${chainStr || varName}${
                apocParams.strs.length ? `, ${apocParams.strs.join(", ")}` : ""
            }}`;
            const apocStr = `${
                !cypherField.isScalar && !cypherField.isEnum ? `${param} IN` : ""
            } apoc.cypher.runFirstColumn("${cypherField.statement}", ${apocParamsStr}, ${expectMultipleValues})${
                apocWhere ? ` ${apocWhere}` : ""
            }${unionWhere ? ` ${unionWhere} ` : ""}${
                projectionStr ? ` | ${!referenceUnion ? param : ""} ${projectionStr}` : ""
            }`;

            if (cypherField.isScalar || cypherField.isEnum) {
                res.projection.push(`${alias}: ${apocStr}`);

                return res;
            }

            if (cypherField.typeMeta.array) {
                res.projection.push(`${alias}: [${apocStr}]`);

                return res;
            }

            res.projection.push(`${alias}: head([${apocStr}])`);

            return res;
        }

        if (relationField) {
            const referenceNode = context.nodes.find((x) => x.name === relationField.typeMeta.name) as Node;

            if (referenceNode?.queryOptions) {
                optionsInput.limit = referenceNode.queryOptions.getLimit(optionsInput.limit);
            }

            const nodeMatchStr = `(${chainStr || varName})`;
            const relTypeStr = `[:${relationField.type}]`;
            const labels = referenceNode?.getLabelString(context);
            const nodeOutStr = `(${param}${labels})`;
            const isArray = relationField.typeMeta.array;

            const { inStr, outStr } = getRelationshipDirection(relationField, field.args);

            if (relationField.interface) {
                if (!res.meta.interfaceFields) {
                    res.meta.interfaceFields = [];
                }

                res.meta.interfaceFields.push(field);

                let offsetLimitStr = "";
                if (optionsInput) {
                    offsetLimitStr = createOffsetLimitStr({
                        offset: optionsInput.offset,
                        limit: optionsInput.limit,
                    });

                    if (optionsInput.sort) {
                        const sorts = optionsInput.sort.reduce(sortReducer, []);

                        res.projection.push(
                            `${field.alias}: apoc.coll.sortMulti(${field.alias}, [${sorts.join(
                                ", "
                            )}])${offsetLimitStr}`
                        );
                        return res;
                    }
                }

                res.projection.push(`${field.alias}: ${field.alias}${offsetLimitStr}`);

                return res;
            }

            if (relationField.union) {
                const referenceNodes = context.nodes.filter(
                    (x) =>
                        relationField.union?.nodes?.includes(x.name) &&
                        (!field.args.where || Object.prototype.hasOwnProperty.call(field.args.where, x.name))
                );

                const unionStrs: string[] = [
                    `${alias}: ${!isArray ? "head(" : ""} [${param} IN [(${
                        chainStr || varName
                    })${inStr}${relTypeStr}${outStr}(${param})`,
                    `WHERE ${referenceNodes
                        .map((x) => {
                            const labelsStatements = x
                                .getLabels(context)
                                .map((label) => `"${label}" IN labels(${param})`);
                            return `(${labelsStatements.join(" AND ")})`;
                        })
                        .join(" OR ")}`,
                    `| head(`,
                ];

                const headStrs: string[] = referenceNodes.map((refNode) => {
                    const labelsStatements = refNode
                        .getLabels(context)
                        .map((label) => `"${label}" IN labels(${param})`);
                    const innerHeadStr: string[] = [
                        `[ ${param} IN [${param}] WHERE (${labelsStatements.join(" AND ")})`,
                    ];

                    // Extract interface names implemented by reference node
                    const refNodeInterfaceNames = refNode.interfaces.map(
                        (implementedInterface) => implementedInterface.name.value
                    );

                    // Determine if there are any fields to project
                    const hasFields = Object.keys(field.fieldsByTypeName).some((fieldByTypeName) =>
                        [refNode.name, ...refNodeInterfaceNames].includes(fieldByTypeName)
                    );

                    if (hasFields) {
                        const recurse = createProjectionAndParams({
                            resolveTree: field,
                            node: refNode,
                            context,
                            varName: param,
                        });

                        const nodeWhereAndParams = createNodeWhereAndParams({
                            whereInput: field.args.where ? field.args.where[refNode.name] : field.args.where,
                            context,
                            node: refNode,
                            varName: param,
                            chainStr: `${param}_${refNode.name}`,
                            authValidateStrs: recurse[2]?.authValidateStrs,
                        });
                        if (nodeWhereAndParams[0]) {
                            innerHeadStr.push(`AND ${nodeWhereAndParams[0]}`);
                            res.params = { ...res.params, ...nodeWhereAndParams[1] };
                        }

                        innerHeadStr.push(
                            [
                                `| ${param} { __resolveType: "${refNode.name}", `,
                                ...recurse[0].replace("{", "").split(""),
                            ].join("")
                        );
                        res.params = { ...res.params, ...recurse[1] };
                    } else {
                        innerHeadStr.push(`| ${param} { __resolveType: "${refNode.name}" } `);
                    }

                    innerHeadStr.push(`]`);

                    return innerHeadStr.join(" ");
                });
                unionStrs.push(headStrs.join(" + "));
                unionStrs.push(`) ] WHERE ${param} IS NOT NULL]`);

                if (optionsInput) {
                    const offsetLimit = createOffsetLimitStr({
                        offset: optionsInput.offset,
                        limit: optionsInput.limit,
                    });
                    if (offsetLimit) {
                        unionStrs.push(offsetLimit);
                    }
                }

                unionStrs.push(`${!isArray ? ")" : ""}`);
                res.projection.push(unionStrs.join(" "));

                return res;
            }

            let projectionStr = "";
            const recurse = createProjectionAndParams({
                resolveTree: field,
                node: referenceNode || node,
                context,
                varName: `${varName}_${alias}`,
                chainStr: param,
                inRelationshipProjection: true,
            });
            [projectionStr] = recurse;
            res.params = { ...res.params, ...recurse[1] };

            let whereStr = "";
            const nodeWhereAndParams = createNodeWhereAndParams({
                whereInput,
                varName: `${varName}_${alias}`,
                node: referenceNode,
                context,
                authValidateStrs: recurse[2]?.authValidateStrs,
            });
            if (nodeWhereAndParams[0]) {
                whereStr = `WHERE ${nodeWhereAndParams[0]}`;
                res.params = { ...res.params, ...nodeWhereAndParams[1] };
            }

            const pathStr = `${nodeMatchStr}${inStr}${relTypeStr}${outStr}${nodeOutStr}`;
            const innerStr = `${pathStr}  ${whereStr} | ${param} ${projectionStr}`;
            let nestedQuery: string;

            if (optionsInput) {
                const offsetLimit = createOffsetLimitStr({ offset: optionsInput.offset, limit: optionsInput.limit });

                if (optionsInput.sort) {
                    const sorts = optionsInput.sort.reduce(sortReducer, []);

                    nestedQuery = `${alias}: apoc.coll.sortMulti([ ${innerStr} ], [${sorts.join(", ")}])${offsetLimit}`;
                } else {
                    nestedQuery = `${alias}: ${!isArray ? "head(" : ""}[ ${innerStr} ]${offsetLimit}${
                        !isArray ? ")" : ""
                    }`;
                }
            } else {
                nestedQuery = `${alias}: ${!isArray ? "head(" : ""}[ ${innerStr} ]${!isArray ? ")" : ""}`;
            }

            res.projection.push(nestedQuery);

            return res;
        }

        const aggregationFieldProjection = createFieldAggregation({
            context,
            nodeLabel: chainStr || varName,
            node,
            field,
        });

        if (aggregationFieldProjection) {
            res.projection.push(`${alias}: ${aggregationFieldProjection.query}`);
            res.params = { ...res.params, ...aggregationFieldProjection.params };
            return res;
        }

        if (connectionField) {
            if (!inRelationshipProjection) {
                if (!res.meta.connectionFields) {
                    res.meta.connectionFields = [];
                }

                res.meta.connectionFields.push(field);
                res.projection.push(literalElements ? `${alias}: ${alias}` : `${alias}`);

                return res;
            }

            const matchedConnectionField = node.connectionFields.find(
                (x) => x.fieldName === field.name
            ) as ConnectionField;
            const connection = createConnectionAndParams({
                resolveTree: field,
                field: matchedConnectionField,
                context,
                nodeVariable: varName,
            });

<<<<<<< HEAD
            const connectionParamName = Object.keys(connection[1] as Record<string, any>)[0];
=======
            const connectionParamNames = Object.keys(connection[1]);
>>>>>>> 498626a7
            const runFirstColumnParams = [
                ...[`${chainStr}: ${chainStr}`],
                ...connectionParamNames
                    .filter(Boolean)
                    .map((connectionParamName) => `${connectionParamName}: $${connectionParamName}`),
                ...(context.auth ? ["auth: $auth"] : []),
                ...(context.cypherParams ? ["cypherParams: $cypherParams"] : []),
            ];

            res.projection.push(
                `${field.name}: apoc.cypher.runFirstColumn("${connection[0].replace(/("|')/g, "\\$1")} RETURN ${
                    field.name
                }", { ${runFirstColumnParams.join(", ")} }, false)`
            );
            res.params = { ...res.params, ...connection[1] };
            return res;
        }

        if (pointField) {
            res.projection.push(createPointElement({ resolveTree: field, field: pointField, variable: varName }));
        } else if (temporalField?.typeMeta.name === "DateTime") {
            res.projection.push(createDatetimeElement({ resolveTree: field, field: temporalField, variable: varName }));
        } else {
            // In the case of using the @alias directive (map a GraphQL field to a db prop)
            // the output will be RETURN varName {GraphQLfield: varName.dbAlias}
            const dbFieldName = mapToDbProperty(node, field.name);

            // If field is aliased, rename projected field to alias and set to varName.fieldName
            // e.g. RETURN varname { .fieldName } -> RETURN varName { alias: varName.fieldName }
            let aliasedProj: string;

            if (alias !== field.name || dbFieldName !== field.name || literalElements) {
                aliasedProj = `${alias}: ${varName}`;
            } else {
                aliasedProj = "";
            }

            res.projection.push(`${aliasedProj}.${dbFieldName}`);
        }

        return res;
    }

<<<<<<< HEAD
    const existingProjection = { ...resolveTree.fieldsByTypeName[node.name] };

    // if we have a global node, and the selection set includes the id field
    if (node.isGlobalNode() && existingProjection.id) {
        const globalIdField = node.getGlobalIdField();
        // check to see if the idField has been projected, and include it if it hasn't
        if (!Object.values(existingProjection).find((field) => field.name === globalIdField)) {
            existingProjection[globalIdField] = {
                alias: node.getGlobalIdField(),
                args: {},
                fieldsByTypeName: {},
                name: node.getGlobalIdField(),
            };
        }
        delete existingProjection.id;
    }

    // Fields of reference node to sort on. Since sorting is done on projection, if field is not selected
    // sort will fail silently

    const sortFieldNames = ((resolveTree.args.options as GraphQLOptionsArg)?.sort ?? []).map(Object.keys).flat();

    // Iterate over fields name in sort argument
    const nodeFields = sortFieldNames.reduce(
        (acc, sortFieldName) => ({
            ...acc,
            // If fieldname is not found in fields of selection set
            ...(!Object.values(existingProjection).find((field) => field.name === sortFieldName)
                ? // generate a basic resolve tree
                  generateProjectionField({ name: sortFieldName })
                : {}),
        }),
        // and add it to existing fields for projection
        existingProjection
    );

=======
>>>>>>> 498626a7
    // Include fields of implemented interfaces to allow for fragments on interfaces
    // cf. https://github.com/neo4j/graphql/issues/476
    const mergedSelectedFields: Record<string, ResolveTree> = mergeDeep<Record<string, ResolveTree>[]>([
        resolveTree.fieldsByTypeName[node.name],
        ...node.interfaces.map((i) => resolveTree.fieldsByTypeName[i.name.value]),
    ]);

    // Merge fields for final projection to account for multiple fragments
    // cf. https://github.com/neo4j/graphql/issues/920
    const mergedFields: Record<string, ResolveTree> = mergeDeep<Record<string, ResolveTree>[]>([
        mergedSelectedFields,
        generateMissingOrAliasedSortFields({ selection: mergedSelectedFields, resolveTree }),
        generateMissingOrAliasedRequiredFields({ selection: mergedSelectedFields, node }),
    ]);

    const { projection, params, meta } = Object.values(mergedFields).reduce(reducer, {
        projection: resolveType ? [`__resolveType: "${node.name}"`] : [],
        params: {},
        meta: {},
    });

    return [`{ ${projection.join(", ")} }`, params, meta];
}

function sortReducer(s: string[], sort: GraphQLSortArg) {
    return [
        ...s,
        ...Object.entries(sort).map(([fieldName, direction]) => {
            if (direction === "DESC") {
                return `'${fieldName}'`;
            }

            return `'^${fieldName}'`;
        }),
    ];
}

export default createProjectionAndParams;

// Generates any missing fields required for sorting
const generateMissingOrAliasedSortFields = ({
    selection,
    resolveTree,
}: {
    selection: Record<string, ResolveTree>;
    resolveTree: ResolveTree;
}): Record<string, ResolveTree> => {
    const sortFieldNames = removeDuplicates(
        ((resolveTree.args.options as GraphQLOptionsArg)?.sort ?? []).map(Object.keys).flat()
    );

    return generateMissingOrAliasedFields({ fieldNames: sortFieldNames, selection });
};

// Generated any missing fields required for custom resolvers
const generateMissingOrAliasedRequiredFields = ({
    node,
    selection,
}: {
    node: Node;
    selection: Record<string, ResolveTree>;
}): Record<string, ResolveTree> => {
    const requiredFields = removeDuplicates(
        filterFieldsInSelection({ fields: node.computedFields, selection })
            .map((f) => f.requiredFields)
            .flat()
    );

    return generateMissingOrAliasedFields({ fieldNames: requiredFields, selection });
};<|MERGE_RESOLUTION|>--- conflicted
+++ resolved
@@ -33,7 +33,7 @@
 import mapToDbProperty from "../utils/map-to-db-property";
 import { createFieldAggregation } from "./field-aggregations/create-field-aggregation";
 import { getRelationshipDirection } from "./cypher-builder/get-relationship-direction";
-import { generateMissingOrAliasedFields, filterFieldsInSelection } from "./utils/resolveTree";
+import { generateMissingOrAliasedFields, filterFieldsInSelection, generateProjectionField } from "./utils/resolveTree";
 import { removeDuplicates } from "../utils/utils";
 
 interface Res {
@@ -550,11 +550,7 @@
                 nodeVariable: varName,
             });
 
-<<<<<<< HEAD
-            const connectionParamName = Object.keys(connection[1] as Record<string, any>)[0];
-=======
             const connectionParamNames = Object.keys(connection[1]);
->>>>>>> 498626a7
             const runFirstColumnParams = [
                 ...[`${chainStr}: ${chainStr}`],
                 ...connectionParamNames
@@ -598,7 +594,6 @@
         return res;
     }
 
-<<<<<<< HEAD
     const existingProjection = { ...resolveTree.fieldsByTypeName[node.name] };
 
     // if we have a global node, and the selection set includes the id field
@@ -635,8 +630,6 @@
         existingProjection
     );
 
-=======
->>>>>>> 498626a7
     // Include fields of implemented interfaces to allow for fragments on interfaces
     // cf. https://github.com/neo4j/graphql/issues/476
     const mergedSelectedFields: Record<string, ResolveTree> = mergeDeep<Record<string, ResolveTree>[]>([
