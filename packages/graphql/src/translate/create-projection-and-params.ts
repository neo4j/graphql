/*
 * Copyright (c) "Neo4j"
 * Neo4j Sweden AB [http://neo4j.com]
 *
 * This file is part of Neo4j.
 *
 * Licensed under the Apache License, Version 2.0 (the "License");
 * you may not use this file except in compliance with the License.
 * You may obtain a copy of the License at
 *
 *     http://www.apache.org/licenses/LICENSE-2.0
 *
 * Unless required by applicable law or agreed to in writing, software
 * distributed under the License is distributed on an "AS IS" BASIS,
 * WITHOUT WARRANTIES OR CONDITIONS OF ANY KIND, either express or implied.
 * See the License for the specific language governing permissions and
 * limitations under the License.
 */

import type { ResolveTree } from "graphql-parse-resolve-info";
import { GraphQLUnionType } from "graphql";
import { mergeDeep } from "@graphql-tools/utils";
import type { Node } from "../classes";
import createWhereAndParams from "./where/create-where-and-params";
import type { GraphQLOptionsArg, GraphQLSortArg, GraphQLWhereArg, Context, ConnectionField } from "../types";
import createAuthAndParams from "./create-auth-and-params";
import { AUTH_FORBIDDEN_ERROR } from "../constants";
import { createDatetimeElement } from "./projection/elements/create-datetime-element";
import createPointElement from "./projection/elements/create-point-element";
// eslint-disable-next-line import/no-cycle
import createConnectionAndParams from "./connection/create-connection-and-params";
import { createOffsetLimitStr } from "../schema/pagination";
import mapToDbProperty from "../utils/map-to-db-property";
import { createFieldAggregation } from "./field-aggregations/create-field-aggregation";
import { addGlobalIdField } from "../utils/global-node-projection";
import { getRelationshipDirectionStr } from "../utils/get-relationship-direction";
import { generateMissingOrAliasedFields, filterFieldsInSelection, generateProjectionField } from "./utils/resolveTree";
import { removeDuplicates } from "../utils/utils";
import * as CypherBuilder from "./cypher-builder/CypherBuilder";

interface Res {
    projection: string[];
    params: any;
    meta: ProjectionMeta;
}

export interface ProjectionMeta {
    authValidateStrs?: string[];
    connectionFields?: ResolveTree[];
    interfaceFields?: ResolveTree[];
<<<<<<< HEAD
    rootConnectionCypherSortFields?: { alias: string; apocStr: string }[];
    subQueries: Array<CypherBuilder.Clause>;
    subQueryVariables: Record<string, CypherBuilder.Expr>;
=======
    cypherSortFields?: { alias: string; apocStr: string }[];
>>>>>>> c604fff4
}

function createNodeWhereAndParams({
    whereInput,
    varName,
    context,
    node,
    authValidateStrs,
    chainStr,
}: {
    whereInput?: any;
    context: Context;
    node: Node;
    varName: string;
    authValidateStrs?: string[];
    chainStr?: string;
}): [string, any] {
    const whereStrs: string[] = [];
    let params = {};

    if (whereInput) {
        const whereAndParams = createWhereAndParams({
            context,
            node,
            varName,
            whereInput,
            chainStr,
            recursing: true,
        });
        if (whereAndParams[0]) {
            whereStrs.push(whereAndParams[0]);
            params = { ...params, ...whereAndParams[1] };
        }
    }

    const whereAuth = createAuthAndParams({
        entity: node,
        operations: "READ",
        context,
        where: {
            varName,
            chainStr,
            node,
        },
    });
    if (whereAuth[0]) {
        whereStrs.push(whereAuth[0]);
        params = { ...params, ...whereAuth[1] };
    }

    const preAuth = createAuthAndParams({
        entity: node,
        operations: "READ",
        context,
        allow: {
            parentNode: node,
            varName,
            chainStr,
        },
    });
    if (preAuth[0]) {
        whereStrs.push(`apoc.util.validatePredicate(NOT (${preAuth[0]}), "${AUTH_FORBIDDEN_ERROR}", [0])`);
        params = { ...params, ...preAuth[1] };
    }

    if (authValidateStrs?.length) {
        whereStrs.push(
            `apoc.util.validatePredicate(NOT (${authValidateStrs.join(" AND ")}), "${AUTH_FORBIDDEN_ERROR}", [0])`
        );
    }

    return [whereStrs.join(" AND "), params];
}

export default function createProjectionAndParams({
    resolveTree,
    node,
    context,
    chainStr,
    varName,
    literalElements,
    resolveType,
    inRelationshipProjection,
    isRootConnectionField,
}: {
    resolveTree: ResolveTree;
    node: Node;
    context: Context;
    chainStr?: string;
    varName: string;
    literalElements?: boolean;
    resolveType?: boolean;
    inRelationshipProjection?: boolean;
    isRootConnectionField?: boolean;
}): [string, any, ProjectionMeta | undefined] {
    function reducer(res: Res, field: ResolveTree): Res {
        const alias = field.alias;
        let param = "";
        if (chainStr) {
            param = `${chainStr}_${alias}`;
        } else {
            param = `${varName}_${alias}`;
        }

        const whereInput = field.args.where as GraphQLWhereArg;
        const optionsInput = (field.args.options || {}) as GraphQLOptionsArg;
        const fieldFields = field.fieldsByTypeName;
        const cypherField = node.cypherFields.find((x) => x.fieldName === field.name);
        const relationField = node.relationFields.find((x) => x.fieldName === field.name);
        const connectionField = node.connectionFields.find((x) => x.fieldName === field.name);
        const pointField = node.pointFields.find((x) => x.fieldName === field.name);
        const temporalField = node.temporalFields.find((x) => x.fieldName === field.name);
        const authableField = node.authableFields.find((x) => x.fieldName === field.name);

        if (authableField) {
            if (authableField.auth) {
                const allowAndParams = createAuthAndParams({
                    entity: authableField,
                    operations: "READ",
                    context,
                    allow: { parentNode: node, varName, chainStr: param },
                });
                if (allowAndParams[0]) {
                    if (!res.meta.authValidateStrs) {
                        res.meta.authValidateStrs = [];
                    }
                    res.meta.authValidateStrs?.push(allowAndParams[0]);
                    res.params = { ...res.params, ...allowAndParams[1] };
                }
            }
        }

        if (cypherField) {
            const projectionAuthStrs: string[] = [];
            const unionWheres: string[] = [];
            let projectionStr = "";

            const isArray = cypherField.typeMeta.array;

            const graphqlType = context.schema.getType(cypherField.typeMeta.name);

            const referenceNode = context.nodes.find((x) => x.name === cypherField.typeMeta.name);

            const referenceUnion = graphqlType instanceof GraphQLUnionType ? graphqlType.astNode : undefined;

            if (referenceNode) {
                const recurse = createProjectionAndParams({
                    resolveTree: field,
                    node: referenceNode || node,
                    context,
                    varName: `${varName}_${alias}`,
                    chainStr: param,
                    isRootConnectionField,
                    inRelationshipProjection: true,
                });

                const projectionVars = createSubProjectionString({
                    projection: recurse,
                    chainStr: `${chainStr}_${varName}_${alias}`,
                });

                projectionStr = projectionVars.cypher;
                res.params = { ...res.params, ...projectionVars.params };

                res.meta.subQueries.push(...(recurse[2]?.subQueries || []));

                if (recurse[2]?.authValidateStrs?.length) {
                    projectionAuthStrs.push(recurse[2].authValidateStrs.join(" AND "));
                }
            }

            if (referenceUnion) {
                const fieldFieldsKeys = Object.keys(fieldFields);
                const hasMultipleFieldFields = fieldFieldsKeys.length > 1;
                const hasSingleFieldField = fieldFieldsKeys.length === 1;

                const headStrs: string[] = [];
                let referencedNodes =
                    referenceUnion?.types
                        ?.map((u) => context.nodes.find((n) => n.name === u.name.value))
                        ?.filter((b) => b !== undefined) || [];
                if (hasMultipleFieldFields) {
                    referencedNodes = referencedNodes?.filter((n) => fieldFieldsKeys.includes(n?.name ?? "")) || [];
                }

                referencedNodes.forEach((refNode) => {
                    if (refNode) {
                        const labelsStatements = refNode
                            .getLabels(context)
                            .map((label) => `${varName}_${alias}:\`${label}\``);
                        unionWheres.push(`(${labelsStatements.join("AND")})`);

                        const innerHeadStr: string[] = [
                            `[ ${varName}_${alias} IN [${varName}_${alias}] WHERE (${labelsStatements.join(" AND ")})`,
                        ];

                        if (fieldFields[refNode.name]) {
                            const [str, p, meta] = createProjectionAndParams({
                                resolveTree: field,
                                node: refNode,
                                context,
                                varName: `${varName}_${alias}`,
                            });

                            innerHeadStr.push(
                                [
                                    `| ${varName}_${alias} { __resolveType: "${refNode.name}", `,
                                    ...`{ ${str} }`.replace("{", "").split(""), // TODO improve
                                ].join("")
                            );
                            res.params = { ...res.params, ...p };

                            if (meta?.authValidateStrs?.length) {
                                projectionAuthStrs.push(meta.authValidateStrs.join(" AND "));
                            }
                        } else {
                            innerHeadStr.push(`| ${varName}_${alias} { __resolveType: "${refNode.name}" } `);
                        }

                        innerHeadStr.push(`]`);

                        headStrs.push(innerHeadStr.join(" "));
                    }
                });

                const isTakeFirstElement: boolean = !isArray || hasSingleFieldField;
                projectionStr = `${isTakeFirstElement ? "head(" : ""} ${headStrs.join(" + ")} ${
                    isTakeFirstElement ? ")" : ""
                }`;
            }

            const initApocParamsStrs = [
                ...(context.auth ? ["auth: $auth"] : []),
                ...(context.cypherParams ? ["cypherParams: $cypherParams"] : []),
            ];

            // Null default argument values are not passed into the resolve tree therefore these are not being passed to
            // `apocParams` below causing a runtime error when executing.
            const nullArgumentValues = cypherField.arguments.reduce(
                (r, argument) => ({
                    ...r,
                    ...{ [argument.name.value]: null },
                }),
                {}
            );

            const apocParams = Object.entries({ ...nullArgumentValues, ...field.args }).reduce(
                (r: { strs: string[]; params: any }, entry) => {
                    const argName = `${param}_${entry[0]}`;

                    return {
                        strs: [...r.strs, `${entry[0]}: $${argName}`],
                        params: { ...r.params, [argName]: entry[1] },
                    };
                },
                { strs: initApocParamsStrs, params: {} }
            ) as { strs: string[]; params: any };
            res.params = {
                ...res.params,
                ...apocParams.params,
                ...(context.cypherParams ? { cypherParams: context.cypherParams } : {}),
            };

            const expectMultipleValues =
                (referenceNode || referenceUnion) && cypherField.typeMeta.array ? "true" : "false";
            const apocWhere = projectionAuthStrs.length
                ? `WHERE apoc.util.validatePredicate(NOT (${projectionAuthStrs.join(
                      " AND "
                  )}), "${AUTH_FORBIDDEN_ERROR}", [0])`
                : "";
            const unionWhere = unionWheres.length ? `WHERE ${unionWheres.join(" OR ")}` : "";
            const apocParamsStr = `{this: ${chainStr || varName}${
                apocParams.strs.length ? `, ${apocParams.strs.join(", ")}` : ""
            }}`;

            const isProjectionStrEmpty = projectionStr.trim().length === 0;

            const apocStr = `${
                !cypherField.isScalar && !cypherField.isEnum ? `${param} IN` : ""
            } apoc.cypher.runFirstColumn("${cypherField.statement}", ${apocParamsStr}, ${expectMultipleValues})${
                apocWhere ? ` ${apocWhere}` : ""
            }${unionWhere ? ` ${unionWhere} ` : ""}${
                !isProjectionStrEmpty ? ` | ${!referenceUnion ? param : ""} ${projectionStr}` : ""
            }`;

            const sortInput = (context.resolveTree.args.sort ??
                (context.resolveTree.args.options as any)?.sort ??
                []) as GraphQLSortArg[];
            const isSortArg = sortInput.find((obj) => Object.keys(obj)[0] === alias);
            if (isSortArg) {
                if (!res.meta.cypherSortFields) {
                    res.meta.cypherSortFields = [];
                }

                res.meta.cypherSortFields.push({
                    alias,
                    apocStr,
                });
                if (isRootConnectionField) {
                    res.projection.push(`${alias}: edges.${alias}`);

                    return res;
                }
                if (cypherField.isScalar || cypherField.isEnum) {
                    res.projection.push(`${alias}: ${alias}`);

                    return res;
                }
            }

            if (cypherField.isScalar || cypherField.isEnum) {
                res.projection.push(`${alias}: ${apocStr}`);

                return res;
            }

            if (referenceUnion && cypherField.typeMeta.array) {
                res.projection.push(`${alias}: apoc.coll.flatten([${apocStr}])`);

                return res;
            }

            if (cypherField.typeMeta.array) {
                res.projection.push(`${alias}: [${apocStr}]`);

                return res;
            }

            res.projection.push(`${alias}: head([${apocStr}])`);

            return res;
        }

        if (relationField) {
            const referenceNode = context.nodes.find((x) => x.name === relationField.typeMeta.name) as Node;

            if (referenceNode?.queryOptions) {
                optionsInput.limit = referenceNode.queryOptions.getLimit(optionsInput.limit);
            }

            const nodeMatchStr = `(${chainStr || varName})`;
            const relTypeStr = `[:${relationField.type}]`;
            const labels = referenceNode?.getLabelString(context);
            const nodeOutStr = `(${param}${labels})`;
            const isArray = relationField.typeMeta.array;

            const { inStr, outStr } = getRelationshipDirectionStr(relationField, field.args);

            if (relationField.interface) {
                if (!res.meta.interfaceFields) {
                    res.meta.interfaceFields = [];
                }

                res.meta.interfaceFields.push(field);

                let offsetLimitStr = "";
                if (optionsInput) {
                    offsetLimitStr = createOffsetLimitStr({
                        offset: optionsInput.offset,
                        limit: optionsInput.limit,
                    });

                    if (optionsInput.sort) {
                        const sorts = optionsInput.sort.reduce(sortReducer, []);

                        res.projection.push(
                            `${field.alias}: apoc.coll.sortMulti(${field.alias}, [${sorts.join(
                                ", "
                            )}])${offsetLimitStr}`
                        );
                        return res;
                    }
                }

                res.projection.push(`${field.alias}: ${field.name}${offsetLimitStr}`);

                return res;
            }

            if (relationField.union) {
                const referenceNodes = context.nodes.filter(
                    (x) =>
                        relationField.union?.nodes?.includes(x.name) &&
                        (!field.args.where || Object.prototype.hasOwnProperty.call(field.args.where, x.name))
                );

                const unionStrs: string[] = [
                    `${alias}: ${!isArray ? "head(" : ""} [${param} IN [(${
                        chainStr || varName
                    })${inStr}${relTypeStr}${outStr}(${param})`,
                    `WHERE ${referenceNodes
                        .map((x) => {
                            const labelsStatements = x
                                .getLabels(context)
                                .map((label) => `"${label}" IN labels(${param})`);
                            return `(${labelsStatements.join(" AND ")})`;
                        })
                        .join(" OR ")}`,
                    `| head(`,
                ];

                const headStrs: string[] = referenceNodes.map((refNode) => {
                    const labelsStatements = refNode
                        .getLabels(context)
                        .map((label) => `"${label}" IN labels(${param})`);
                    const innerHeadStr: string[] = [
                        `[ ${param} IN [${param}] WHERE (${labelsStatements.join(" AND ")})`,
                    ];

                    // Extract interface names implemented by reference node
                    const refNodeInterfaceNames = refNode.interfaces.map(
                        (implementedInterface) => implementedInterface.name.value
                    );

                    // Determine if there are any fields to project
                    const hasFields = Object.keys(field.fieldsByTypeName).some((fieldByTypeName) =>
                        [refNode.name, ...refNodeInterfaceNames].includes(fieldByTypeName)
                    );

                    if (hasFields) {
                        const recurse = createProjectionAndParams({
                            resolveTree: field,
                            node: refNode,
                            context,
                            varName: param,
                            isRootConnectionField,
                        });
                        const nodeWhereAndParams = createNodeWhereAndParams({
                            whereInput: field.args.where ? field.args.where[refNode.name] : field.args.where,
                            context,
                            node: refNode,
                            varName: param,
                            chainStr: `${param}_${refNode.name}`,
                            authValidateStrs: recurse[2]?.authValidateStrs,
                        });
                        if (nodeWhereAndParams[0]) {
                            innerHeadStr.push(`AND ${nodeWhereAndParams[0]}`);
                            res.params = { ...res.params, ...nodeWhereAndParams[1] };
                        }
                        const recurseStr = `{ ${recurse[0]} }`;
                        innerHeadStr.push(
                            [
                                `| ${param} { __resolveType: "${refNode.name}", `,
                                ...recurseStr.replace("{", "").split(""),
                            ].join("")
                        );
                        res.params = { ...res.params, ...recurse[1] };
                    } else {
                        innerHeadStr.push(`| ${param} { __resolveType: "${refNode.name}" } `);
                    }

                    innerHeadStr.push(`]`);

                    return innerHeadStr.join(" ");
                });
                unionStrs.push(headStrs.join(" + "));
                unionStrs.push(`) ] WHERE ${param} IS NOT NULL]`);

                if (optionsInput) {
                    const offsetLimit = createOffsetLimitStr({
                        offset: optionsInput.offset,
                        limit: optionsInput.limit,
                    });
                    if (offsetLimit) {
                        unionStrs.push(offsetLimit);
                    }
                }

                unionStrs.push(`${!isArray ? ")" : ""}`);
                res.projection.push(unionStrs.join(" "));

                return res;
            }

            let projectionStr = "";
            const recurse = createProjectionAndParams({
                resolveTree: field,
                node: referenceNode || node,
                context,
                varName: `${varName}_${alias}`,
                chainStr: param,
                inRelationshipProjection: true,
                isRootConnectionField,
            });

            const projectionVars = createSubProjectionString({
                projection: recurse,
                chainStr: `${chainStr}_${varName}_${alias}`,
            });

            projectionStr = projectionVars.cypher;
            res.params = { ...res.params, ...projectionVars.params };

            res.meta.subQueries.push(...(recurse[2]?.subQueries || []));

            let whereStr = "";
            const nodeWhereAndParams = createNodeWhereAndParams({
                whereInput,
                varName: `${varName}_${alias}`,
                node: referenceNode,
                context,
                authValidateStrs: recurse[2]?.authValidateStrs,
            });
            if (nodeWhereAndParams[0]) {
                whereStr = `WHERE ${nodeWhereAndParams[0]}`;
                res.params = { ...res.params, ...nodeWhereAndParams[1] };
            }

            const pathStr = `${nodeMatchStr}${inStr}${relTypeStr}${outStr}${nodeOutStr}`;
            const innerStr = `${pathStr}  ${whereStr} | ${param} ${projectionStr}`;
            let nestedQuery: string;

            if (optionsInput) {
                const offsetLimit = createOffsetLimitStr({ offset: optionsInput.offset, limit: optionsInput.limit });

                if (optionsInput.sort) {
                    const sorts = optionsInput.sort.reduce(sortReducer, []);

                    nestedQuery = `${alias}: apoc.coll.sortMulti([ ${innerStr} ], [${sorts.join(", ")}])${offsetLimit}`;
                } else {
                    nestedQuery = `${alias}: ${!isArray ? "head(" : ""}[ ${innerStr} ]${offsetLimit}${
                        !isArray ? ")" : ""
                    }`;
                }
            } else {
                nestedQuery = `${alias}: ${!isArray ? "head(" : ""}[ ${innerStr} ]${!isArray ? ")" : ""}`;
            }

            res.projection.push(nestedQuery);

            return res;
        }

        const aggregationFieldProjection = createFieldAggregation({
            context,
            nodeLabel: chainStr || varName,
            node,
            field,
        });

        if (aggregationFieldProjection) {
            // res.projection.push(`${alias}: ${aggregationFieldProjection.query}`);
            // res.params = { ...res.params, ...aggregationFieldProjection.params };

            res.meta.subQueries.push(...aggregationFieldProjection.clauses);
            res.meta.subQueryVariables[alias] = aggregationFieldProjection.projection;
            return res;
        }

        if (connectionField) {
            if (!inRelationshipProjection) {
                if (!res.meta.connectionFields) {
                    res.meta.connectionFields = [];
                }

                res.meta.connectionFields.push(field);
                res.projection.push(literalElements ? `${alias}: ${alias}` : `${alias}`);

                return res;
            }

            const matchedConnectionField = node.connectionFields.find(
                (x) => x.fieldName === field.name
            ) as ConnectionField;
            const connection = createConnectionAndParams({
                resolveTree: field,
                field: matchedConnectionField,
                context,
                nodeVariable: varName,
            });

            const connectionParamNames = Object.keys(connection[1]);
            const runFirstColumnParams = [
                ...[`${chainStr}: ${chainStr}`],
                ...connectionParamNames
                    .filter(Boolean)
                    .map((connectionParamName) => `${connectionParamName}: $${connectionParamName}`),
                ...(context.auth ? ["auth: $auth"] : []),
                ...(context.cypherParams ? ["cypherParams: $cypherParams"] : []),
            ];

            res.projection.push(
                `${field.name}: apoc.cypher.runFirstColumn("${connection[0].replace(/("|')/g, "\\$1")} RETURN ${
                    field.name
                }", { ${runFirstColumnParams.join(", ")} }, false)`
            );
            res.params = { ...res.params, ...connection[1] };
            return res;
        }

        if (pointField) {
            res.projection.push(createPointElement({ resolveTree: field, field: pointField, variable: varName }));
        } else if (temporalField?.typeMeta.name === "DateTime") {
            res.projection.push(createDatetimeElement({ resolveTree: field, field: temporalField, variable: varName }));
        } else {
            // In the case of using the @alias directive (map a GraphQL field to a db prop)
            // the output will be RETURN varName {GraphQLfield: varName.dbAlias}
            const dbFieldName = mapToDbProperty(node, field.name);

            // If field is aliased, rename projected field to alias and set to varName.fieldName
            // e.g. RETURN varname { .fieldName } -> RETURN varName { alias: varName.fieldName }
            let aliasedProj: string;

            if (alias !== field.name || dbFieldName !== field.name || literalElements) {
                aliasedProj = `${alias}: ${varName}`;
            } else {
                aliasedProj = "";
            }

            res.projection.push(`${aliasedProj}.${dbFieldName}`);
        }

        return res;
    }

    let existingProjection = { ...resolveTree.fieldsByTypeName[node.name] };

    // If we have a query for a globalNode and it includes the "id" field
    // we modify the projection to include the appropriate db fields

    if (node.isGlobalNode && existingProjection.id) {
        existingProjection = addGlobalIdField(existingProjection, node.getGlobalIdField());
    }

    // Fields of reference node to sort on. Since sorting is done on projection, if field is not selected
    // sort will fail silently

    const sortFieldNames = ((resolveTree.args.options as GraphQLOptionsArg)?.sort ?? []).map(Object.keys).flat();

    // Iterate over fields name in sort argument
    const nodeFields = sortFieldNames.reduce(
        (acc, sortFieldName) => ({
            ...acc,
            // If fieldname is not found in fields of selection set
            ...(!Object.values(existingProjection).find((field) => field.name === sortFieldName)
                ? // generate a basic resolve tree
                  generateProjectionField({ name: sortFieldName })
                : {}),
        }),
        // and add it to existing fields for projection
        existingProjection
    );

    // Include fields of implemented interfaces to allow for fragments on interfaces
    // cf. https://github.com/neo4j/graphql/issues/476
    const mergedSelectedFields: Record<string, ResolveTree> = mergeDeep<Record<string, ResolveTree>[]>([
        nodeFields,
        ...node.interfaces.map((i) => resolveTree.fieldsByTypeName[i.name.value]),
    ]);

    // Merge fields for final projection to account for multiple fragments
    // cf. https://github.com/neo4j/graphql/issues/920
    const mergedFields: Record<string, ResolveTree> = mergeDeep<Record<string, ResolveTree>[]>([
        mergedSelectedFields,
        generateMissingOrAliasedSortFields({ selection: mergedSelectedFields, resolveTree }),
        generateMissingOrAliasedRequiredFields({ selection: mergedSelectedFields, node }),
    ]);

    const { projection, params, meta } = Object.values(mergedFields).reduce(reducer, {
        projection: resolveType ? [`__resolveType: "${node.name}"`] : [],
        params: {},
        meta: {
            subQueries: [],
            subQueryVariables: {},
        },
    });

    // return [`{ ${projection.join(", ")} }`, params, meta];
    return [projection.join(", "), params, meta];
}

function sortReducer(s: string[], sort: GraphQLSortArg) {
    return [
        ...s,
        ...Object.entries(sort).map(([fieldName, direction]) => {
            if (direction === "DESC") {
                return `'${fieldName}'`;
            }

            return `'^${fieldName}'`;
        }),
    ];
}

// Generates any missing fields required for sorting
const generateMissingOrAliasedSortFields = ({
    selection,
    resolveTree,
}: {
    selection: Record<string, ResolveTree>;
    resolveTree: ResolveTree;
}): Record<string, ResolveTree> => {
    const sortFieldNames = removeDuplicates(
        ((resolveTree.args.options as GraphQLOptionsArg)?.sort ?? []).map(Object.keys).flat()
    );

    return generateMissingOrAliasedFields({ fieldNames: sortFieldNames, selection });
};

// Generated any missing fields required for custom resolvers
const generateMissingOrAliasedRequiredFields = ({
    node,
    selection,
}: {
    node: Node;
    selection: Record<string, ResolveTree>;
}): Record<string, ResolveTree> => {
    const requiredFields = removeDuplicates(
        filterFieldsInSelection({ fields: node.computedFields, selection })
            .map((f) => f.requiredFields)
            .flat()
    );

    return generateMissingOrAliasedFields({ fieldNames: requiredFields, selection });
};

// NOTE: this is only for compatibility reasons with nested projections
function createSubProjectionString({
    projection,
    chainStr,
}: {
    projection: [string, any, ProjectionMeta | undefined];
    chainStr: string;
}): CypherBuilder.CypherResult {
    const nestedCypherProjection = new CypherBuilder.RawCypher((env) => {
        let nestedProjectionStr = projection[0];
        const extraProjectionVars = Object.entries(projection[2]?.subQueryVariables || {}).map(([key, value]) => {
            return `${key}: ${value.getCypher(env)}`;
        });
        if (extraProjectionVars.length > 0 && nestedProjectionStr) {
            nestedProjectionStr = `${nestedProjectionStr}, ${extraProjectionVars.join(", ")}`;
        } else if (extraProjectionVars.length > 0) {
            nestedProjectionStr = extraProjectionVars.join(", ");
        }

        return [`{ ${nestedProjectionStr} }`, projection[1]];
    });

    const projectionVars = nestedCypherProjection.build(chainStr);
    return projectionVars;
}<|MERGE_RESOLUTION|>--- conflicted
+++ resolved
@@ -48,13 +48,9 @@
     authValidateStrs?: string[];
     connectionFields?: ResolveTree[];
     interfaceFields?: ResolveTree[];
-<<<<<<< HEAD
-    rootConnectionCypherSortFields?: { alias: string; apocStr: string }[];
+    cypherSortFields?: { alias: string; apocStr: string }[];
     subQueries: Array<CypherBuilder.Clause>;
     subQueryVariables: Record<string, CypherBuilder.Expr>;
-=======
-    cypherSortFields?: { alias: string; apocStr: string }[];
->>>>>>> c604fff4
 }
 
 function createNodeWhereAndParams({
