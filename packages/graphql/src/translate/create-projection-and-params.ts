/*
 * Copyright (c) "Neo4j"
 * Neo4j Sweden AB [http://neo4j.com]
 *
 * This file is part of Neo4j.
 *
 * Licensed under the Apache License, Version 2.0 (the "License");
 * you may not use this file except in compliance with the License.
 * You may obtain a copy of the License at
 *
 *     http://www.apache.org/licenses/LICENSE-2.0
 *
 * Unless required by applicable law or agreed to in writing, software
 * distributed under the License is distributed on an "AS IS" BASIS,
 * WITHOUT WARRANTIES OR CONDITIONS OF ANY KIND, either express or implied.
 * See the License for the specific language governing permissions and
 * limitations under the License.
 */

import { UnionTypeDefinitionNode } from "graphql/language/ast";
import { ResolveTree } from "graphql-parse-resolve-info";
import { Node } from "../classes";
import createWhereAndParams from "./create-where-and-params";
import { GraphQLOptionsArg, GraphQLSortArg, GraphQLWhereArg, Context, ConnectionField } from "../types";
import createAuthAndParams from "./create-auth-and-params";
import { AUTH_FORBIDDEN_ERROR } from "../constants";
import { createDatetimeElement } from "./projection/elements/create-datetime-element";
import createPointElement from "./projection/elements/create-point-element";
// eslint-disable-next-line import/no-cycle
import createConnectionAndParams from "./connection/create-connection-and-params";
import { createOffsetLimitStr } from "../schema/pagination";
import mapToDbProperty from "../utils/map-to-db-property";
import { createFieldAggregation } from "./field-aggregations/create-field-aggregation";
import { generateProjectionField } from "./utils/generate-projection-field";
import { getRelationshipDirection } from "./cypher-builder/get-relationship-direction";

interface Res {
    projection: string[];
    params: any;
    meta: ProjectionMeta;
}

interface ProjectionMeta {
    authValidateStrs?: string[];
    connectionFields?: ResolveTree[];
    interfaceFields?: ResolveTree[];
}

function createNodeWhereAndParams({
    whereInput,
    varName,
    context,
    node,
    authValidateStrs,
    chainStr,
}: {
    whereInput?: any;
    context: Context;
    node: Node;
    varName: string;
    authValidateStrs?: string[];
    chainStr?: string;
}): [string, any] {
    const whereStrs: string[] = [];
    let params = {};

    if (whereInput) {
        const whereAndParams = createWhereAndParams({
            context,
            node,
            varName,
            whereInput,
            chainStr,
            recursing: true,
        });
        if (whereAndParams[0]) {
            whereStrs.push(whereAndParams[0]);
            params = { ...params, ...whereAndParams[1] };
        }
    }

    const whereAuth = createAuthAndParams({
        entity: node,
        operations: "READ",
        context,
        where: {
            varName,
            chainStr,
            node,
        },
    });
    if (whereAuth[0]) {
        whereStrs.push(whereAuth[0]);
        params = { ...params, ...whereAuth[1] };
    }

    const preAuth = createAuthAndParams({
        entity: node,
        operations: "READ",
        context,
        allow: {
            parentNode: node,
            varName,
            chainStr,
        },
    });
    if (preAuth[0]) {
        whereStrs.push(`apoc.util.validatePredicate(NOT(${preAuth[0]}), "${AUTH_FORBIDDEN_ERROR}", [0])`);
        params = { ...params, ...preAuth[1] };
    }

    if (authValidateStrs?.length) {
        whereStrs.push(
            `apoc.util.validatePredicate(NOT(${authValidateStrs.join(" AND ")}), "${AUTH_FORBIDDEN_ERROR}", [0])`
        );
    }

    return [whereStrs.join(" AND "), params];
}

function createProjectionAndParams({
    resolveTree,
    node,
    context,
    chainStr,
    varName,
    literalElements,
    resolveType,
    inRelationshipProjection,
}: {
    resolveTree: ResolveTree;
    node: Node;
    context: Context;
    chainStr?: string;
    varName: string;
    literalElements?: boolean;
    resolveType?: boolean;
    inRelationshipProjection?: boolean;
}): [string, any, ProjectionMeta?] {
    function reducer(res: Res, [key, field]: [string, ResolveTree]): Res {
        let param = "";
        if (chainStr) {
            param = `${chainStr}_${key}`;
        } else {
            param = `${varName}_${key}`;
        }

        const whereInput = field.args.where as GraphQLWhereArg;
        const optionsInput = field.args.options as GraphQLOptionsArg;
        const fieldFields = field.fieldsByTypeName;
        const cypherField = node.cypherFields.find((x) => x.fieldName === field.name);
        const relationField = node.relationFields.find((x) => x.fieldName === field.name);
        const connectionField = node.connectionFields.find((x) => x.fieldName === field.name);
        const pointField = node.pointFields.find((x) => x.fieldName === field.name);
        const temporalField = node.temporalFields.find((x) => x.fieldName === field.name);
        const authableField = node.authableFields.find((x) => x.fieldName === field.name);

        if (authableField) {
            if (authableField.auth) {
                const allowAndParams = createAuthAndParams({
                    entity: authableField,
                    operations: "READ",
                    context,
                    allow: { parentNode: node, varName, chainStr: param },
                });
                if (allowAndParams[0]) {
                    if (!res.meta.authValidateStrs) {
                        res.meta.authValidateStrs = [];
                    }
                    res.meta.authValidateStrs?.push(allowAndParams[0]);
                    res.params = { ...res.params, ...allowAndParams[1] };
                }
            }
        }

        if (cypherField) {
            const projectionAuthStrs: string[] = [];
            const unionWheres: string[] = [];
            let projectionStr = "";

            const isArray = cypherField.typeMeta.array;

            const isPrimitive = ["ID", "String", "Boolean", "Float", "Int", "DateTime", "BigInt"].includes(
                cypherField.typeMeta.name
            );
            const isEnum = context.neoSchema.document.definitions.find(
                (x) => x.kind === "EnumTypeDefinition" && x.name.value === cypherField.typeMeta.name
            );
            const isScalar = context.neoSchema.document.definitions.find(
                (x) => x.kind === "ScalarTypeDefinition" && x.name.value === cypherField.typeMeta.name
            );

            const referenceNode = context.neoSchema.nodes.find((x) => x.name === cypherField.typeMeta.name);
            const unions = context.neoSchema.document.definitions.filter(
                (x) => x.kind === "UnionTypeDefinition"
            ) as UnionTypeDefinitionNode[];
            const referenceUnion = unions.find((u) => u.name.value === cypherField.typeMeta.name);

            if (referenceNode) {
                const recurse = createProjectionAndParams({
                    resolveTree: field,
                    node: referenceNode || node,
                    context,
                    varName: `${varName}_${key}`,
                    chainStr: param,
                    inRelationshipProjection: true,
                });
                const [str, p, meta] = recurse;
                projectionStr = str;
                res.params = { ...res.params, ...p };
                if (meta?.authValidateStrs?.length) {
                    projectionAuthStrs.push(meta.authValidateStrs.join(" AND "));
                }
            }

            if (referenceUnion) {
                const headStrs: string[] = [];
                const referencedNodes =
                    referenceUnion?.types
                        ?.map((u) => context.neoSchema.nodes.find((n) => n.name === u.name.value))
                        ?.filter((b) => b !== undefined)
                        ?.filter((n) => Object.keys(fieldFields).includes(n?.name ?? "")) || [];

                referencedNodes.forEach((refNode) => {
                    if (refNode) {
                        const labelsStatements = refNode
                            .getLabels(context)
                            .map((label) => `"${label}" IN labels(${varName}_${key})`);
                        unionWheres.push(`(${labelsStatements.join("AND")})`);

                        const innerHeadStr: string[] = [
                            `[ ${varName}_${key} IN [${varName}_${key}] WHERE (${labelsStatements.join(" AND ")})`,
                        ];

                        if (fieldFields[refNode.name]) {
                            const [str, p, meta] = createProjectionAndParams({
                                resolveTree: field,
                                node: refNode,
                                context,
                                varName: `${varName}_${key}`,
                            });

                            innerHeadStr.push(
                                [
                                    `| ${varName}_${key} { __resolveType: "${refNode.name}", `,
                                    ...str.replace("{", "").split(""),
                                ].join("")
                            );
                            res.params = { ...res.params, ...p };

                            if (meta?.authValidateStrs?.length) {
                                projectionAuthStrs.push(meta.authValidateStrs.join(" AND "));
                            }
                        } else {
                            innerHeadStr.push(`| ${varName}_${key} { __resolveType: "${refNode.name}" } `);
                        }

                        innerHeadStr.push(`]`);

                        headStrs.push(innerHeadStr.join(" "));
                    }
                });

                projectionStr = `${!isArray ? "head(" : ""} ${headStrs.join(" + ")} ${!isArray ? ")" : ""}`;
            }

            const initApocParamsStrs = [
                ...(context.auth ? ["auth: $auth"] : []),
                ...(context.cypherParams ? ["cypherParams: $cypherParams"] : []),
            ];

            // Null default argument values are not passed into the resolve tree therefore these are not being passed to
            // `apocParams` below causing a runtime error when executing.
            const nullArgumentValues = cypherField.arguments.reduce(
                (r, argument) => ({
                    ...r,
                    ...{ [argument.name.value]: null },
                }),
                {}
            );

            const apocParams = Object.entries({ ...nullArgumentValues, ...field.args }).reduce(
                (r: { strs: string[]; params: any }, entry) => {
                    const argName = `${param}_${entry[0]}`;

                    return {
                        strs: [...r.strs, `${entry[0]}: $${argName}`],
                        params: { ...r.params, [argName]: entry[1] },
                    };
                },
                { strs: initApocParamsStrs, params: {} }
            ) as { strs: string[]; params: any };
            res.params = {
                ...res.params,
                ...apocParams.params,
                ...(context.cypherParams ? { cypherParams: context.cypherParams } : {}),
            };

            const expectMultipleValues = referenceNode && cypherField.typeMeta.array ? "true" : "false";
            const apocWhere = projectionAuthStrs.length
                ? `WHERE apoc.util.validatePredicate(NOT(${projectionAuthStrs.join(
                      " AND "
                  )}), "${AUTH_FORBIDDEN_ERROR}", [0])`
                : "";
            const unionWhere = unionWheres.length ? `WHERE ${unionWheres.join(" OR ")}` : "";
            const apocParamsStr = `{this: ${chainStr || varName}${
                apocParams.strs.length ? `, ${apocParams.strs.join(", ")}` : ""
            }}`;
            const apocStr = `${!isPrimitive && !isEnum && !isScalar ? `${param} IN` : ""} apoc.cypher.runFirstColumn("${
                cypherField.statement
            }", ${apocParamsStr}, ${expectMultipleValues})${apocWhere ? ` ${apocWhere}` : ""}${
                unionWhere ? ` ${unionWhere} ` : ""
            }${projectionStr ? ` | ${!referenceUnion ? param : ""} ${projectionStr}` : ""}`;

            if (isPrimitive || isEnum || isScalar) {
                res.projection.push(`${key}: ${apocStr}`);

                return res;
            }

            if (cypherField.typeMeta.array) {
                res.projection.push(`${key}: [${apocStr}]`);

                return res;
            }

            res.projection.push(`${key}: head([${apocStr}])`);

            return res;
        }

        if (relationField) {
            const referenceNode = context.neoSchema.nodes.find((x) => x.name === relationField.typeMeta.name) as Node;

            const nodeMatchStr = `(${chainStr || varName})`;
            const relTypeStr = `[:${relationField.type}]`;
            const labels = referenceNode?.getLabelString(context);
            const nodeOutStr = `(${param}${labels})`;
            const isArray = relationField.typeMeta.array;
            const isDistinctQuery = optionsInput && isArray && optionsInput.distinct;
<<<<<<< HEAD
=======

            const { inStr, outStr } = getRelationshipDirection(relationField, field.args);
>>>>>>> a2749685

            if (relationField.interface) {
                if (!res.meta.interfaceFields) {
                    res.meta.interfaceFields = [];
                }

                const f = field;

                res.meta.interfaceFields.push(f);

                let offsetLimitStr = "";
                if (optionsInput) {
                    offsetLimitStr = createOffsetLimitStr({ offset: optionsInput.offset, limit: optionsInput.limit });
                }

                res.projection.push(
                    `${f.alias}: ${!isArray ? "head(" : ""}collect(${f.alias})${offsetLimitStr}${!isArray ? ")" : ""}`
                );

                return res;
            }

            if (relationField.union) {
                const referenceNodes = context.neoSchema.nodes.filter(
                    (x) =>
                        relationField.union?.nodes?.includes(x.name) &&
                        (!field.args.where || Object.prototype.hasOwnProperty.call(field.args.where, x.name))
                );

                const unionStrs: string[] = [
                    `${key}: ${!isArray ? "head(" : ""} [${param} IN [(${
                        chainStr || varName
                    })${inStr}${relTypeStr}${outStr}(${param})`,
                    `WHERE ${referenceNodes
                        .map((x) => {
                            const labelsStatements = x
                                .getLabels(context)
                                .map((label) => `"${label}" IN labels(${param})`);
                            return `(${labelsStatements.join(" AND ")})`;
                        })
                        .join(" OR ")}`,
                    `| head(`,
                ];

                const headStrs: string[] = referenceNodes.map((refNode) => {
                    const labelsStatements = refNode
                        .getLabels(context)
                        .map((label) => `"${label}" IN labels(${param})`);
                    const innerHeadStr: string[] = [
                        `[ ${param} IN [${param}] WHERE (${labelsStatements.join(" AND ")})`,
                    ];

                    // Extract interface names implemented by reference node
                    const refNodeInterfaceNames = refNode.interfaces.map(
                        (implementedInterface) => implementedInterface.name.value
                    );

                    // Determine if there are any fields to project
                    const hasFields = Object.keys(field.fieldsByTypeName).some((fieldByTypeName) =>
                        [refNode.name, ...refNodeInterfaceNames].includes(fieldByTypeName)
                    );

                    if (hasFields) {
                        const recurse = createProjectionAndParams({
                            resolveTree: field,
                            node: refNode,
                            context,
                            varName: param,
                        });

                        const nodeWhereAndParams = createNodeWhereAndParams({
                            whereInput: field.args.where ? field.args.where[refNode.name] : field.args.where,
                            context,
                            node: refNode,
                            varName: param,
                            chainStr: `${param}_${refNode.name}`,
                            authValidateStrs: recurse[2]?.authValidateStrs,
                        });
                        if (nodeWhereAndParams[0]) {
                            innerHeadStr.push(`AND ${nodeWhereAndParams[0]}`);
                            res.params = { ...res.params, ...nodeWhereAndParams[1] };
                        }

                        innerHeadStr.push(
                            [
                                `| ${param} { __resolveType: "${refNode.name}", `,
                                ...recurse[0].replace("{", "").split(""),
                            ].join("")
                        );
                        res.params = { ...res.params, ...recurse[1] };
                    } else {
                        innerHeadStr.push(`| ${param} { __resolveType: "${refNode.name}" } `);
                    }

                    innerHeadStr.push(`]`);

                    return innerHeadStr.join(" ");
                });
                unionStrs.push(headStrs.join(" + "));
                unionStrs.push(`) ] WHERE ${param} IS NOT NULL]`);

                if (optionsInput) {
                    const offsetLimit = createOffsetLimitStr({
                        offset: optionsInput.offset,
                        limit: optionsInput.limit,
                    });
                    if (offsetLimit) {
                        unionStrs.push(offsetLimit);
                    }
                }

                unionStrs.push(`${!isArray ? ")" : ""}`);
                res.projection.push(unionStrs.join(" "));

                return res;
            }

            let projectionStr = "";
            const recurse = createProjectionAndParams({
                resolveTree: field,
                node: referenceNode || node,
                context,
                varName: `${varName}_${key}`,
                chainStr: param,
                inRelationshipProjection: true,
            });
            [projectionStr] = recurse;
            res.params = { ...res.params, ...recurse[1] };

            let whereStr = "";
            const nodeWhereAndParams = createNodeWhereAndParams({
                whereInput,
                varName: `${varName}_${key}`,
                node: referenceNode,
                context,
                authValidateStrs: recurse[2]?.authValidateStrs,
            });
            if (nodeWhereAndParams[0]) {
                whereStr = `WHERE ${nodeWhereAndParams[0]}`;
                res.params = { ...res.params, ...nodeWhereAndParams[1] };
            }

            const pathStr = `${nodeMatchStr}${inStr}${relTypeStr}${outStr}${nodeOutStr}`;
            const innerStr = `${pathStr}  ${whereStr} | ${param} ${projectionStr}`;
            let nestedQuery: string;
            let nestedVal: string;

            if (optionsInput) {
                const offsetLimit = createOffsetLimitStr({ offset: optionsInput.offset, limit: optionsInput.limit });

                if (optionsInput.sort) {
                    const sorts = optionsInput.sort.reduce((s: string[], sort: GraphQLSortArg) => {
                        return [
                            ...s,
                            ...Object.entries(sort).map(([fieldName, direction]) => {
                                if (direction === "DESC") {
                                    return `'${fieldName}'`;
                                }

                                return `'^${fieldName}'`;
                            }),
                        ];
                    }, []);

                    nestedVal = `apoc.coll.sortMulti([ ${innerStr} ], [${sorts.join(", ")}])`;
                }
                else {
                    nestedVal = `[ ${innerStr} ]`;
                }
                
                if (isDistinctQuery)
                    nestedQuery = `${key}: apoc.coll.toSet(${nestedVal})${offsetLimit}`;
                else
                    nestedQuery = `${key}: ${!isArray ? "head(" : ""}${nestedVal}${offsetLimit}${!isArray ? ")" : ""}`;

            } else {
                nestedQuery = `${key}: ${!isArray ? "head(" : ""}[ ${innerStr} ]${!isArray ? ")" : ""}`;
            }

            res.projection.push(nestedQuery);

            return res;
        }

        const aggregationFieldProjection = createFieldAggregation({
            context,
            nodeLabel: chainStr || varName,
            node,
            field,
        });

        if (aggregationFieldProjection) {
            res.projection.push(`${key}: ${aggregationFieldProjection.query}`);
            res.params = { ...res.params, ...aggregationFieldProjection.params };
            return res;
        }

        if (connectionField) {
            if (!inRelationshipProjection) {
                if (!res.meta.connectionFields) {
                    res.meta.connectionFields = [];
                }

                res.meta.connectionFields.push(field);
                res.projection.push(literalElements ? `${field.alias}: ${field.alias}` : `${field.alias}`);

                return res;
            }

            const matchedConnectionField = node.connectionFields.find(
                (x) => x.fieldName === field.name
            ) as ConnectionField;
            const connection = createConnectionAndParams({
                resolveTree: field,
                field: matchedConnectionField,
                context,
                nodeVariable: varName,
            });

            const connectionParamName = Object.keys(connection[1])[0];
            const runFirstColumnParams = [
                ...[`${chainStr}: ${chainStr}`],
                ...(connectionParamName ? [`${connectionParamName}: $${connectionParamName}`] : []),
                ...(context.auth ? ["auth: $auth"] : []),
                ...(context.cypherParams ? ["cypherParams: $cypherParams"] : []),
            ];

            res.projection.push(
                `${field.name}: apoc.cypher.runFirstColumn("${connection[0].replace(/("|')/g, "\\$1")} RETURN ${
                    field.name
                }", { ${runFirstColumnParams.join(", ")} }, false)`
            );
            res.params = { ...res.params, ...connection[1] };
            return res;
        }

        if (pointField) {
            res.projection.push(createPointElement({ resolveTree: field, field: pointField, variable: varName }));
        } else if (temporalField?.typeMeta.name === "DateTime") {
            res.projection.push(createDatetimeElement({ resolveTree: field, field: temporalField, variable: varName }));
        } else {
            // If field is aliased, rename projected field to alias and set to varName.fieldName
            // e.g. RETURN varname { .fieldName } -> RETURN varName { alias: varName.fieldName }
            let aliasedProj: string;

            if (field.alias !== field.name) {
                aliasedProj = `${field.alias}: ${varName}`;
            } else if (literalElements) {
                aliasedProj = `${key}: ${varName}`;
            } else {
                aliasedProj = "";
            }

            // In the case of using the @alias directive (map a GraphQL field to a db prop)
            // the output will be RETURN varName {GraphQLfield: varName.dbAlias}
            const dbFieldName = mapToDbProperty(node, field.name);
            if (dbFieldName !== field.name) {
                aliasedProj = !aliasedProj ? `${key}: ${varName}` : aliasedProj;
            }

            res.projection.push(`${aliasedProj}.${dbFieldName}`);
        }

        return res;
    }

    // Include fields of implemented interfaces to allow for fragments on interfaces
    // cf. https://github.com/neo4j/graphql/issues/476

    const fields = node.interfaces
        // Map over the implemented interfaces of the node and extract the names
        .map((implementedInterface) => implementedInterface.name.value)
        // Combine the fields of the interfaces...
        .reduce((prevFields, interfaceName) => ({ ...prevFields, ...resolveTree.fieldsByTypeName[interfaceName] }), {
            // with the fields of the node
            ...resolveTree.fieldsByTypeName[node.name],
            // and fields to sort on
            ...generateSortFields({ node, resolveTree }),
        });

    const { projection, params, meta } = Object.entries(fields).reduce(reducer, {
        projection: resolveType ? [`__resolveType: "${node.name}"`] : [],
        params: {},
        meta: {},
    });

    return [`{ ${projection.join(", ")} }`, params, meta];
}

export default createProjectionAndParams;

// Fields of reference node to sort on. Since sorting is done on the projection sorting will fail silently
// if field does not exist in selection set or does exist but is aliased
const generateSortFields = ({
    node,
    resolveTree,
}: {
    node: Node;
    resolveTree: ResolveTree;
}): Record<string, ResolveTree> => {
    const nodeFields = resolveTree.fieldsByTypeName[node.name];

    const sortFieldNames = ((resolveTree.args.options as GraphQLOptionsArg)?.sort ?? []).map(Object.keys).flat();

    return Array.from(new Set(sortFieldNames)).reduce((acc, sortFieldName) => {
        const fieldIsMissing = !Object.values(nodeFields).find((field) => field.name === sortFieldName);
        const fieldIsAliased = Boolean(
            Object.values(nodeFields).find((field) => field.name === sortFieldName && field.alias !== sortFieldName)
        );

        if (fieldIsMissing || fieldIsAliased) {
            return {
                ...acc,
                ...generateProjectionField({ name: sortFieldName }),
            };
        }

        return acc;
    }, {});
};<|MERGE_RESOLUTION|>--- conflicted
+++ resolved
@@ -338,11 +338,8 @@
             const nodeOutStr = `(${param}${labels})`;
             const isArray = relationField.typeMeta.array;
             const isDistinctQuery = optionsInput && isArray && optionsInput.distinct;
-<<<<<<< HEAD
-=======
 
             const { inStr, outStr } = getRelationshipDirection(relationField, field.args);
->>>>>>> a2749685
 
             if (relationField.interface) {
                 if (!res.meta.interfaceFields) {
