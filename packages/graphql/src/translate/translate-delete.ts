--- conflicted
+++ resolved
@@ -26,11 +26,7 @@
 import { createEventMeta } from "./subscriptions/create-event-meta";
 import Cypher from "@neo4j/cypher-builder";
 import { createConnectionEventMetaObject } from "./subscriptions/create-connection-event-meta";
-<<<<<<< HEAD
-import { Measurement, addMeasurementField } from "../utils/add-measurement-field";
 import { checkAuthentication } from "./authorization/check-authentication";
-=======
->>>>>>> a120c91a
 
 export function translateDelete({ context, node }: { context: Context; node: Node }): Cypher.CypherResult {
     const { resolveTree } = context;
