/*
 * Copyright (c) "Neo4j"
 * Neo4j Sweden AB [http://neo4j.com]
 *
 * This file is part of Neo4j.
 *
 * Licensed under the Apache License, Version 2.0 (the "License");
 * you may not use this file except in compliance with the License.
 * You may obtain a copy of the License at
 *
 *     http://www.apache.org/licenses/LICENSE-2.0
 *
 * Unless required by applicable law or agreed to in writing, software
 * distributed under the License is distributed on an "AS IS" BASIS,
 * WITHOUT WARRANTIES OR CONDITIONS OF ANY KIND, either express or implied.
 * See the License for the specific language governing permissions and
 * limitations under the License.
 */

import { Node, Relationship } from "../classes";
import { RelationField, Context } from "../types";
import createAuthAndParams from "./create-auth-and-params";
import { AUTH_FORBIDDEN_ERROR } from "../constants";
import createConnectionWhereAndParams from "./where/create-connection-where-and-params";

interface Res {
    disconnects: string[];
    params: any;
}

function createDisconnectAndParams({
    withVars,
    value,
    varName,
    relationField,
    parentVar,
    refNodes,
    context,
    labelOverride,
    parentNode,
    insideDoWhen,
    parameterPrefix,
}: {
    withVars: string[];
    value: any;
    varName: string;
    relationField: RelationField;
    parentVar: string;
    context: Context;
    refNodes: Node[];
    labelOverride?: string;
    parentNode: Node;
    insideDoWhen?: boolean;
    parameterPrefix: string;
}): [string, any] {
    function createSubqueryContents(
        relatedNode: Node,
        disconnect: any,
        index: number
    ): { subquery: string; params: Record<string, any> } {
        const _varName = `${varName}${index}`;
        const inStr = relationField.direction === "IN" ? "<-" : "-";
        const outStr = relationField.direction === "OUT" ? "->" : "-";
        const relVarName = `${_varName}_rel`;
        const relTypeStr = `[${relVarName}:${relationField.type}]`;

<<<<<<< HEAD
        const subquery: string[] = [];
        let params;
=======
        const labels = refNode.getLabelString(context);
        const label = labelOverride ? `:${labelOverride}` : labels;

        if (parentNode.auth) {
            const whereAuth = createAuthAndParams({
                operation: "DISCONNECT",
                entity: parentNode,
                context,
                where: { varName: parentVar, node: parentNode },
            });
            if (whereAuth[0]) {
                res.disconnects.push(`WITH ${withVars.join(", ")}`);
                res.disconnects.push(`WHERE ${whereAuth[0]}`);
                res.params = { ...res.params, ...whereAuth[1] };
            }
        }

        res.disconnects.push(`WITH ${withVars.join(", ")}`);
        res.disconnects.push("CALL {");
>>>>>>> 87ccf1c4

        const labels = relatedNode.labelString;
        const label = labelOverride ? `:${labelOverride}` : labels;

        subquery.push(`WITH ${withVars.join(", ")}`);
        subquery.push(`OPTIONAL MATCH (${parentVar})${inStr}${relTypeStr}${outStr}(${_varName}${label})`);

        const relationship = (context.neoSchema.relationships.find(
            (x) => x.properties === relationField.properties
        ) as unknown) as Relationship;

        const whereStrs: string[] = [];

        if (disconnect.where) {
            try {
                const whereAndParams = createConnectionWhereAndParams({
                    nodeVariable: _varName,
                    whereInput: disconnect.where,
                    node: relatedNode,
                    context,
                    relationshipVariable: relVarName,
                    relationship,
                    parameterPrefix: `${parameterPrefix}${relationField.typeMeta.array ? `[${index}]` : ""}.where`,
                });
                if (whereAndParams[0]) {
                    whereStrs.push(whereAndParams[0]);
                }
            } catch {
                return { subquery: "", params: {} };
            }
        }

        if (relatedNode.auth) {
            const whereAuth = createAuthAndParams({
                operation: "DISCONNECT",
                entity: relatedNode,
                context,
                where: { varName: _varName, node: relatedNode },
            });
            if (whereAuth[0]) {
                whereStrs.push(whereAuth[0]);
                params = { ...params, ...whereAuth[1] };
            }
        }

        if (whereStrs.length) {
            subquery.push(`WHERE ${whereStrs.join(" AND ")}`);
        }

        const preAuth = [parentNode, relatedNode].reduce(
            (result: Res, node, i) => {
                if (!node.auth) {
                    return result;
                }

                const [str, p] = createAuthAndParams({
                    entity: node,
                    operation: "DISCONNECT",
                    context,
                    escapeQuotes: Boolean(insideDoWhen),
                    allow: { parentNode: node, varName: _varName, chainStr: `${_varName}${node.name}${i}_allow` },
                });

                if (!str) {
                    return result;
                }

                result.disconnects.push(str);
                result.params = { ...result.params, ...p };

                return result;
            },
            { disconnects: [], params: {} }
        );

        if (preAuth.disconnects.length) {
            const quote = insideDoWhen ? `\\"` : `"`;
            subquery.push(`WITH ${[...withVars, _varName, relVarName].join(", ")}`);
            subquery.push(
                `CALL apoc.util.validate(NOT(${preAuth.disconnects.join(
                    " AND "
                )}), ${quote}${AUTH_FORBIDDEN_ERROR}${quote}, [0])`
            );
            params = { ...params, ...preAuth.params };
        }

        /*
           Replace with subclauses https://neo4j.com/developer/kb/conditional-cypher-execution/
           https://neo4j.slack.com/archives/C02PUHA7C/p1603458561099100
        */
        subquery.push(`FOREACH(_ IN CASE ${_varName} WHEN NULL THEN [] ELSE [1] END | `);
        subquery.push(`DELETE ${_varName}_rel`);
        subquery.push(`)`); // close FOREACH

        if (disconnect.disconnect) {
            const disconnects = Array.isArray(disconnect.disconnect) ? disconnect.disconnect : [disconnect.disconnect];

            disconnects.forEach((c, i) => {
                const reduced = Object.entries(c)
                    .filter(([k]) => {
                        if (k === "_on") {
                            return false;
                        }

                        if (
                            relationField.interface &&
                            c._on &&
                            Object.prototype.hasOwnProperty.call(c._on, relatedNode.name)
                        ) {
                            const onArray = Array.isArray(c._on[relatedNode.name])
                                ? c._on[relatedNode.name]
                                : [c._on[relatedNode.name]];
                            if (onArray.some((onKey) => Object.prototype.hasOwnProperty.call(onKey, k))) {
                                return false;
                            }
                        }

                        return true;
                    })
                    .reduce(
                        (r: Res, [k, v]: [string, any]) => {
                            const relField = relatedNode.relationFields.find((x) =>
                                k.startsWith(x.fieldName)
                            ) as RelationField;
                            const newRefNodes: Node[] = [];

                            if (relField.union) {
                                Object.keys(v).forEach((modelName) => {
                                    newRefNodes.push(context.neoSchema.nodes.find((x) => x.name === modelName) as Node);
                                });
                            } else {
                                newRefNodes.push(
                                    context.neoSchema.nodes.find((x) => x.name === relField.typeMeta.name) as Node
                                );
                            }

                            newRefNodes.forEach((newRefNode) => {
                                const recurse = createDisconnectAndParams({
                                    withVars: [...withVars, _varName],
                                    value: relField.union ? v[newRefNode.name] : v,
                                    varName: `${_varName}_${k}${relField.union ? `_${newRefNode.name}` : ""}`,
                                    relationField: relField,
                                    parentVar: _varName,
                                    context,
                                    refNodes: [newRefNode],
                                    parentNode: relatedNode,
                                    parameterPrefix: `${parameterPrefix}${
                                        relField.typeMeta.array ? `[${i}]` : ""
                                    }.disconnect.${k}${relField.union ? `.${newRefNode.name}` : ""}`,
                                    labelOverride: relField.union ? newRefNode.name : "",
                                });
                                r.disconnects.push(recurse[0]);
                                r.params = { ...r.params, ...recurse[1] };
                            });

                            return r;
                        },
                        { disconnects: [], params: {} }
                    );

                subquery.push(reduced.disconnects.join("\n"));
                params = { ...params, ...reduced.params };

                if (relationField.interface && c._on && Object.prototype.hasOwnProperty.call(c._on, relatedNode.name)) {
                    const onDisconnects = Array.isArray(c._on[relatedNode.name])
                        ? c._on[relatedNode.name]
                        : [c._on[relatedNode.name]];

                    onDisconnects.forEach((onDisconnect, onDisconnectIndex) => {
                        const onReduced = Object.entries(onDisconnect).reduce(
                            (r: Res, [k, v]: [string, any]) => {
                                const relField = relatedNode.relationFields.find((x) =>
                                    k.startsWith(x.fieldName)
                                ) as RelationField;
                                const newRefNodes: Node[] = [];

                                if (relField.union) {
                                    Object.keys(v).forEach((modelName) => {
                                        newRefNodes.push(
                                            context.neoSchema.nodes.find((x) => x.name === modelName) as Node
                                        );
                                    });
                                } else {
                                    newRefNodes.push(
                                        context.neoSchema.nodes.find((x) => x.name === relField.typeMeta.name) as Node
                                    );
                                }

                                newRefNodes.forEach((newRefNode) => {
                                    const recurse = createDisconnectAndParams({
                                        withVars: [...withVars, _varName],
                                        value: relField.union ? v[newRefNode.name] : v,
                                        varName: `${_varName}_${k}${relField.union ? `_${newRefNode.name}` : ""}`,
                                        relationField: relField,
                                        parentVar: _varName,
                                        context,
                                        refNodes: [newRefNode],
                                        parentNode: relatedNode,
                                        parameterPrefix: `${parameterPrefix}${
                                            relField.typeMeta.array ? `[${i}]` : ""
                                        }.disconnect._on.${relatedNode.name}${
                                            relField.typeMeta.array ? `[${onDisconnectIndex}]` : ""
                                        }.${k}${relField.union ? `.${newRefNode.name}` : ""}`,
                                        labelOverride: relField.union ? newRefNode.name : "",
                                    });
                                    r.disconnects.push(recurse[0]);
                                    r.params = { ...r.params, ...recurse[1] };
                                });

                                return r;
                            },
                            { disconnects: [], params: {} }
                        );

                        subquery.push(onReduced.disconnects.join("\n"));
                        params = { ...params, ...onReduced.params };
                    });
                }
            });
        }

        const postAuth = [parentNode, relatedNode].reduce(
            (result: Res, node, i) => {
                if (!node.auth) {
                    return result;
                }

                const [str, p] = createAuthAndParams({
                    entity: node,
                    operation: "DISCONNECT",
                    context,
                    escapeQuotes: Boolean(insideDoWhen),
                    skipRoles: true,
                    skipIsAuthenticated: true,
                    bind: { parentNode: node, varName: _varName, chainStr: `${_varName}${node.name}${i}_bind` },
                });

                if (!str) {
                    return result;
                }

                result.disconnects.push(str);
                result.params = { ...result.params, ...p };

                return result;
            },
            { disconnects: [], params: {} }
        );

        if (postAuth.disconnects.length) {
            const quote = insideDoWhen ? `\\"` : `"`;
            subquery.push(`WITH ${[...withVars, _varName].join(", ")}`);
            subquery.push(
                `CALL apoc.util.validate(NOT(${postAuth.disconnects.join(
                    " AND "
                )}), ${quote}${AUTH_FORBIDDEN_ERROR}${quote}, [0])`
            );
            params = { ...params, ...postAuth.params };
        }

        subquery.push("RETURN count(*)");

        return { subquery: subquery.join("\n"), params };
    }

    function reducer(res: Res, disconnect: { where: any; disconnect: any }, index): Res {
        if (parentNode.auth) {
            const whereAuth = createAuthAndParams({
                operation: "DISCONNECT",
                entity: parentNode,
                context,
                where: { varName: parentVar, node: parentNode },
            });
            if (whereAuth[0]) {
                res.disconnects.push(`WITH ${withVars.join(", ")}`);
                res.disconnects.push(`WHERE ${whereAuth[0]}`);
                res.params = { ...res.params, ...whereAuth[1] };
            }
        }

        res.disconnects.push(`WITH ${withVars.join(", ")}`);
        res.disconnects.push("CALL {");

        if (relationField.interface) {
            const subqueries: string[] = [];
            refNodes.forEach((refNode) => {
                const subquery = createSubqueryContents(refNode, disconnect, index);
                if (subquery.subquery) {
                    subqueries.push(subquery.subquery);
                    res.params = { ...res.params, ...subquery.params };
                }
            });
            res.disconnects.push(subqueries.join("\nUNION\n"));
        } else {
            const subquery = createSubqueryContents(refNodes[0], disconnect, index);
            res.disconnects.push(subquery.subquery);
            res.params = { ...res.params, ...subquery.params };
        }

        res.disconnects.push("}");

        return res;
    }

    const { disconnects, params } = ((relationField.typeMeta.array ? value : [value]) as any[]).reduce(reducer, {
        disconnects: [],
        params: {},
    });

    return [disconnects.join("\n"), params];
}

export default createDisconnectAndParams;<|MERGE_RESOLUTION|>--- conflicted
+++ resolved
@@ -64,32 +64,9 @@
         const relVarName = `${_varName}_rel`;
         const relTypeStr = `[${relVarName}:${relationField.type}]`;
 
-<<<<<<< HEAD
         const subquery: string[] = [];
         let params;
-=======
-        const labels = refNode.getLabelString(context);
-        const label = labelOverride ? `:${labelOverride}` : labels;
-
-        if (parentNode.auth) {
-            const whereAuth = createAuthAndParams({
-                operation: "DISCONNECT",
-                entity: parentNode,
-                context,
-                where: { varName: parentVar, node: parentNode },
-            });
-            if (whereAuth[0]) {
-                res.disconnects.push(`WITH ${withVars.join(", ")}`);
-                res.disconnects.push(`WHERE ${whereAuth[0]}`);
-                res.params = { ...res.params, ...whereAuth[1] };
-            }
-        }
-
-        res.disconnects.push(`WITH ${withVars.join(", ")}`);
-        res.disconnects.push("CALL {");
->>>>>>> 87ccf1c4
-
-        const labels = relatedNode.labelString;
+        const labels = relatedNode.getLabelString(context);
         const label = labelOverride ? `:${labelOverride}` : labels;
 
         subquery.push(`WITH ${withVars.join(", ")}`);
