--- conflicted
+++ resolved
@@ -103,7 +103,7 @@
                 const innerNodePartialProjection = `[ this IN [this] WHERE (${labelsStatements.join(" AND ")})`;
                 if (!resolveTree.fieldsByTypeName[node.name]) {
                     headStrs.push(
-                        new Cypher.RawCypher(`${innerNodePartialProjection}| this { __resolveType: "${node.name}" }]`)
+                        new Cypher.RawCypher(`${innerNodePartialProjection}| this { __resolveType: "${node.name}" }]`),
                     );
                 } else {
                     const {
@@ -119,13 +119,6 @@
                         cypherFieldAliasMap: {},
                     });
                     projectionSubqueries.push(...subqueries);
-<<<<<<< HEAD
-
-                    innerHeadStr.push(
-                        [`| this { __resolveType: "${node.name}", `, ...str.replace("{", "").split("")].join(""),
-                    );
-=======
->>>>>>> eac2b154
                     params = { ...params, ...p };
                     if (meta.authValidatePredicates?.length) {
                         projectionAuthStrs.push(Cypher.and(...meta.authValidatePredicates));
@@ -136,14 +129,14 @@
                                 .concat(`| this { __resolveType: "${node.name}", `)
                                 .concat(str.getCypher(env).replace("{", ""))
                                 .concat("]");
-                        })
+                        }),
                     );
                 }
             }
         });
 
         projectionStr = new Cypher.RawCypher(
-            (env) => `${headStrs.map((headStr) => headStr.getCypher(env)).join(" + ")}`
+            (env) => `${headStrs.map((headStr) => headStr.getCypher(env)).join(" + ")}`,
         );
     }
 
@@ -195,25 +188,13 @@
         cypherStrs.push(`WHERE ${unionWhere.join(" OR ")}`);
     }
 
-<<<<<<< HEAD
-    if (projectionAuthStrs.length) {
-        cypherStrs.push(
-            `WHERE apoc.util.validatePredicate(NOT (${projectionAuthStrs.join(
-                " AND ",
-            )}), "${AUTH_FORBIDDEN_ERROR}", [0])`,
-        );
-    }
-
-    cypherStrs.push(connectionProjectionStrs.join("\n"));
-=======
->>>>>>> eac2b154
     const projectionSubquery = Cypher.concat(...projectionSubqueries);
 
     return new Cypher.RawCypher((env) => {
         if (projectionAuthStrs.length) {
             const validatePred = new Cypher.apoc.ValidatePredicate(
                 Cypher.not(Cypher.and(...projectionAuthStrs)),
-                AUTH_FORBIDDEN_ERROR
+                AUTH_FORBIDDEN_ERROR,
             );
             cypherStrs.push(`WHERE ${validatePred.getCypher(env)}`);
         }
