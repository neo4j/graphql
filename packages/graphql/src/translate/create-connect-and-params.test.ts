--- conflicted
+++ resolved
@@ -105,12 +105,7 @@
             			WITH connectedNodes, parentNodes
             			UNWIND parentNodes as this
             			UNWIND connectedNodes as this0_node
-<<<<<<< HEAD
             			MERGE (this)-[:SIMILAR]->(this0_node)
-=======
-            			MERGE (this)-[:\`SIMILAR\`]->(this0_node)
-            			RETURN count(*) AS _
->>>>>>> d99279cb
             		}
             	}
             WITH this, this0_node
@@ -125,12 +120,7 @@
             			WITH connectedNodes, parentNodes
             			UNWIND parentNodes as this0_node
             			UNWIND connectedNodes as this0_node_similarMovies0_node
-<<<<<<< HEAD
             			MERGE (this0_node)-[:SIMILAR]->(this0_node_similarMovies0_node)
-=======
-            			MERGE (this0_node)-[:\`SIMILAR\`]->(this0_node_similarMovies0_node)
-            			RETURN count(*) AS _
->>>>>>> d99279cb
             		}
             	}
             WITH this, this0_node, this0_node_similarMovies0_node
