--- conflicted
+++ resolved
@@ -32,13 +32,10 @@
 
     let matchAndWhereStr = "";
     let authStr = "";
-<<<<<<< HEAD
     let offsetStr = "";
     let limitStr = "";
     let sortStr = "";
     let distinctStr = "";
-=======
->>>>>>> d31aa3eb
     let projAuth = "";
     let projStr = "";
 
