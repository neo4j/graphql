/*
 * Copyright (c) "Neo4j"
 * Neo4j Sweden AB [http://neo4j.com]
 *
 * This file is part of Neo4j.
 *
 * Licensed under the Apache License, Version 2.0 (the "License");
 * you may not use this file except in compliance with the License.
 * You may obtain a copy of the License at
 *
 *     http://www.apache.org/licenses/LICENSE-2.0
 *
 * Unless required by applicable law or agreed to in writing, software
 * distributed under the License is distributed on an "AS IS" BASIS,
 * WITHOUT WARRANTIES OR CONDITIONS OF ANY KIND, either express or implied.
 * See the License for the specific language governing permissions and
 * limitations under the License.
 */

import { cursorToOffset } from "graphql-relay";
import type { Node } from "../classes";
import createProjectionAndParams from "./create-projection-and-params";
import type { GraphQLOptionsArg, GraphQLWhereArg, CypherFieldReferenceMap } from "../types";
import { createMatchClause } from "./translate-top-level-match";
import Cypher from "@neo4j/cypher-builder";
import { addSortAndLimitOptionsToClause } from "./projection/subquery/add-sort-and-limit-to-clause";
import { SCORE_FIELD } from "../graphql/directives/fulltext";
import { compileCypher } from "../utils/compile-cypher";
import type { Neo4jGraphQLTranslationContext } from "../types/neo4j-graphql-translation-context";
import { QueryASTFactory } from "./queryAST/factory/QueryASTFactory";
import type { ConcreteEntity } from "../schema-model/entity/ConcreteEntity";
import Debug from "debug";
import { DEBUG_TRANSLATE } from "../constants";

const debug = Debug(DEBUG_TRANSLATE);

function testQueryAST({ context, node }: { context: Neo4jGraphQLTranslationContext; node: Node }): Cypher.CypherResult {
    const { resolveTree } = context;
    const factory = new QueryASTFactory(context.schemaModel);
    const entity = context.schemaModel.getEntity(node.name);
    if (!entity) throw new Error("Entity not found");
    const queryAST = factory.createQueryAST(resolveTree, entity as ConcreteEntity, context);
<<<<<<< HEAD
    const clause = queryAST.transpile(context);
=======
>>>>>>> 1d2e623a
    debug(queryAST.print());
    const clause = queryAST.transpile();
    return clause.build();
}

export function translateRead(
    {
        node,
        context,
        isRootConnectionField,
    }: {
        context: Neo4jGraphQLTranslationContext;
        node: Node;
        isRootConnectionField?: boolean;
    },
    varName = "this"
): Cypher.CypherResult {
    const { resolveTree } = context;
    if (!isRootConnectionField && !resolveTree.args.fulltext && !resolveTree.args.phrase) {
        return testQueryAST({ context, node });
    }

    const matchNode = new Cypher.NamedNode(varName, { labels: node.getLabels(context) });

    const cypherFieldAliasMap: CypherFieldReferenceMap = {};

    const where = resolveTree.args.where as GraphQLWhereArg | undefined;

    let projAuth: Cypher.Clause | undefined;

    const {
        matchClause: topLevelMatch,
        preComputedWhereFieldSubqueries,
        whereClause: topLevelWhereClause,
    } = createMatchClause({
        matchNode,
        node,
        context,
        operation: "READ",
        where,
    });

    const projection = createProjectionAndParams({
        node,
        context,
        resolveTree,
        varName: new Cypher.NamedNode(varName),
        cypherFieldAliasMap,
    });

    const predicates: Cypher.Predicate[] = [];

    predicates.push(...projection.predicates);

    if (predicates.length) {
        projAuth = new Cypher.With("*").where(Cypher.and(...predicates));
    }

    const projectionSubqueries = Cypher.concat(...projection.subqueries);
    const projectionSubqueriesBeforeSort = Cypher.concat(...projection.subqueriesBeforeSort);

    let orderClause: Cypher.Clause | Cypher.With | undefined;

    const optionsInput = (resolveTree.args.options || {}) as GraphQLOptionsArg;

    if (context.fulltext) {
        optionsInput.sort = optionsInput.sort?.[node?.singular] || optionsInput.sort;
    }

    if (node.limit) {
        optionsInput.limit = node.limit.getLimit(optionsInput.limit);
        resolveTree.args.options = resolveTree.args.options || {};
        (resolveTree.args.options as Record<string, any>).limit = optionsInput.limit;
    }

    const hasOrdering = optionsInput.sort || optionsInput.limit || optionsInput.offset;

    if (hasOrdering) {
        orderClause = new Cypher.With("*");
        addSortAndLimitOptionsToClause({
            optionsInput,
            target: matchNode,
            projectionClause: orderClause as Cypher.With,
            nodeField: node.singular,
            fulltextScoreVariable: context.fulltext?.scoreVariable,
            cypherFields: node.cypherFields,
            cypherFieldAliasMap,
            graphElement: node,
        });
    }

    const projectionExpression = new Cypher.RawCypher((env) => {
        return [`${varName} ${compileCypher(projection.projection, env)}`, projection.params];
    });

    let returnClause = new Cypher.Return([projectionExpression, varName]);

    if (context.fulltext?.scoreVariable) {
        returnClause = new Cypher.Return(
            [projectionExpression, varName],
            [context.fulltext?.scoreVariable, SCORE_FIELD]
        );
    }

    let projectionClause: Cypher.Clause = returnClause; // TODO avoid reassign
    let connectionPreClauses: Cypher.Clause | undefined;

    if (isRootConnectionField) {
        const hasConnectionOrdering = resolveTree.args.first || resolveTree.args.after || resolveTree.args.sort;
        if (hasConnectionOrdering) {
            const afterInput = resolveTree.args.after as string | undefined;
            const offset = afterInput ? cursorToOffset(afterInput) + 1 : undefined;
            orderClause = new Cypher.With("*");
            addSortAndLimitOptionsToClause({
                optionsInput: {
                    sort: resolveTree.args.sort as any,
                    limit: resolveTree.args.first as any,
                    offset,
                },
                target: matchNode,
                projectionClause: orderClause as Cypher.With,
                nodeField: node.singular,
                fulltextScoreVariable: context.fulltext?.scoreVariable,
                cypherFields: node.cypherFields,
                cypherFieldAliasMap,
                graphElement: node,
            });
        }

        // TODO: unify with createConnectionClause
        const edgesVar = new Cypher.NamedVariable("edges");
        const edgeVar = new Cypher.NamedVariable("edge");
        const totalCountVar = new Cypher.NamedVariable("totalCount");

        const withCollect = new Cypher.With([Cypher.collect(matchNode), edgesVar]).with(edgesVar, [
            Cypher.size(edgesVar),
            totalCountVar,
        ]);

        const unwind = new Cypher.Unwind([edgesVar, matchNode]).with(matchNode, totalCountVar);
        connectionPreClauses = Cypher.concat(withCollect, unwind);

        const connectionEdge = new Cypher.Map({
            node: projectionExpression,
        });

        const withTotalCount = new Cypher.With([connectionEdge, edgeVar], totalCountVar, matchNode);
        const returnClause = new Cypher.With([Cypher.collect(edgeVar), edgesVar], totalCountVar).return([
            new Cypher.Map({
                edges: edgesVar,
                totalCount: totalCountVar,
            }),
            matchNode,
        ]);

        projectionClause = Cypher.concat(withTotalCount, returnClause);
    }

    const preComputedWhereFields: Cypher.Clause | undefined =
        preComputedWhereFieldSubqueries && !preComputedWhereFieldSubqueries.empty
            ? Cypher.concat(preComputedWhereFieldSubqueries, topLevelWhereClause)
            : topLevelWhereClause;

    const readQuery = Cypher.concat(
        topLevelMatch,
        preComputedWhereFields,
        projAuth,
        connectionPreClauses,
        projectionSubqueriesBeforeSort,
        orderClause, // Required for performance optimization
        projectionSubqueries,
        projectionClause
    );

    // const result = readQuery.build(undefined, context.cypherParams ? { ...context.cypherParams } : {});
    const result = readQuery.build();

    return result;
}<|MERGE_RESOLUTION|>--- conflicted
+++ resolved
@@ -40,12 +40,8 @@
     const entity = context.schemaModel.getEntity(node.name);
     if (!entity) throw new Error("Entity not found");
     const queryAST = factory.createQueryAST(resolveTree, entity as ConcreteEntity, context);
-<<<<<<< HEAD
+    debug(queryAST.print());
     const clause = queryAST.transpile(context);
-=======
->>>>>>> 1d2e623a
-    debug(queryAST.print());
-    const clause = queryAST.transpile();
     return clause.build();
 }
 
