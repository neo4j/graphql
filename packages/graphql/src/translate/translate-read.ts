/*
 * Copyright (c) "Neo4j"
 * Neo4j Sweden AB [http://neo4j.com]
 *
 * This file is part of Neo4j.
 *
 * Licensed under the Apache License, Version 2.0 (the "License");
 * you may not use this file except in compliance with the License.
 * You may obtain a copy of the License at
 *
 *     http://www.apache.org/licenses/LICENSE-2.0
 *
 * Unless required by applicable law or agreed to in writing, software
 * distributed under the License is distributed on an "AS IS" BASIS,
 * WITHOUT WARRANTIES OR CONDITIONS OF ANY KIND, either express or implied.
 * See the License for the specific language governing permissions and
 * limitations under the License.
 */

import type { Integer } from "neo4j-driver";
import { int } from "neo4j-driver";
import { cursorToOffset } from "graphql-relay";
import type { Node } from "../classes";
import createProjectionAndParams, { ProjectionResult } from "./create-projection-and-params";
import type { GraphQLOptionsArg, GraphQLSortArg, Context } from "../types";
import { createAuthPredicates } from "./create-auth-and-params";
import { AUTH_FORBIDDEN_ERROR } from "../constants";
import { createMatchClause } from "./translate-top-level-match";
import Cypher from "@neo4j/cypher-builder";

export function translateRead({
    node,
    context,
    isRootConnectionField,
}: {
    context: Context;
    node: Node;
    isRootConnectionField?: boolean;
}): Cypher.CypherResult {
    const { resolveTree } = context;
    const varName = "this";

    const nodeVarRef = new Cypher.NamedNode(varName);

    let projAuth: Cypher.Clause | undefined;

    const topLevelMatch = createMatchClause({
        node,
        context,
        varName,
        operation: "READ",
    });

    const projection = createProjectionAndParams({
        node,
        context,
        resolveTree,
        varName,
    });

    if (projection.meta?.authValidateStrs?.length) {
        projAuth = new Cypher.RawCypher(
            `CALL apoc.util.validate(NOT (${projection.meta.authValidateStrs.join(
                " AND "
            )}), "${AUTH_FORBIDDEN_ERROR}", [0])`
        );
    }

    const authPredicates = createAuthPredicates({
        operations: "READ",
        entity: node,
        context,
        allow: {
            parentNode: node,
            varName,
        },
    });

    if (authPredicates) {
        topLevelMatch.where(new Cypher.apoc.ValidatePredicate(Cypher.not(authPredicates), AUTH_FORBIDDEN_ERROR));
    }

    const projectionSubqueries = Cypher.concat(...projection.subqueries);
    const projectionSubqueriesBeforeSort = Cypher.concat(...projection.subqueriesBeforeSort);

<<<<<<< HEAD
    let withAndOrder: Cypher.Clause | undefined;
=======
    let withAndOrder: CypherBuilder.Clause | undefined;
    let orderClause: CypherBuilder.Clause | undefined;
>>>>>>> 3a3bd966

    const optionsInput = (resolveTree.args.options || {}) as GraphQLOptionsArg;

    if (node.queryOptions) {
        optionsInput.limit = node.queryOptions.getLimit(optionsInput.limit); // TODO: improve this
    }

    const hasOrdering = optionsInput.sort || optionsInput.limit || optionsInput.offset;

    if (hasOrdering) {
        orderClause = getSortClause({
            context,
            varName,
            node,
        });

        withAndOrder = CypherBuilder.concat(new CypherBuilder.With("*"), orderClause);
    }

    const projectionExpression = new Cypher.RawCypher(() => {
        return [`${varName} ${projection.projection}`, projection.params];
    });

    let projectionClause: Cypher.Clause = new Cypher.Return([projectionExpression, varName]); // TODO: avoid reassign

    let connectionPreClauses: Cypher.Clause | undefined;

    if (isRootConnectionField) {
        // TODO: unify with createConnectionClause
        const edgesVar = new Cypher.NamedVariable("edges");
        const edgeVar = new Cypher.NamedVariable("edge");
        const totalCountVar = new Cypher.NamedVariable("totalCount");

        const withCollect = new Cypher.With([Cypher.collect(nodeVarRef), edgesVar]).with(edgesVar, [
            Cypher.size(edgesVar),
            totalCountVar,
        ]);

        const unwind = new Cypher.Unwind([edgesVar, nodeVarRef]).with(nodeVarRef, totalCountVar);
        connectionPreClauses = Cypher.concat(withCollect, unwind);

        const connectionEdge = new Cypher.Map({
            node: projectionExpression,
        });

        const withTotalCount = new Cypher.With([connectionEdge, edgeVar], totalCountVar, nodeVarRef);
        const connectionClause = getConnectionSortClause({ context, projection, varName });
        const returnClause = new Cypher.With([Cypher.collect(edgeVar), edgesVar], totalCountVar).return([
            new Cypher.Map({
                edges: edgesVar,
                totalCount: totalCountVar,
            }),
            nodeVarRef,
        ]);

        projectionClause = Cypher.concat(withTotalCount, connectionClause, returnClause);
    }
<<<<<<< HEAD
    const readQuery = Cypher.concat(
=======

    const readQuery = CypherBuilder.concat(
>>>>>>> 3a3bd966
        topLevelMatch,
        projAuth,
        connectionPreClauses,
        projectionSubqueriesBeforeSort,
        withAndOrder, // Required for performance optimization
        projectionSubqueries,
        projectionClause
    );

    if (!projectionSubqueries.empty && hasOrdering) {
        const postOrder = getSortClause({
            context,
            varName,
            node,
        });

        readQuery.concat(postOrder);
    }

    return readQuery.build(undefined, context.cypherParams ? { cypherParams: context.cypherParams } : {});
}

function getSortClause({ context, varName, node }: { context: Context; varName: string; node: Node }): Cypher.Clause {
    const { resolveTree } = context;
    const optionsInput = (resolveTree.args.options || {}) as GraphQLOptionsArg;

    let limit: number | Integer | undefined = optionsInput.limit;
    if (node.queryOptions) {
        limit = node.queryOptions.getLimit(optionsInput.limit);
    }

    const hasLimit = Boolean(limit) || limit === 0;
    const params = {} as Record<string, any>;
    const hasOffset = Boolean(optionsInput.offset) || optionsInput.offset === 0;

    const sortOffsetLimit: string[] = [];

    if (optionsInput.sort && optionsInput.sort.length) {
        const sortArr = optionsInput.sort.reduce((res: string[], sort: GraphQLSortArg) => {
            return [
                ...res,
                ...Object.entries(sort).map(([field, direction]) => {
                    if (node.cypherFields.some((f) => f.fieldName === field)) {
                        return `${varName}_${field} ${direction}`;
                    }
                    return `${varName}.${field} ${direction}`;
                }),
            ];
        }, []);

        sortOffsetLimit.push(`ORDER BY ${sortArr.join(", ")}`);
    }

    if (hasOffset) {
        params[`${varName}_offset`] = optionsInput.offset;
        sortOffsetLimit.push(`SKIP $${varName}_offset`);
    }

    if (hasLimit) {
        params[`${varName}_limit`] = limit;
        sortOffsetLimit.push(`LIMIT $${varName}_limit`);
    }

    return new Cypher.RawCypher(() => {
        return [sortOffsetLimit.join("\n"), params];
    });
}

function getConnectionSortClause({
    context,
    projection,
    varName,
}: {
    context: Context;
    projection: ProjectionResult;
    varName: string;
}): Cypher.Clause {
    const { resolveTree } = context;

    const afterInput = resolveTree.args.after as string | undefined;
    const firstInput = resolveTree.args.first as Integer | number | undefined;
    const sortInput = resolveTree.args.sort as GraphQLSortArg[];

    const cypherParams = {} as Record<string, any>;

    const hasAfter = Boolean(afterInput);
    const hasFirst = Boolean(firstInput);
    const hasSort = Boolean(sortInput && sortInput.length);

    const sortCypherFields = projection.meta?.cypherSortFields ?? [];

    let sortStr = "";
    if (hasSort) {
        const sortArr = sortInput.reduce((res: string[], sort: GraphQLSortArg) => {
            return [
                ...res,
                ...Object.entries(sort).map(([field, direction]) => {
                    // if the sort arg is a cypher field, substitaute "edges" for varName
                    const varOrEdgeName = sortCypherFields.find((x) => x === field) ? "edge.node" : varName;
                    return `${varOrEdgeName}.${field} ${direction}`;
                }),
            ];
        }, []);

        sortStr = `ORDER BY ${sortArr.join(", ")}`;
    }

    let offsetStr = "";
    if (hasAfter && typeof afterInput === "string") {
        const offset = cursorToOffset(afterInput) + 1;
        if (offset && offset !== 0) {
            offsetStr = `SKIP $${varName}_offset`;
            cypherParams[`${varName}_offset`] = int(offset);
        }
    }

    let limitStr = "";
    if (hasFirst) {
        limitStr = `LIMIT $${varName}_limit`;
        cypherParams[`${varName}_limit`] = firstInput;
    }

    return new Cypher.RawCypher(() => {
        return [[sortStr, offsetStr, limitStr].join("\n"), cypherParams];
    });
}<|MERGE_RESOLUTION|>--- conflicted
+++ resolved
@@ -83,12 +83,8 @@
     const projectionSubqueries = Cypher.concat(...projection.subqueries);
     const projectionSubqueriesBeforeSort = Cypher.concat(...projection.subqueriesBeforeSort);
 
-<<<<<<< HEAD
     let withAndOrder: Cypher.Clause | undefined;
-=======
-    let withAndOrder: CypherBuilder.Clause | undefined;
-    let orderClause: CypherBuilder.Clause | undefined;
->>>>>>> 3a3bd966
+    let orderClause: Cypher.Clause | undefined;
 
     const optionsInput = (resolveTree.args.options || {}) as GraphQLOptionsArg;
 
@@ -105,7 +101,7 @@
             node,
         });
 
-        withAndOrder = CypherBuilder.concat(new CypherBuilder.With("*"), orderClause);
+        withAndOrder = Cypher.concat(new Cypher.With("*"), orderClause);
     }
 
     const projectionExpression = new Cypher.RawCypher(() => {
@@ -146,12 +142,8 @@
 
         projectionClause = Cypher.concat(withTotalCount, connectionClause, returnClause);
     }
-<<<<<<< HEAD
+
     const readQuery = Cypher.concat(
-=======
-
-    const readQuery = CypherBuilder.concat(
->>>>>>> 3a3bd966
         topLevelMatch,
         projAuth,
         connectionPreClauses,
