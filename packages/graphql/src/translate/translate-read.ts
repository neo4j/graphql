/*
 * Copyright (c) "Neo4j"
 * Neo4j Sweden AB [http://neo4j.com]
 *
 * This file is part of Neo4j.
 *
 * Licensed under the Apache License, Version 2.0 (the "License");
 * you may not use this file except in compliance with the License.
 * You may obtain a copy of the License at
 *
 *     http://www.apache.org/licenses/LICENSE-2.0
 *
 * Unless required by applicable law or agreed to in writing, software
 * distributed under the License is distributed on an "AS IS" BASIS,
 * WITHOUT WARRANTIES OR CONDITIONS OF ANY KIND, either express or implied.
 * See the License for the specific language governing permissions and
 * limitations under the License.
 */
import { Integer } from "neo4j-driver";
import { cursorToOffset } from "graphql-relay";
import { Node } from "../classes";
import createProjectionAndParams from "./create-projection-and-params";
import { GraphQLOptionsArg, GraphQLSortArg, Context, ConnectionField, RelationField } from "../types";
import createAuthAndParams from "./create-auth-and-params";
import { AUTH_FORBIDDEN_ERROR } from "../constants";
import createConnectionAndParams from "./connection/create-connection-and-params";
import createInterfaceProjectionAndParams from "./create-interface-projection-and-params";
import translateTopLevelMatch from "./translate-top-level-match";

function translateRead({
    node,
    context,
<<<<<<< HEAD
    overrideVarName,
    resolveType,
    whereInput,
    optionsInput: _optionsInput,
}: {
    context: Context;
    node: Node;
    overrideVarName?: string;
    resolveType?: boolean;
    whereInput?: Record<string, unknown>;
    optionsInput?: Record<string, unknown>;
=======
    isRootConnectionField,
}: {
    context: Context;
    node: Node;
    isRootConnectionField?: boolean;
>>>>>>> 216642b9
}): [string, any] {
    const { resolveTree } = context;
    const varName = overrideVarName || "this";

    let matchAndWhereStr = "";
    let authStr = "";
    let projAuth = "";
    let projStr = "";

<<<<<<< HEAD
    const optionsInput = (_optionsInput || resolveTree.args.options || {}) as GraphQLOptionsArg;

=======
    const afterInput = resolveTree.args.after as string | undefined;
    const firstInput = resolveTree.args.first as Integer | number | undefined;
    const sortInput = resolveTree.args.sort as GraphQLSortArg[];

    const optionsInput = (resolveTree.args.options || {}) as GraphQLOptionsArg;
>>>>>>> 216642b9
    let limitStr = "";
    let offsetStr = "";
    let sortStr = "";

    let cypherParams: { [k: string]: any } = {};
    const connectionStrs: string[] = [];
    const interfaceStrs: string[] = [];
    const returnStrs: string[] = [];

    if (node.queryOptions) {
        optionsInput.limit = node.queryOptions.getLimit(optionsInput.limit as number);
    }

    const topLevelMatch = translateTopLevelMatch({ node, context, varName, operation: "READ", whereInput });
    matchAndWhereStr = topLevelMatch[0];
    cypherParams = { ...cypherParams, ...topLevelMatch[1] };

    const projection = createProjectionAndParams({
        node,
        context,
        resolveTree,
        varName,
        resolveType,
    });
    [projStr] = projection;
    cypherParams = { ...cypherParams, ...projection[1] };
    if (projection[2]?.authValidateStrs?.length) {
        projAuth = `CALL apoc.util.validate(NOT(${projection[2].authValidateStrs.join(
            " AND "
        )}), "${AUTH_FORBIDDEN_ERROR}", [0])`;
    }

    if (projection[2]?.connectionFields?.length) {
        projection[2].connectionFields.forEach((connectionResolveTree) => {
            const connectionField = node.connectionFields.find(
                (x) => x.fieldName === connectionResolveTree.name
            ) as ConnectionField;
            const connection = createConnectionAndParams({
                resolveTree: connectionResolveTree,
                field: connectionField,
                context,
                nodeVariable: varName,
            });
            connectionStrs.push(connection[0]);
            cypherParams = { ...cypherParams, ...connection[1] };
        });
    }

    if (projection[2]?.interfaceFields?.length) {
        const prevRelationshipFields: string[] = [];
        projection[2].interfaceFields.forEach((interfaceResolveTree) => {
            const relationshipField = node.relationFields.find(
                (x) => x.fieldName === interfaceResolveTree.name
            ) as RelationField;
            const interfaceProjection = createInterfaceProjectionAndParams({
                resolveTree: interfaceResolveTree,
                field: relationshipField,
                context,
                nodeVariable: varName,
                withVars: prevRelationshipFields,
            });
            prevRelationshipFields.push(relationshipField.dbPropertyName || relationshipField.fieldName);
            interfaceStrs.push(interfaceProjection.cypher);
            cypherParams = { ...cypherParams, ...interfaceProjection.params };
        });
    }

    const allowAndParams = createAuthAndParams({
        operations: "READ",
        entity: node,
        context,
        allow: {
            parentNode: node,
            varName,
        },
    });
    if (allowAndParams[0]) {
        cypherParams = { ...cypherParams, ...allowAndParams[1] };
        authStr = `CALL apoc.util.validate(NOT(${allowAndParams[0]}), "${AUTH_FORBIDDEN_ERROR}", [0])`;
    }

    if (isRootConnectionField) {
        const hasAfter = Boolean(afterInput);
        const hasFirst = Boolean(firstInput);
        const hasSort = Boolean(sortInput && sortInput.length);

        if (hasAfter && typeof afterInput === "string") {
            const offset = cursorToOffset(afterInput) + 1;
            if (offset && offset !== 0) {
                offsetStr = `SKIP $${varName}_offset`;
                cypherParams[`${varName}_offset`] = offset;
            }
        }

        if (hasFirst) {
            limitStr = `LIMIT $${varName}_limit`;
            cypherParams[`${varName}_limit`] = firstInput;
        }

        if (hasSort) {
            const sortArr = sortInput.reduce((res: string[], sort: GraphQLSortArg) => {
                return [
                    ...res,
                    ...Object.entries(sort).map(([field, direction]) => {
                        return `${varName}.${field} ${direction}`;
                    }),
                ];
            }, []);

            sortStr = `ORDER BY ${sortArr.join(", ")}`;
        }
    } else if (optionsInput) {
        const hasOffset = Boolean(optionsInput.offset) || optionsInput.offset === 0;

        if (hasOffset) {
            offsetStr = `SKIP $${varName}_offset`;
            cypherParams[`${varName}_offset`] = optionsInput.offset;
        }

        if (optionsInput.limit) {
            limitStr = `LIMIT $${varName}_limit`;
            cypherParams[`${varName}_limit`] = optionsInput.limit;
        }

        if (optionsInput.sort && optionsInput?.sort?.length) {
            const sortArr = optionsInput.sort.reduce((res: string[], sort: GraphQLSortArg) => {
                return [
                    ...res,
                    ...Object.entries(sort).map(([field, direction]) => {
                        return `${varName}.${field} ${direction}`;
                    }),
                ];
            }, []);

            sortStr = `ORDER BY ${sortArr.join(", ")}`;
        }
    }

    if (isRootConnectionField) {
        returnStrs.push(`WITH COLLECT({ node: ${varName} ${projStr} }) as edges`);
        returnStrs.push(`RETURN { edges: edges, totalCount: size(edges) } as ${varName}`);
    } else {
        returnStrs.push(`RETURN ${varName} ${projStr} as ${varName}`);
    }

    const cypher = [
        matchAndWhereStr,
        authStr,
        ...(projAuth ? [`WITH ${varName}`, projAuth] : []),
        ...connectionStrs,
        ...interfaceStrs,
        ...returnStrs,
        ...(sortStr ? [sortStr] : []),
        offsetStr,
        limitStr,
    ];

    return [cypher.filter(Boolean).join("\n"), cypherParams];
}

export default translateRead;<|MERGE_RESOLUTION|>--- conflicted
+++ resolved
@@ -30,11 +30,11 @@
 function translateRead({
     node,
     context,
-<<<<<<< HEAD
     overrideVarName,
     resolveType,
     whereInput,
     optionsInput: _optionsInput,
+    isRootConnectionField,
 }: {
     context: Context;
     node: Node;
@@ -42,13 +42,7 @@
     resolveType?: boolean;
     whereInput?: Record<string, unknown>;
     optionsInput?: Record<string, unknown>;
-=======
-    isRootConnectionField,
-}: {
-    context: Context;
-    node: Node;
     isRootConnectionField?: boolean;
->>>>>>> 216642b9
 }): [string, any] {
     const { resolveTree } = context;
     const varName = overrideVarName || "this";
@@ -58,16 +52,11 @@
     let projAuth = "";
     let projStr = "";
 
-<<<<<<< HEAD
     const optionsInput = (_optionsInput || resolveTree.args.options || {}) as GraphQLOptionsArg;
-
-=======
     const afterInput = resolveTree.args.after as string | undefined;
     const firstInput = resolveTree.args.first as Integer | number | undefined;
     const sortInput = resolveTree.args.sort as GraphQLSortArg[];
 
-    const optionsInput = (resolveTree.args.options || {}) as GraphQLOptionsArg;
->>>>>>> 216642b9
     let limitStr = "";
     let offsetStr = "";
     let sortStr = "";
