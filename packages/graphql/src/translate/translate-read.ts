/*
 * Copyright (c) "Neo4j"
 * Neo4j Sweden AB [http://neo4j.com]
 *
 * This file is part of Neo4j.
 *
 * Licensed under the Apache License, Version 2.0 (the "License");
 * you may not use this file except in compliance with the License.
 * You may obtain a copy of the License at
 *
 *     http://www.apache.org/licenses/LICENSE-2.0
 *
 * Unless required by applicable law or agreed to in writing, software
 * distributed under the License is distributed on an "AS IS" BASIS,
 * WITHOUT WARRANTIES OR CONDITIONS OF ANY KIND, either express or implied.
 * See the License for the specific language governing permissions and
 * limitations under the License.
 */

import type { Integer } from "neo4j-driver";
import { int } from "neo4j-driver";
import { cursorToOffset } from "graphql-relay";
import type { Node } from "../classes";
import createProjectionAndParams, { ProjectionMeta } from "./create-projection-and-params";
import type { GraphQLOptionsArg, GraphQLSortArg, Context, ConnectionField, RelationField } from "../types";
import createAuthAndParams from "./create-auth-and-params";
import { AUTH_FORBIDDEN_ERROR } from "../constants";
import createConnectionAndParams from "./connection/create-connection-and-params";
import createInterfaceProjectionAndParams from "./create-interface-projection-and-params";
import { translateTopLevelMatch } from "./translate-top-level-match";
import * as CypherBuilder from "./cypher-builder/CypherBuilder";

export function translateRead({
    node,
    context,
    isRootConnectionField,
}: {
    context: Context;
    node: Node;
    isRootConnectionField?: boolean;
}): CypherBuilder.CypherResult {
    const { resolveTree } = context;
    const varName = "this";

    let matchAndWhereStr = "";
    let authStr = "";
    let projAuth = "";

    let cypherParams: { [k: string]: any } = {};
    const connectionStrs: string[] = [];
    const interfaceStrs: string[] = [];

    const topLevelMatch = translateTopLevelMatch({
        node,
        context,
        varName,
        operation: "READ",
    });
    matchAndWhereStr = topLevelMatch.cypher;
    cypherParams = { ...cypherParams, ...topLevelMatch.params };

    const projection = createProjectionAndParams({
        node,
        context,
        resolveTree,
        varName,
        isRootConnectionField,
    });
    // TODO: nested field aggregations
    cypherParams = { ...cypherParams, ...projection[1] };

    if (projection[2]?.authValidateStrs?.length) {
        projAuth = `CALL apoc.util.validate(NOT (${projection[2].authValidateStrs.join(
            " AND "
        )}), "${AUTH_FORBIDDEN_ERROR}", [0])`;
    }

    if (projection[2]?.connectionFields?.length) {
        projection[2].connectionFields.forEach((connectionResolveTree) => {
            const connectionField = node.connectionFields.find(
                (x) => x.fieldName === connectionResolveTree.name
            ) as ConnectionField;
            const connection = createConnectionAndParams({
                resolveTree: connectionResolveTree,
                field: connectionField,
                context,
                nodeVariable: varName,
            });
            connectionStrs.push(connection[0]);
            cypherParams = { ...cypherParams, ...connection[1] };
        });
    }

    if (projection[2]?.interfaceFields?.length) {
        const prevRelationshipFields: string[] = [];
        projection[2].interfaceFields.forEach((interfaceResolveTree) => {
            const relationshipField = node.relationFields.find(
                (x) => x.fieldName === interfaceResolveTree.name
            ) as RelationField;
            const interfaceProjection = createInterfaceProjectionAndParams({
                resolveTree: interfaceResolveTree,
                field: relationshipField,
                context,
                nodeVariable: varName,
                withVars: prevRelationshipFields,
            });
            prevRelationshipFields.push(relationshipField.dbPropertyName || relationshipField.fieldName);
            interfaceStrs.push(interfaceProjection.cypher);
            cypherParams = { ...cypherParams, ...interfaceProjection.params };
        });
    }

    const allowAndParams = createAuthAndParams({
        operations: "READ",
        entity: node,
        context,
        allow: {
            parentNode: node,
            varName,
        },
    });
    if (allowAndParams[0]) {
        cypherParams = { ...cypherParams, ...allowAndParams[1] };
        authStr = `CALL apoc.util.validate(NOT (${allowAndParams[0]}), "${AUTH_FORBIDDEN_ERROR}", [0])`;
    }
    // TODO: concatenate with "translateTopLevelMatch" result to avoid param collision
    const readQuery = new CypherBuilder.RawCypher((env: CypherBuilder.Environment) => {
        const projectionSubqueries = projection[2]?.subQueries || [];

        const extraProjectionVars = Object.entries(projection[2]?.subQueryVariables || {}).map(([key, value]) => {
            return `${key}: ${value.getCypher(env)}`;
        });

        const projectionSubQueryStr = CypherBuilder.concat(...projectionSubqueries).getCypher(env);

        if (isRootConnectionField) {
            return translateRootConnectionField({
                context,
                varName,
                projection,
                extraProjectionVars,
                subStr: {
                    matchAndWhereStr,
                    authStr,
                    projAuth,
                    connectionStrs,
                    interfaceStrs,
                    projectionSubquery: projectionSubQueryStr,
                },
            });
        }

        return translateRootField({
            context,
            varName,
            projection,
            extraProjectionVars,
            node,
            subStr: {
                matchAndWhereStr,
                authStr,
                projAuth,
                connectionStrs,
                interfaceStrs,
                projectionSubquery: projectionSubQueryStr,
            },
        });
    });
    // const result = readQuery.build(varName);
    const result = readQuery.build();
    return {
        cypher: result.cypher,
        params: { ...cypherParams, ...result.params },
    };
}

function translateRootField({
    context,
    varName,
    projection,
    extraProjectionVars,
    node,
    subStr,
}: {
    node: Node;
    context: Context;
    varName: string;
    projection: [string, Record<string, any>, ProjectionMeta | undefined];
    extraProjectionVars: string[];
    subStr: {
        matchAndWhereStr: string;
        authStr: string;
        projAuth: string;
        connectionStrs: string[];
        interfaceStrs: string[];
        projectionSubquery: string;
    };
}): [string, Record<string, any>] {
    const { resolveTree } = context;

    const optionsInput = (resolveTree.args.options || {}) as GraphQLOptionsArg;

    let limit: number | Integer | undefined = optionsInput.limit;
    if (node.queryOptions) {
        limit = node.queryOptions.getLimit(optionsInput.limit);
    }

    const hasLimit = Boolean(limit) || limit === 0;
    const params = {} as Record<string, any>;
    const hasOffset = Boolean(optionsInput.offset) || optionsInput.offset === 0;

    const sortCypherFields = projection[2]?.cypherSortFields ?? [];
    const sortCypherProj = sortCypherFields.map(({ alias, apocStr }) => `${apocStr} AS ${alias}`);
    const sortOffsetLimit: string[] = [[`WITH ${varName}`, ...sortCypherProj].join(", ")];

    if (optionsInput.sort && optionsInput.sort.length) {
        const sortArr = optionsInput.sort.reduce((res: string[], sort: GraphQLSortArg) => {
            return [
                ...res,
                ...Object.entries(sort).map(([field, direction]) => {
                    if (node.cypherFields.some((f) => f.fieldName === field)) {
                        return `${field} ${direction}`;
                    }
                    return `${varName}.${field} ${direction}`;
                }),
            ];
        }, []);

        sortOffsetLimit.push(`ORDER BY ${sortArr.join(", ")}`);
    }

<<<<<<< HEAD
    let projectionVars = projection[0];
    if (extraProjectionVars.length > 0 && projectionVars) {
        projectionVars = `${projectionVars}, ${extraProjectionVars.join(", ")}`;
    } else if (extraProjectionVars.length > 0) {
        projectionVars = extraProjectionVars.join(", "); // TODO: improve this logic
    }
    const returnStrs = [`RETURN ${varName} { ${projectionVars} } as ${varName}`];
    // const returnStrs = [`RETURN ${varName} { ${projectionVars} } as ${varName}`];
=======
    if (hasOffset) {
        params[`${varName}_offset`] = optionsInput.offset;
        sortOffsetLimit.push(`SKIP $${varName}_offset`);
    }
>>>>>>> c604fff4

    if (hasLimit) {
        params[`${varName}_limit`] = limit;
        sortOffsetLimit.push(`LIMIT $${varName}_limit`);
    }

    const withStrs = subStr.projAuth ? [`WITH ${varName}`, subStr.projAuth] : [];
<<<<<<< HEAD
    if (projectCypherFieldsAfterLimit) {
        cypher = [
            "CALL {",
            subStr.matchAndWhereStr,
            subStr.authStr,
            ...withStrs,
            `RETURN ${varName}`,
            ...(sortStr ? [sortStr] : []),
            ...(offsetStr ? [offsetStr] : []),
            ...(limitStr ? [limitStr] : []),
            "}",
            ...subStr.connectionStrs,
            ...subStr.interfaceStrs,
            subStr.projectionSubquery,
            ...returnStrs,
        ];
    } else {
        cypher = [
            subStr.matchAndWhereStr,
            subStr.authStr,
            ...withStrs,
            ...subStr.connectionStrs,
            ...subStr.interfaceStrs,
            subStr.projectionSubquery,
            ...returnStrs,
            ...(sortStr ? [sortStr] : []),
            ...(offsetStr ? [offsetStr] : []),
            ...(limitStr ? [limitStr] : []),
        ];
    }
=======

    const returnStrs = [`RETURN ${varName} ${projection[0]} as ${varName}`];

    const cypher: string[] = [
        subStr.matchAndWhereStr,
        ...(sortOffsetLimit.length > 1 ? sortOffsetLimit : []),
        subStr.authStr,
        ...withStrs,
        ...subStr.connectionStrs,
        ...subStr.interfaceStrs,
        ...returnStrs,
    ];

>>>>>>> c604fff4
    return [cypher.filter(Boolean).join("\n"), params];
}

function translateRootConnectionField({
    context,
    varName,
    subStr,
    projection,
    extraProjectionVars,
}: {
    context: Context;
    varName: string;
    projection: [string, Record<string, any>, ProjectionMeta | undefined];
    extraProjectionVars: string[];
    subStr: {
        matchAndWhereStr: string;
        authStr: string;
        projAuth: string;
        connectionStrs: string[];
        interfaceStrs: string[];
        projectionSubquery: string;
    };
}): [string, Record<string, any>] {
    const { resolveTree } = context;

    const afterInput = resolveTree.args.after as string | undefined;
    const firstInput = resolveTree.args.first as Integer | number | undefined;
    const sortInput = resolveTree.args.sort as GraphQLSortArg[];

    const cypherParams = {} as Record<string, any>;

    const hasAfter = Boolean(afterInput);
    const hasFirst = Boolean(firstInput);
    const hasSort = Boolean(sortInput && sortInput.length);

    const sortCypherFields = projection[2]?.cypherSortFields ?? [];
    const sortCypherProj = sortCypherFields.map(({ alias, apocStr }) => `${alias}: ${apocStr}`);

    let sortStr = "";
    if (hasSort) {
        const sortArr = sortInput.reduce((res: string[], sort: GraphQLSortArg) => {
            return [
                ...res,
                ...Object.entries(sort).map(([field, direction]) => {
                    // if the sort arg is a cypher field, substitaute "edges" for varName
                    const varOrEdgeName = sortCypherFields.find((x) => x.alias === field) ? "edges" : varName;
                    return `${varOrEdgeName}.${field} ${direction}`;
                }),
            ];
        }, []);

        sortStr = `ORDER BY ${sortArr.join(", ")}`;
    }

<<<<<<< HEAD
    let projectionVars = projection[0];
    if (extraProjectionVars.length > 0) {
        projectionVars = `${projectionVars}, ${extraProjectionVars.join(", ")}`;
=======
    let offsetStr = "";
    if (hasAfter && typeof afterInput === "string") {
        const offset = cursorToOffset(afterInput) + 1;
        if (offset && offset !== 0) {
            offsetStr = `SKIP $${varName}_offset`;
            cypherParams[`${varName}_offset`] = int(offset);
        }
    }

    let limitStr = "";
    if (hasFirst) {
        limitStr = `LIMIT $${varName}_limit`;
        cypherParams[`${varName}_limit`] = firstInput;
>>>>>>> c604fff4
    }

    const returnStrs: string[] = [
        `WITH COLLECT({ node: ${varName} { ${projectionVars} } }) as edges, totalCount`,
        // `WITH COLLECT({ node: ${varName} ${projectionVars} }) as edges, totalCount`,
        `RETURN { edges: edges, totalCount: totalCount } as ${varName}`,
    ];

    const withStrs = subStr.projAuth ? [`WITH ${varName}`, subStr.projAuth] : [];
    const cypher = [
        "CALL {",
        subStr.matchAndWhereStr,
        subStr.authStr,
        ...withStrs,
        `WITH COLLECT(this) as edges`,
        `WITH edges, size(edges) as totalCount`,
        `UNWIND edges as ${varName}`,
        `WITH ${varName}, totalCount, { ${sortCypherProj.join(", ")}} as edges`,
        `RETURN ${varName}, totalCount, edges`,
        ...(sortStr ? [sortStr] : []),
        ...(offsetStr ? [offsetStr] : []),
        ...(limitStr ? [limitStr] : []),
        "}",
        ...subStr.connectionStrs,
        ...subStr.interfaceStrs,
        subStr.projectionSubquery,
        ...returnStrs,
    ];

    return [cypher.filter(Boolean).join("\n"), cypherParams];
}<|MERGE_RESOLUTION|>--- conflicted
+++ resolved
@@ -229,7 +229,6 @@
         sortOffsetLimit.push(`ORDER BY ${sortArr.join(", ")}`);
     }
 
-<<<<<<< HEAD
     let projectionVars = projection[0];
     if (extraProjectionVars.length > 0 && projectionVars) {
         projectionVars = `${projectionVars}, ${extraProjectionVars.join(", ")}`;
@@ -238,12 +237,11 @@
     }
     const returnStrs = [`RETURN ${varName} { ${projectionVars} } as ${varName}`];
     // const returnStrs = [`RETURN ${varName} { ${projectionVars} } as ${varName}`];
-=======
+
     if (hasOffset) {
         params[`${varName}_offset`] = optionsInput.offset;
         sortOffsetLimit.push(`SKIP $${varName}_offset`);
     }
->>>>>>> c604fff4
 
     if (hasLimit) {
         params[`${varName}_limit`] = limit;
@@ -251,41 +249,41 @@
     }
 
     const withStrs = subStr.projAuth ? [`WITH ${varName}`, subStr.projAuth] : [];
-<<<<<<< HEAD
-    if (projectCypherFieldsAfterLimit) {
-        cypher = [
-            "CALL {",
-            subStr.matchAndWhereStr,
-            subStr.authStr,
-            ...withStrs,
-            `RETURN ${varName}`,
-            ...(sortStr ? [sortStr] : []),
-            ...(offsetStr ? [offsetStr] : []),
-            ...(limitStr ? [limitStr] : []),
-            "}",
-            ...subStr.connectionStrs,
-            ...subStr.interfaceStrs,
-            subStr.projectionSubquery,
-            ...returnStrs,
-        ];
-    } else {
-        cypher = [
-            subStr.matchAndWhereStr,
-            subStr.authStr,
-            ...withStrs,
-            ...subStr.connectionStrs,
-            ...subStr.interfaceStrs,
-            subStr.projectionSubquery,
-            ...returnStrs,
-            ...(sortStr ? [sortStr] : []),
-            ...(offsetStr ? [offsetStr] : []),
-            ...(limitStr ? [limitStr] : []),
-        ];
-    }
-=======
-
-    const returnStrs = [`RETURN ${varName} ${projection[0]} as ${varName}`];
-
+
+    // const returnStrs = [`RETURN ${varName} ${projection[0]} as ${varName}`];
+
+    // if (projectCypherFieldsAfterLimit) {
+    //     cypher = [
+    //         "CALL {",
+    //         subStr.matchAndWhereStr,
+    //         subStr.authStr,
+    //         ...withStrs,
+    //         `RETURN ${varName}`,
+    //         ...(sortStr ? [sortStr] : []),
+    //         ...(offsetStr ? [offsetStr] : []),
+    //         ...(limitStr ? [limitStr] : []),
+    //         "}",
+    //         ...subStr.connectionStrs,
+    //         ...subStr.interfaceStrs,
+    //         subStr.projectionSubquery,
+    //         ...returnStrs,
+    //     ];
+    // } else {
+    //     cypher = [
+    //         subStr.matchAndWhereStr,
+    //         subStr.authStr,
+    //         ...withStrs,
+    //         ...subStr.connectionStrs,
+    //         ...subStr.interfaceStrs,
+    //         subStr.projectionSubquery,
+    //         ...returnStrs,
+    //         ...(sortStr ? [sortStr] : []),
+    //         ...(offsetStr ? [offsetStr] : []),
+    //         ...(limitStr ? [limitStr] : []),
+    //     ];
+    // }
+
+    // TODO: add extra vars
     const cypher: string[] = [
         subStr.matchAndWhereStr,
         ...(sortOffsetLimit.length > 1 ? sortOffsetLimit : []),
@@ -296,7 +294,6 @@
         ...returnStrs,
     ];
 
->>>>>>> c604fff4
     return [cypher.filter(Boolean).join("\n"), params];
 }
 
@@ -351,11 +348,10 @@
         sortStr = `ORDER BY ${sortArr.join(", ")}`;
     }
 
-<<<<<<< HEAD
     let projectionVars = projection[0];
     if (extraProjectionVars.length > 0) {
         projectionVars = `${projectionVars}, ${extraProjectionVars.join(", ")}`;
-=======
+    }
     let offsetStr = "";
     if (hasAfter && typeof afterInput === "string") {
         const offset = cursorToOffset(afterInput) + 1;
@@ -369,7 +365,6 @@
     if (hasFirst) {
         limitStr = `LIMIT $${varName}_limit`;
         cypherParams[`${varName}_limit`] = firstInput;
->>>>>>> c604fff4
     }
 
     const returnStrs: string[] = [
