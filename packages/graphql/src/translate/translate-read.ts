/*
 * Copyright (c) "Neo4j"
 * Neo4j Sweden AB [http://neo4j.com]
 *
 * This file is part of Neo4j.
 *
 * Licensed under the Apache License, Version 2.0 (the "License");
 * you may not use this file except in compliance with the License.
 * You may obtain a copy of the License at
 *
 *     http://www.apache.org/licenses/LICENSE-2.0
 *
 * Unless required by applicable law or agreed to in writing, software
 * distributed under the License is distributed on an "AS IS" BASIS,
 * WITHOUT WARRANTIES OR CONDITIONS OF ANY KIND, either express or implied.
 * See the License for the specific language governing permissions and
 * limitations under the License.
 */

import type Cypher from "@neo4j/cypher-builder";
import Debug from "debug";
import { DEBUG_TRANSLATE } from "../constants";
import type { EntityAdapter } from "../schema-model/entity/EntityAdapter";
import type { Neo4jGraphQLTranslationContext } from "../types/neo4j-graphql-translation-context";
import { QueryASTFactory } from "./queryAST/factory/QueryASTFactory";

const debug = Debug(DEBUG_TRANSLATE);

export function translateRead(
    {
        context,
        entityAdapter,
    }: {
        context: Neo4jGraphQLTranslationContext;
        entityAdapter: EntityAdapter;
    },
    varName = "this"
): Cypher.CypherResult {
    const { resolveTree } = context;
<<<<<<< HEAD
    const operationsTreeFactory = new QueryASTFactory(context.schemaModel);

    if (!entityAdapter) throw new Error("Entity not found");
=======
    const operationsTreeFactory = new QueryASTFactory(context.schemaModel, context.experimental);
>>>>>>> 7d6d1964
    const operationsTree = operationsTreeFactory.createQueryAST({resolveTree, entityAdapter, context});
    debug(operationsTree.print());
    const clause = operationsTree.build(context, varName);
    return clause.build();
}<|MERGE_RESOLUTION|>--- conflicted
+++ resolved
@@ -37,14 +37,8 @@
     varName = "this"
 ): Cypher.CypherResult {
     const { resolveTree } = context;
-<<<<<<< HEAD
     const operationsTreeFactory = new QueryASTFactory(context.schemaModel);
-
-    if (!entityAdapter) throw new Error("Entity not found");
-=======
-    const operationsTreeFactory = new QueryASTFactory(context.schemaModel, context.experimental);
->>>>>>> 7d6d1964
-    const operationsTree = operationsTreeFactory.createQueryAST({resolveTree, entityAdapter, context});
+    const operationsTree = operationsTreeFactory.createQueryAST({ resolveTree, entityAdapter, context });
     debug(operationsTree.print());
     const clause = operationsTree.build(context, varName);
     return clause.build();
