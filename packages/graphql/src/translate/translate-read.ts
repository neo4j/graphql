/*
 * Copyright (c) "Neo4j"
 * Neo4j Sweden AB [http://neo4j.com]
 *
 * This file is part of Neo4j.
 *
 * Licensed under the Apache License, Version 2.0 (the "License");
 * you may not use this file except in compliance with the License.
 * You may obtain a copy of the License at
 *
 *     http://www.apache.org/licenses/LICENSE-2.0
 *
 * Unless required by applicable law or agreed to in writing, software
 * distributed under the License is distributed on an "AS IS" BASIS,
 * WITHOUT WARRANTIES OR CONDITIONS OF ANY KIND, either express or implied.
 * See the License for the specific language governing permissions and
 * limitations under the License.
 */

import type Cypher from "@neo4j/cypher-builder";
import Debug from "debug";
import { DEBUG_TRANSLATE } from "../constants";
import type { EntityAdapter } from "../schema-model/entity/EntityAdapter";
import type { Neo4jGraphQLTranslationContext } from "../types/neo4j-graphql-translation-context";
import { QueryASTFactory } from "./queryAST/factory/QueryASTFactory";

const debug = Debug(DEBUG_TRANSLATE);

export function translateRead(
    {
        context,
        entityAdapter,
    }: {
        context: Neo4jGraphQLTranslationContext;
        entityAdapter: EntityAdapter;
    },
    varName = "this"
): Cypher.CypherResult {
    const { resolveTree } = context;
    const operationsTreeFactory = new QueryASTFactory(context.schemaModel, context.experimental);
<<<<<<< HEAD
    const operationsTree = operationsTreeFactory.createQueryAST(resolveTree, entityAdapter, context);
=======

    if (!entityAdapter) throw new Error("Entity not found");
    const operationsTree = operationsTreeFactory.createQueryAST({resolveTree, entityAdapter, context});
>>>>>>> b8a640e6
    debug(operationsTree.print());
    const clause = operationsTree.build(context, varName);
    return clause.build();
}<|MERGE_RESOLUTION|>--- conflicted
+++ resolved
@@ -38,13 +38,7 @@
 ): Cypher.CypherResult {
     const { resolveTree } = context;
     const operationsTreeFactory = new QueryASTFactory(context.schemaModel, context.experimental);
-<<<<<<< HEAD
-    const operationsTree = operationsTreeFactory.createQueryAST(resolveTree, entityAdapter, context);
-=======
-
-    if (!entityAdapter) throw new Error("Entity not found");
     const operationsTree = operationsTreeFactory.createQueryAST({resolveTree, entityAdapter, context});
->>>>>>> b8a640e6
     debug(operationsTree.print());
     const clause = operationsTree.build(context, varName);
     return clause.build();
