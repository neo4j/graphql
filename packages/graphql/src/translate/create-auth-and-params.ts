/*
 * Copyright (c) "Neo4j"
 * Neo4j Sweden AB [http://neo4j.com]
 *
 * This file is part of Neo4j.
 *
 * Licensed under the Apache License, Version 2.0 (the "License");
 * you may not use this file except in compliance with the License.
 * You may obtain a copy of the License at
 *
 *     http://www.apache.org/licenses/LICENSE-2.0
 *
 * Unless required by applicable law or agreed to in writing, software
 * distributed under the License is distributed on an "AS IS" BASIS,
 * WITHOUT WARRANTIES OR CONDITIONS OF ANY KIND, either express or implied.
 * See the License for the specific language governing permissions and
 * limitations under the License.
 */

import Cypher from "@neo4j/cypher-builder";
import type { Node } from "../classes";
import type { BaseField, Context } from "../types";
import type { AuthOperations } from "../types/deprecated/auth/auth-operations";
import type { Rule } from "./deprecated/auth/types";
import { createAuthPredicates } from "./create-auth-predicates";

export function createAuthAndParams({
    entity,
    operations,
    skipRoles,
    skipIsAuthenticated,
    allow,
    context,
    escapeQuotes,
    bind,
    where,
}: {
    entity: Node | BaseField;
    operations?: AuthOperations | AuthOperations[];
    skipRoles?: boolean;
    skipIsAuthenticated?: boolean;
    allow?: Rule;
    context: Context;
    escapeQuotes?: boolean;
    bind?: Rule;
    where?: Rule;
}): [string, Record<string, any>] {
    const authPredicate = createAuthPredicates({
        entity,
        operations,
        skipRoles,
        skipIsAuthenticated,
        allow,
        context,
        escapeQuotes,
        bind,
        where,
    });
    if (!authPredicate) return ["", {}];

    const authPredicateExpr = new Cypher.RawCypher((env: Cypher.Environment) => {
        return authPredicate.getCypher(env);
    });

    const chainStr = generateUniqueChainStr([where?.varName, allow?.varName, bind?.varName]);

    // Params must be globally unique, variables can be just slightly different, as each auth statement is scoped
    const authCypher = authPredicateExpr.build({ params: `${chainStr}auth_`, variables: `auth_` });

    return [authCypher.cypher, authCypher.params];
}

function generateUniqueChainStr(varNames: Array<string | Cypher.Node | undefined>): string {
    return varNames
        .map((v) => {
            return typeof v === "string" ? v : "";
        })
        .join("");
<<<<<<< HEAD
}

export function createAuthPredicates({
    entity,
    operations,
    skipRoles,
    skipIsAuthenticated,
    allow,
    context,
    escapeQuotes,
    bind,
    where,
}: {
    entity: Node | BaseField;
    operations?: AuthOperations | AuthOperations[];
    skipRoles?: boolean;
    skipIsAuthenticated?: boolean;
    allow?: Allow;
    context: Context;
    escapeQuotes?: boolean;
    bind?: Bind;
    where?: Where;
}): Cypher.Predicate | undefined {
    if (!entity.auth) {
        return undefined;
    }

    /** FIXME: this is required to keep compatibility with BaseField type */
    const nodeAuth = new NodeAuth(entity.auth);
    const authRules = nodeAuth.getRules(operations);

    const hasWhere = (rule: BaseAuthRule): boolean =>
        !!(rule.where || rule.AND?.some(hasWhere) || rule.OR?.some(hasWhere));

    if (where && !authRules.some(hasWhere)) {
        return undefined;
    }
    const subPredicates = authRules.map((authRule: AuthRule) => {
        const predicate = createSubPredicate({
            authRule,
            skipRoles,
            skipIsAuthenticated,
            allow,
            context,
            escapeQuotes,
            bind,
            where,
        });

        return predicate;
    });

    const orPredicates = Cypher.or(...subPredicates);
    if (!orPredicates) return undefined;

    const authPredicate = new Cypher.RawCypher((env: Cypher.Environment) => {
        return orPredicates.getCypher(env);
    });
    return authPredicate;
}

function createSubPredicate({
    authRule,
    skipRoles,
    skipIsAuthenticated,
    allow,
    context,
    escapeQuotes,
    bind,
    where,
}: {
    authRule: AuthRule | BaseAuthRule;
    skipRoles?: boolean;
    skipIsAuthenticated?: boolean;
    allow?: Allow;
    context: Context;
    escapeQuotes?: boolean;
    bind?: Bind;
    where?: Where;
}): Cypher.Predicate | undefined {
    const thisPredicates: Cypher.Predicate[] = [];
    const authParam = new Cypher.NamedParam("auth");

    if (!skipRoles && authRule.roles) {
        const rolesPredicate = createRolesPredicate(authRule.roles, authParam.property("roles"));
        thisPredicates.push(rolesPredicate);
    }

    if (!skipIsAuthenticated && (authRule.isAuthenticated === true || authRule.isAuthenticated === false)) {
        const authenticatedPredicate = createAuthenticatedPredicate(
            authRule.isAuthenticated,
            authParam.property("isAuthenticated")
        );
        thisPredicates.push(authenticatedPredicate);
    }

    if (allow && authRule.allow) {
        const nodeRef = getOrCreateCypherNode(allow.varName);
        const allowAndParams = createAuthPredicate({
            context,
            node: allow.parentNode,
            nodeRef,
            rule: authRule,
            kind: "allow",
        });
        if (allowAndParams) {
            thisPredicates.push(allowAndParams);
        }
    }

    PREDICATE_JOINS.forEach((key) => {
        const value = authRule[key];

        if (!value) {
            return;
        }

        const predicates: Cypher.Predicate[] = [];

        value.forEach((v) => {
            const predicate = createSubPredicate({
                authRule: v,
                skipRoles,
                skipIsAuthenticated,
                allow,
                context,
                escapeQuotes,
                bind,
                where,
            });

            if (!predicate) {
                return;
            }

            predicates.push(predicate);
        });

        let joinedPredicate: Cypher.Predicate | undefined;
        if (key === "AND") {
            joinedPredicate = Cypher.and(...predicates);
        } else if (key === "OR") {
            joinedPredicate = Cypher.or(...predicates);
        }
        if (joinedPredicate) {
            thisPredicates.push(joinedPredicate);
        }
    });

    if (where && authRule.where) {
        const nodeRef = getOrCreateCypherNode(where.varName);

        const wherePredicate = createAuthPredicate({
            context,
            node: where.node,
            nodeRef,
            rule: authRule,
            kind: "where",
        });
        if (wherePredicate) {
            thisPredicates.push(wherePredicate);
        }
    }

    if (bind && authRule.bind) {
        const nodeRef = getOrCreateCypherNode(bind.varName);

        const allowPredicate = createAuthPredicate({
            context,
            node: bind.parentNode,
            nodeRef,
            rule: authRule,
            kind: "bind",
        });
        if (allowPredicate) {
            thisPredicates.push(allowPredicate);
        }
    }

    return Cypher.and(...thisPredicates);
}

function createAuthPredicate({
    rule,
    node,
    nodeRef,
    context,
    kind,
}: {
    context: Context;
    nodeRef: Cypher.Node;
    node: Node;
    rule: AuthRule;
    kind: "allow" | "bind" | "where";
}): Cypher.Predicate | undefined {
    if (!rule[kind]) {
        return undefined;
    }

    const { allowUnauthenticated } = rule;
    const predicates: Cypher.Predicate[] = [];

    Object.entries(rule[kind] as Record<string, any>).forEach(([key, value]) => {
        if (isPredicateJoin(key)) {
            const inner: Cypher.Predicate[] = [];

            (value as any[]).forEach((v) => {
                const authPredicate = createAuthPredicate({
                    rule: {
                        [kind]: v,
                        allowUnauthenticated,
                    } as AuthRule,
                    nodeRef,
                    node,
                    context,
                    kind,
                });
                if (authPredicate) {
                    inner.push(authPredicate);
                }
            });

            let operator: Cypher.Predicate | undefined;
            if (key === "AND") {
                operator = Cypher.and(...inner);
            } else if (key === "OR") {
                operator = Cypher.or(...inner);
            }
            if (operator) predicates.push(operator);
        }

        const authableField = node.authableFields.find((field) => field.fieldName === key);

        if (authableField) {
            const jwtPath = isString(value) ? ContextParser.parseTag(value, "jwt") : undefined;
            let ctxPath = isString(value) ? ContextParser.parseTag(value, "context") : undefined;
            let paramValue = value as string | undefined;

            if (jwtPath) ctxPath = `jwt.${jwtPath}`;

            if (ctxPath) {
                paramValue = ContextParser.getProperty(ctxPath, context);
            }

            if (paramValue === undefined && allowUnauthenticated !== true) {
                throw new Neo4jGraphQLAuthenticationError("Unauthenticated");
            }
            const fieldPredicate = createAuthField({
                param: new Cypher.Param(paramValue),
                key,
                node,
                elementRef: nodeRef,
            });

            predicates.push(fieldPredicate);
        }

        const relationField = node.relationFields.find((x) => key === x.fieldName);

        if (relationField) {
            const refNode = context.nodes.find((x) => x.name === relationField.typeMeta.name) as Node;
            const relationshipNodeRef = new Cypher.Node({
                labels: refNode.getLabels(context),
            });
            Object.entries(value as Record<string, any>).forEach(([k, v]: [string, any]) => {
                const authPredicate = createAuthPredicate({
                    node: refNode,
                    context,
                    nodeRef: relationshipNodeRef,
                    rule: {
                        [kind]: { [k]: v },
                        allowUnauthenticated,
                    } as AuthRule,
                    kind,
                });
                if (!authPredicate) throw new Error("Invalid predicate");

                const relationshipPredicate = createRelationshipPredicate({
                    targetNodeRef: relationshipNodeRef,
                    nodeRef,
                    relationField,
                    authPredicate,
                    kind,
                    context,
                });
                predicates.push(relationshipPredicate);
            });
        }
    });

    return Cypher.and(...predicates);
}

function createRelationshipPredicate({
    nodeRef,
    relationField,
    targetNodeRef,
    authPredicate,
    kind,
    context,
}: {
    nodeRef: Cypher.Node;
    relationField: RelationField;
    targetNodeRef: Cypher.Node;
    authPredicate: Cypher.Predicate;
    kind: string;
    context: Context;
}): Cypher.Predicate {
    const relationship = new Cypher.Relationship({
        type: relationField.type,
    });

    const direction = getCypherRelationshipDirection(relationField);
    const innerPattern = new Cypher.Pattern(nodeRef)
        .withoutLabels()
        .related(relationship)
        .withDirection(direction)
        .withoutVariable()
        .to(targetNodeRef);

    const existsPattern = new Cypher.Pattern(nodeRef)
        .withoutLabels()
        .related(relationship)
        .withDirection(direction)
        .withoutVariable()
        .to(targetNodeRef)
        .withoutVariable();

    let predicateFunction: Cypher.PredicateFunction;
    if (kind === "allow") {
        predicateFunction = Cypher.any(
            targetNodeRef,
            new Cypher.PatternComprehension(innerPattern, targetNodeRef),
            authPredicate
        );
    } else {
        predicateFunction = Cypher[context.auth?.bindPredicate ?? context.plugins?.auth?.bindPredicate ?? "all"](
            targetNodeRef,
            new Cypher.PatternComprehension(innerPattern, targetNodeRef),
            authPredicate
        );
    }

    const existsFunction = Cypher.exists(existsPattern);

    return Cypher.and(existsFunction, predicateFunction);
}

function createRolesPredicate(
    roles: string[],
    rolesParam: Cypher.Param | Cypher.PropertyRef
): Cypher.PredicateFunction {
    const roleVar = new Cypher.Variable();
    const rolesList = new Cypher.Literal(roles);

    const roleInParamPredicate = isValueInListCypher(roleVar, rolesParam);

    const rolesInListComprehension = Cypher.any(roleVar, rolesList, roleInParamPredicate);

    return rolesInListComprehension;
}

function createAuthenticatedPredicate(
    authenticated: boolean,
    authenticatedParam: Cypher.Variable | Cypher.PropertyRef
): Cypher.Predicate {
    const authenticatedPredicate = Cypher.not(Cypher.eq(authenticatedParam, new Cypher.Literal(authenticated)));

    return Cypher.apoc.util.validatePredicate(authenticatedPredicate, AUTH_UNAUTHENTICATED_ERROR);
}

function createAuthField({
    node,
    key,
    elementRef,
    param,
}: {
    node: Node;
    key: string;
    elementRef: Cypher.Node | Cypher.Relationship;
    param: Cypher.Param;
}): Cypher.Predicate {
    const dbFieldName = mapToDbProperty(node, key);
    const fieldPropertyRef = elementRef.property(dbFieldName);
    if (param.value === undefined) {
        return new Cypher.Literal(false);
    }

    if (param.value === null) {
        return Cypher.isNull(fieldPropertyRef);
    }

    const isNotNull = Cypher.isNotNull(fieldPropertyRef);
    const equalsToParam = Cypher.eq(fieldPropertyRef, param);
    return Cypher.and(isNotNull, equalsToParam);
}

function isValueInListCypher(value: Cypher.Variable, list: Cypher.Expr): Cypher.PredicateFunction {
    const listItemVar = new Cypher.Variable();
    return Cypher.any(listItemVar, list, Cypher.eq(listItemVar, value));
=======
>>>>>>> 86ed054f
}<|MERGE_RESOLUTION|>--- conflicted
+++ resolved
@@ -76,407 +76,4 @@
             return typeof v === "string" ? v : "";
         })
         .join("");
-<<<<<<< HEAD
-}
-
-export function createAuthPredicates({
-    entity,
-    operations,
-    skipRoles,
-    skipIsAuthenticated,
-    allow,
-    context,
-    escapeQuotes,
-    bind,
-    where,
-}: {
-    entity: Node | BaseField;
-    operations?: AuthOperations | AuthOperations[];
-    skipRoles?: boolean;
-    skipIsAuthenticated?: boolean;
-    allow?: Allow;
-    context: Context;
-    escapeQuotes?: boolean;
-    bind?: Bind;
-    where?: Where;
-}): Cypher.Predicate | undefined {
-    if (!entity.auth) {
-        return undefined;
-    }
-
-    /** FIXME: this is required to keep compatibility with BaseField type */
-    const nodeAuth = new NodeAuth(entity.auth);
-    const authRules = nodeAuth.getRules(operations);
-
-    const hasWhere = (rule: BaseAuthRule): boolean =>
-        !!(rule.where || rule.AND?.some(hasWhere) || rule.OR?.some(hasWhere));
-
-    if (where && !authRules.some(hasWhere)) {
-        return undefined;
-    }
-    const subPredicates = authRules.map((authRule: AuthRule) => {
-        const predicate = createSubPredicate({
-            authRule,
-            skipRoles,
-            skipIsAuthenticated,
-            allow,
-            context,
-            escapeQuotes,
-            bind,
-            where,
-        });
-
-        return predicate;
-    });
-
-    const orPredicates = Cypher.or(...subPredicates);
-    if (!orPredicates) return undefined;
-
-    const authPredicate = new Cypher.RawCypher((env: Cypher.Environment) => {
-        return orPredicates.getCypher(env);
-    });
-    return authPredicate;
-}
-
-function createSubPredicate({
-    authRule,
-    skipRoles,
-    skipIsAuthenticated,
-    allow,
-    context,
-    escapeQuotes,
-    bind,
-    where,
-}: {
-    authRule: AuthRule | BaseAuthRule;
-    skipRoles?: boolean;
-    skipIsAuthenticated?: boolean;
-    allow?: Allow;
-    context: Context;
-    escapeQuotes?: boolean;
-    bind?: Bind;
-    where?: Where;
-}): Cypher.Predicate | undefined {
-    const thisPredicates: Cypher.Predicate[] = [];
-    const authParam = new Cypher.NamedParam("auth");
-
-    if (!skipRoles && authRule.roles) {
-        const rolesPredicate = createRolesPredicate(authRule.roles, authParam.property("roles"));
-        thisPredicates.push(rolesPredicate);
-    }
-
-    if (!skipIsAuthenticated && (authRule.isAuthenticated === true || authRule.isAuthenticated === false)) {
-        const authenticatedPredicate = createAuthenticatedPredicate(
-            authRule.isAuthenticated,
-            authParam.property("isAuthenticated")
-        );
-        thisPredicates.push(authenticatedPredicate);
-    }
-
-    if (allow && authRule.allow) {
-        const nodeRef = getOrCreateCypherNode(allow.varName);
-        const allowAndParams = createAuthPredicate({
-            context,
-            node: allow.parentNode,
-            nodeRef,
-            rule: authRule,
-            kind: "allow",
-        });
-        if (allowAndParams) {
-            thisPredicates.push(allowAndParams);
-        }
-    }
-
-    PREDICATE_JOINS.forEach((key) => {
-        const value = authRule[key];
-
-        if (!value) {
-            return;
-        }
-
-        const predicates: Cypher.Predicate[] = [];
-
-        value.forEach((v) => {
-            const predicate = createSubPredicate({
-                authRule: v,
-                skipRoles,
-                skipIsAuthenticated,
-                allow,
-                context,
-                escapeQuotes,
-                bind,
-                where,
-            });
-
-            if (!predicate) {
-                return;
-            }
-
-            predicates.push(predicate);
-        });
-
-        let joinedPredicate: Cypher.Predicate | undefined;
-        if (key === "AND") {
-            joinedPredicate = Cypher.and(...predicates);
-        } else if (key === "OR") {
-            joinedPredicate = Cypher.or(...predicates);
-        }
-        if (joinedPredicate) {
-            thisPredicates.push(joinedPredicate);
-        }
-    });
-
-    if (where && authRule.where) {
-        const nodeRef = getOrCreateCypherNode(where.varName);
-
-        const wherePredicate = createAuthPredicate({
-            context,
-            node: where.node,
-            nodeRef,
-            rule: authRule,
-            kind: "where",
-        });
-        if (wherePredicate) {
-            thisPredicates.push(wherePredicate);
-        }
-    }
-
-    if (bind && authRule.bind) {
-        const nodeRef = getOrCreateCypherNode(bind.varName);
-
-        const allowPredicate = createAuthPredicate({
-            context,
-            node: bind.parentNode,
-            nodeRef,
-            rule: authRule,
-            kind: "bind",
-        });
-        if (allowPredicate) {
-            thisPredicates.push(allowPredicate);
-        }
-    }
-
-    return Cypher.and(...thisPredicates);
-}
-
-function createAuthPredicate({
-    rule,
-    node,
-    nodeRef,
-    context,
-    kind,
-}: {
-    context: Context;
-    nodeRef: Cypher.Node;
-    node: Node;
-    rule: AuthRule;
-    kind: "allow" | "bind" | "where";
-}): Cypher.Predicate | undefined {
-    if (!rule[kind]) {
-        return undefined;
-    }
-
-    const { allowUnauthenticated } = rule;
-    const predicates: Cypher.Predicate[] = [];
-
-    Object.entries(rule[kind] as Record<string, any>).forEach(([key, value]) => {
-        if (isPredicateJoin(key)) {
-            const inner: Cypher.Predicate[] = [];
-
-            (value as any[]).forEach((v) => {
-                const authPredicate = createAuthPredicate({
-                    rule: {
-                        [kind]: v,
-                        allowUnauthenticated,
-                    } as AuthRule,
-                    nodeRef,
-                    node,
-                    context,
-                    kind,
-                });
-                if (authPredicate) {
-                    inner.push(authPredicate);
-                }
-            });
-
-            let operator: Cypher.Predicate | undefined;
-            if (key === "AND") {
-                operator = Cypher.and(...inner);
-            } else if (key === "OR") {
-                operator = Cypher.or(...inner);
-            }
-            if (operator) predicates.push(operator);
-        }
-
-        const authableField = node.authableFields.find((field) => field.fieldName === key);
-
-        if (authableField) {
-            const jwtPath = isString(value) ? ContextParser.parseTag(value, "jwt") : undefined;
-            let ctxPath = isString(value) ? ContextParser.parseTag(value, "context") : undefined;
-            let paramValue = value as string | undefined;
-
-            if (jwtPath) ctxPath = `jwt.${jwtPath}`;
-
-            if (ctxPath) {
-                paramValue = ContextParser.getProperty(ctxPath, context);
-            }
-
-            if (paramValue === undefined && allowUnauthenticated !== true) {
-                throw new Neo4jGraphQLAuthenticationError("Unauthenticated");
-            }
-            const fieldPredicate = createAuthField({
-                param: new Cypher.Param(paramValue),
-                key,
-                node,
-                elementRef: nodeRef,
-            });
-
-            predicates.push(fieldPredicate);
-        }
-
-        const relationField = node.relationFields.find((x) => key === x.fieldName);
-
-        if (relationField) {
-            const refNode = context.nodes.find((x) => x.name === relationField.typeMeta.name) as Node;
-            const relationshipNodeRef = new Cypher.Node({
-                labels: refNode.getLabels(context),
-            });
-            Object.entries(value as Record<string, any>).forEach(([k, v]: [string, any]) => {
-                const authPredicate = createAuthPredicate({
-                    node: refNode,
-                    context,
-                    nodeRef: relationshipNodeRef,
-                    rule: {
-                        [kind]: { [k]: v },
-                        allowUnauthenticated,
-                    } as AuthRule,
-                    kind,
-                });
-                if (!authPredicate) throw new Error("Invalid predicate");
-
-                const relationshipPredicate = createRelationshipPredicate({
-                    targetNodeRef: relationshipNodeRef,
-                    nodeRef,
-                    relationField,
-                    authPredicate,
-                    kind,
-                    context,
-                });
-                predicates.push(relationshipPredicate);
-            });
-        }
-    });
-
-    return Cypher.and(...predicates);
-}
-
-function createRelationshipPredicate({
-    nodeRef,
-    relationField,
-    targetNodeRef,
-    authPredicate,
-    kind,
-    context,
-}: {
-    nodeRef: Cypher.Node;
-    relationField: RelationField;
-    targetNodeRef: Cypher.Node;
-    authPredicate: Cypher.Predicate;
-    kind: string;
-    context: Context;
-}): Cypher.Predicate {
-    const relationship = new Cypher.Relationship({
-        type: relationField.type,
-    });
-
-    const direction = getCypherRelationshipDirection(relationField);
-    const innerPattern = new Cypher.Pattern(nodeRef)
-        .withoutLabels()
-        .related(relationship)
-        .withDirection(direction)
-        .withoutVariable()
-        .to(targetNodeRef);
-
-    const existsPattern = new Cypher.Pattern(nodeRef)
-        .withoutLabels()
-        .related(relationship)
-        .withDirection(direction)
-        .withoutVariable()
-        .to(targetNodeRef)
-        .withoutVariable();
-
-    let predicateFunction: Cypher.PredicateFunction;
-    if (kind === "allow") {
-        predicateFunction = Cypher.any(
-            targetNodeRef,
-            new Cypher.PatternComprehension(innerPattern, targetNodeRef),
-            authPredicate
-        );
-    } else {
-        predicateFunction = Cypher[context.auth?.bindPredicate ?? context.plugins?.auth?.bindPredicate ?? "all"](
-            targetNodeRef,
-            new Cypher.PatternComprehension(innerPattern, targetNodeRef),
-            authPredicate
-        );
-    }
-
-    const existsFunction = Cypher.exists(existsPattern);
-
-    return Cypher.and(existsFunction, predicateFunction);
-}
-
-function createRolesPredicate(
-    roles: string[],
-    rolesParam: Cypher.Param | Cypher.PropertyRef
-): Cypher.PredicateFunction {
-    const roleVar = new Cypher.Variable();
-    const rolesList = new Cypher.Literal(roles);
-
-    const roleInParamPredicate = isValueInListCypher(roleVar, rolesParam);
-
-    const rolesInListComprehension = Cypher.any(roleVar, rolesList, roleInParamPredicate);
-
-    return rolesInListComprehension;
-}
-
-function createAuthenticatedPredicate(
-    authenticated: boolean,
-    authenticatedParam: Cypher.Variable | Cypher.PropertyRef
-): Cypher.Predicate {
-    const authenticatedPredicate = Cypher.not(Cypher.eq(authenticatedParam, new Cypher.Literal(authenticated)));
-
-    return Cypher.apoc.util.validatePredicate(authenticatedPredicate, AUTH_UNAUTHENTICATED_ERROR);
-}
-
-function createAuthField({
-    node,
-    key,
-    elementRef,
-    param,
-}: {
-    node: Node;
-    key: string;
-    elementRef: Cypher.Node | Cypher.Relationship;
-    param: Cypher.Param;
-}): Cypher.Predicate {
-    const dbFieldName = mapToDbProperty(node, key);
-    const fieldPropertyRef = elementRef.property(dbFieldName);
-    if (param.value === undefined) {
-        return new Cypher.Literal(false);
-    }
-
-    if (param.value === null) {
-        return Cypher.isNull(fieldPropertyRef);
-    }
-
-    const isNotNull = Cypher.isNotNull(fieldPropertyRef);
-    const equalsToParam = Cypher.eq(fieldPropertyRef, param);
-    return Cypher.and(isNotNull, equalsToParam);
-}
-
-function isValueInListCypher(value: Cypher.Variable, list: Cypher.Expr): Cypher.PredicateFunction {
-    const listItemVar = new Cypher.Variable();
-    return Cypher.any(listItemVar, list, Cypher.eq(listItemVar, value));
-=======
->>>>>>> 86ed054f
 }