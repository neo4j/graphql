--- conflicted
+++ resolved
@@ -23,11 +23,8 @@
 import { QueryASTContext, QueryASTEnv } from "./QueryASTContext";
 import { createNodeFromEntity } from "../utils/create-node-from-entity";
 import type { Neo4jGraphQLContext } from "../../../types/neo4j-graphql-context";
-<<<<<<< HEAD
 import type { Operation, OperationTranspileResult } from "./operations/operations";
-=======
-import type { Operation } from "./operations/operations";
->>>>>>> 3bc48b68
+import { CompositeReadOperation } from "./operations/composite/CompositeReadOperation";
 
 export class QueryAST {
     private operation: Operation;
@@ -36,14 +33,20 @@
         this.operation = operation;
     }
 
-<<<<<<< HEAD
     public build(neo4jGraphQLContext: Neo4jGraphQLContext): Cypher.Clause {
+        const queryASTEnv = new QueryASTEnv();
         if (this.operation instanceof ReadOperation) {
-            const queryASTEnv = new QueryASTEnv();
+            // TODO add composite Read
             const node = createNodeFromEntity(this.operation.target, neo4jGraphQLContext, this.operation.nodeAlias);
-
             const context = new QueryASTContext({
                 target: node,
+                env: queryASTEnv,
+                neo4jGraphQLContext,
+                returnVariable: new Cypher.NamedVariable("this"),
+            });
+            return Cypher.concat(...this.transpile(context).clauses);
+        } else if (this.operation instanceof CompositeReadOperation) {
+            const context = new QueryASTContext({
                 env: queryASTEnv,
                 neo4jGraphQLContext,
                 returnVariable: new Cypher.NamedVariable("this"),
@@ -57,29 +60,6 @@
         return this.operation.transpile({
             context,
         });
-=======
-    public transpile(neo4jGraphQLContext: Neo4jGraphQLContext): Cypher.Clause {
-        const queryASTEnv = new QueryASTEnv();
-        let context: QueryASTContext | undefined;
-        if (this.operation instanceof ReadOperation) {
-            const node = createNodeFromEntity(this.operation.target, neo4jGraphQLContext, this.operation.nodeAlias);
-            context = new QueryASTContext({
-                target: node,
-                env: queryASTEnv,
-                neo4jGraphQLContext,
-            });
-        } else {
-            context = new QueryASTContext({
-                env: queryASTEnv,
-                neo4jGraphQLContext,
-            });
-        }
-        const result = this.operation.transpile({
-            context,
-            returnVariable: new Cypher.NamedVariable("this"),
-        });
-        return Cypher.concat(...result.clauses);
->>>>>>> 3bc48b68
     }
 
     public print(): string {
