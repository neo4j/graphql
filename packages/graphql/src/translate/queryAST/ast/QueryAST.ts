/*
 * Copyright (c) "Neo4j"
 * Neo4j Sweden AB [http://neo4j.com]
 *
 * This file is part of Neo4j.
 *
 * Licensed under the Apache License, Version 2.0 (the "License");
 * you may not use this file except in compliance with the License.
 * You may obtain a copy of the License at
 *
 *     http://www.apache.org/licenses/LICENSE-2.0
 *
 * Unless required by applicable law or agreed to in writing, software
 * distributed under the License is distributed on an "AS IS" BASIS,
 * WITHOUT WARRANTIES OR CONDITIONS OF ANY KIND, either express or implied.
 * See the License for the specific language governing permissions and
 * limitations under the License.
 */

import Cypher from "@neo4j/cypher-builder";
import type { ConcreteEntityAdapter } from "../../../schema-model/entity/model-adapters/ConcreteEntityAdapter";
import type { Neo4jGraphQLTranslationContext } from "../../../types/neo4j-graphql-translation-context";
import { createNode } from "../utils/create-node-from-entity";
import { QueryASTContext, QueryASTEnv } from "./QueryASTContext";
import type { QueryASTNode } from "./QueryASTNode";
import { AggregationOperation } from "./operations/AggregationOperation";
import { ConnectionReadOperation } from "./operations/ConnectionReadOperation";
import { DeleteOperation } from "./operations/DeleteOperation";
import { ReadOperation } from "./operations/ReadOperation";
import { UnwindCreateOperation } from "./operations/UnwindCreateOperation";
import type { Operation, OperationTranspileResult } from "./operations/operations";

export class QueryAST {
    private operation: Operation;

    constructor(operation: Operation) {
        this.operation = operation;
    }

    public build(neo4jGraphQLContext: Neo4jGraphQLTranslationContext, varName?: string): Cypher.Clause {
        const context = this.buildQueryASTContext(neo4jGraphQLContext, varName);
        return Cypher.concat(...this.transpile(context).clauses);
    }

    // TODO: refactor other top level operations to use this method instead of build
    public buildNew(neo4jGraphQLContext: Neo4jGraphQLTranslationContext, varName?: string): Cypher.Clause {
        const context = this.buildQueryASTContext(neo4jGraphQLContext, varName);

        const { clauses, projectionExpr, extraProjectionColumns } = this.transpile(context);
        const returnClause = varName ? new Cypher.Return([projectionExpr, varName]) : new Cypher.Return(projectionExpr);

        if (extraProjectionColumns) {
            for (const projectionColumn of extraProjectionColumns) {
                returnClause.addColumns(projectionColumn);
            }
        }

        return Cypher.concat(...clauses, returnClause);
    }

    /**
     * Transpile the QueryAST to a Cypher builder tree, this is used temporary to transpile incomplete trees, helpful to migrate the legacy code
     **/
    public transpile(context: QueryASTContext): OperationTranspileResult {
        return this.operation.transpile(context);
    }

    private buildQueryASTContext(
        neo4jGraphQLContext: Neo4jGraphQLTranslationContext,
        varName = "this"
    ): QueryASTContext {
        const queryASTEnv = new QueryASTEnv();
        const returnVariable = new Cypher.NamedVariable(varName);
        const node = this.getTargetFromOperation(varName);
        return new QueryASTContext({
            target: node,
            env: queryASTEnv,
            neo4jGraphQLContext,
            returnVariable,
        });
    }

    private getTargetFromOperation(varName: string): Cypher.Node | undefined {
        if (
            this.operation instanceof ReadOperation ||
            this.operation instanceof ConnectionReadOperation ||
            this.operation instanceof DeleteOperation ||
            this.operation instanceof AggregationOperation
        ) {
<<<<<<< HEAD
            return createNodeFromEntity(this.operation.target, neo4jGraphQLContext, varName);
        }
        if (this.operation instanceof AggregationOperation) {
            return createNodeFromEntity(this.operation.entity as ConcreteEntityAdapter, neo4jGraphQLContext, varName);
        }

        if (this.operation instanceof UnwindCreateOperation) {
            return createNodeFromEntity(this.operation.target as ConcreteEntityAdapter, neo4jGraphQLContext);
=======
            return createNode(varName);
>>>>>>> 232b8f71
        }
    }

    public print(): string {
        const resultLines = getTreeLines(this.operation);
        return resultLines.join("\n");
    }
}

function getTreeLines(treeNode: QueryASTNode, depth: number = 0): string[] {
    const nodeName = treeNode.print();
    const resultLines: string[] = [];

    const line = "────";
    if (depth === 0) {
        resultLines.push(`${nodeName}`);
    } else if (depth === 1) {
        resultLines.push(`|${line} ${nodeName}`);
    } else {
        // fillerLength is the line length repeated by the depth (minus 1 for the first line),
        // in case of depth > 2 there are two pipes rather than one.
        let fillerLength = (line.length + 1) * (depth - 1);
        if (depth > 2) {
            fillerLength += depth - 2;
        }

        resultLines.push(`|${" ".repeat(fillerLength)}|${line} ${nodeName}`);
    }

    const children = treeNode.getChildren();
    if (children.length > 0) {
        children.forEach((curr) => {
            const childLines = getTreeLines(curr, depth + 1);
            resultLines.push(...childLines);
        });
    }

    return resultLines;
}<|MERGE_RESOLUTION|>--- conflicted
+++ resolved
@@ -87,18 +87,7 @@
             this.operation instanceof DeleteOperation ||
             this.operation instanceof AggregationOperation
         ) {
-<<<<<<< HEAD
-            return createNodeFromEntity(this.operation.target, neo4jGraphQLContext, varName);
-        }
-        if (this.operation instanceof AggregationOperation) {
-            return createNodeFromEntity(this.operation.entity as ConcreteEntityAdapter, neo4jGraphQLContext, varName);
-        }
-
-        if (this.operation instanceof UnwindCreateOperation) {
-            return createNodeFromEntity(this.operation.target as ConcreteEntityAdapter, neo4jGraphQLContext);
-=======
             return createNode(varName);
->>>>>>> 232b8f71
         }
     }
 
