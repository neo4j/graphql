--- conflicted
+++ resolved
@@ -83,13 +83,9 @@
         if (
             this.operation instanceof ReadOperation ||
             this.operation instanceof ConnectionReadOperation ||
-<<<<<<< HEAD
             this.operation instanceof V6ReadOperation ||
-            this.operation instanceof DeleteOperation
-=======
             this.operation instanceof DeleteOperation ||
             this.operation instanceof AggregationOperation
->>>>>>> 498c91d4
         ) {
             return createNode(varName);
         }
