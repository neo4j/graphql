/*
 * Copyright (c) "Neo4j"
 * Neo4j Sweden AB [http://neo4j.com]
 *
 * This file is part of Neo4j.
 *
 * Licensed under the Apache License, Version 2.0 (the "License");
 * you may not use this file except in compliance with the License.
 * You may obtain a copy of the License at
 *
 *     http://www.apache.org/licenses/LICENSE-2.0
 *
 * Unless required by applicable law or agreed to in writing, software
 * distributed under the License is distributed on an "AS IS" BASIS,
 * WITHOUT WARRANTIES OR CONDITIONS OF ANY KIND, either express or implied.
 * See the License for the specific language governing permissions and
 * limitations under the License.
 */

import Cypher from "@neo4j/cypher-builder";
import type { OperationTranspileOptions, OperationTranspileResult } from "../operations";
import { Operation } from "../operations";

import type { QueryASTNode } from "../../QueryASTNode";
import type { CompositeConnectionPartial } from "./CompositeConnectionPartial";
import type { Sort, SortField } from "../../sort/Sort";
import type { Pagination } from "../../pagination/Pagination";
import { QueryASTContext } from "../../QueryASTContext";
import { filterTruthy } from "../../../../../utils/utils";
import { hasTarget } from "../../../utils/context-has-target";

export class CompositeConnectionReadOperation extends Operation {
    private children: CompositeConnectionPartial[];
    protected sortFields: Array<{ node: Sort[]; edge: Sort[] }> = [];
    private pagination: Pagination | undefined;

    constructor(children: CompositeConnectionPartial[]) {
        super();

        this.children = children;
    }

    public transpile({ context }: OperationTranspileOptions): OperationTranspileResult {
        const edgeVar = new Cypher.NamedVariable("edge");
        const edgesVar = new Cypher.NamedVariable("edges");
        const totalCount = new Cypher.NamedVariable("totalCount");

        const nestedSubqueries = this.children.flatMap((c) => {
            const subQueryContext = new QueryASTContext({ ...context, returnVariable: edgeVar });
            const result = c.transpile({
                context: subQueryContext,
            });
<<<<<<< HEAD
            const parentNode = subQueryContext.target;
=======
            if (!hasTarget(context)) throw new Error("No parent node found!");
            const parentNode = context.target;
>>>>>>> 3bc48b68
            return result.clauses.map((sq) => Cypher.concat(new Cypher.With(parentNode), sq));
        });

        const union = new Cypher.Union(...nestedSubqueries);

        const nestedSubquery = new Cypher.Call(union);

        let extraWithOrder: Cypher.With | undefined;

        if (this.pagination || this.sortFields.length > 0) {
            const paginationField = this.pagination && this.pagination.getPagination();

            const nestedContext = new QueryASTContext({
                // NOOP context
                target: new Cypher.Node(),
                env: context.env,
                neo4jGraphQLContext: context.neo4jGraphQLContext,
            });

            const sortFields = this.getSortFields(nestedContext, edgeVar.property("node"), edgeVar);
            extraWithOrder = new Cypher.Unwind([edgesVar, edgeVar]).with(edgeVar, totalCount).orderBy(...sortFields);

            if (paginationField && paginationField.skip) {
                extraWithOrder.skip(paginationField.skip);
            }
            // Missing skip
            if (paginationField && paginationField.limit) {
                extraWithOrder.limit(paginationField.limit);
            }

            extraWithOrder.with([Cypher.collect(edgeVar), edgesVar], totalCount);
        }

        nestedSubquery.with([Cypher.collect(edgeVar), edgesVar]).with(edgesVar, [Cypher.size(edgesVar), totalCount]);

        const returnClause = new Cypher.Return([
            new Cypher.Map({
                edges: edgesVar,
                totalCount: totalCount,
            }),
            context.returnVariable,
        ]);

        return {
            clauses: [Cypher.concat(nestedSubquery, extraWithOrder, returnClause)],
            projectionExpr: context.returnVariable,
        };
    }

    public addSort(sortElement: { node: Sort[]; edge: Sort[] }): void {
        this.sortFields.push(sortElement);
    }

    public addPagination(pagination: Pagination): void {
        this.pagination = pagination;
    }

    public getChildren(): QueryASTNode[] {
        const sortFields = this.sortFields.flatMap((s) => {
            return [...s.edge, ...s.node];
        });

        return filterTruthy([...this.children, ...sortFields, this.pagination]);
    }

    protected getSortFields(
        context: QueryASTContext,
        nodeVar: Cypher.Variable | Cypher.Property,
        edgeVar: Cypher.Variable | Cypher.Property
    ): SortField[] {
        return this.sortFields.flatMap(({ node, edge }) => {
            const nodeFields = node.flatMap((s) => s.getSortFields(context, nodeVar, false));
            const edgeFields = edge.flatMap((s) => s.getSortFields(context, edgeVar, false));

            return [...nodeFields, ...edgeFields];
        });
    }
}<|MERGE_RESOLUTION|>--- conflicted
+++ resolved
@@ -50,12 +50,8 @@
             const result = c.transpile({
                 context: subQueryContext,
             });
-<<<<<<< HEAD
-            const parentNode = subQueryContext.target;
-=======
             if (!hasTarget(context)) throw new Error("No parent node found!");
             const parentNode = context.target;
->>>>>>> 3bc48b68
             return result.clauses.map((sq) => Cypher.concat(new Cypher.With(parentNode), sq));
         });
 
