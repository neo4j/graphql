--- conflicted
+++ resolved
@@ -62,10 +62,9 @@
             });
             return result.clauses;
         });
-<<<<<<< HEAD
-        const nestedSubquery = new Cypher.Call(new Cypher.Union(...nestedSubqueries)).return(options.returnVariable);
+        const nestedSubquery = new Cypher.Call(new Cypher.Union(...nestedSubqueries)).return(context.returnVariable);
         if (this.sortFields.length > 0) {
-            nestedSubquery.orderBy(...this.getSortFields(options.context, options.returnVariable));
+            nestedSubquery.orderBy(...this.getSortFields(context, context.returnVariable));
         }
         if (this.pagination) {
             const paginationField = this.pagination.getPagination();
@@ -78,9 +77,6 @@
                 }
             }
         }
-=======
-        const nestedSubquery = new Cypher.Call(new Cypher.Union(...nestedSubqueries)).return(context.returnVariable);
->>>>>>> 30705488
         return {
             clauses: [nestedSubquery],
             projectionExpr: context.returnVariable,
@@ -109,9 +105,7 @@
         if (this.relationship && !this.relationship.isList) {
             aggrExpr = Cypher.head(aggrExpr);
         }
-        const nestedSubquery = new Cypher.Call(new Cypher.Union(...nestedSubqueries)).with(
-            context.returnVariable
-        );
+        const nestedSubquery = new Cypher.Call(new Cypher.Union(...nestedSubqueries)).with(context.returnVariable);
 
         if (this.sortFields.length > 0) {
             nestedSubquery.orderBy(...this.getSortFields(context, context.returnVariable));
