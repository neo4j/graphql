/*
 * Copyright (c) "Neo4j"
 * Neo4j Sweden AB [http://neo4j.com]
 *
 * This file is part of Neo4j.
 *
 * Licensed under the Apache License, Version 2.0 (the "License");
 * you may not use this file except in compliance with the License.
 * You may obtain a copy of the License at
 *
 *     http://www.apache.org/licenses/LICENSE-2.0
 *
 * Unless required by applicable law or agreed to in writing, software
 * distributed under the License is distributed on an "AS IS" BASIS,
 * WITHOUT WARRANTIES OR CONDITIONS OF ANY KIND, either express or implied.
 * See the License for the specific language governing permissions and
 * limitations under the License.
 */

import Cypher from "@neo4j/cypher-builder";
import type { AttributeAdapter } from "../../../../../schema-model/attribute/model-adapters/AttributeAdapter";
import type { QueryASTContext } from "../../QueryASTContext";
import type { QueryASTNode } from "../../QueryASTNode";
import type { EntitySelection } from "../../selection/EntitySelection";
import { Operation, type OperationTranspileResult } from "../operations";
import type { CompositeReadPartial } from "./CompositeReadPartial";

export class CompositeCypherOperation extends Operation {
    private selection: EntitySelection;
    private partials: CompositeReadPartial[];
    public cypherAttributeField: AttributeAdapter;

    constructor({
        selection,
        partials,
        cypherAttributeField,
    }: {
        selection: EntitySelection;
        partials: CompositeReadPartial[];
        cypherAttributeField: AttributeAdapter;
    }) {
        super();
        this.selection = selection;
        this.partials = partials;
        this.cypherAttributeField = cypherAttributeField;
    }

    public getChildren(): QueryASTNode[] {
        return [this.selection, ...this.partials];
    }

    public transpile(context: QueryASTContext<Cypher.Node | undefined>): OperationTranspileResult {
        // eslint-disable-next-line prefer-const
        let { selection: matchClause, nestedContext } = this.selection.apply(context);

        const returnVariable = new Cypher.Variable();
        const partialContext = nestedContext.setReturn(returnVariable);
        const partialClauses = this.partials.map((partial) => {
            const { clauses } = partial.transpile(partialContext);
            return Cypher.concat(new Cypher.With("*"), ...clauses);
        });
        const partialsSubquery = new Cypher.Call(new Cypher.Union(...partialClauses)).return(
            partialContext.returnVariable
        )

        const returnExpr = this.getReturnExpression(nestedContext, returnVariable);
        const subquery = new Cypher.Call(partialsSubquery)
<<<<<<< HEAD
            .innerWith(nestedContext.target)
            .return([returnExpr, nestedContext.returnVariable]);
=======
            .importWith(nestedContext.target)
            .return([partialContext.returnVariable, nestedContext.returnVariable]);
>>>>>>> a77945bd
        return {
            clauses: [Cypher.concat(matchClause, subquery)],
            projectionExpr: nestedContext.returnVariable,
        };
    }

    private getReturnExpression(
        context: QueryASTContext<Cypher.Node | undefined>,
        returnVariable: Cypher.Variable
    ): Cypher.Expr {
        return this.wrapWithHeadIfNeeded(context, this.wrapWithCollectIfNeeded(context, returnVariable));
    }

    private wrapWithCollectIfNeeded(context: QueryASTContext<Cypher.Node | undefined>, expr: Cypher.Expr): Cypher.Expr {
        if (context.shouldCollect) {
            return Cypher.collect(expr);
        }
        return expr;
    }

    private wrapWithHeadIfNeeded(context: QueryASTContext<Cypher.Node | undefined>, expr: Cypher.Expr): Cypher.Expr {
        if (context.shouldCollect && !this.cypherAttributeField.typeHelper.isList()) {
            return Cypher.head(expr);
        }
        return expr;
    }
}<|MERGE_RESOLUTION|>--- conflicted
+++ resolved
@@ -61,17 +61,12 @@
         });
         const partialsSubquery = new Cypher.Call(new Cypher.Union(...partialClauses)).return(
             partialContext.returnVariable
-        )
+        );
 
         const returnExpr = this.getReturnExpression(nestedContext, returnVariable);
         const subquery = new Cypher.Call(partialsSubquery)
-<<<<<<< HEAD
-            .innerWith(nestedContext.target)
+            .importWith(nestedContext.target)
             .return([returnExpr, nestedContext.returnVariable]);
-=======
-            .importWith(nestedContext.target)
-            .return([partialContext.returnVariable, nestedContext.returnVariable]);
->>>>>>> a77945bd
         return {
             clauses: [Cypher.concat(matchClause, subquery)],
             projectionExpr: nestedContext.returnVariable,
