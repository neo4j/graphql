--- conflicted
+++ resolved
@@ -236,13 +236,6 @@
         const extraMatches: SelectionClause[] = this.getChildren().flatMap((f) => {
             return f.getSelection(nestedContext);
         });
-<<<<<<< HEAD
-=======
-        if (extraMatches.length > 0) {
-            extraMatches = [matchClause, ...extraMatches];
-            matchClause = new Cypher.With("*");
-        }
->>>>>>> 66a19c56
 
         let filterSubqueryWith: Cypher.With | undefined;
         let filterSubqueriesClause: Cypher.Clause | undefined = undefined;
@@ -284,7 +277,7 @@
             : Cypher.concat(sortBlock, ...cypherFieldSubqueries);
 
         let clause: Cypher.Clause;
-        // Top-level read part of a mutation does not contain the MATCH clause as it is implicit in the mutation.
+        // Top-level read part of a mutation does not contain the MATCH clause as it's implicit in the mutation.
         if (isCreateSelection) {
             clause = Cypher.concat(filterSubqueriesClause, filterSubqueryWith, sortAndLimitBlock, subqueries, ret);
         } else if (isUpdateSelection) {
