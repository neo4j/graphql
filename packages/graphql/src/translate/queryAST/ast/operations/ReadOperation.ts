/*
 * Copyright (c) "Neo4j"
 * Neo4j Sweden AB [http://neo4j.com]
 *
 * This file is part of Neo4j.
 *
 * Licensed under the Apache License, Version 2.0 (the "License");
 * you may not use this file except in compliance with the License.
 * You may obtain a copy of the License at
 *
 *     http://www.apache.org/licenses/LICENSE-2.0
 *
 * Unless required by applicable law or agreed to in writing, software
 * distributed under the License is distributed on an "AS IS" BASIS,
 * WITHOUT WARRANTIES OR CONDITIONS OF ANY KIND, either express or implied.
 * See the License for the specific language governing permissions and
 * limitations under the License.
 */

import type { ConcreteEntity } from "../../../../schema-model/entity/ConcreteEntity";
import { filterTruthy } from "../../../../utils/utils";
import { createNodeFromEntity, createRelationshipFromEntity } from "../../utils/create-node-from-entity";
import type { Field } from "../fields/Field";
import type { Filter } from "../filters/Filter";
import Cypher from "@neo4j/cypher-builder";
import type { OperationTranspileOptions, OperationTranspileResult } from "./operations";
import { Operation } from "./operations";
import type { Pagination } from "../pagination/Pagination";
import type { PropertySort } from "../sort/PropertySort";
import { Relationship } from "../../../../schema-model/relationship/Relationship";
import { getRelationshipDirection } from "../../utils/get-relationship-direction";
import { QueryASTContext } from "../QueryASTContext";

export class ReadOperation extends Operation {
    public readonly entity: ConcreteEntity | Relationship; // TODO: normal entities
    protected directed: boolean;

    public fields: Field[] = [];
    protected filters: Filter[] = [];
    protected pagination: Pagination | undefined;
    protected sortFields: PropertySort[] = [];

    public nodeAlias: string | undefined; // This is just to maintain naming with the old way (this), remove after refactor

    constructor(entity: ConcreteEntity | Relationship, directed = true) {
        super();
        this.entity = entity;
        this.directed = directed;
    }

    public setFields(fields: Field[]) {
        this.fields = fields;
    }

    public addSort(...sort: PropertySort[]): void {
        this.sortFields.push(...sort);
    }

    public addPagination(pagination: Pagination): void {
        this.pagination = pagination;
    }

    public setFilters(filters: Filter[]) {
        this.filters = filters;
    }

    private transpileNestedRelationship(
        entity: Relationship,
        { returnVariable, parentNode }: OperationTranspileOptions
    ): OperationTranspileResult {
        //TODO: dupe from transpile
        if (!parentNode) throw new Error("No parent node found!");
        const relVar = createRelationshipFromEntity(entity);
        const targetNode = createNodeFromEntity(entity.target as ConcreteEntity);
        const relDirection = getRelationshipDirection(entity, this.directed);

        const pattern = new Cypher.Pattern(parentNode)
            .withoutLabels()
            .related(relVar)
            .withDirection(relDirection)
            .to(targetNode);
        
        const matchClause = new Cypher.Match(pattern);
        const nestedContext = new QueryASTContext({ target: targetNode, relationship: relVar, source: parentNode });
        const filterPredicates = this.getPredicates(nestedContext);
        // const projectionFields = this.fields.map((f) => f.getProjectionField(targetNode));
        // const sortProjectionFields = this.sortFields.map((f) => f.getProjectionField());

        // const projection = this.getProjectionMap(
        //     targetNode,
        //     Array.from(new Set([...projectionFields, ...sortProjectionFields])) // TODO remove duplicates
        // );

        if (filterPredicates) {
            matchClause.where(filterPredicates);
        }
        const subqueries = Cypher.concat(...this.getFieldsSubqueries(targetNode));

        const ret = this.getProjectionClause(targetNode, returnVariable, entity.isArray);
        // const ret = new Cypher.With([projection, targetNode]).return([Cypher.collect(targetNode), returnVariable]);

        let sortClause: Cypher.With | undefined;
        if (this.sortFields.length > 0 || this.pagination) {
            sortClause = new Cypher.With("*");
            this.addSortToClause(targetNode, sortClause);
        }
        const clause = Cypher.concat(matchClause, subqueries, sortClause, ret);

        return {
            clauses: [clause],
            projectionExpr: returnVariable,
        };
    }

    protected getProjectionClause(
        target: Cypher.Node,
        returnVariable: Cypher.Variable,
        isArray: boolean
    ): Cypher.Return {
        const projectionFields = this.fields.map((f) => f.getProjectionField(target));
        const sortProjectionFields = this.sortFields.map((f) => f.getProjectionField());

        const projection = this.getProjectionMap(
            target,
            Array.from(new Set([...projectionFields, ...sortProjectionFields])) // TODO remove duplicates
        );

        let aggregationExpr: Cypher.Expr = Cypher.collect(target);
        if (!isArray) {
            aggregationExpr = Cypher.head(aggregationExpr);
        }
        return new Cypher.With([projection, target]).return([aggregationExpr, returnVariable]);
    }

    private getPredicates(queryASTContext: QueryASTContext): Cypher.Predicate | undefined {
        return Cypher.and(...this.filters.map((f) => f.getPredicate(queryASTContext)));
    }

    public transpile({ returnVariable, parentNode }: OperationTranspileOptions): OperationTranspileResult {
        if (this.entity instanceof Relationship) {
            return this.transpileNestedRelationship(this.entity, { returnVariable, parentNode });
        }
        const node = createNodeFromEntity(this.entity, this.nodeAlias);
<<<<<<< HEAD
        const context = new QueryASTContext({ target: node });
        const filterPredicates = this.getPredicates(context);
=======

        const filterSubqueries = this.filters
            .flatMap((f) => f.getSubqueries(node))
            .map((sq) => new Cypher.Call(sq).innerWith(node));
        const filterPredicates = this.getPredicates(node);
>>>>>>> 2f3bf77a
        const subqueries = Cypher.concat(...this.getFieldsSubqueries(node));

        const projectionFields = this.fields.map((f) => f.getProjectionField(node));
        const sortProjectionFields = this.sortFields.map((f) => f.getProjectionField());

        const projection = this.getProjectionMap(
            node,
            Array.from(new Set([...projectionFields, ...sortProjectionFields])) // TODO remove duplicates
        );

        const matchClause = new Cypher.Match(node);

        let filterSubqueryWith: Cypher.With | undefined;
        let filterSubqueriesClause: Cypher.Clause | undefined = undefined;

        if (filterSubqueries.length > 0) {
            filterSubqueriesClause = Cypher.concat(...filterSubqueries);
            filterSubqueryWith = new Cypher.With("*");
        }

        if (filterPredicates) {
            if (filterSubqueryWith) {
                filterSubqueryWith.where(filterPredicates); // TODO: should this only be for aggregation filters?
            } else {
                matchClause.where(filterPredicates);
            }
        }
        const ret = new Cypher.Return([projection, returnVariable]);

        let sortClause: Cypher.With | undefined;
        if (this.sortFields.length > 0 || this.pagination) {
            sortClause = new Cypher.With("*");
            this.addSortToClause(node, sortClause);
        }
        const clause = Cypher.concat(
            matchClause,
            filterSubqueriesClause,
            filterSubqueryWith,
            subqueries,
            sortClause,
            ret
        );

        return {
            clauses: [clause],
            projectionExpr: returnVariable,
        };
    }

    protected getFieldsSubqueries(node: Cypher.Node): Cypher.Clause[] {
        return filterTruthy(
            this.fields.flatMap((f) => {
                return f.getSubqueries(node);
            })
        ).map((sq) => {
            return new Cypher.Call(sq).innerWith(node);
        });
    }

    private getProjectionMap(
        node: Cypher.Node,
        projectionFields: Array<string | Record<string, Cypher.Expr>>
    ): Cypher.MapProjection {
        const stringFields: string[] = [];
        let otherFields: Record<string, Cypher.Expr> = {};

        for (const field of projectionFields) {
            if (typeof field === "string") stringFields.push(field);
            else {
                otherFields = { ...otherFields, ...field };
            }
        }

        return new Cypher.MapProjection(node, stringFields, otherFields);
    }

    private addSortToClause(node: Cypher.Node, clause: Cypher.With | Cypher.Return): void {
        const orderByFields = this.sortFields.flatMap((f) => f.getSortFields(node));
        const pagination = this.pagination ? this.pagination.getPagination() : undefined;
        clause.orderBy(...orderByFields);

        if (pagination?.skip) {
            clause.skip(pagination.skip as any);
        }
        if (pagination?.limit) {
            clause.limit(pagination.limit as any);
        }
    }
}<|MERGE_RESOLUTION|>--- conflicted
+++ resolved
@@ -141,16 +141,11 @@
             return this.transpileNestedRelationship(this.entity, { returnVariable, parentNode });
         }
         const node = createNodeFromEntity(this.entity, this.nodeAlias);
-<<<<<<< HEAD
         const context = new QueryASTContext({ target: node });
-        const filterPredicates = this.getPredicates(context);
-=======
-
         const filterSubqueries = this.filters
             .flatMap((f) => f.getSubqueries(node))
             .map((sq) => new Cypher.Call(sq).innerWith(node));
-        const filterPredicates = this.getPredicates(node);
->>>>>>> 2f3bf77a
+        const filterPredicates = this.getPredicates(context);
         const subqueries = Cypher.concat(...this.getFieldsSubqueries(node));
 
         const projectionFields = this.fields.map((f) => f.getProjectionField(node));
