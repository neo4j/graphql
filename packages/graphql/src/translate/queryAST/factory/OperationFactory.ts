--- conflicted
+++ resolved
@@ -32,9 +32,12 @@
 import type { Filter } from "../ast/filters/Filter";
 import type { AggregationOperation } from "../ast/operations/AggregationOperation";
 import type { ConnectionReadOperation } from "../ast/operations/ConnectionReadOperation";
+import type { CypherOperation } from "../ast/operations/CypherOperation";
+import type { CypherScalarOperation } from "../ast/operations/CypherScalarOperation";
 import type { ReadOperation } from "../ast/operations/ReadOperation";
 import type { CompositeAggregationOperation } from "../ast/operations/composite/CompositeAggregationOperation";
 import type { CompositeConnectionReadOperation } from "../ast/operations/composite/CompositeConnectionReadOperation";
+import type { CompositeCypherOperation } from "../ast/operations/composite/CompositeCypherOperation";
 import type { CompositeReadOperation } from "../ast/operations/composite/CompositeReadOperation";
 import type { Operation } from "../ast/operations/operations";
 import type { FulltextSelection } from "../ast/selection/FulltextSelection";
@@ -164,11 +167,7 @@
                 });
             }
             case "CUSTOM_CYPHER": {
-<<<<<<< HEAD
-                return this.createTopLevelCustomCypherOperation({ entity, resolveTree, context });
-=======
-                return this.customCypherFactory.createCustomCypherOperation({ entity, resolveTree, context, varName });
->>>>>>> 714b4ed1
+                return this.customCypherFactory.createTopLevelCustomCypherOperation({ entity, resolveTree, context });
             }
         }
     }
@@ -223,167 +222,35 @@
         return this.connectionFactory.createConnectionOperationAST(arg);
     }
 
-<<<<<<< HEAD
-    public createCustomCypherOperation({
-        resolveTree,
-        context,
-        entity,
-        cypherAttributeField,
-        cypherArguments = {},
-    }: {
+    public createCompositeConnectionOperationAST(arg: {
+        relationship?: RelationshipAdapter;
+        target: InterfaceEntityAdapter | UnionEntityAdapter;
+        resolveTree: ResolveTree;
+        context: Neo4jGraphQLTranslationContext;
+    }): CompositeConnectionReadOperation {
+        return this.connectionFactory.createCompositeConnectionOperationAST(arg);
+    }
+
+    public hydrateReadOperation<T extends ReadOperation>(arg: {
+        entity: ConcreteEntityAdapter;
+        operation: T;
+        resolveTree: ResolveTree;
+        context: Neo4jGraphQLTranslationContext;
+        whereArgs: Record<string, any> | Filter[];
+        partialOf?: InterfaceEntityAdapter | UnionEntityAdapter;
+    }): T {
+        return this.readFactory.hydrateReadOperation(arg);
+    }
+
+    public createCustomCypherOperation(arg: {
         resolveTree: ResolveTree;
         context: Neo4jGraphQLTranslationContext;
         entity?: EntityAdapter;
         cypherAttributeField: AttributeAdapter;
         cypherArguments?: Record<string, any>;
     }): CypherOperation | CompositeCypherOperation | CypherScalarOperation {
-        const selection = new CustomCypherSelection({
-            operationField: cypherAttributeField,
-            rawArguments: cypherArguments,
-            isNested: true,
-        });
-        if (!entity) {
-            return new CypherScalarOperation(selection, cypherAttributeField, true);
-        }
-        if (isConcreteEntity(entity)) {
-            const customCypher = new CypherOperation({
-                cypherAttributeField: cypherAttributeField,
-                target: entity,
-                selection,
-            });
-            return this.hydrateReadOperation({ entity, operation: customCypher, resolveTree, context, whereArgs: {} });
-        }
-
-        const CypherReadPartials = entity.concreteEntities.map((concreteEntity) => {
-            const partialSelection = new NodeSelection({ target: concreteEntity, useContextTarget: true });
-            const partial = new CompositeReadPartial({ target: concreteEntity, selection: partialSelection });
-            // The Typename filter here is required to access concrete entities from a Cypher Union selection.
-            // It would be probably more ergonomic to pass the label filter with the selection,
-            // although is currently not possible to do so with Cypher.Builder
-            // https://github.com/neo4j/cypher-builder/issues/300
-            partial.addFilters(new TypenameFilter([concreteEntity]));
-            return this.hydrateReadOperation({
-                entity: concreteEntity,
-                operation: partial,
-                resolveTree,
-                context,
-                whereArgs: {},
-            });
-        });
-        return new CompositeCypherOperation({ selection, partials: CypherReadPartials });
-    }
-
-    private createTopLevelCustomCypherOperation({
-        resolveTree,
-        context,
-        entity,
-    }: {
-        resolveTree: ResolveTree;
-        context: Neo4jGraphQLTranslationContext;
-        entity?: EntityAdapter;
-    }): CypherOperation | CompositeCypherOperation | CypherScalarOperation {
-        const operationAttribute =
-            context.schemaModel.operations.Query?.findAttribute(resolveTree.name) ??
-            context.schemaModel.operations.Mutation?.findAttribute(resolveTree.name);
-
-        if (!operationAttribute) {
-            throw new Error(`Failed to collect information about the operation field with name: ${resolveTree.name}`);
-        }
-
-        const operationField = new AttributeAdapter(operationAttribute);
-        const selection = new CustomCypherSelection({
-            operationField,
-            rawArguments: resolveTree.args,
-            isNested: false,
-        });
-        if (!entity) {
-            return new CypherScalarOperation(selection, operationField, false);
-        }
-        if (isConcreteEntity(entity)) {
-            const customCypher = new CypherOperation({
-                cypherAttributeField: operationField,
-                target: entity,
-                selection,
-            });
-            return this.hydrateReadOperation({ entity, operation: customCypher, resolveTree, context, whereArgs: {} });
-        }
-
-        const CypherReadPartials = entity.concreteEntities.map((concreteEntity) => {
-            const partialSelection = new NodeSelection({ target: concreteEntity, useContextTarget: true });
-            const partial = new CompositeReadPartial({ target: concreteEntity, selection: partialSelection });
-            // The Typename filter here is required to access concrete entities from a Cypher Union selection.
-            // It would be probably more ergonomic to pass the label filter with the selection,
-            // although is currently not possible to do so with Cypher.Builder
-            // https://github.com/neo4j/cypher-builder/issues/300
-            partial.addFilters(new TypenameFilter([concreteEntity]));
-            return this.hydrateReadOperation({
-                entity: concreteEntity,
-                operation: partial,
-                resolveTree,
-                context,
-                whereArgs: {},
-            });
-        });
-        return new CompositeCypherOperation({ selection, partials: CypherReadPartials });
-    }
-
-    private getFulltextOptions(context: Neo4jGraphQLTranslationContext): FulltextOptions {
-        if (context.fulltext) {
-            const indexName = context.fulltext.indexName ?? context.fulltext.name;
-            if (indexName === undefined) {
-                throw new Error("The name of the fulltext index should be defined using the indexName argument.");
-            }
-            const phrase = context.resolveTree.args.phrase;
-            if (!phrase || typeof phrase !== "string") {
-                throw new Error("Invalid phrase");
-            }
-
-            return {
-                index: indexName,
-                phrase,
-                score: context.fulltext.scoreVariable,
-            };
-        }
-
-        const entries = Object.entries(context.resolveTree.args.fulltext || {});
-        if (entries.length > 1) {
-            throw new Error("Can only call one search at any given time");
-        }
-        const [indexName, indexInput] = entries[0] as [string, { phrase: string }];
-        return {
-            index: indexName,
-            phrase: indexInput.phrase,
-            score: new Cypher.Variable(),
-        };
-    }
-
-    private createFulltextScoreField(field: ResolveTree, scoreVar: Cypher.Variable): FulltextScoreField {
-        return new FulltextScoreField({
-            alias: field.alias,
-            score: scoreVar,
-        });
-=======
-    public createCompositeConnectionOperationAST(arg: {
-        relationship?: RelationshipAdapter;
-        target: InterfaceEntityAdapter | UnionEntityAdapter;
-        resolveTree: ResolveTree;
-        context: Neo4jGraphQLTranslationContext;
-    }): CompositeConnectionReadOperation {
-        return this.connectionFactory.createCompositeConnectionOperationAST(arg);
->>>>>>> 714b4ed1
-    }
-
-    public hydrateReadOperation<T extends ReadOperation>(arg: {
-        entity: ConcreteEntityAdapter;
-        operation: T;
-        resolveTree: ResolveTree;
-        context: Neo4jGraphQLTranslationContext;
-        whereArgs: Record<string, any> | Filter[];
-        partialOf?: InterfaceEntityAdapter | UnionEntityAdapter;
-    }): T {
-        return this.readFactory.hydrateReadOperation(arg);
-    }
-
+        return this.customCypherFactory.createCustomCypherOperation(arg);
+    }
     /**
      * END of proxy methods
      **/
