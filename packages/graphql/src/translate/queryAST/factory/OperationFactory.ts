/*
 * Copyright (c) "Neo4j"
 * Neo4j Sweden AB [http://neo4j.com]
 *
 * This file is part of Neo4j.
 *
 * Licensed under the Apache License, Version 2.0 (the "License");
 * you may not use this file except in compliance with the License.
 * You may obtain a copy of the License at
 *
 *     http://www.apache.org/licenses/LICENSE-2.0
 *
 * Unless required by applicable law or agreed to in writing, software
 * distributed under the License is distributed on an "AS IS" BASIS,
 * WITHOUT WARRANTIES OR CONDITIONS OF ANY KIND, either express or implied.
 * See the License for the specific language governing permissions and
 * limitations under the License.
 */

import { mergeDeep } from "@graphql-tools/utils";
import * as Cypher from "@neo4j/cypher-builder";
import type { FieldsByTypeName, ResolveTree } from "graphql-parse-resolve-info";
import { cursorToOffset } from "graphql-relay";
import { Integer } from "neo4j-driver";
import type { EntityAdapter } from "../../../schema-model/entity/EntityAdapter";
import type { ConcreteEntityAdapter } from "../../../schema-model/entity/model-adapters/ConcreteEntityAdapter";
import type { InterfaceEntityAdapter } from "../../../schema-model/entity/model-adapters/InterfaceEntityAdapter";
import type { UnionEntityAdapter } from "../../../schema-model/entity/model-adapters/UnionEntityAdapter";
import { RelationshipAdapter } from "../../../schema-model/relationship/model-adapters/RelationshipAdapter";
import type { ConnectionQueryArgs, GraphQLOptionsArg } from "../../../types";
import type { AuthorizationOperation } from "../../../types/authorization";
import type { Neo4jGraphQLTranslationContext } from "../../../types/neo4j-graphql-translation-context";
import { filterTruthy, isObject, isString } from "../../../utils/utils";
import { checkEntityAuthentication } from "../../authorization/check-authentication";
import { FulltextScoreField } from "../ast/fields/FulltextScoreField";
import type { Filter } from "../ast/filters/Filter";
import type { AuthorizationFilters } from "../ast/filters/authorization-filters/AuthorizationFilters";
import { FulltextScoreFilter } from "../ast/filters/property-filters/FulltextScoreFilter";
import { AggregationOperation } from "../ast/operations/AggregationOperation";
import { ConnectionReadOperation } from "../ast/operations/ConnectionReadOperation";
import { CreateOperation } from "../ast/operations/CreateOperation";
import type { FulltextOptions } from "../ast/operations/FulltextOperation";
import { FulltextOperation } from "../ast/operations/FulltextOperation";
import { ReadOperation } from "../ast/operations/ReadOperation";
import { CompositeAggregationOperation } from "../ast/operations/composite/CompositeAggregationOperation";
import { CompositeAggregationPartial } from "../ast/operations/composite/CompositeAggregationPartial";
import { CompositeConnectionPartial } from "../ast/operations/composite/CompositeConnectionPartial";
import { CompositeConnectionReadOperation } from "../ast/operations/composite/CompositeConnectionReadOperation";
import { CompositeReadOperation } from "../ast/operations/composite/CompositeReadOperation";
import { CompositeReadPartial } from "../ast/operations/composite/CompositeReadPartial";
import type { Operation } from "../ast/operations/operations";
import type { EntitySelection } from "../ast/selection/EntitySelection";
import { FulltextSelection } from "../ast/selection/FulltextSelection";
import { NodeSelection } from "../ast/selection/NodeSelection";
import { RelationshipSelection } from "../ast/selection/RelationshipSelection";
import { getConcreteEntitiesInOnArgumentOfWhere } from "../utils/get-concrete-entities-in-on-argument-of-where";
import { getConcreteWhere } from "../utils/get-concrete-where";
import { isConcreteEntity } from "../utils/is-concrete-entity";
import { isInterfaceEntity } from "../utils/is-interface-entity";
import { isUnionEntity } from "../utils/is-union-entity";
import type { AuthorizationFactory } from "./AuthorizationFactory";
import type { FieldFactory } from "./FieldFactory";
import type { FilterFactory } from "./FilterFactory";
import type { QueryASTFactory } from "./QueryASTFactory";
import type { SortAndPaginationFactory } from "./SortAndPaginationFactory";
import { findFieldsByNameInFieldsByTypeNameField } from "./parsers/find-fields-by-name-in-fields-by-type-name-field";
import { getFieldsByTypeName } from "./parsers/get-fields-by-type-name";
import { parseInterfaceOperationField, parseOperationField } from "./parsers/parse-operation-fields";
import { parseSelectionSetField } from "./parsers/parse-selection-set-fields";

const TOP_LEVEL_NODE_NAME = "this";
export class OperationsFactory {
    private filterFactory: FilterFactory;
    private fieldFactory: FieldFactory;
    private sortAndPaginationFactory: SortAndPaginationFactory;
    private authorizationFactory: AuthorizationFactory;
    private experimental: boolean;

    constructor(queryASTFactory: QueryASTFactory) {
        this.filterFactory = queryASTFactory.filterFactory;
        this.fieldFactory = queryASTFactory.fieldFactory;
        this.sortAndPaginationFactory = queryASTFactory.sortAndPaginationFactory;
        this.authorizationFactory = queryASTFactory.authorizationFactory;
        this.experimental = queryASTFactory.experimental;
    }

    public createTopLevelOperation(
        entity: EntityAdapter | RelationshipAdapter,
        resolveTree: ResolveTree,
        context: Neo4jGraphQLTranslationContext,
        varName?: string
    ): Operation {
        if (isConcreteEntity(entity)) {
            // Handles deprecated top level fulltext
            if (context.resolveTree.args.phrase) {
                if (!context.fulltext) {
                    throw new Error("Failed to get context fulltext");
                }
                const indexName = context.fulltext.indexName || context.fulltext.name;
                if (indexName === undefined) {
                    throw new Error("The name of the fulltext index should be defined using the indexName argument.");
                }

                const op = this.createFulltextOperation(entity, resolveTree, context);
                op.nodeAlias = TOP_LEVEL_NODE_NAME;
                return op;
            }

            const operationMatch = parseOperationField(resolveTree.name, entity);

            if (operationMatch.isCreate) {
                return this.createMutationOperation(entity, resolveTree, context); // TODO: move this to separate method?
            } else if (operationMatch.isUpdate) {
                return this.createMutationOperation(entity, resolveTree, context); // TODO: move this to separate method?
            } else if (operationMatch.isRead) {
                let op: ReadOperation;
                if (context.resolveTree.args.fulltext || context.resolveTree.args.phrase) {
                    op = this.createFulltextOperation(entity, resolveTree, context);
                } else {
                    op = this.createReadOperation(entity, resolveTree, context, varName) as ReadOperation;
                }

                op.nodeAlias = TOP_LEVEL_NODE_NAME;
                return op;
            } else if (operationMatch.isConnection) {
                const topLevelConnectionResolveTree = this.normalizeResolveTreeForTopLevelConnection(resolveTree);
                const op = this.createConnectionOperationAST({
                    target: entity,
                    resolveTree: topLevelConnectionResolveTree,
                    context,
                });
                op.nodeAlias = TOP_LEVEL_NODE_NAME;
                return op;
            } else if (operationMatch.isAggregation) {
                const op = this.createAggregationOperation(entity, resolveTree, context);
                op.nodeAlias = TOP_LEVEL_NODE_NAME;
                return op;
            }
            throw new Error(`Operation: ${resolveTree.name} is not yet supported by the QueryAST`);
        }

        if (isInterfaceEntity(entity)) {
            const operationMatch = parseInterfaceOperationField(resolveTree.name, entity);
            if (operationMatch.isAggregation) {
                const op = this.createAggregationOperation(entity, resolveTree, context);
                op.nodeAlias = TOP_LEVEL_NODE_NAME;
                return op;
            }
        }

        return this.createReadOperation(entity, resolveTree, context);
    }

<<<<<<< HEAD
    // The current top-level Connection API is inconsistent with the rest of the API making the parsing more complex than it should be.
    // This function temporary adjust some inconsistencies waiting for the new API.
    // TODO: Remove it when the new API is ready.
    private normalizeResolveTreeForTopLevelConnection(resolveTree: ResolveTree): ResolveTree {
        const topLevelConnectionResolveTree = Object.assign({}, resolveTree);
        // Move the sort arguments inside a "node" object.
        if (topLevelConnectionResolveTree.args.sort) {
            topLevelConnectionResolveTree.args.sort = (resolveTree.args.sort as any[]).map((sortField) => {
                return { node: sortField };
            });
        }
        // move the where arguments inside a "node" object.
        if (topLevelConnectionResolveTree.args.where) {
            topLevelConnectionResolveTree.args.where = { node: resolveTree.args.where };
        }
        return topLevelConnectionResolveTree;
    }

    /**
     * Generate a dummy mutation Tree Node used to migrate the current mutation responses
     */
    private createMutationOperation(
        entity: ConcreteEntityAdapter,
        resolveTree: ResolveTree,
        context: Neo4jGraphQLTranslationContext
    ): CreateOperation {
        const responseFields = Object.values(
            resolveTree.fieldsByTypeName[entity.operations.mutationResponseTypeNames.create] ??
                resolveTree.fieldsByTypeName[entity.operations.mutationResponseTypeNames.update] ??
                {}
        );
        const createOP = new CreateOperation({ target: entity });
        const projectionFields = responseFields
            .filter((f) => f.name === entity.plural)
            .map((field) => {
                const readOP = this.createReadOperation(entity, field, context) as ReadOperation;
                return readOP;
            });
=======
    public createFulltextOperation(
        entity: ConcreteEntityAdapter,
        resolveTree: ResolveTree,
        context: Neo4jGraphQLTranslationContext
    ): FulltextOperation {
        let resolveTreeWhere: Record<string, any> = isObject(resolveTree.args.where) ? resolveTree.args.where : {};
        let sortOptions: Record<string, any> = (resolveTree.args.options as Record<string, any>) || {};
        let fieldsByTypeName = resolveTree.fieldsByTypeName;
        let resolverArgs = resolveTree.args;
        const fulltextOptions = this.getFulltextOptions(context);
        let scoreField: FulltextScoreField | undefined;
        let scoreFilter: FulltextScoreFilter | undefined;

        // Compatibility of top level operations
        const fulltextOperationDeprecatedFields =
            resolveTree.fieldsByTypeName[entity.operations.fulltextTypeNames.result];

        if (fulltextOperationDeprecatedFields) {
            const scoreWhere = resolveTreeWhere.score;
            resolveTreeWhere = resolveTreeWhere[entity.singular] || {};

            const scoreRawField = fulltextOperationDeprecatedFields.score;

            const nestedResolveTree: Record<string, any> = fulltextOperationDeprecatedFields[entity.singular] || {};
            resolverArgs = { ...(nestedResolveTree?.args || {}), ...resolveTree.args };

            sortOptions = {
                limit: sortOptions.limit,
                offset: sortOptions.offset,
                sort: filterTruthy((sortOptions.sort || []).map((field) => field[entity.singular] || field)),
            };
            fieldsByTypeName = nestedResolveTree.fieldsByTypeName || {};
            if (scoreRawField) {
                scoreField = this.createFulltextScoreField(scoreRawField, fulltextOptions.score);
            }
            if (scoreWhere) {
                scoreFilter = new FulltextScoreFilter({
                    scoreVariable: fulltextOptions.score,
                    min: scoreWhere.min,
                    max: scoreWhere.max,
                });
            }
        }
>>>>>>> b0dbaae0

        checkEntityAuthentication({
            entity: entity.entity,
            targetOperations: ["READ"],
            context,
        });

        const selection = new FulltextSelection({
            target: entity,
            fulltext: fulltextOptions,
            scoreVariable: fulltextOptions.score,
        });
        const operation = new FulltextOperation({
            target: entity,
            directed: Boolean(resolverArgs.directed ?? true),
            scoreField,
            selection,
        });

        if (scoreFilter) {
            operation.addFilters(scoreFilter);
        }

        this.hydrateOperation({
            operation,
            entity,
            fieldsByTypeName: fieldsByTypeName,
            context,
            whereArgs: resolveTreeWhere,
        });

        // Override sort to support score
        const sortOptions2 = this.getOptions(entity, sortOptions);

        if (sortOptions2) {
            const sort = this.sortAndPaginationFactory.createSortFields(sortOptions2, entity, fulltextOptions.score);
            operation.addSort(...sort);

            const pagination = this.sortAndPaginationFactory.createPagination(sortOptions2);
            if (pagination) {
                operation.addPagination(pagination);
            }
        }

        return operation;
    }

    public createReadOperation(
        entityOrRel: EntityAdapter | RelationshipAdapter,
        resolveTree: ResolveTree,
        context: Neo4jGraphQLTranslationContext,
        varName?: string
    ): ReadOperation | CompositeReadOperation {
        const entity = entityOrRel instanceof RelationshipAdapter ? entityOrRel.target : entityOrRel;
        const relationship = entityOrRel instanceof RelationshipAdapter ? entityOrRel : undefined;
        const resolveTreeWhere: Record<string, any> = isObject(resolveTree.args.where) ? resolveTree.args.where : {};

        if (isConcreteEntity(entity)) {
            checkEntityAuthentication({
                entity: entity.entity,
                targetOperations: ["READ"],
                context,
            });

            let selection: EntitySelection;
            if (relationship) {
                selection = new RelationshipSelection({
                    relationship,
                    directed: Boolean(resolveTree.args?.directed ?? true),
                });
            } else {
                selection = new NodeSelection({
                    target: entity,
                    alias: varName,
                });
            }

            const operation = new ReadOperation({
                target: entity,
                relationship,
                directed: Boolean(resolveTree.args?.directed ?? true),
                selection,
            });

            return this.hydrateReadOperation({
                operation,
                entity,
                resolveTree,
                context,
                whereArgs: resolveTreeWhere,
            });
        } else {
            // if typename is allowed and therefore _on is disabled we can compute only the shared filter without recomputing the filters for each concrete entity
            // if typename filters are allowed we are getting rid of the _on and the implicit typename filter.
            const typenameFilterAllowed = this.experimental && isInterfaceEntity(entity);

            const concreteEntities = typenameFilterAllowed
                ? entity.concreteEntities
                : getConcreteEntitiesInOnArgumentOfWhere(entity, resolveTreeWhere);

            const sharedFilters = typenameFilterAllowed
                ? this.filterFactory.createNodeFilters(entity, resolveTreeWhere)
                : undefined;

            const concreteReadOperations = concreteEntities.map((concreteEntity: ConcreteEntityAdapter) => {
                // Duplicate from normal read
                let selection: EntitySelection;
                if (relationship) {
                    selection = new RelationshipSelection({
                        relationship,
                        directed: Boolean(resolveTree.args?.directed ?? true),
                        targetOverride: concreteEntity,
                    });
                } else {
                    selection = new NodeSelection({
                        target: concreteEntity,
                        alias: varName,
                    });
                }

                const readPartial = new CompositeReadPartial({
                    target: concreteEntity,
                    relationship,
                    directed: Boolean(resolveTree.args?.directed ?? true),
                    selection,
                });

                const whereArgs = getConcreteWhere(entity, concreteEntity, resolveTreeWhere);

                return this.hydrateReadOperation({
                    operation: readPartial,
                    entity: concreteEntity,
                    resolveTree,
                    context,
                    whereArgs: whereArgs,
                    sharedFilters,
                });
            });

            const compositeReadOp = new CompositeReadOperation({
                compositeEntity: entity,
                children: concreteReadOperations,
                relationship,
            });
            this.hydrateCompositeReadOperationWithPagination(entity, compositeReadOp, resolveTree);
            return compositeReadOp;
        }
    }

    // TODO: dupe from read operation
    public createAggregationOperation(
        entityOrRel: ConcreteEntityAdapter | RelationshipAdapter | InterfaceEntityAdapter,
        resolveTree: ResolveTree,
        context: Neo4jGraphQLTranslationContext
    ): AggregationOperation | CompositeAggregationOperation {
        let entity: ConcreteEntityAdapter | InterfaceEntityAdapter;
        if (entityOrRel instanceof RelationshipAdapter) {
            entity = entityOrRel.target as ConcreteEntityAdapter;
        } else {
            entity = entityOrRel;
        }

        const resolveTreeWhere = (resolveTree.args.where || {}) as Record<string, unknown>;

        if (entityOrRel instanceof RelationshipAdapter) {
            if (isConcreteEntity(entity)) {
                checkEntityAuthentication({
                    entity: entity.entity,
                    targetOperations: ["AGGREGATE"],
                    context,
                });

                const selection = new RelationshipSelection({
                    relationship: entityOrRel,
                    directed: Boolean(resolveTree.args?.directed ?? true),
                });

                const operation = new AggregationOperation({
                    entity: entityOrRel,
                    directed: Boolean(resolveTree.args?.directed ?? true),
                    selection,
                });

                return this.hydrateAggregationOperation({
                    relationship: entityOrRel,
                    operation,
                    entity,
                    resolveTree,
                    context,
                    whereArgs: resolveTreeWhere,
                });
            } else {
                const concreteEntities = getConcreteEntitiesInOnArgumentOfWhere(entity, resolveTreeWhere);

                const concreteAggregationOperations = concreteEntities.map((concreteEntity: ConcreteEntityAdapter) => {
                    const aggregationPartial = new CompositeAggregationPartial({
                        target: concreteEntity,
                        entity: entityOrRel,
                        directed: Boolean(resolveTree.args?.directed ?? true),
                    });

                    return aggregationPartial;
                });

                const compositeAggregationOp = new CompositeAggregationOperation({
                    compositeEntity: entity,
                    children: concreteAggregationOperations,
                });

                this.hydrateAggregationOperation({
                    relationship: entityOrRel,
                    entity,
                    resolveTree,
                    context,
                    operation: compositeAggregationOp,
                    whereArgs: resolveTreeWhere,
                });

                return compositeAggregationOp;
            }
        } else {
            if (isConcreteEntity(entity)) {
                let selection: EntitySelection;
                if (context.resolveTree.args.fulltext || context.resolveTree.args.phrase) {
                    const fulltextOptions = this.getFulltextOptions(context);
                    selection = new FulltextSelection({
                        target: entity,
                        fulltext: fulltextOptions,
                        scoreVariable: fulltextOptions.score,
                    });
                } else {
                    selection = new NodeSelection({
                        target: entity,
                        alias: "this",
                    });
                }

                const operation = new AggregationOperation({
                    entity,
                    directed: Boolean(resolveTree.args?.directed ?? true),
                    selection,
                });
                //TODO: use a hydrate method here
                const rawProjectionFields = {
                    ...resolveTree.fieldsByTypeName[entity.operations.getAggregationFieldTypename()],
                };

                const parsedProjectionFields = this.splitConnectionFields(rawProjectionFields);
                const projectionFields = parsedProjectionFields.fields;
                const fields = this.fieldFactory.createAggregationFields(entity, projectionFields);

                operation.setFields(fields);

                const whereArgs = (resolveTree.args.where || {}) as Record<string, unknown>;
                const entityAuthFilters = this.authorizationFactory.createEntityAuthFilters(
                    entity,
                    ["AGGREGATE"],
                    context
                );
                const entityAuthValidate = this.authorizationFactory.createEntityAuthValidate(
                    entity,
                    ["AGGREGATE"],
                    context,
                    "BEFORE"
                );

                const attributeAuthFilters = this.createAttributeAuthFilters({
                    entity,
                    rawFields: projectionFields,
                    context,
                    operations: ["AGGREGATE"],
                });

                const attributeAuthValidate = this.createAttributeAuthValidate({
                    entity,
                    rawFields: projectionFields,
                    context,
                    operations: ["AGGREGATE"],
                    when: "BEFORE",
                });

                const authFilters = filterTruthy([entityAuthFilters, ...attributeAuthFilters]);
                const authValidate = filterTruthy([entityAuthValidate, ...attributeAuthValidate]);

                const filters = this.filterFactory.createNodeFilters(entity, whereArgs); // Aggregation filters only apply to target node

                operation.addFilters(...filters);

                if (authFilters.length > 0 || authValidate.length > 0) {
                    operation.addAuthFilters(...authFilters);
                    operation.addAuthFilters(...authValidate);
                }

                // TODO: Duplicate logic with hydrateReadOperationWithPagination, check if it's correct to unify.
                const options = this.getOptions(entity, (resolveTree.args.options ?? {}) as any);
                if (options) {
                    const sort = this.sortAndPaginationFactory.createSortFields(options, entity);
                    operation.addSort(...sort);

                    const pagination = this.sortAndPaginationFactory.createPagination(options);
                    if (pagination) {
                        operation.addPagination(pagination);
                    }
                }

                return operation;
            } else {
                // TOP level interface
                const concreteEntities = getConcreteEntitiesInOnArgumentOfWhere(entity, resolveTreeWhere);

                const concreteAggregationOperations = concreteEntities.map((concreteEntity: ConcreteEntityAdapter) => {
                    const aggregationPartial = new CompositeAggregationPartial({
                        target: concreteEntity,
                        directed: Boolean(resolveTree.args?.directed ?? true),
                    });

                    return aggregationPartial;
                });

                const compositeAggregationOp = new CompositeAggregationOperation({
                    compositeEntity: entity,
                    children: concreteAggregationOperations,
                });

                this.hydrateAggregationOperation({
                    entity,
                    resolveTree,
                    context,
                    operation: compositeAggregationOp,
                    whereArgs: resolveTreeWhere,
                });

                return compositeAggregationOp;
            }
        }
    }

    public createCompositeConnectionOperationAST({
        relationship,
        target,
        resolveTree,
        context,
    }: {
        relationship?: RelationshipAdapter;
        target: InterfaceEntityAdapter | UnionEntityAdapter;
        resolveTree: ResolveTree;
        context: Neo4jGraphQLTranslationContext;
    }): CompositeConnectionReadOperation {
        if (!relationship) {
            throw new Error("Top-Level Connection are currently supported only for concrete entities");
        }
        const directed = Boolean(resolveTree.args.directed) ?? true;
        const resolveTreeWhere: Record<string, any> = isObject(resolveTree.args.where) ? resolveTree.args.where : {};

        let nodeWhere: Record<string, any>;
        if (isInterfaceEntity(target)) {
            nodeWhere = isObject(resolveTreeWhere) ? resolveTreeWhere.node : {};
        } else {
            nodeWhere = resolveTreeWhere;
        }

        const concreteEntities = getConcreteEntitiesInOnArgumentOfWhere(target, nodeWhere);
        const concreteConnectionOperations = concreteEntities.map((concreteEntity: ConcreteEntityAdapter) => {
            const selection = new RelationshipSelection({
                relationship,
                directed,
                targetOverride: concreteEntity,
            });

            const connectionPartial = new CompositeConnectionPartial({
                relationship,
                directed,
                target: concreteEntity,
                selection,
            });

            return this.hydrateConnectionOperationAST({
                relationship,
                target: concreteEntity,
                resolveTree,
                context,
                operation: connectionPartial,
                whereArgs: resolveTreeWhere,
            });
        });

        const compositeConnectionOp = new CompositeConnectionReadOperation(concreteConnectionOperations);

        // These sort fields will be duplicated on nested "CompositeConnectionPartial"
        this.hydrateConnectionOperationsASTWithSort({
            entityOrRel: relationship,
            resolveTree,
            operation: compositeConnectionOp,
        });
        return compositeConnectionOp;
    }

    public createConnectionOperationAST({
        relationship,
        target,
        resolveTree,
        context,
    }: {
        relationship?: RelationshipAdapter;
        target: ConcreteEntityAdapter;
        resolveTree: ResolveTree;
        context: Neo4jGraphQLTranslationContext;
    }): ConnectionReadOperation {
        const directed = Boolean(resolveTree.args.directed) ?? true;
        const resolveTreeWhere: Record<string, any> = isObject(resolveTree.args.where) ? resolveTree.args.where : {};
        checkEntityAuthentication({
            entity: target.entity,
            targetOperations: ["READ"],
            context,
        });

        let selection: EntitySelection;
        if (relationship) {
            selection = new RelationshipSelection({
                relationship,
                directed: Boolean(resolveTree.args?.directed ?? true),
            });
        } else {
            selection = new NodeSelection({
                target,
            });
        }
        const operation = new ConnectionReadOperation({ relationship, directed, target, selection });

        return this.hydrateConnectionOperationAST({
            relationship: relationship,
            target: target,
            resolveTree,
            context,
            operation,
            whereArgs: resolveTreeWhere,
        });
    }

    // The current top-level Connection API is inconsistent with the rest of the API making the parsing more complex than it should be.
    // This function temporary adjust some inconsistencies waiting for the new API.
    // TODO: Remove it when the new API is ready.
    private normalizeResolveTreeForTopLevelConnection(resolveTree: ResolveTree): ResolveTree {
        const topLevelConnectionResolveTree = Object.assign({}, resolveTree);
        // Move the sort arguments inside a "node" object.
        if (topLevelConnectionResolveTree.args.sort) {
            topLevelConnectionResolveTree.args.sort = (resolveTree.args.sort as any[]).map((sortField) => {
                return { node: sortField };
            });
        }
        // move the where arguments inside a "node" object.
        if (topLevelConnectionResolveTree.args.where) {
            topLevelConnectionResolveTree.args.where = { node: resolveTree.args.where };
        }
        return topLevelConnectionResolveTree;
    }

    private createCreateOperation(
        entity: ConcreteEntityAdapter,
        resolveTree: ResolveTree,
        context: Neo4jGraphQLTranslationContext
    ): CreateOperation {
        const responseFields = Object.values(
            resolveTree.fieldsByTypeName[entity.operations.mutationResponseTypeNames.create] ?? {}
        );
        const createOP = new CreateOperation({ target: entity });
        const projectionFields = responseFields
            .filter((f) => f.name === entity.plural)
            .map((field) => {
                const readOP = this.createReadOperation(entity, field, context) as ReadOperation;
                return readOP;
            });

        createOP.addProjectionOperations(projectionFields);
        return createOP;
    }

    private getFulltextOptions(context: Neo4jGraphQLTranslationContext): FulltextOptions {
        if (context.fulltext) {
            const indexName = context.fulltext.indexName || context.fulltext.name;
            if (indexName === undefined) {
                throw new Error("The name of the fulltext index should be defined using the indexName argument.");
            }
            const phrase = context.resolveTree.args.phrase;
            if (!phrase || typeof phrase !== "string") {
                throw new Error("Invalid phrase");
            }

            return {
                index: indexName,
                phrase,
                score: context.fulltext.scoreVariable,
            };
        }

        const entries = Object.entries(context.resolveTree.args.fulltext || {});
        if (entries.length > 1) {
            throw new Error("Can only call one search at any given time");
        }
        const [indexName, indexInput] = entries[0] as [string, { phrase: string }];
        return {
            index: indexName,
            phrase: indexInput.phrase,
            score: new Cypher.Variable(),
        };
    }

    private createFulltextScoreField(field: ResolveTree, scoreVar: Cypher.Variable): FulltextScoreField {
        return new FulltextScoreField({
            alias: field.alias,
            score: scoreVar,
        });
    }

    // eslint-disable-next-line @typescript-eslint/comma-dangle
    private hydrateConnectionOperationsASTWithSort<
        T extends ConnectionReadOperation | CompositeConnectionReadOperation
    >({
        entityOrRel,
        resolveTree,
        operation,
    }: {
        entityOrRel: ConcreteEntityAdapter | RelationshipAdapter;
        resolveTree: ResolveTree;
        operation: T;
    }): T {
        let options: Pick<ConnectionQueryArgs, "first" | "after" | "sort"> | undefined;
        const target = isConcreteEntity(entityOrRel) ? entityOrRel : entityOrRel.target;
        if (!isUnionEntity(target)) {
            options = this.getConnectionOptions(target, resolveTree.args);
        } else {
            options = resolveTree.args;
        }
        const first = options?.first;
        const sort = options?.sort;

        const afterArg = options?.after;
        const offset = isString(afterArg) ? cursorToOffset(afterArg) + 1 : undefined;

        if (first || offset) {
            const pagination = this.sortAndPaginationFactory.createPagination({
                limit: first,
                offset,
            });
            if (pagination) {
                operation.addPagination(pagination);
            }
        }

        if (sort) {
            sort.forEach((options) => {
                const sort = this.sortAndPaginationFactory.createConnectionSortFields(options, entityOrRel);
                operation.addSort(sort);
            });
        }

        return operation;
    }

    private hydrateConnectionOperationAST<T extends ConnectionReadOperation>({
        relationship,
        target,
        resolveTree,
        context,
        operation,
        whereArgs,
    }: {
        relationship?: RelationshipAdapter;
        target: ConcreteEntityAdapter;
        resolveTree: ResolveTree;
        context: Neo4jGraphQLTranslationContext;
        operation: T;
        whereArgs: Record<string, any>;
    }): T {
        // hydrate hydrateConnectionOperationAST is used for both top-level and nested connections.
        // If the relationship is defined use the RelationshipAdapter to infer the typeNames, if not use the target.
        const entityOrRel = relationship ?? target;
        const resolveTreeConnectionFields = {
            ...resolveTree.fieldsByTypeName[entityOrRel.operations.connectionFieldTypename],
        };

        const edgeFieldsRaw = findFieldsByNameInFieldsByTypeNameField(resolveTreeConnectionFields, "edges");
        const resolveTreeEdgeFields = getFieldsByTypeName(
            edgeFieldsRaw,
            entityOrRel.operations.relationshipFieldTypename
        );

        const nodeFieldsRaw = findFieldsByNameInFieldsByTypeNameField(resolveTreeEdgeFields, "node");

        this.hydrateConnectionOperationsASTWithSort({
            entityOrRel,
            resolveTree,
            operation,
        });
        const isTopLevel = !relationship;
        const resolveTreeNodeFieldsTypesNames = isTopLevel ? [target.name] : [target.name, relationship.target.name];

        const resolveTreeNodeFields = getFieldsByTypeName(nodeFieldsRaw, resolveTreeNodeFieldsTypesNames);
        const nodeFields = this.fieldFactory.createFields(target, resolveTreeNodeFields, context);
        const edgeFields = isTopLevel
            ? []
            : this.fieldFactory.createFields(relationship, resolveTreeEdgeFields, context);

        const authFilters = this.authorizationFactory.createEntityAuthFilters(target, ["READ"], context);
        const authValidate = this.authorizationFactory.createEntityAuthValidate(target, ["READ"], context, "BEFORE");
        const authNodeAttributeFilters = this.createAttributeAuthFilters({
            entity: target,
            context,
            rawFields: resolveTreeNodeFields,
        });

        const authNodeAttributeValidate = this.createAttributeAuthValidate({
            entity: target,
            context,
            rawFields: resolveTreeNodeFields,
            when: "BEFORE",
        });

        const filters = this.filterFactory.createConnectionPredicates({
            rel: relationship,
            entity: target,
            where: whereArgs,
        });

        operation.setNodeFields(nodeFields);
        operation.setEdgeFields(edgeFields);
        operation.addFilters(...filters);
        if (authFilters) {
            operation.addAuthFilters(authFilters);
        }
        if (authValidate) {
            operation.addAuthFilters(authValidate);
        }
        if (authNodeAttributeFilters) {
            operation.addAuthFilters(...authNodeAttributeFilters);
        }
        if (authNodeAttributeValidate) {
            operation.addAuthFilters(...authNodeAttributeValidate);
        }

        return operation;
    }

    private splitConnectionFields(rawFields: Record<string, ResolveTree>): {
        node: ResolveTree | undefined;
        edge: ResolveTree | undefined;
        fields: Record<string, ResolveTree>;
    } {
        let nodeField: ResolveTree | undefined;
        let edgeField: ResolveTree | undefined;

        const fields: Record<string, ResolveTree> = {};

        Object.entries(rawFields).forEach(([key, field]) => {
            if (field.name === "node") {
                nodeField = field;
            } else if (field.name === "edge") {
                edgeField = field;
            } else {
                fields[key] = field;
            }
        });

        return {
            node: nodeField,
            edge: edgeField,
            fields,
        };
    }

    private hydrateOperation<T extends ReadOperation>({
        entity,
        operation,
        whereArgs,
        context,
        sortArgs,
        fieldsByTypeName,
        sharedFilters,
    }: {
        entity: ConcreteEntityAdapter;
        operation: T;
        context: Neo4jGraphQLTranslationContext;
        whereArgs: Record<string, any>;
        sortArgs?: Record<string, any>;
        fieldsByTypeName: FieldsByTypeName;
        sharedFilters?: Filter[];
    }): T {
        const concreteProjectionFields = { ...fieldsByTypeName[entity.name] };
        // Get the abstract types of the interface
        const entityInterfaces = entity.compositeEntities;

        const interfacesFields = filterTruthy(entityInterfaces.map((i) => fieldsByTypeName[i.name]));

        const projectionFields = mergeDeep<Record<string, ResolveTree>[]>([
            ...interfacesFields,
            concreteProjectionFields,
        ]);
        const fields = this.fieldFactory.createFields(entity, projectionFields, context);

        const filters = sharedFilters ? sharedFilters : this.filterFactory.createNodeFilters(entity, whereArgs);

        const authFilters = this.authorizationFactory.createEntityAuthFilters(entity, ["READ"], context);
        const authValidate = this.authorizationFactory.createEntityAuthValidate(entity, ["READ"], context, "BEFORE");

        const authAttributeFilters = this.createAttributeAuthFilters({
            entity,
            context,
            rawFields: projectionFields,
        });
        const authAttributeValidate = this.createAttributeAuthValidate({
            entity,
            context,
            rawFields: projectionFields,
            when: "BEFORE",
        });

        operation.setFields(fields);
        operation.addFilters(...filters);
        if (authFilters) {
            operation.addAuthFilters(authFilters);
        }
        if (authAttributeFilters) {
            operation.addAuthFilters(...authAttributeFilters);
        }
        if (authValidate) {
            operation.addAuthFilters(authValidate);
        }
        if (authAttributeValidate) {
            operation.addAuthFilters(...authAttributeValidate);
        }

        if (sortArgs) {
            const sortOptions = this.getOptions(entity, sortArgs);

            if (sortOptions) {
                const sort = this.sortAndPaginationFactory.createSortFields(sortOptions, entity);
                operation.addSort(...sort);

                const pagination = this.sortAndPaginationFactory.createPagination(sortOptions);
                if (pagination) {
                    operation.addPagination(pagination);
                }
            }
        }
        return operation;
    }

    private hydrateReadOperation<T extends ReadOperation>({
        entity,
        operation,
        resolveTree,
        context,
        whereArgs,
        sharedFilters,
    }: {
        entity: ConcreteEntityAdapter;
        operation: T;
        resolveTree: ResolveTree;
        context: Neo4jGraphQLTranslationContext;
        whereArgs: Record<string, any> | Filter[];
        sharedFilters?: Filter[];
    }): T {
        return this.hydrateOperation({
            entity,
            operation,
            context,
            whereArgs,
            fieldsByTypeName: resolveTree.fieldsByTypeName,
            sortArgs: (resolveTree.args.options as Record<string, any>) || {},
            sharedFilters,
        });
    }

    private hydrateAggregationOperation<T extends AggregationOperation | CompositeAggregationOperation>({
        relationship,
        entity,
        operation,
        resolveTree,
        context,
        whereArgs,
    }: {
        relationship?: RelationshipAdapter;
        entity: ConcreteEntityAdapter | InterfaceEntityAdapter;
        operation: T;
        resolveTree: ResolveTree;
        context: Neo4jGraphQLTranslationContext;
        whereArgs: Record<string, any>;
    }): T {
        if (relationship) {
            const rawProjectionFields = {
                ...resolveTree.fieldsByTypeName[relationship.operations.getAggregationFieldTypename()],
            };
            const parsedProjectionFields = this.splitConnectionFields(rawProjectionFields);
            const projectionFields = parsedProjectionFields.fields;

            const edgeRawFields = {
                ...parsedProjectionFields.edge?.fieldsByTypeName[
                    relationship.operations.getAggregationFieldTypename("edge")
                ],
            };

            const nodeRawFields = {
                ...parsedProjectionFields.node?.fieldsByTypeName[
                    relationship.operations.getAggregationFieldTypename("node")
                ],
            };

            const fields = this.fieldFactory.createAggregationFields(entity, projectionFields);
            const nodeFields = this.fieldFactory.createAggregationFields(entity, nodeRawFields);
            const edgeFields = this.fieldFactory.createAggregationFields(relationship, edgeRawFields);
            const authFilters = this.authorizationFactory.createEntityAuthFilters(entity, ["AGGREGATE"], context);
            const authValidate = this.authorizationFactory.createEntityAuthValidate(
                entity,
                ["AGGREGATE"],
                context,
                "BEFORE"
            );
            const filters = this.filterFactory.createNodeFilters(entity, whereArgs);

            operation.setFields(fields);
            operation.setNodeFields(nodeFields);
            operation.setEdgeFields(edgeFields);
            operation.addFilters(...filters);

            if (authFilters) {
                operation.addAuthFilters(authFilters);
            }
            if (authValidate) {
                operation.addAuthFilters(authValidate);
            }
        } else {
            const rawProjectionFields = {
                ...resolveTree.fieldsByTypeName[entity.operations.aggregateTypeNames.selection],
            };

            const fields = this.fieldFactory.createAggregationFields(entity, rawProjectionFields);
            const authFilters = this.authorizationFactory.createEntityAuthFilters(entity, ["AGGREGATE"], context);
            const authValidate = this.authorizationFactory.createEntityAuthValidate(
                entity,
                ["AGGREGATE"],
                context,
                "BEFORE"
            );
            const filters = this.filterFactory.createNodeFilters(entity, whereArgs); // Aggregation filters only apply to target node
            operation.setFields(fields);
            operation.addFilters(...filters);

            if (authFilters) {
                operation.addAuthFilters(authFilters);
            }
            if (authValidate) {
                operation.addAuthFilters(authValidate);
            }
        }

        const options = this.getOptions(entity, (resolveTree.args.options ?? {}) as any);
        if (options) {
            const sort = this.sortAndPaginationFactory.createSortFields(options, entity);
            operation.addSort(...sort);

            const pagination = this.sortAndPaginationFactory.createPagination(options);
            if (pagination) {
                operation.addPagination(pagination);
            }
        }

        return operation;
    }

    private getOptions(entity: EntityAdapter, options?: Record<string, any>): GraphQLOptionsArg | undefined {
        if (!options) {
            return undefined;
        }
        const limitDirective = isUnionEntity(entity) ? undefined : entity.annotations.limit;

        let limit: Integer | number | undefined = options?.limit ?? limitDirective?.default ?? limitDirective?.max;
        if (limit instanceof Integer) {
            limit = limit.toNumber();
        }
        const maxLimit = limitDirective?.max;
        if (limit !== undefined && maxLimit !== undefined) {
            limit = Math.min(limit, maxLimit);
        }

        if (limit === undefined && options.offset === undefined && options.sort === undefined) return undefined;

        return {
            limit,
            offset: options.offset,
            sort: options.sort,
        };
    }

    private getConnectionOptions(
        entity: ConcreteEntityAdapter | InterfaceEntityAdapter,
        options: Record<string, any>
    ): Pick<ConnectionQueryArgs, "first" | "after" | "sort"> | undefined {
        const limitDirective = entity.annotations.limit;

        let limit: Integer | number | undefined = options?.first ?? limitDirective?.default ?? limitDirective?.max;
        if (limit instanceof Integer) {
            limit = limit.toNumber();
        }
        const maxLimit = limitDirective?.max;
        if (limit !== undefined && maxLimit !== undefined) {
            limit = Math.min(limit, maxLimit);
        }

        if (limit === undefined && options.after === undefined && options.sort === undefined) return undefined;

        return {
            first: limit,
            after: options.after,
            sort: options.sort,
        };
    }

    private createAttributeAuthFilters({
        entity,
        rawFields,
        context,
        operations = ["READ"],
    }: {
        entity: ConcreteEntityAdapter;
        rawFields: Record<string, ResolveTree>;
        context: Neo4jGraphQLTranslationContext;
        operations?: AuthorizationOperation[];
    }): AuthorizationFilters[] {
        return filterTruthy(
            Object.values(rawFields).map((field: ResolveTree): AuthorizationFilters | undefined => {
                const { fieldName } = parseSelectionSetField(field.name);
                const attribute = entity.findAttribute(fieldName);
                if (!attribute) return undefined;
                const result = this.authorizationFactory.createAttributeAuthFilters(
                    attribute,
                    entity,
                    operations,
                    context
                );

                return result;
            })
        );
    }

    private createAttributeAuthValidate({
        entity,
        rawFields,
        context,
        when,
        operations = ["READ"],
    }: {
        entity: ConcreteEntityAdapter;
        rawFields: Record<string, ResolveTree>;
        context: Neo4jGraphQLTranslationContext;
        when: "BEFORE" | "AFTER";
        operations?: AuthorizationOperation[];
    }): AuthorizationFilters[] {
        return filterTruthy(
            Object.values(rawFields).map((field: ResolveTree): AuthorizationFilters | undefined => {
                const { fieldName } = parseSelectionSetField(field.name);
                const attribute = entity.findAttribute(fieldName);
                if (!attribute) return undefined;
                const result = this.authorizationFactory.createAttributeAuthValidate(
                    attribute,
                    entity,
                    operations,
                    context,
                    when
                );

                return result;
            })
        );
    }

    private hydrateCompositeReadOperationWithPagination(
        entity: EntityAdapter,
        operation: CompositeReadOperation | ReadOperation,
        resolveTree: ResolveTree
    ) {
        const options = this.getOptions(entity, (resolveTree.args.options ?? {}) as any);
        if (options) {
            const sort = this.sortAndPaginationFactory.createSortFields(options, entity);
            operation.addSort(...sort);

            const pagination = this.sortAndPaginationFactory.createPagination(options);
            if (pagination) {
                operation.addPagination(pagination);
            }
        }
    }
}<|MERGE_RESOLUTION|>--- conflicted
+++ resolved
@@ -151,46 +151,6 @@
         return this.createReadOperation(entity, resolveTree, context);
     }
 
-<<<<<<< HEAD
-    // The current top-level Connection API is inconsistent with the rest of the API making the parsing more complex than it should be.
-    // This function temporary adjust some inconsistencies waiting for the new API.
-    // TODO: Remove it when the new API is ready.
-    private normalizeResolveTreeForTopLevelConnection(resolveTree: ResolveTree): ResolveTree {
-        const topLevelConnectionResolveTree = Object.assign({}, resolveTree);
-        // Move the sort arguments inside a "node" object.
-        if (topLevelConnectionResolveTree.args.sort) {
-            topLevelConnectionResolveTree.args.sort = (resolveTree.args.sort as any[]).map((sortField) => {
-                return { node: sortField };
-            });
-        }
-        // move the where arguments inside a "node" object.
-        if (topLevelConnectionResolveTree.args.where) {
-            topLevelConnectionResolveTree.args.where = { node: resolveTree.args.where };
-        }
-        return topLevelConnectionResolveTree;
-    }
-
-    /**
-     * Generate a dummy mutation Tree Node used to migrate the current mutation responses
-     */
-    private createMutationOperation(
-        entity: ConcreteEntityAdapter,
-        resolveTree: ResolveTree,
-        context: Neo4jGraphQLTranslationContext
-    ): CreateOperation {
-        const responseFields = Object.values(
-            resolveTree.fieldsByTypeName[entity.operations.mutationResponseTypeNames.create] ??
-                resolveTree.fieldsByTypeName[entity.operations.mutationResponseTypeNames.update] ??
-                {}
-        );
-        const createOP = new CreateOperation({ target: entity });
-        const projectionFields = responseFields
-            .filter((f) => f.name === entity.plural)
-            .map((field) => {
-                const readOP = this.createReadOperation(entity, field, context) as ReadOperation;
-                return readOP;
-            });
-=======
     public createFulltextOperation(
         entity: ConcreteEntityAdapter,
         resolveTree: ResolveTree,
@@ -234,7 +194,6 @@
                 });
             }
         }
->>>>>>> b0dbaae0
 
         checkEntityAuthentication({
             entity: entity.entity,
