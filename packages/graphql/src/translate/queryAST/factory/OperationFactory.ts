--- conflicted
+++ resolved
@@ -67,11 +67,8 @@
 import { getFieldsByTypeName } from "./parsers/get-fields-by-type-name";
 import { parseInterfaceOperationField, parseOperationField } from "./parsers/parse-operation-fields";
 import { parseSelectionSetField } from "./parsers/parse-selection-set-fields";
-<<<<<<< HEAD
 import { UpdateOperation } from "../ast/operations/UpdateOperation";
-=======
 import { DeleteOperation } from "../ast/operations/DeleteOperation";
->>>>>>> 4fa29a59
 
 const TOP_LEVEL_NODE_NAME = "this";
 export class OperationsFactory {
@@ -114,14 +111,11 @@
             const operationMatch = parseOperationField(resolveTree.name, entity);
 
             if (operationMatch.isCreate) {
-<<<<<<< HEAD
                 return this.createCreateOperation(entity, resolveTree, context);
             } else if (operationMatch.isUpdate) {
                 const op = this.createUpdateOperation(entity, resolveTree, context);
                 op.nodeAlias = TOP_LEVEL_NODE_NAME;
                 return op;
-=======
-                return this.createCreateOperation(entity, resolveTree, context); // TODO: move this to separate method?
             } else if (operationMatch.isDelete) {
                 return this.createTopLevelDeleteOperation({
                     entity,
@@ -129,7 +123,6 @@
                     context,
                     varName,
                 });
->>>>>>> 4fa29a59
             } else if (operationMatch.isRead) {
                 let op: ReadOperation;
                 if (context.resolveTree.args.fulltext || context.resolveTree.args.phrase) {
