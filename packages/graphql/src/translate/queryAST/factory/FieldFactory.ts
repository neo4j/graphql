/*
 * Copyright (c) "Neo4j"
 * Neo4j Sweden AB [http://neo4j.com]
 *
 * This file is part of Neo4j.
 *
 * Licensed under the Apache License, Version 2.0 (the "License");
 * you may not use this file except in compliance with the License.
 * You may obtain a copy of the License at
 *
 *     http://www.apache.org/licenses/LICENSE-2.0
 *
 * Unless required by applicable law or agreed to in writing, software
 * distributed under the License is distributed on an "AS IS" BASIS,
 * WITHOUT WARRANTIES OR CONDITIONS OF ANY KIND, either express or implied.
 * See the License for the specific language governing permissions and
 * limitations under the License.
 */

import { mergeDeep } from "@graphql-tools/utils";
import type { ResolveTree } from "graphql-parse-resolve-info";
import type { CypherAnnotation } from "../../../schema-model/annotation/CypherAnnotation";
import type { ListType } from "../../../schema-model/attribute/AttributeType";
import type { AttributeAdapter } from "../../../schema-model/attribute/model-adapters/AttributeAdapter";
import type { EntityAdapter } from "../../../schema-model/entity/EntityAdapter";
import { ConcreteEntityAdapter } from "../../../schema-model/entity/model-adapters/ConcreteEntityAdapter";
import type { InterfaceEntityAdapter } from "../../../schema-model/entity/model-adapters/InterfaceEntityAdapter";
import type { RelationshipAdapter } from "../../../schema-model/relationship/model-adapters/RelationshipAdapter";
import type { Neo4jGraphQLTranslationContext } from "../../../types/neo4j-graphql-translation-context";
import { filterTruthy } from "../../../utils/utils";
import { checkEntityAuthentication } from "../../authorization/check-authentication";
import type { Field } from "../ast/fields/Field";
import { OperationField } from "../ast/fields/OperationField";
import { AggregationAttributeField } from "../ast/fields/aggregation-fields/AggregationAttributeField";
import type { AggregationField } from "../ast/fields/aggregation-fields/AggregationField";
import { CountField } from "../ast/fields/aggregation-fields/CountField";
import { AttributeField } from "../ast/fields/attribute-fields/AttributeField";
import type { CypherAttributeField } from "../ast/fields/attribute-fields/CypherAttributeField";
import { CypherUnionAttributeField } from "../ast/fields/attribute-fields/CypherUnionAttributeField";
import { CypherUnionAttributePartial } from "../ast/fields/attribute-fields/CypherUnionAttributePartial";
import { DateTimeField } from "../ast/fields/attribute-fields/DateTimeField";
import { PointAttributeField } from "../ast/fields/attribute-fields/PointAttributeField";
import type { ConnectionReadOperation } from "../ast/operations/ConnectionReadOperation";
import type { CompositeConnectionReadOperation } from "../ast/operations/composite/CompositeConnectionReadOperation";
import { isConcreteEntity } from "../utils/is-concrete-entity";
import type { QueryASTFactory } from "./QueryASTFactory";
import { parseSelectionSetField } from "./parsers/parse-selection-set-fields";

export class FieldFactory {
    private queryASTFactory: QueryASTFactory;
    constructor(queryASTFactory: QueryASTFactory) {
        this.queryASTFactory = queryASTFactory;
    }

    public createFields(
        entity: ConcreteEntityAdapter | RelationshipAdapter,
        rawFields: Record<string, ResolveTree>,
        context: Neo4jGraphQLTranslationContext
    ): Field[] {
        const fieldsToMerge = filterTruthy(
            Object.values(rawFields).map((field) => {
                const { fieldName } = parseSelectionSetField(field.name);

                return this.getRequiredResolveTree({
                    entity,
                    fieldName,
                });
            })
        );

        const mergedFields: Record<string, ResolveTree> = mergeDeep([rawFields, ...fieldsToMerge]);

        const fields = Object.values(mergedFields).flatMap((field: ResolveTree): Field[] | Field | undefined => {
            const { fieldName, isConnection, isAggregation } = parseSelectionSetField(field.name);
            if (isConcreteEntity(entity)) {
                // TODO: Move this to the tree
                checkEntityAuthentication({
                    entity: entity.entity,
                    targetOperations: ["READ"],
                    context,
                    field: field.name,
                });
                const relationship = entity.findRelationship(fieldName);
                if (relationship) {
                    if (isConnection) {
                        return this.createConnectionField(relationship, field, context);
                    }

                    if (isAggregation) {
                        return this.createRelationshipAggregationField(relationship, field, context);
                    }
                    return this.createRelationshipField({ relationship, field, context });
                }
                if (!relationship && (isConnection || isAggregation)) {
                    throw new Error(`Relationship ${fieldName} not found in entity ${entity.name}`);
                }
            }

            return this.createAttributeField({
                entity,
                fieldName,
                field,
                context,
            });
        });

        return filterTruthy(fields);
    }

    private createRelationshipAggregationField(
        relationship: RelationshipAdapter,
        resolveTree: ResolveTree,
        context: Neo4jGraphQLTranslationContext
    ): OperationField {
        const operation = this.queryASTFactory.operationsFactory.createAggregationOperation(
            relationship,
            resolveTree,
            context
        );
        return new OperationField({
            alias: resolveTree.alias,
            operation,
        });
    }

    public createAggregationFields(
        entity: ConcreteEntityAdapter | RelationshipAdapter | InterfaceEntityAdapter,
        rawFields: Record<string, ResolveTree>
    ): AggregationField[] {
        return filterTruthy(
            Object.values(rawFields).map((field) => {
                if (field.name === "count") {
                    return new CountField({
                        alias: field.alias,
                        entity: entity as any,
                    });
                } else {
                    const attribute = entity.findAttribute(field.name);
                    if (!attribute) {
                        throw new Error(`Attribute ${field.name} not found`);
                    }

                    const aggregateFields = field.fieldsByTypeName[attribute.getAggregateSelectionTypeName()] || {};

                    const aggregationProjection = Object.values(aggregateFields).reduce((acc, f) => {
                        acc[f.name] = f.alias;
                        return acc;
                    }, {});

                    return new AggregationAttributeField({
                        attribute,
                        alias: field.alias,
                        aggregationProjection,
                    });
                }
            })
        );
    }

    private getRequiredResolveTree({
        entity,
        fieldName,
    }: {
        entity: ConcreteEntityAdapter | RelationshipAdapter;
        fieldName: string;
    }): Record<string, ResolveTree> | undefined {
        const attribute = entity.findAttribute(fieldName);
        if (!attribute) {
            return;
        }

        const customResolver = attribute.annotations.customResolver;
        if (!customResolver) {
            return;
        }

        return customResolver.parsedRequires;
    }

    private createAttributeField({
        entity,
        fieldName,
        field,
        context,
    }: {
        entity: ConcreteEntityAdapter | RelationshipAdapter;
        fieldName: string;
        field: ResolveTree;
        context: Neo4jGraphQLTranslationContext;
    }): AttributeField | OperationField | undefined {
        if (["cursor", "node"].includes(fieldName)) {
            return;
        }
        const attribute = entity.findAttribute(fieldName);

        if (fieldName === "id" && !attribute && isConcreteEntity(entity)) {
            const globalIdAttribute = entity.globalIdField;
            if (!globalIdAttribute) {
                throw new Error(`attribute ${fieldName} not found`);
            }
            return new AttributeField({ alias: globalIdAttribute.name, attribute: globalIdAttribute });
        }

        if (!attribute) {
            throw new Error(`attribute ${fieldName} not found`);
        }

        const cypherAnnotation = attribute.annotations.cypher;
        if (cypherAnnotation) {
            return this.createCypherAttributeField({
                field,
                attribute,
                context,
                cypherAnnotation,
            });
        }

        if (attribute.typeHelper.isPoint() || attribute.typeHelper.isCartesianPoint()) {
            const typeName = attribute.typeHelper.isList()
                ? (attribute.type as ListType).ofType.name
                : attribute.type.name;
            const { crs } = field.fieldsByTypeName[typeName] as any;
            return new PointAttributeField({
                attribute,
                alias: field.alias,
                crs: Boolean(crs),
            });
        }

        if (attribute.typeHelper.isDateTime()) {
            return new DateTimeField({
                attribute,
                alias: field.alias,
            });
        }

        return new AttributeField({ alias: field.alias, attribute });
    }

    private createCypherAttributeField({
        field,
        attribute,
        context,
        cypherAnnotation,
    }: {
        attribute: AttributeAdapter;
        field: ResolveTree;
        context: Neo4jGraphQLTranslationContext;
        cypherAnnotation: CypherAnnotation;
    }): CypherAttributeField | OperationField {
        const typeName = attribute.typeHelper.isList() ? (attribute.type as ListType).ofType.name : attribute.type.name;
        const rawFields = field.fieldsByTypeName[typeName];
        let cypherProjection: Record<string, string> | undefined;
        const extraParams: Record<string, any> = {};

        if (cypherAnnotation.statement.includes("$jwt") && context.authorization.jwtParam) {
            extraParams.jwt = context.authorization.jwtParam.value;
        }

        if (rawFields) {
            cypherProjection = Object.values(rawFields).reduce((acc, f) => {
                acc[f.alias] = f.name;
                return acc;
            }, {});

            if (attribute.typeHelper.isObject()) {
                const concreteEntity = this.queryASTFactory.schemaModel.getConcreteEntityAdapter(typeName);
                if (!concreteEntity) {
                    throw new Error(`Entity ${typeName} not found`);
                }
                const cypherArguments = { ...field.args };
                field.args = {};
<<<<<<< HEAD
                return this.createCypherOperationField(concreteEntity, field, context, attribute, cypherArguments);
            } else if (attribute.typeHelper.isAbstract()) {
=======
                return this.createCypherOperationField({
                    target: concreteEntity,
                    field,
                    context,
                    cypherAttributeField: attribute,
                    cypherArguments,
                });
            }
            if (attribute.typeHelper.isAbstract()) {
>>>>>>> 46a68aa9
                const targetEntity = this.queryASTFactory.schemaModel.getEntity(typeName);
                // Raise an error as we expect that any complex attributes type are always entities
                if (!targetEntity || !targetEntity.isCompositeEntity()) {
                    throw new Error(`Entity ${typeName} not found`);
                }
                const concreteEntities = targetEntity.concreteEntities.map((e) => new ConcreteEntityAdapter(e));
                const nestedUnionFields = concreteEntities.flatMap((concreteEntity) => {
                    const concreteEntityFields = field.fieldsByTypeName[concreteEntity.name];
                    const unionNestedFields = this.createFields(
                        concreteEntity,
                        { ...rawFields, ...concreteEntityFields },
                        context
                    );

                    return new CypherUnionAttributePartial({
                        fields: unionNestedFields,
                        target: concreteEntity,
                    });
                });
                return new CypherUnionAttributeField({
                    attribute,
                    alias: field.alias,
                    projection: cypherProjection,
                    rawArguments: field.args,
                    unionPartials: nestedUnionFields,
                    extraParams,
                });
            }
        }
        const cypherArguments = { ...field.args };
        field.args = {};
        return this.createCypherOperationField({
            field,
            context,
            cypherAttributeField: attribute,
            cypherArguments,
        });
    }

    private createConnectionOperation(
        relationship: RelationshipAdapter,
        target: EntityAdapter,
        resolveTree: ResolveTree,
        context: Neo4jGraphQLTranslationContext
    ): ConnectionReadOperation | CompositeConnectionReadOperation {
        if (isConcreteEntity(target)) {
            return this.queryASTFactory.operationsFactory.createConnectionOperationAST({
                relationship,
                target,
                resolveTree,
                context,
            });
        }
        return this.queryASTFactory.operationsFactory.createCompositeConnectionOperationAST({
            relationship,
            target,
            resolveTree,
            context,
        });
    }

    private createConnectionField(
        relationship: RelationshipAdapter,
        field: ResolveTree,
        context: Neo4jGraphQLTranslationContext
    ): OperationField {
        const connectionOp = this.createConnectionOperation(relationship, relationship.target, field, context);

        return new OperationField({
            operation: connectionOp,
            alias: field.alias,
        });
    }

    private createCypherOperationField({
        target,
        field,
        context,
        cypherAttributeField,
        cypherArguments,
    }: {
        target?: ConcreteEntityAdapter;
        field: ResolveTree;
        context: Neo4jGraphQLTranslationContext;
        cypherAttributeField: AttributeAdapter;
        cypherArguments?: Record<string, any>;
    }): OperationField {
        const cypherOp = this.queryASTFactory.operationsFactory.createCustomCypherOperation({
            resolveTree: field,
            context,
            entity: target,
            cypherAttributeField,
            cypherArguments,
        });

        return new OperationField({
            operation: cypherOp,
            alias: field.alias,
        });
    }

    private createRelationshipField({
        relationship,
        field,
        context,
    }: {
        relationship: RelationshipAdapter;
        field: ResolveTree;
        context: Neo4jGraphQLTranslationContext;
    }): OperationField {
        const operation = this.queryASTFactory.operationsFactory.createReadOperation({
            entityOrRel: relationship,
            resolveTree: field,
            context,
        });

        return new OperationField({
            operation,
            alias: field.alias,
        });
    }
}<|MERGE_RESOLUTION|>--- conflicted
+++ resolved
@@ -270,10 +270,6 @@
                 }
                 const cypherArguments = { ...field.args };
                 field.args = {};
-<<<<<<< HEAD
-                return this.createCypherOperationField(concreteEntity, field, context, attribute, cypherArguments);
-            } else if (attribute.typeHelper.isAbstract()) {
-=======
                 return this.createCypherOperationField({
                     target: concreteEntity,
                     field,
@@ -281,9 +277,7 @@
                     cypherAttributeField: attribute,
                     cypherArguments,
                 });
-            }
-            if (attribute.typeHelper.isAbstract()) {
->>>>>>> 46a68aa9
+            } else if (attribute.typeHelper.isAbstract()) {
                 const targetEntity = this.queryASTFactory.schemaModel.getEntity(typeName);
                 // Raise an error as we expect that any complex attributes type are always entities
                 if (!targetEntity || !targetEntity.isCompositeEntity()) {
