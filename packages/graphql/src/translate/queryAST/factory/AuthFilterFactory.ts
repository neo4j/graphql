--- conflicted
+++ resolved
@@ -140,13 +140,8 @@
         isNot: boolean;
         attachedTo?: "node" | "relationship";
         relationship?: RelationshipAdapter;
-<<<<<<< HEAD
-    }): PropertyFilter {
+    }): CypherFilter | PropertyFilter {
         const filterOperator = operator ?? "EQ";
-=======
-    }): CypherFilter | PropertyFilter {
-        const filterOperator = operator || "EQ";
->>>>>>> a067e31f
 
         const isCypherVariable =
             comparisonValue instanceof Cypher.Variable ||
