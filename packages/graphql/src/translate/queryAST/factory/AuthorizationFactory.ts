--- conflicted
+++ resolved
@@ -19,6 +19,7 @@
 
 import type { AuthorizationAnnotation } from "../../../schema-model/annotation/AuthorizationAnnotation";
 import type { AttributeAdapter } from "../../../schema-model/attribute/model-adapters/AttributeAdapter";
+import type Cypher from "@neo4j/cypher-builder";
 import type { ConcreteEntityAdapter } from "../../../schema-model/entity/model-adapters/ConcreteEntityAdapter";
 import type { InterfaceEntityAdapter } from "../../../schema-model/entity/model-adapters/InterfaceEntityAdapter";
 import type { AuthorizationOperation } from "../../../types/authorization";
@@ -26,15 +27,8 @@
 import { findMatchingRules } from "../../authorization/utils/find-matching-rules";
 import { populateWhereParams } from "../../authorization/utils/populate-where-params";
 import { AuthorizationFilters } from "../ast/filters/authorization-filters/AuthorizationFilters";
-<<<<<<< HEAD
-import type { Neo4jGraphQLTranslationContext } from "../../../types/neo4j-graphql-translation-context";
-import type { AuthorizationAnnotation } from "../../../schema-model/annotation/AuthorizationAnnotation";
-import type { AttributeAdapter } from "../../../schema-model/attribute/model-adapters/AttributeAdapter";
-import type Cypher from "@neo4j/cypher-builder";
-=======
 import { AuthorizationRuleFilter } from "../ast/filters/authorization-filters/AuthorizationRuleFilter";
 import type { AuthFilterFactory } from "./AuthFilterFactory";
->>>>>>> 72eca09b
 
 export class AuthorizationFactory {
     private filterFactory: AuthFilterFactory;
@@ -47,7 +41,6 @@
         entity: ConcreteEntityAdapter | InterfaceEntityAdapter,
         operations: AuthorizationOperation[],
         context: Neo4jGraphQLTranslationContext
-        // when: "BEFORE" | "AFTER"
     ): AuthorizationFilters | undefined {
         const authAnnotation = entity.annotations.authorization;
         if (!authAnnotation) return undefined;
@@ -56,7 +49,6 @@
             operations,
             context,
             authAnnotation,
-            // when,
         });
     }
 
@@ -65,8 +57,6 @@
         entity: ConcreteEntityAdapter,
         operations: AuthorizationOperation[],
         context: Neo4jGraphQLTranslationContext
-        //when: "BEFORE" | "AFTER",
-        //conditionForEvaluation?: Cypher.Predicate
     ): AuthorizationFilters | undefined {
         const authAnnotation = attribute.annotations.authorization;
         if (!authAnnotation) return undefined;
@@ -75,8 +65,6 @@
             operations,
             context,
             authAnnotation,
-            //    when,
-            //    conditionForEvaluation,
         });
     }
 
@@ -122,39 +110,14 @@
         authAnnotation,
         operations,
         context,
-<<<<<<< HEAD
-    }: //when,
-    //conditionForEvaluation,
-    {
-        entity: ConcreteEntityAdapter;
-=======
     }: {
         entity: ConcreteEntityAdapter | InterfaceEntityAdapter;
->>>>>>> 72eca09b
         authAnnotation: AuthorizationAnnotation;
         operations: AuthorizationOperation[];
         context: Neo4jGraphQLTranslationContext;
-        // when: "BEFORE" | "AFTER";
-        // conditionForEvaluation?: Cypher.Predicate;
     }): AuthorizationFilters {
-        // const rulesMatchingOperations = findMatchingRules(authAnnotation.validate ?? [], operations).filter((rule) => rule.when.includes(when));
         const rulesMatchingWhereOperations = findMatchingRules(authAnnotation.filter ?? [], operations);
 
-        /*     const validationFilers = rulesMatchingOperations.flatMap((rule) => {
-            const populatedWhere = populateWhereParams({ where: rule.where, context }); // TODO: move this to the filterFactory?
-
-            const nestedFilters = this.filterFactory.createAuthFilters({
-                entity,
-                operations,
-                context,
-                populatedWhere,
-            });
-            return new AuthorizationRuleFilter({
-                requireAuthentication: rule.requireAuthentication,
-                filters: nestedFilters,
-                isAuthenticatedParam: context.authorization.isAuthenticatedParam,
-            });
-        }); */
         const whereFilters = rulesMatchingWhereOperations.flatMap((rule) => {
             const populatedWhere = populateWhereParams({ where: rule.where, context });
             const nestedFilters = this.filterFactory.createAuthFilters({
@@ -174,7 +137,6 @@
         return new AuthorizationFilters({
             validationFilters: [],
             whereFilters: whereFilters,
-            //conditionForEvaluation,
         });
     }
 
