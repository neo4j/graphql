--- conflicted
+++ resolved
@@ -25,11 +25,8 @@
     isConnection: boolean;
     isAggregation: boolean;
     isCreate: boolean;
-<<<<<<< HEAD
     isUpdate: boolean;
-=======
     isDelete: boolean;
->>>>>>> 4fa29a59
 };
 
 export function parseOperationField(field: string, entityAdapter: ConcreteEntityAdapter): OperationFieldMatch {
@@ -39,11 +36,8 @@
         isConnection: field === rootTypeFieldNames.connection,
         isAggregation: field === rootTypeFieldNames.aggregate,
         isCreate: field === rootTypeFieldNames.create,
-<<<<<<< HEAD
         isUpdate: field === rootTypeFieldNames.update,
-=======
         isDelete: field === rootTypeFieldNames.delete,
->>>>>>> 4fa29a59
     };
 }
 
@@ -57,10 +51,7 @@
         isConnection: false, //connection not supported as interface top-level operation
         isAggregation: field === rootTypeFieldNames.aggregate,
         isCreate: field === rootTypeFieldNames.create,
-<<<<<<< HEAD
         isUpdate: field === rootTypeFieldNames.update,
-=======
         isDelete: false, //delete not supported as interface top-level operation
->>>>>>> 4fa29a59
     };
 }