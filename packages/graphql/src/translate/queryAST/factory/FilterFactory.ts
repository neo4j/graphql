--- conflicted
+++ resolved
@@ -105,39 +105,6 @@
             return connectionFilters;
         }
     }
-<<<<<<< HEAD
-    // TODO REMOVE IT, unify with createConnectionPredicates
-    public createTopLevelConnectionPredicates(
-        entity: EntityAdapter,
-        where: GraphQLWhereArg | GraphQLWhereArg[]
-    ): Filter[] {
-        const filters = asArray(where).flatMap((nestedWhere) => {
-            return Object.entries(nestedWhere).flatMap(([key, value]: [string, GraphQLWhereArg]) => {
-                if (isLogicalOperator(key)) {
-                    const nestedFilters = this.createTopLevelConnectionPredicates(entity, value);
-                    return [
-                        new LogicalFilter({
-                            operation: key,
-                            filters: filterTruthy(nestedFilters),
-                        }),
-                    ];
-                }
-
-                const connectionWhereField = parseConnectionWhereFields(key);
-                if (connectionWhereField.fieldName === "node") {
-                    return this.createNodeFilters(entity, value);
-                }
-            });
-        });
-        return filterTruthy(filters);
-    }
-
-    public createConnectionPredicates(
-        rel: RelationshipAdapter,
-        entity: EntityAdapter,
-        where: GraphQLWhereArg | GraphQLWhereArg[]
-    ): Filter[] {
-=======
 
     public createConnectionPredicates({
         rel,
@@ -145,10 +112,9 @@
         where,
     }: {
         rel?: RelationshipAdapter;
-        entity: ConcreteEntityAdapter | InterfaceEntityAdapter | UnionEntityAdapter;
+        entity: EntityAdapter;
         where: GraphQLWhereArg | GraphQLWhereArg[];
     }): Filter[] {
->>>>>>> 6fcfa7ff
         let entityWhere = where;
         if (rel && isUnionEntity(rel.target) && where[entity.name]) {
             entityWhere = where[entity.name];
