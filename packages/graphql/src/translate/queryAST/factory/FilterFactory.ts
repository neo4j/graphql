--- conflicted
+++ resolved
@@ -186,9 +186,7 @@
         return relationshipFilter;
     }
 
-<<<<<<< HEAD
-=======
-    private createConnectionFilter(
+  /*   private createConnectionFilter(
         where: ConnectionWhereArg,
         relationship: Relationship,
         filterOps: { isNot: boolean; operator: RelationshipWhereOperator | undefined }
@@ -224,8 +222,7 @@
 
         return connectionFilter;
     }
-
->>>>>>> 2f3bf77a
+ */
     public createNodeFilters(entity: ConcreteEntity, where: Record<string, unknown>): Array<Filter> {
         return Object.entries(where).map(([key, value]): Filter => {
             if (isInArray(["NOT", "OR", "AND"] as const, key)) {
@@ -240,11 +237,7 @@
                     throw new Error(`Invalid operator ${operator} for relationship`);
                 }
 
-<<<<<<< HEAD
                 return this.createConnectionFilter(relationship, value as ConnectionWhereArg, {
-=======
-                return this.createConnectionFilter(value as ConnectionWhereArg, relationship, {
->>>>>>> 2f3bf77a
                     isNot,
                     operator,
                 });
@@ -279,11 +272,7 @@
         });
     }
 
-<<<<<<< HEAD
     private createEdgeFilters(relationship: Relationship, where: GraphQLWhereArg): Filter[] {
-=======
-    private createEdgeFilters(relationship: Relationship, where: GraphQLWhereArg): Array<Filter> {
->>>>>>> 2f3bf77a
         const filterASTs = Object.entries(where).map(([prop, value]): Filter => {
             if (["NOT", "OR", "AND"].includes(prop)) {
                 return this.createEdgeLogicalFilter(prop as "NOT" | "OR" | "AND", value, relationship);
@@ -405,12 +394,12 @@
         where: GraphQLWhereArg[] | GraphQLWhereArg,
         entity: ConcreteEntity | Relationship
     ): LogicalFilter {
-        const nestedFilters = asArray(where).flatMap((nestedWhere) => {
+        const filters = asArray(where).flatMap((nestedWhere) => {
             return this.createAggregationNodeFilters(nestedWhere, entity);
         });
         return new LogicalFilter({
             operation,
-            filters: nestedFilters,
+            filters,
         });
     }
 }