--- conflicted
+++ resolved
@@ -30,11 +30,8 @@
 import { UnsupportedUnwindOptimization } from "./batch-create/types";
 import type { ResolveTree } from "graphql-parse-resolve-info";
 import { addMeasurementField, Measurement } from "../utils/add-measurement-field";
-<<<<<<< HEAD
 import type { ConcreteEntity } from "../schema-model/entity/ConcreteEntity";
-=======
 import { compileCypher, compileCypherIfExists } from "../utils/compile-cypher";
->>>>>>> 3e12a530
 
 type ProjectionAndParamsResult = {
     projection: Cypher.Expr;
