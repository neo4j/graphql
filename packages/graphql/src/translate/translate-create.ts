--- conflicted
+++ resolved
@@ -58,11 +58,7 @@
 
     // TODO: break this into a separate utility function
     if (mutationInputs.length) {
-<<<<<<< HEAD
-        const concreteEntities = context.schemaModel.getEntitiesByLabels(node.getAllLabels());
-=======
         const concreteEntities = context.schemaModel.getEntitiesByNameAndLabels(node.name, node.getAllLabels());
->>>>>>> c13c7333
 
         if (concreteEntities.length !== 1) {
             throw new Error("Couldn't match entity");
