/*
 * Copyright (c) "Neo4j"
 * Neo4j Sweden AB [http://neo4j.com]
 *
 * This file is part of Neo4j.
 *
 * Licensed under the Apache License, Version 2.0 (the "License");
 * you may not use this file except in compliance with the License.
 * You may obtain a copy of the License at
 *
 *     http://www.apache.org/licenses/LICENSE-2.0
 *
 * Unless required by applicable law or agreed to in writing, software
 * distributed under the License is distributed on an "AS IS" BASIS,
 * WITHOUT WARRANTIES OR CONDITIONS OF ANY KIND, either express or implied.
 * See the License for the specific language governing permissions and
 * limitations under the License.
 */

import type { Node, Relationship } from "../classes";
import type { Context, CypherFieldReferenceMap, GraphQLWhereArg, RelationField } from "../types";
import createProjectionAndParams from "./create-projection-and-params";
import createCreateAndParams from "./create-create-and-params";
import createUpdateAndParams from "./create-update-and-params";
import createConnectAndParams from "./create-connect-and-params";
import createDisconnectAndParams from "./create-disconnect-and-params";
import { AUTH_FORBIDDEN_ERROR, META_CYPHER_VARIABLE } from "../constants";
import createDeleteAndParams from "./create-delete-and-params";
import createSetRelationshipPropertiesAndParams from "./create-set-relationship-properties-and-params";
import { translateTopLevelMatch } from "./translate-top-level-match";
import { createConnectOrCreateAndParams } from "./create-connect-or-create-and-params";
import createRelationshipValidationStr from "./create-relationship-validation-string";
import { CallbackBucket } from "../classes/CallbackBucket";
import Cypher from "@neo4j/cypher-builder";
import { createConnectionEventMeta } from "../translate/subscriptions/create-connection-event-meta";
import { filterMetaVariable } from "../translate/subscriptions/filter-meta-variable";

export default async function translateUpdate({
    node,
    context,
}: {
    node: Node;
    context: Context;
}): Promise<[string, any]> {
    const { resolveTree } = context;
    const updateInput = resolveTree.args.update;
    const connectInput = resolveTree.args.connect;
    const disconnectInput = resolveTree.args.disconnect;
    const createInput = resolveTree.args.create;
    const deleteInput = resolveTree.args.delete;
    const connectOrCreateInput = resolveTree.args.connectOrCreate;
    const varName = "this";
    const callbackBucket: CallbackBucket = new CallbackBucket(context);
    const cypherFieldAliasMap: CypherFieldReferenceMap = {};
    const withVars = [varName];

    if (context.subscriptionsEnabled) {
        withVars.push(META_CYPHER_VARIABLE);
    }

    let matchAndWhereStr = "";
    let updateStr = "";
    const connectStrs: string[] = [];
    const disconnectStrs: string[] = [];
    const createStrs: string[] = [];
    let deleteStr = "";
    let projAuth: Cypher.Clause | undefined = undefined;
    let cypherParams: { [k: string]: any } = context.cypherParams ? { cypherParams: context.cypherParams } : {};
    const assumeReconnecting = Boolean(connectInput) && Boolean(disconnectInput);
    const matchNode = new Cypher.NamedNode(varName, { labels: node.getLabels(context) });
    const where = resolveTree.args.where as GraphQLWhereArg | undefined;
    const topLevelMatch = translateTopLevelMatch({ matchNode, node, context, operation: "UPDATE", where });
    matchAndWhereStr = topLevelMatch.cypher;
    cypherParams = { ...cypherParams, ...topLevelMatch.params };

    const connectionStrs: string[] = [];
    const interfaceStrs: string[] = [];
    let updateArgs = {};

    const mutationResponse = resolveTree.fieldsByTypeName[node.mutationResponseTypeNames.update];

    const nodeProjection = Object.values(mutationResponse).find((field) => field.name === node.plural);

    if (updateInput) {
        const updateAndParams = createUpdateAndParams({
            context,
            callbackBucket,
            node,
            updateInput,
            varName,
            parentVar: varName,
            withVars,
            parameterPrefix: `${resolveTree.name}.args.update`,
            includeRelationshipValidation: true,
        });
        [updateStr] = updateAndParams;
        cypherParams = {
            ...cypherParams,
            ...updateAndParams[1],
        };
        updateArgs = {
            ...updateArgs,
            ...(updateStr.includes(resolveTree.name) ? { update: updateInput } : {}),
        };
    }

    if (disconnectInput) {
        Object.entries(disconnectInput).forEach((entry) => {
            const relationField = node.relationFields.find((x) => x.fieldName === entry[0]) as RelationField;
            const refNodes: Node[] = [];

            if (relationField.union) {
                Object.keys(entry[1]).forEach((unionTypeName) => {
                    refNodes.push(context.nodes.find((x) => x.name === unionTypeName) as Node);
                });
            } else if (relationField.interface) {
                relationField.interface?.implementations?.forEach((implementationName) => {
                    refNodes.push(context.nodes.find((x) => x.name === implementationName) as Node);
                });
            } else {
                refNodes.push(context.nodes.find((x) => x.name === relationField.typeMeta.name) as Node);
            }

            if (relationField.interface) {
                const disconnectAndParams = createDisconnectAndParams({
                    context,
                    parentVar: varName,
                    refNodes,
                    relationField,
                    value: entry[1],
                    varName: `${varName}_disconnect_${entry[0]}`,
                    withVars,
                    parentNode: node,
                    parameterPrefix: `${resolveTree.name}.args.disconnect.${entry[0]}`,
                    labelOverride: "",
                });
                disconnectStrs.push(disconnectAndParams[0]);
                cypherParams = { ...cypherParams, ...disconnectAndParams[1] };
            } else {
                refNodes.forEach((refNode) => {
                    const disconnectAndParams = createDisconnectAndParams({
                        context,
                        parentVar: varName,
                        refNodes: [refNode],
                        relationField,
                        value: relationField.union ? entry[1][refNode.name] : entry[1],
                        varName: `${varName}_disconnect_${entry[0]}${relationField.union ? `_${refNode.name}` : ""}`,
                        withVars,
                        parentNode: node,
                        parameterPrefix: `${resolveTree.name}.args.disconnect.${entry[0]}${
                            relationField.union ? `.${refNode.name}` : ""
                        }`,
                        labelOverride: relationField.union ? refNode.name : "",
                    });
                    disconnectStrs.push(disconnectAndParams[0]);
                    cypherParams = { ...cypherParams, ...disconnectAndParams[1] };
                });
            }
        });

        updateArgs = {
            ...updateArgs,
            disconnect: disconnectInput,
        };
    }

    if (connectInput) {
        Object.entries(connectInput).forEach((entry) => {
            const relationField = node.relationFields.find((x) => entry[0] === x.fieldName) as RelationField;

            const refNodes: Node[] = [];

            if (relationField.union) {
                Object.keys(entry[1]).forEach((unionTypeName) => {
                    refNodes.push(context.nodes.find((x) => x.name === unionTypeName) as Node);
                });
            } else if (relationField.interface) {
                relationField.interface?.implementations?.forEach((implementationName) => {
                    refNodes.push(context.nodes.find((x) => x.name === implementationName) as Node);
                });
            } else {
                refNodes.push(context.nodes.find((x) => x.name === relationField.typeMeta.name) as Node);
            }

            if (relationField.interface) {
                if (!relationField.typeMeta.array) {
                    const inStr = relationField.direction === "IN" ? "<-" : "-";
                    const outStr = relationField.direction === "OUT" ? "->" : "-";
                    refNodes.forEach((refNode) => {
                        const validateRelationshipExistance = `CALL apoc.util.validate(EXISTS((${varName})${inStr}[:${relationField.type}]${outStr}(:${refNode.name})),'Relationship field "%s.%s" cannot have more than one node linked',["${relationField.connectionPrefix}","${relationField.fieldName}"])`;
                        connectStrs.push(validateRelationshipExistance);
                    });
                }

                const connectAndParams = createConnectAndParams({
                    context,
                    callbackBucket,
                    parentVar: varName,
                    refNodes,
                    relationField,
                    value: entry[1],
                    varName: `${varName}_connect_${entry[0]}`,
                    withVars,
                    parentNode: node,
                    labelOverride: "",
                    includeRelationshipValidation: !!assumeReconnecting,
                });
                connectStrs.push(connectAndParams[0]);
                cypherParams = { ...cypherParams, ...connectAndParams[1] };
            } else {
                refNodes.forEach((refNode) => {
                    const connectAndParams = createConnectAndParams({
                        context,
                        callbackBucket,
                        parentVar: varName,
                        refNodes: [refNode],
                        relationField,
                        value: relationField.union ? entry[1][refNode.name] : entry[1],
                        varName: `${varName}_connect_${entry[0]}${relationField.union ? `_${refNode.name}` : ""}`,
                        withVars,
                        parentNode: node,
                        labelOverride: relationField.union ? refNode.name : "",
                    });
                    connectStrs.push(connectAndParams[0]);
                    cypherParams = { ...cypherParams, ...connectAndParams[1] };
                });
            }
        });
    }

    if (createInput) {
        Object.entries(createInput).forEach((entry) => {
            const relationField = node.relationFields.find((x) => entry[0] === x.fieldName) as RelationField;

            const refNodes: Node[] = [];

            if (relationField.union) {
                Object.keys(entry[1]).forEach((unionTypeName) => {
                    refNodes.push(context.nodes.find((x) => x.name === unionTypeName) as Node);
                });
            } else if (relationField.interface) {
                relationField.interface?.implementations?.forEach((implementationName) => {
                    refNodes.push(context.nodes.find((x) => x.name === implementationName) as Node);
                });
            } else {
                refNodes.push(context.nodes.find((x) => x.name === relationField.typeMeta.name) as Node);
            }

            const inStr = relationField.direction === "IN" ? "<-" : "-";
            const outStr = relationField.direction === "OUT" ? "->" : "-";

            refNodes.forEach((refNode) => {
                let v = relationField.union ? entry[1][refNode.name] : entry[1];

                if (relationField.interface) {
                    if (relationField.typeMeta.array) {
                        v = entry[1]
                            .filter((c) => Object.keys(c.node).includes(refNode.name))
                            .map((c) => ({ edge: c.edge, node: c.node[refNode.name] }));

                        if (!v.length) {
                            return;
                        }
                    } else {
                        if (!entry[1].node[refNode.name]) {
                            return;
                        }
                        v = { edge: entry[1].edge, node: entry[1].node[refNode.name] };
                    }
                }

                const creates = relationField.typeMeta.array ? v : [v];
                creates.forEach((create, index) => {
                    const baseName = `${varName}_create_${entry[0]}${
                        relationField.union || relationField.interface ? `_${refNode.name}` : ""
                    }${index}`;
                    const nodeName = `${baseName}_node${relationField.interface ? `_${refNode.name}` : ""}`;
                    const propertiesName = `${baseName}_relationship`;
                    const relationVarName =
                        relationField.properties || context.subscriptionsEnabled ? propertiesName : "";
                    const relTypeStr = `[${relationVarName}:${relationField.type}]`;

                    if (!relationField.typeMeta.array) {
                        const validateRelationshipExistance = `CALL apoc.util.validate(EXISTS((${varName})${inStr}[:${relationField.type}]${outStr}(:${refNode.name})),'Relationship field "%s.%s" cannot have more than one node linked',["${relationField.connectionPrefix}","${relationField.fieldName}"])`;
                        createStrs.push(validateRelationshipExistance);
                    }

                    const createAndParams = createCreateAndParams({
                        context,
                        callbackBucket,
                        node: refNode,
                        input: create.node,
                        varName: nodeName,
                        withVars: [...withVars, nodeName],
                        includeRelationshipValidation: false,
                    });
                    createStrs.push(createAndParams[0]);
                    cypherParams = { ...cypherParams, ...createAndParams[1] };
                    createStrs.push(`MERGE (${varName})${inStr}${relTypeStr}${outStr}(${nodeName})`);

                    if (relationField.properties) {
                        const relationship = context.relationships.find(
                            (x) => x.properties === relationField.properties,
                        ) as unknown as Relationship;

                        const setA = createSetRelationshipPropertiesAndParams({
                            properties: create.edge ?? {},
                            varName: propertiesName,
                            relationship,
                            operation: "CREATE",
                            callbackBucket,
                        });
                        createStrs.push(setA[0]);
                        cypherParams = { ...cypherParams, ...setA[1] };
                    }

                    if (context.subscriptionsEnabled) {
                        const [fromVariable, toVariable] =
                            relationField.direction === "IN" ? [nodeName, varName] : [varName, nodeName];
                        const [fromTypename, toTypename] =
                            relationField.direction === "IN" ? [refNode.name, node.name] : [node.name, refNode.name];
                        const eventWithMetaStr = createConnectionEventMeta({
                            event: "create_relationship",
                            relVariable: propertiesName,
                            fromVariable,
                            toVariable,
                            typename: relationField.type,
                            fromTypename,
                            toTypename,
                        });
                        createStrs.push(
                            `WITH ${eventWithMetaStr}, ${filterMetaVariable([...withVars, nodeName]).join(", ")}`,
                        );
                    }
                });
            });
        });
    }

    if (deleteInput) {
        const deleteAndParams = createDeleteAndParams({
            context,
            node,
            deleteInput,
            varName: `${varName}_delete`,
            parentVar: varName,
            withVars,
            parameterPrefix: `${resolveTree.name}.args.delete`,
        });
        [deleteStr] = deleteAndParams;
        cypherParams = {
            ...cypherParams,
            ...deleteAndParams[1],
        };
        updateArgs = {
            ...updateArgs,
            ...(deleteStr.includes(resolveTree.name) ? { delete: deleteInput } : {}),
        };
    }

    if (connectOrCreateInput) {
        Object.entries(connectOrCreateInput).forEach(([key, input]) => {
            const relationField = node.relationFields.find((x) => key === x.fieldName) as RelationField;

            const refNodes: Node[] = [];

            if (relationField.union) {
                Object.keys(input).forEach((unionTypeName) => {
                    refNodes.push(context.nodes.find((x) => x.name === unionTypeName) as Node);
                });
            } else if (relationField.interface) {
                relationField.interface?.implementations?.forEach((implementationName) => {
                    refNodes.push(context.nodes.find((x) => x.name === implementationName) as Node);
                });
            } else {
                refNodes.push(context.nodes.find((x) => x.name === relationField.typeMeta.name) as Node);
            }

            refNodes.forEach((refNode) => {
                const { cypher, params } = createConnectOrCreateAndParams({
                    input: input[refNode.name] || input, // Deals with different input from update -> connectOrCreate
                    varName: `${varName}_connectOrCreate_${key}${relationField.union ? `_${refNode.name}` : ""}`,
                    parentVar: varName,
                    relationField,
                    refNode,
                    node,
                    context,
                    withVars,
                    callbackBucket,
                });
                connectStrs.push(cypher);
                cypherParams = { ...cypherParams, ...params };
            });
        });
    }

    let projectionSubquery: Cypher.Clause | undefined;
    let projStr: Cypher.Expr | undefined;
    if (nodeProjection?.fieldsByTypeName) {
        const projection = createProjectionAndParams({
            node,
            context,
            resolveTree: nodeProjection,
            varName: new Cypher.NamedNode(varName),
            cypherFieldAliasMap,
        });
        projectionSubquery = Cypher.concat(...projection.subqueriesBeforeSort, ...projection.subqueries);
        projStr = projection.projection;
        cypherParams = { ...cypherParams, ...projection.params };
<<<<<<< HEAD
        if (projection.meta?.authValidateStrs?.length) {
            projAuth = `CALL apoc.util.validate(NOT (${projection.meta.authValidateStrs.join(
                " AND ",
            )}), "${AUTH_FORBIDDEN_ERROR}", [0])`;
=======
        if (projection.meta?.authValidatePredicates?.length) {
            projAuth = new Cypher.CallProcedure(
                new Cypher.apoc.Validate(
                    Cypher.not(Cypher.and(...projection.meta.authValidatePredicates)),
                    AUTH_FORBIDDEN_ERROR,
                    new Cypher.Literal([0])
                )
            );
>>>>>>> eac2b154
        }
    }

    const returnStatement = generateUpdateReturnStatement(varName, projStr, context.subscriptionsEnabled);

    const relationshipValidationStr = !updateInput ? createRelationshipValidationStr({ node, context, varName }) : "";

    const updateQuery = new Cypher.RawCypher((env: Cypher.Environment) => {
        const projectionSubqueryStr = projectionSubquery ? projectionSubquery.getCypher(env) : "";

        const cypher = [
            ...(context.subscriptionsEnabled ? [`WITH [] AS ${META_CYPHER_VARIABLE}`] : []),
            matchAndWhereStr,
            updateStr,
            connectStrs.join("\n"),
            disconnectStrs.join("\n"),
            createStrs.join("\n"),
            deleteStr,
            ...(deleteStr.length ||
            connectStrs.length ||
            disconnectStrs.length ||
            createStrs.length ||
            projectionSubqueryStr
                ? [`WITH *`]
                : []), // When FOREACH is the last line of update 'Neo4jError: WITH is required between FOREACH and CALL'

            projectionSubqueryStr,
            ...(connectionStrs.length || projAuth ? [`WITH *`] : []), // When FOREACH is the last line of update 'Neo4jError: WITH is required between FOREACH and CALL'
            ...(projAuth ? [projAuth.getCypher(env)] : []),
            ...(relationshipValidationStr ? [`WITH *`, relationshipValidationStr] : []),
            ...connectionStrs,
            ...interfaceStrs,
            ...(context.subscriptionsEnabled
                ? [
                      `WITH *`,
                      `UNWIND (CASE ${META_CYPHER_VARIABLE} WHEN [] then [null] else ${META_CYPHER_VARIABLE} end) AS m`,
                  ]
                : []),
            returnStatement.getCypher(env),
        ]
            .filter(Boolean)
            .join("\n");

        return [
            cypher,
            {
                ...cypherParams,
                ...(Object.keys(updateArgs).length ? { [resolveTree.name]: { args: updateArgs } } : {}),
            },
        ];
    });

    const result = updateQuery.build("update_");
    const { cypher, params: resolvedCallbacks } = await callbackBucket.resolveCallbacksAndFilterCypher({
        cypher: result.cypher,
    });
    return [cypher, { ...result.params, resolvedCallbacks }];
}

function generateUpdateReturnStatement(
    varName: string | undefined,
<<<<<<< HEAD
    projStr: string | undefined,
    subscriptionsEnabled: boolean,
): string {
    const statements: string[] = [];

=======
    projStr: Cypher.Expr | undefined,
    subscriptionsEnabled: boolean
): Cypher.Clause {
    let statements;
>>>>>>> eac2b154
    if (varName && projStr) {
        statements = new Cypher.RawCypher((env) => `collect(DISTINCT ${varName} ${projStr.getCypher(env)}) AS data`);
    }

    if (subscriptionsEnabled) {
        statements = Cypher.concat(
            statements,
            new Cypher.RawCypher(`, collect(DISTINCT m) as ${META_CYPHER_VARIABLE}`)
        );
    }

    if (!statements) {
        statements = new Cypher.RawCypher("'Query cannot conclude with CALL'");
    }

    return new Cypher.Return(statements);
}<|MERGE_RESOLUTION|>--- conflicted
+++ resolved
@@ -407,21 +407,14 @@
         projectionSubquery = Cypher.concat(...projection.subqueriesBeforeSort, ...projection.subqueries);
         projStr = projection.projection;
         cypherParams = { ...cypherParams, ...projection.params };
-<<<<<<< HEAD
-        if (projection.meta?.authValidateStrs?.length) {
-            projAuth = `CALL apoc.util.validate(NOT (${projection.meta.authValidateStrs.join(
-                " AND ",
-            )}), "${AUTH_FORBIDDEN_ERROR}", [0])`;
-=======
         if (projection.meta?.authValidatePredicates?.length) {
             projAuth = new Cypher.CallProcedure(
                 new Cypher.apoc.Validate(
                     Cypher.not(Cypher.and(...projection.meta.authValidatePredicates)),
                     AUTH_FORBIDDEN_ERROR,
-                    new Cypher.Literal([0])
-                )
+                    new Cypher.Literal([0]),
+                ),
             );
->>>>>>> eac2b154
         }
     }
 
@@ -483,18 +476,10 @@
 
 function generateUpdateReturnStatement(
     varName: string | undefined,
-<<<<<<< HEAD
-    projStr: string | undefined,
+    projStr: Cypher.Expr | undefined,
     subscriptionsEnabled: boolean,
-): string {
-    const statements: string[] = [];
-
-=======
-    projStr: Cypher.Expr | undefined,
-    subscriptionsEnabled: boolean
 ): Cypher.Clause {
     let statements;
->>>>>>> eac2b154
     if (varName && projStr) {
         statements = new Cypher.RawCypher((env) => `collect(DISTINCT ${varName} ${projStr.getCypher(env)}) AS data`);
     }
@@ -502,7 +487,7 @@
     if (subscriptionsEnabled) {
         statements = Cypher.concat(
             statements,
-            new Cypher.RawCypher(`, collect(DISTINCT m) as ${META_CYPHER_VARIABLE}`)
+            new Cypher.RawCypher(`, collect(DISTINCT m) as ${META_CYPHER_VARIABLE}`),
         );
     }
 
