--- conflicted
+++ resolved
@@ -99,7 +99,6 @@
         const unionSubqueries: string[] = [];
 
         unionNodes.forEach((n) => {
-<<<<<<< HEAD
             if (
                 !whereInput ||
                 Object.prototype.hasOwnProperty.call(whereInput, n.name) ||
@@ -108,11 +107,6 @@
                         Object.prototype.hasOwnProperty.call(resolveTree.args.where, i)
                     ))
             ) {
-=======
-            if (!whereInput || Object.prototype.hasOwnProperty.call(whereInput, n.name)) {
-                const labels = n.labelString;
-
->>>>>>> 50987483
                 const relatedNodeVariable = `${nodeVariable}_${n.name}`;
                 const nodeOutStr = `(${relatedNodeVariable}${labels})`;
 
