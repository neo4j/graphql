--- conflicted
+++ resolved
@@ -170,19 +170,9 @@
         cypherParams = { ...cypherParams, ...where[1] };
     }
 
-<<<<<<< HEAD
-    const cypher = `
-        ${matchStr}
-        ${whereStr}
-        DETACH DELETE ${varName}
-    `;
-
-    return [trimmer(cypher), cypherParams];
-=======
     const cypher = [matchStr, whereStr, `DETACH DELETE ${varName}`];
 
     return [cypher.filter(Boolean).join("\n"), cypherParams];
->>>>>>> ef542f55
 }
 
 function translate({ context, resolveInfo }: { context: any; resolveInfo: GraphQLResolveInfo }): [string, any] {
