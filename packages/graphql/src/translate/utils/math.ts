--- conflicted
+++ resolved
@@ -17,16 +17,11 @@
  * limitations under the License.
  */
 
-<<<<<<< HEAD
-import { GraphElement, Node, Relationship } from "../../classes";
 import mapToDbProperty from "../../utils/map-to-db-property";
+import { GraphElement } from "../../classes";
 
-// Map Neo4jGraphQL Math operator to Cypher symbol
+/** Maps Neo4jGraphQL Math operator to Cypher symbol */
 const CypherOperatorMap = new Map<string, string>([
-=======
-/** Maps Neo4jGraphQL Math operator to Cypher symbol */
-const CypherOperatorMapper = new Map<string, string>([
->>>>>>> 033e7607
     ["_ADD", "+"],
     ["_SUBTRACT", "-"],
     ["_MULTIPLY", "*"],
@@ -35,7 +30,6 @@
     ["_DECREMENT", "-"]
 ]);
 
-<<<<<<< HEAD
 function mathOperatorToSymbol(mathOperator: string): string {
     if (CypherOperatorMap.has(mathOperator)) {
         return CypherOperatorMap.get(mathOperator) as string;
@@ -43,7 +37,7 @@
     throw new Error(`${mathOperator} is not a valid math operator`);
 }
 
-export const MATH_FIELD_REGX = /(\w*)(_INCREMENT|_DECREMENT|_ADD|_SUBTRACT|_DIVIDE|_MULTIPLY)\b/;
+export const MATH_FIELD_REGX = /(?<propertyName>\w*)(?<operatorName>_INCREMENT|_DECREMENT|_ADD|_SUBTRACT|_DIVIDE|_MULTIPLY)\b/;
 
 interface MathDescriptor {
     dbName: string;
@@ -54,38 +48,58 @@
     value: number;
 }
 
+interface MathMatch {
+    isMatched: boolean;
+    operatorName: string;
+    propertyName: string;
+}
 // Returns True in case of a valid match and the potential match. 
-export function matchMathField(graphQLFieldName: string): [boolean, RegExpMatchArray | null] {
+export function matchMathField(graphQLFieldName: string): MathMatch {
     const mathFieldMatch = graphQLFieldName.match(MATH_FIELD_REGX);
-    const isMatched = Boolean(mathFieldMatch && mathFieldMatch.length > 2);
-    return [isMatched, isMatched ? mathFieldMatch : null];
+    if (mathFieldMatch && mathFieldMatch.groups) {
+        const operatorName = mathFieldMatch.groups.operatorName;
+        const propertyName = mathFieldMatch.groups.propertyName;
+        const isMatched = Boolean(mathFieldMatch && mathFieldMatch.length > 2 && operatorName && propertyName);
+        return {
+            isMatched,
+            operatorName,
+            propertyName
+        }
+    } 
+    return {
+        isMatched: false,
+        operatorName: "",
+        propertyName: ""
+    }
 }
 
-export function mathDescriptorBuilder(value: number, entity: GraphElement, graphQLFieldName?: string, fieldMatch?: RegExpMatchArray): MathDescriptor {
+export function mathDescriptorBuilder(value: number, entity: GraphElement, graphQLFieldName?: string, fieldMatch?: MathMatch): MathDescriptor {
     if (!fieldMatch && !graphQLFieldName) {
         throw new Error('mathDescriptorBuilder need to be invoked with graphQLFieldName or fieldMatch');
     }
-    let match;
+    let match: MathMatch;
     if (!fieldMatch) {
-        const [isMathField, regMatch] = matchMathField(graphQLFieldName as string);
-        if (!isMathField) {
+        const mathMatch = matchMathField(graphQLFieldName as string);
+        const {isMatched} = mathMatch;
+
+        if (!isMatched) {
             throw new Error(`GraphQL field ${graphQLFieldName} is not a valid Math Field`);
         }
-        match = regMatch;
+        match = mathMatch;
     } else {
         match = fieldMatch;
     }
-    const fieldName =  match[1] as string;
+    const fieldName = match.propertyName;
     const field = entity.primitiveFields.find((x) => x.fieldName === fieldName);
     if (!field) {
         throw new Error(`${fieldName} is not settable`);
     }
     return {
         dbName: mapToDbProperty(entity, fieldName) as string,
-        graphQLType: field .typeMeta.name,
+        graphQLType: field.typeMeta.name,
         fieldName,
-        operationName: match[2],
-        operationSymbol: mathOperatorToSymbol(match[2] as string),
+        operationName: match.operatorName,
+        operationSymbol: mathOperatorToSymbol(match.operatorName as string),
         value
     };
 }
@@ -105,10 +119,4 @@
     statements.push(`WITH ${scope} CALL apoc.util.validate(apoc.meta.type(${scope}.${mathDescriptor.dbName} ${mathDescriptor.operationSymbol} $${param}) <> "${cyperType}", 'Value returned from operator %s does not match: %s', ["${mathDescriptor.operationName}", "${mathDescriptor.graphQLType}"])`);
     statements.push(`SET ${scope}.${mathDescriptor.dbName} = ${scope}.${mathDescriptor.dbName} ${mathDescriptor.operationSymbol} $${param}`);
     return statements;
-=======
-export function mathOperatorToSymbol(mathOperator: string): string {
-    const mathSymbol = CypherOperatorMapper.get(mathOperator)
-    if (!mathSymbol) throw new Error(`${mathOperator} is not a valid math operator`);
-    return mathSymbol; 
->>>>>>> 033e7607
 }