--- conflicted
+++ resolved
@@ -1,6 +1,3 @@
-<<<<<<< HEAD
-import { Node } from "../classes";
-=======
 /*
  * Copyright (c) "Neo4j"
  * Neo4j Sweden AB [http://neo4j.com]
@@ -20,8 +17,7 @@
  * limitations under the License.
  */
 
-import { Context, Node } from "../classes";
->>>>>>> 47c46476
+import { Node } from "../classes";
 import createWhereAndParams from "./create-where-and-params";
 import { Context } from "../types";
 
