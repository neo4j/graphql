--- conflicted
+++ resolved
@@ -57,16 +57,12 @@
                 fields: {
                     connection: {
                         type: this.connection,
-<<<<<<< HEAD
-                        args,
-=======
                         args: {
                             sort: this.connectionSort,
                             first: GraphQLInt,
                             after: GraphQLString,
                         },
                         resolve: connectionOperationResolver,
->>>>>>> c5d6dc07
                     },
                 },
             };
