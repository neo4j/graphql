/*
 * Copyright (c) "Neo4j"
 * Neo4j Sweden AB [http://neo4j.com]
 *
 * This file is part of Neo4j.
 *
 * Licensed under the Apache License, Version 2.0 (the "License");
 * you may not use this file except in compliance with the License.
 * You may obtain a copy of the License at
 *
 *     http://www.apache.org/licenses/LICENSE-2.0
 *
 * Unless required by applicable law or agreed to in writing, software
 * distributed under the License is distributed on an "AS IS" BASIS,
 * WITHOUT WARRANTIES OR CONDITIONS OF ANY KIND, either express or implied.
 * See the License for the specific language governing permissions and
 * limitations under the License.
 */

import { type GraphQLSchema } from "graphql";
import type { Neo4jGraphQLSchemaModel } from "../../schema-model/Neo4jGraphQLSchemaModel";
import type { ConcreteEntity } from "../../schema-model/entity/ConcreteEntity";
import { generateGlobalNodeResolver } from "../resolvers/global-node-resolver";
import { generateReadResolver } from "../resolvers/read-resolver";
import { generateCreateResolver } from "../resolvers/translate-create-resolver";
<<<<<<< HEAD
import { generateUpdateResolver } from "../resolvers/translate-update-resolver";
=======
import { generateDeleteResolver } from "../resolvers/translate-delete-resolver";
>>>>>>> 1a4af1c7
import { SchemaBuilder } from "./SchemaBuilder";
import { SchemaTypes } from "./schema-types/SchemaTypes";
import { StaticSchemaTypes } from "./schema-types/StaticSchemaTypes";
import { TopLevelEntitySchemaTypes } from "./schema-types/TopLevelEntitySchemaTypes";

export class SchemaGenerator {
    private schemaBuilder: SchemaBuilder;
    private staticTypes: StaticSchemaTypes;

    constructor() {
        this.schemaBuilder = new SchemaBuilder();
        this.staticTypes = new StaticSchemaTypes({ schemaBuilder: this.schemaBuilder });
    }

    public generate(schemaModel: Neo4jGraphQLSchemaModel): GraphQLSchema {
        const entityTypesMap = this.generateEntityTypes(schemaModel);
        this.generateTopLevelQueryFields(entityTypesMap);
<<<<<<< HEAD
        this.generateTopLevelMutationFields(entityTypesMap);
=======
        this.generateTopLevelCreateFields(entityTypesMap);
        this.generateTopLevelDeleteFields(entityTypesMap);
>>>>>>> 1a4af1c7

        this.generateGlobalNodeQueryField(schemaModel);

        return this.schemaBuilder.build();
    }

    private generateEntityTypes(schemaModel: Neo4jGraphQLSchemaModel): Map<ConcreteEntity, TopLevelEntitySchemaTypes> {
        const entityTypesMap = new Map<ConcreteEntity, TopLevelEntitySchemaTypes>();
        const schemaTypes = new SchemaTypes({
            staticTypes: this.staticTypes,
            entitySchemas: entityTypesMap,
        });

        for (const entity of schemaModel.entities.values()) {
            if (entity.isConcreteEntity()) {
                const entitySchemaTypes = new TopLevelEntitySchemaTypes({
                    entity,
                    schemaBuilder: this.schemaBuilder,
                    schemaTypes,
                });
                entityTypesMap.set(entity, entitySchemaTypes);
            }
        }

        return entityTypesMap;
    }

    private generateTopLevelQueryFields(entityTypesMap: Map<ConcreteEntity, TopLevelEntitySchemaTypes>): void {
        for (const [entity, entitySchemaTypes] of entityTypesMap.entries()) {
            const resolver = generateReadResolver({
                entity,
            });
            entitySchemaTypes.addTopLevelQueryField(resolver);
        }
    }

    private generateTopLevelMutationFields(entityTypesMap: Map<ConcreteEntity, TopLevelEntitySchemaTypes>): void {
        for (const [entity, entitySchemaTypes] of entityTypesMap.entries()) {
            entitySchemaTypes.addTopLevelCreateField(
                generateCreateResolver({
                    entity,
                })
            );
            entitySchemaTypes.addTopLevelUpdateField(
                generateUpdateResolver({
                    entity,
                })
            );
        }
    }

    private generateTopLevelDeleteFields(entityTypesMap: Map<ConcreteEntity, TopLevelEntitySchemaTypes>): void {
        for (const [entity, entitySchemaTypes] of entityTypesMap.entries()) {
            const resolver = generateDeleteResolver({
                entity,
            });
            entitySchemaTypes.addTopLevelDeleteField(resolver);
        }
    }

    private generateGlobalNodeQueryField(schemaModel: Neo4jGraphQLSchemaModel): void {
        const globalEntities = schemaModel.concreteEntities.filter((e) => e.globalIdField);

        if (globalEntities.length > 0) {
            this.schemaBuilder.addQueryField({
                name: "node",
                type: this.staticTypes.globalNodeInterface,
                args: {
                    id: this.schemaBuilder.types.id.NonNull,
                },
                description: "Fetches an object given its ID",
                resolver: generateGlobalNodeResolver({ globalEntities }),
            });
        }
    }
}<|MERGE_RESOLUTION|>--- conflicted
+++ resolved
@@ -23,11 +23,8 @@
 import { generateGlobalNodeResolver } from "../resolvers/global-node-resolver";
 import { generateReadResolver } from "../resolvers/read-resolver";
 import { generateCreateResolver } from "../resolvers/translate-create-resolver";
-<<<<<<< HEAD
+import { generateDeleteResolver } from "../resolvers/translate-delete-resolver";
 import { generateUpdateResolver } from "../resolvers/translate-update-resolver";
-=======
-import { generateDeleteResolver } from "../resolvers/translate-delete-resolver";
->>>>>>> 1a4af1c7
 import { SchemaBuilder } from "./SchemaBuilder";
 import { SchemaTypes } from "./schema-types/SchemaTypes";
 import { StaticSchemaTypes } from "./schema-types/StaticSchemaTypes";
@@ -45,12 +42,7 @@
     public generate(schemaModel: Neo4jGraphQLSchemaModel): GraphQLSchema {
         const entityTypesMap = this.generateEntityTypes(schemaModel);
         this.generateTopLevelQueryFields(entityTypesMap);
-<<<<<<< HEAD
         this.generateTopLevelMutationFields(entityTypesMap);
-=======
-        this.generateTopLevelCreateFields(entityTypesMap);
-        this.generateTopLevelDeleteFields(entityTypesMap);
->>>>>>> 1a4af1c7
 
         this.generateGlobalNodeQueryField(schemaModel);
 
@@ -99,15 +91,12 @@
                     entity,
                 })
             );
-        }
-    }
 
-    private generateTopLevelDeleteFields(entityTypesMap: Map<ConcreteEntity, TopLevelEntitySchemaTypes>): void {
-        for (const [entity, entitySchemaTypes] of entityTypesMap.entries()) {
-            const resolver = generateDeleteResolver({
-                entity,
-            });
-            entitySchemaTypes.addTopLevelDeleteField(resolver);
+            entitySchemaTypes.addTopLevelDeleteField(
+                generateDeleteResolver({
+                    entity,
+                })
+            );
         }
     }
 
