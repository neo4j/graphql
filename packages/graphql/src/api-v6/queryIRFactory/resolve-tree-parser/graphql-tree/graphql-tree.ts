/*
 * Copyright (c) "Neo4j"
 * Neo4j Sweden AB [http://neo4j.com]
 *
 * This file is part of Neo4j.
 *
 * Licensed under the Apache License, Version 2.0 (the "License");
 * you may not use this file except in compliance with the License.
 * You may obtain a copy of the License at
 *
 *     http://www.apache.org/licenses/LICENSE-2.0
 *
 * Unless required by applicable law or agreed to in writing, software
 * distributed under the License is distributed on an "AS IS" BASIS,
 * WITHOUT WARRANTIES OR CONDITIONS OF ANY KIND, either express or implied.
 * See the License for the specific language governing permissions and
 * limitations under the License.
 */

import type { Integer } from "neo4j-driver";
import type { GraphQLTreeLeafField } from "./attributes";
import type { GraphQLSort, GraphQLSortEdge } from "./sort";
import type { GraphQLTreeElement } from "./tree-element";
import type { GraphQLWhere, GraphQLWhereTopLevel } from "./where";

// TODO GraphQLTreeCreateInput should be a union of PrimitiveTypes and relationship fields
export type GraphQLTreeCreateInput = Record<string, unknown>;
export type GraphQLTreeUpdateInput = Record<string, GraphQLTreeUpdateField>;

export type UpdateOperation = "set";
export type GraphQLTreeUpdateField = Record<UpdateOperation, any>;

export interface GraphQLTreeCreate extends GraphQLTreeNode {
    name: string;
    args: {
        input: GraphQLTreeCreateInput[];
    };
}

<<<<<<< HEAD
export interface GraphQLTreeUpdate extends GraphQLTreeNode {
    name: string;
    args: {
        where: GraphQLWhereTopLevel;
        input: GraphQLTreeUpdateInput;
    };
}

export interface GraphQLTree extends GraphQLTreeElement {
=======
export interface GraphQLTreeReadOperationTopLevel extends GraphQLTreeElement {
>>>>>>> 1a4af1c7
    name: string;
    fields: {
        connection?: GraphQLTreeConnectionTopLevel;
    };
    args: {
        where?: GraphQLWhereTopLevel;
    };
}

export interface GraphQLTreeReadOperation extends GraphQLTreeElement {
    name: string;
    fields: {
        connection?: GraphQLTreeConnection;
    };
    args: {
        where?: GraphQLWhere;
    };
}

export interface GraphQLTreeConnection extends GraphQLTreeElement {
    fields: {
        edges?: GraphQLTreeEdge;
    };
    args: {
        sort?: GraphQLSort[];
        first?: Integer;
        after?: string;
    };
}

export interface GraphQLTreeConnectionTopLevel extends GraphQLTreeElement {
    fields: {
        edges?: GraphQLTreeEdge;
    };
    args: {
        sort?: GraphQLSortEdge[];
        first?: Integer;
        after?: string;
    };
}

export interface GraphQLTreeEdge extends GraphQLTreeElement {
    fields: {
        node?: GraphQLTreeNode;
        properties?: GraphQLTreeEdgeProperties;
    };
}

export interface GraphQLTreeNode extends GraphQLTreeElement {
    fields: Record<string, GraphQLTreeLeafField | GraphQLTreeReadOperation>;
}

export interface GraphQLTreeEdgeProperties extends GraphQLTreeElement {
    fields: Record<string, GraphQLTreeLeafField>;
}<|MERGE_RESOLUTION|>--- conflicted
+++ resolved
@@ -37,7 +37,6 @@
     };
 }
 
-<<<<<<< HEAD
 export interface GraphQLTreeUpdate extends GraphQLTreeNode {
     name: string;
     args: {
@@ -46,10 +45,7 @@
     };
 }
 
-export interface GraphQLTree extends GraphQLTreeElement {
-=======
 export interface GraphQLTreeReadOperationTopLevel extends GraphQLTreeElement {
->>>>>>> 1a4af1c7
     name: string;
     fields: {
         connection?: GraphQLTreeConnectionTopLevel;
