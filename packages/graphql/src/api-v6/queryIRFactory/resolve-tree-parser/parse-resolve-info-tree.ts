--- conflicted
+++ resolved
@@ -33,11 +33,8 @@
     GraphQLTreeConnectionTopLevel,
     GraphQLTreeCreate,
     GraphQLTreeReadOperation,
-<<<<<<< HEAD
+    GraphQLTreeReadOperationTopLevel,
     GraphQLTreeUpdate,
-=======
-    GraphQLTreeReadOperationTopLevel,
->>>>>>> 1a4af1c7
 } from "./graphql-tree/graphql-tree";
 import { parseEdges } from "./parse-edges";
 import { getNodeFields } from "./parse-node";
