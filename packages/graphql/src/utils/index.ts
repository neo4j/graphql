/*
 * Copyright (c) "Neo4j"
 * Neo4j Sweden AB [http://neo4j.com]
 *
 * This file is part of Neo4j.
 *
 * Licensed under the Apache License, Version 2.0 (the "License");
 * you may not use this file except in compliance with the License.
 * You may obtain a copy of the License at
 *
 *     http://www.apache.org/licenses/LICENSE-2.0
 *
 * Unless required by applicable law or agreed to in writing, software
 * distributed under the License is distributed on an "AS IS" BASIS,
 * WITHOUT WARRANTIES OR CONDITIONS OF ANY KIND, either express or implied.
 * See the License for the specific language governing permissions and
 * limitations under the License.
 */

export { default as trimmer } from "./trimmer";
<<<<<<< HEAD
export { default as execute } from "./execute";
export { default as checkNeo4jCompat } from "./verify-database";
export { default as publishMutateMeta } from "./publish-mutate-meta";
=======
export { default as execute } from "./execute";
>>>>>>> f3416454
<|MERGE_RESOLUTION|>--- conflicted
+++ resolved
@@ -18,10 +18,4 @@
  */
 
 export { default as trimmer } from "./trimmer";
-<<<<<<< HEAD
-export { default as execute } from "./execute";
-export { default as checkNeo4jCompat } from "./verify-database";
-export { default as publishMutateMeta } from "./publish-mutate-meta";
-=======
-export { default as execute } from "./execute";
->>>>>>> f3416454
+export { default as execute } from "./execute";