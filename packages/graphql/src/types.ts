import { InputValueDefinitionNode, DirectiveNode } from "graphql";

/**
 * Metadata about a field.type on either
 * FieldDefinitionNode or InputValueDefinitionNode.
 */
export interface TypeMeta {
    name: string;
    array: boolean;
    required: boolean;
    pretty: string;
}

/**
 * Representation a ObjectTypeDefinitionNode field.
 */
export interface BaseField {
    fieldName: string;
    typeMeta: TypeMeta;
    otherDirectives: DirectiveNode[];
    arguments: InputValueDefinitionNode[];
}

/**
 * Representation of the `@relationship` directive and its meta.
 */
export interface RelationField extends BaseField {
    direction: "OUT" | "IN";
    type: string;
    union?: UnionField;
}

/**
 * Representation of the `@cypher` directive and its meta.
 */
export interface CypherField extends BaseField {
    statement: string;
}

/**
 * Representation of any field thats not
 * a cypher directive or relationship directive
 * String, Int, Float, ID, Boolean... (custom scalars).
 */
export interface PrimitiveField extends BaseField {
    autogenerate?: boolean;
}

export type CustomScalarField = BaseField;

export type CustomEnumField = BaseField;

export interface UnionField extends BaseField {
    nodes?: string[];
}

export type InterfaceField = BaseField;

export type ObjectField = BaseField;

export interface DateTimeField extends BaseField {
    timestamps?: TimeStampOperations[];
}

/**
 * Representation of the options arg
 * passed to resolvers.
 */
export interface GraphQLOptionsArg {
    limit?: number;
    skip?: number;
    sort?: string[];
}

/**
 * Representation of the where arg
 * passed to resolvers.
 */
export interface GraphQLWhereArg {
    [k: string]: any | GraphQLOptionsArg | GraphQLOptionsArg[];
    AND?: GraphQLOptionsArg[];
    OR?: GraphQLOptionsArg[];
}

<<<<<<< HEAD
export type AuthOperations = "create" | "read" | "update" | "delete" | "connect" | "disconnect";
=======
export type AuthOperations = "create" | "read" | "update" | "delete";

export type TimeStampOperations = "create" | "update";
>>>>>>> 573f171d
<|MERGE_RESOLUTION|>--- conflicted
+++ resolved
@@ -82,10 +82,6 @@
     OR?: GraphQLOptionsArg[];
 }
 
-<<<<<<< HEAD
 export type AuthOperations = "create" | "read" | "update" | "delete" | "connect" | "disconnect";
-=======
-export type AuthOperations = "create" | "read" | "update" | "delete";
 
-export type TimeStampOperations = "create" | "update";
->>>>>>> 573f171d
+export type TimeStampOperations = "create" | "update";