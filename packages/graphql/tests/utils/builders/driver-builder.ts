--- conflicted
+++ resolved
@@ -69,34 +69,24 @@
         return runMock;
     }
 
-<<<<<<< HEAD
-    private createRunMock() {
-        return jest.fn().mockReturnValue({
-            records: [
-                {
-                    toObject() {
-                        return {};
-                    },
-                },
-            ],
-            summary: {
-                counters: {
-                    updates() {
-                        return "";
-=======
     // Custom mock to support driver outside of jest
     private createRunMock(): RunFunction {
         const calls: Array<any> = [];
         function mockFunc(...params) {
             calls.push(params);
             return {
-                records: [],
+                records: [
+                    {
+                        toObject() {
+                            return {};
+                        },
+                    },
+                ],
                 summary: {
                     counters: {
                         updates() {
                             return "";
                         },
->>>>>>> 216642b9
                     },
                 },
             };
