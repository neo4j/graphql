--- conflicted
+++ resolved
@@ -21,11 +21,7 @@
 import type { ResolveTree } from "graphql-parse-resolve-info";
 import { GraphQLSchema } from "graphql";
 import { Neo4jGraphQL } from "../../../src/classes";
-<<<<<<< HEAD
-import { AuthContext, Context } from "../../../src/types";
-=======
-import type { Context } from "../../../src/types";
->>>>>>> 630087d8
+import type { AuthContext, Context } from "../../../src/types";
 import { Builder } from "./builder";
 import { Executor } from "../../../src/classes/Executor";
 
