--- conflicted
+++ resolved
@@ -20,27 +20,18 @@
 // This file should only be used for tests. As randomstring is a devDependecy
 // eslint-disable-next-line import/no-extraneous-dependencies
 import { generate } from "randomstring";
-import { upperFirst } from "graphql-compose";
 import pluralize from "pluralize";
 import { lowerFirst } from "../../src/utils/lower-first";
 import { upperFirst } from "../../src/utils/upper-first";
 
-<<<<<<< HEAD
-export function generateUniqueType(baseName: string): TestType {
+export function generateUniqueType(baseName: string) {
     const type = `${upperFirst(
         generate({
+            length: 8,
             charset: "alphabetic",
             readable: true,
         })
     )}${baseName}`;
-=======
-export function generateUniqueType(baseName: string) {
-    const type = `${generate({
-        length: 8,
-        charset: "alphabetic",
-        readable: true,
-    })}${baseName}`;
->>>>>>> 20607f2d
 
     const plural = lowerFirst(pluralize(type));
     const pascalCasePlural = upperFirst(plural);
