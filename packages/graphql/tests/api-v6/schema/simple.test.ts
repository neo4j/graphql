--- conflicted
+++ resolved
@@ -67,6 +67,13 @@
               node: MovieSort
             }
 
+            type MovieCreateInfo {
+              nodesCreated: Int!
+              nodesDelete: Int!
+              relationshipsCreated: Int!
+              relationshipsDeleted: Int!
+            }
+
             input MovieCreateInput {
               node: MovieCreateNode!
             }
@@ -122,11 +129,8 @@
 
             type Mutation {
               createMovies(input: [MovieCreateInput!]!): MovieCreateResponse
-<<<<<<< HEAD
+              deleteMovies(where: MovieOperationWhere): DeleteResponse
               updateMovies(input: MovieUpdateInput!, where: MovieOperationWhere): MovieUpdateResponse
-=======
-              deleteMovies(where: MovieOperationWhere): DeleteResponse
->>>>>>> 1a4af1c7
             }
 
             type PageInfo {
@@ -195,6 +199,13 @@
               node: ActorSort
             }
 
+            type ActorCreateInfo {
+              nodesCreated: Int!
+              nodesDelete: Int!
+              relationshipsCreated: Int!
+              relationshipsDeleted: Int!
+            }
+
             input ActorCreateInput {
               node: ActorCreateNode!
             }
@@ -275,6 +286,13 @@
               node: MovieSort
             }
 
+            type MovieCreateInfo {
+              nodesCreated: Int!
+              nodesDelete: Int!
+              relationshipsCreated: Int!
+              relationshipsDeleted: Int!
+            }
+
             input MovieCreateInput {
               node: MovieCreateNode!
             }
@@ -331,13 +349,10 @@
             type Mutation {
               createActors(input: [ActorCreateInput!]!): ActorCreateResponse
               createMovies(input: [MovieCreateInput!]!): MovieCreateResponse
-<<<<<<< HEAD
+              deleteActors(where: ActorOperationWhere): DeleteResponse
+              deleteMovies(where: MovieOperationWhere): DeleteResponse
               updateActors(input: ActorUpdateInput!, where: ActorOperationWhere): ActorUpdateResponse
               updateMovies(input: MovieUpdateInput!, where: MovieOperationWhere): MovieUpdateResponse
-=======
-              deleteActors(where: ActorOperationWhere): DeleteResponse
-              deleteMovies(where: MovieOperationWhere): DeleteResponse
->>>>>>> 1a4af1c7
             }
 
             type PageInfo {
@@ -421,6 +436,13 @@
               node: MovieSort
             }
 
+            type MovieCreateInfo {
+              nodesCreated: Int!
+              nodesDelete: Int!
+              relationshipsCreated: Int!
+              relationshipsDeleted: Int!
+            }
+
             input MovieCreateInput {
               node: MovieCreateNode!
             }
@@ -476,11 +498,8 @@
 
             type Mutation {
               createMovies(input: [MovieCreateInput!]!): MovieCreateResponse
-<<<<<<< HEAD
+              deleteMovies(where: MovieOperationWhere): DeleteResponse
               updateMovies(input: MovieUpdateInput!, where: MovieOperationWhere): MovieUpdateResponse
-=======
-              deleteMovies(where: MovieOperationWhere): DeleteResponse
->>>>>>> 1a4af1c7
             }
 
             type PageInfo {
