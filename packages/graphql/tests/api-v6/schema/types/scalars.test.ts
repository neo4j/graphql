--- conflicted
+++ resolved
@@ -111,10 +111,6 @@
               equals: Boolean
             }
 
-<<<<<<< HEAD
-            input FloatUpdate {
-              set: Float
-=======
             type CreateInfo {
               nodesCreated: Int!
               relationshipsCreated: Int!
@@ -127,7 +123,10 @@
 
             type DeleteResponse {
               info: DeleteInfo
->>>>>>> 1a4af1c7
+            }
+
+            input FloatUpdate {
+              set: Float
             }
 
             input FloatWhere {
@@ -176,13 +175,10 @@
             type Mutation {
               createNodeTypes(input: [NodeTypeCreateInput!]!): NodeTypeCreateResponse
               createRelatedNodes(input: [RelatedNodeCreateInput!]!): RelatedNodeCreateResponse
-<<<<<<< HEAD
+              deleteNodeTypes(where: NodeTypeOperationWhere): DeleteResponse
+              deleteRelatedNodes(where: RelatedNodeOperationWhere): DeleteResponse
               updateNodeTypes(input: NodeTypeUpdateInput!, where: NodeTypeOperationWhere): NodeTypeUpdateResponse
               updateRelatedNodes(input: RelatedNodeUpdateInput!, where: RelatedNodeOperationWhere): RelatedNodeUpdateResponse
-=======
-              deleteNodeTypes(where: NodeTypeOperationWhere): DeleteResponse
-              deleteRelatedNodes(where: RelatedNodeOperationWhere): DeleteResponse
->>>>>>> 1a4af1c7
             }
 
             type NodeType {
@@ -208,6 +204,13 @@
 
             input NodeTypeConnectionSort {
               node: NodeTypeSort
+            }
+
+            type NodeTypeCreateInfo {
+              nodesCreated: Int!
+              nodesDelete: Int!
+              relationshipsCreated: Int!
+              relationshipsDeleted: Int!
             }
 
             input NodeTypeCreateInput {
@@ -400,6 +403,13 @@
               node: RelatedNodeSort
             }
 
+            type RelatedNodeCreateInfo {
+              nodesCreated: Int!
+              nodesDelete: Int!
+              relationshipsCreated: Int!
+              relationshipsDeleted: Int!
+            }
+
             input RelatedNodeCreateInput {
               node: RelatedNodeCreateNode!
             }
