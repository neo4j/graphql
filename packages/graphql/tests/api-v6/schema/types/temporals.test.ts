/*
 * Copyright (c) "Neo4j"
 * Neo4j Sweden AB [http://neo4j.com]
 *
 * This file is part of Neo4j.
 *
 * Licensed under the Apache License, Version 2.0 (the "License");
 * you may not use this file except in compliance with the License.
 * You may obtain a copy of the License at
 *
 *     http://www.apache.org/licenses/LICENSE-2.0
 *
 * Unless required by applicable law or agreed to in writing, software
 * distributed under the License is distributed on an "AS IS" BASIS,
 * WITHOUT WARRANTIES OR CONDITIONS OF ANY KIND, either express or implied.
 * See the License for the specific language governing permissions and
 * limitations under the License.
 */

import { printSchemaWithDirectives } from "@graphql-tools/utils";
import { lexicographicSortSchema } from "graphql/utilities";
import { Neo4jGraphQL } from "../../../../src";
import { raiseOnInvalidSchema } from "../../../utils/raise-on-invalid-schema";

describe("Temporals", () => {
    test("should generate the right types for all the temporal types", async () => {
        const typeDefs = /* GraphQL */ `
            type NodeType @node {
                date: Date
                dateTime: DateTime
                localDateTime: LocalDateTime
                duration: Duration
                time: Time
                localTime: LocalTime
                relatedNode: [RelatedNode!]!
                    @relationship(type: "RELATED_TO", direction: OUT, properties: "RelatedNodeProperties")
            }

            type RelatedNode @node {
                date: Date
                dateTime: DateTime
                localDateTime: LocalDateTime
                duration: Duration
                time: Time
                localTime: LocalTime
            }

            type RelatedNodeProperties @relationshipProperties {
                date: Date
                dateTime: DateTime
                localDateTime: LocalDateTime
                duration: Duration
                time: Time
                localTime: LocalTime
            }
        `;
        const neoSchema = new Neo4jGraphQL({ typeDefs });
        const schema = await neoSchema.getAuraSchema();
        raiseOnInvalidSchema(schema);
        const printedSchema = printSchemaWithDirectives(lexicographicSortSchema(schema));

        expect(printedSchema).toMatchInlineSnapshot(`
            "schema {
              query: Query
              mutation: Mutation
            }

            type CreateInfo {
              nodesCreated: Int!
              relationshipsCreated: Int!
            }

            \\"\\"\\"A date, represented as a 'yyyy-mm-dd' string\\"\\"\\"
            scalar Date

            \\"\\"\\"A date and time, represented as an ISO-8601 string\\"\\"\\"
            scalar DateTime

            input DateTimeUpdate {
              set: DateTime
            }

            input DateTimeWhere {
              AND: [DateTimeWhere!]
              NOT: DateTimeWhere
              OR: [DateTimeWhere!]
              equals: DateTime
              gt: DateTime
              gte: DateTime
              in: [DateTime!]
              lt: DateTime
              lte: DateTime
            }

            input DateUpdate {
              set: Date
            }

            input DateWhere {
              AND: [DateWhere!]
              NOT: DateWhere
              OR: [DateWhere!]
              equals: Date
              gt: Date
              gte: Date
              in: [Date!]
              lt: Date
              lte: Date
            }

            type DeleteInfo {
              nodesDeleted: Int!
              relationshipsDeleted: Int!
            }

            type DeleteResponse {
              info: DeleteInfo
            }

            \\"\\"\\"A duration, represented as an ISO 8601 duration string\\"\\"\\"
            scalar Duration

            input DurationUpdate {
              set: Duration
            }

            input DurationWhere {
              AND: [DurationWhere!]
              NOT: DurationWhere
              OR: [DurationWhere!]
              equals: Duration
              gt: Duration
              gte: Duration
              in: [Duration!]
              lt: Duration
              lte: Duration
            }

            \\"\\"\\"A local datetime, represented as 'YYYY-MM-DDTHH:MM:SS'\\"\\"\\"
            scalar LocalDateTime

            input LocalDateTimeUpdate {
              set: LocalDateTime
            }

            input LocalDateTimeWhere {
              AND: [LocalDateTimeWhere!]
              NOT: LocalDateTimeWhere
              OR: [LocalDateTimeWhere!]
              equals: LocalDateTime
              gt: LocalDateTime
              gte: LocalDateTime
              in: [LocalDateTime!]
              lt: LocalDateTime
              lte: LocalDateTime
            }

            \\"\\"\\"
            A local time, represented as a time string without timezone information
            \\"\\"\\"
            scalar LocalTime

            input LocalTimeUpdate {
              set: LocalTime
            }

            input LocalTimeWhere {
              AND: [LocalTimeWhere!]
              NOT: LocalTimeWhere
              OR: [LocalTimeWhere!]
              equals: LocalTime
              gt: LocalTime
              gte: LocalTime
              in: [LocalTime!]
              lt: LocalTime
              lte: LocalTime
            }

            type Mutation {
              createNodeTypes(input: [NodeTypeCreateInput!]!): NodeTypeCreateResponse
              createRelatedNodes(input: [RelatedNodeCreateInput!]!): RelatedNodeCreateResponse
<<<<<<< HEAD
              updateNodeTypes(input: NodeTypeUpdateInput!, where: NodeTypeOperationWhere): NodeTypeUpdateResponse
              updateRelatedNodes(input: RelatedNodeUpdateInput!, where: RelatedNodeOperationWhere): RelatedNodeUpdateResponse
=======
              deleteNodeTypes(where: NodeTypeOperationWhere): DeleteResponse
              deleteRelatedNodes(where: RelatedNodeOperationWhere): DeleteResponse
>>>>>>> 1a4af1c7
            }

            type NodeType {
              date: Date
              dateTime: DateTime
              duration: Duration
              localDateTime: LocalDateTime
              localTime: LocalTime
              relatedNode(where: NodeTypeRelatedNodeOperationWhere): NodeTypeRelatedNodeOperation
              time: Time
            }

            type NodeTypeConnection {
              edges: [NodeTypeEdge]
              pageInfo: PageInfo
            }

            input NodeTypeConnectionSort {
              node: NodeTypeSort
            }

            input NodeTypeCreateInput {
              node: NodeTypeCreateNode!
            }

            input NodeTypeCreateNode {
              date: Date
              dateTime: DateTime
              duration: Duration
              localDateTime: LocalDateTime
              localTime: LocalTime
              time: Time
            }

            type NodeTypeCreateResponse {
              info: CreateInfo
              nodeTypes: [NodeType!]!
            }

            type NodeTypeEdge {
              cursor: String
              node: NodeType
            }

            type NodeTypeOperation {
              connection(after: String, first: Int, sort: [NodeTypeConnectionSort!]): NodeTypeConnection
            }

            input NodeTypeOperationWhere {
              AND: [NodeTypeOperationWhere!]
              NOT: NodeTypeOperationWhere
              OR: [NodeTypeOperationWhere!]
              node: NodeTypeWhere
            }

            type NodeTypeRelatedNodeConnection {
              edges: [NodeTypeRelatedNodeEdge]
              pageInfo: PageInfo
            }

            input NodeTypeRelatedNodeConnectionSort {
              edges: NodeTypeRelatedNodeEdgeSort
            }

            type NodeTypeRelatedNodeEdge {
              cursor: String
              node: RelatedNode
              properties: RelatedNodeProperties
            }

            input NodeTypeRelatedNodeEdgeListWhere {
              AND: [NodeTypeRelatedNodeEdgeListWhere!]
              NOT: NodeTypeRelatedNodeEdgeListWhere
              OR: [NodeTypeRelatedNodeEdgeListWhere!]
              edges: NodeTypeRelatedNodeEdgeWhere
            }

            input NodeTypeRelatedNodeEdgeSort {
              node: RelatedNodeSort
              properties: RelatedNodePropertiesSort
            }

            input NodeTypeRelatedNodeEdgeWhere {
              AND: [NodeTypeRelatedNodeEdgeWhere!]
              NOT: NodeTypeRelatedNodeEdgeWhere
              OR: [NodeTypeRelatedNodeEdgeWhere!]
              node: RelatedNodeWhere
              properties: RelatedNodePropertiesWhere
            }

            input NodeTypeRelatedNodeNestedOperationWhere {
              AND: [NodeTypeRelatedNodeNestedOperationWhere!]
              NOT: NodeTypeRelatedNodeNestedOperationWhere
              OR: [NodeTypeRelatedNodeNestedOperationWhere!]
              all: NodeTypeRelatedNodeEdgeListWhere
              none: NodeTypeRelatedNodeEdgeListWhere
              single: NodeTypeRelatedNodeEdgeListWhere
              some: NodeTypeRelatedNodeEdgeListWhere
            }

            type NodeTypeRelatedNodeOperation {
              connection(after: String, first: Int, sort: [NodeTypeRelatedNodeConnectionSort!]): NodeTypeRelatedNodeConnection
            }

            input NodeTypeRelatedNodeOperationWhere {
              AND: [NodeTypeRelatedNodeOperationWhere!]
              NOT: NodeTypeRelatedNodeOperationWhere
              OR: [NodeTypeRelatedNodeOperationWhere!]
              edges: NodeTypeRelatedNodeEdgeWhere
            }

            input NodeTypeSort {
              date: SortDirection
              dateTime: SortDirection
              duration: SortDirection
              localDateTime: SortDirection
              localTime: SortDirection
              time: SortDirection
            }

            input NodeTypeUpdateInput {
              node: NodeTypeUpdateNode!
            }

            input NodeTypeUpdateNode {
              date: DateUpdate
              dateTime: DateTimeUpdate
              duration: DurationUpdate
              localDateTime: LocalDateTimeUpdate
              localTime: LocalTimeUpdate
              time: TimeUpdate
            }

            type NodeTypeUpdateResponse {
              info: NodeTypeCreateInfo
              nodeTypes: [NodeType!]!
            }

            input NodeTypeWhere {
              AND: [NodeTypeWhere!]
              NOT: NodeTypeWhere
              OR: [NodeTypeWhere!]
              date: DateWhere
              dateTime: DateTimeWhere
              duration: DurationWhere
              localDateTime: LocalDateTimeWhere
              localTime: LocalTimeWhere
              relatedNode: NodeTypeRelatedNodeNestedOperationWhere
              time: TimeWhere
            }

            type PageInfo {
              endCursor: String
              hasNextPage: Boolean!
              hasPreviousPage: Boolean!
              startCursor: String
            }

            type Query {
              nodeTypes(where: NodeTypeOperationWhere): NodeTypeOperation
              relatedNodes(where: RelatedNodeOperationWhere): RelatedNodeOperation
            }

            type RelatedNode {
              date: Date
              dateTime: DateTime
              duration: Duration
              localDateTime: LocalDateTime
              localTime: LocalTime
              time: Time
            }

            type RelatedNodeConnection {
              edges: [RelatedNodeEdge]
              pageInfo: PageInfo
            }

            input RelatedNodeConnectionSort {
              node: RelatedNodeSort
            }

            input RelatedNodeCreateInput {
              node: RelatedNodeCreateNode!
            }

            input RelatedNodeCreateNode {
              date: Date
              dateTime: DateTime
              duration: Duration
              localDateTime: LocalDateTime
              localTime: LocalTime
              time: Time
            }

            type RelatedNodeCreateResponse {
              info: CreateInfo
              relatedNodes: [RelatedNode!]!
            }

            type RelatedNodeEdge {
              cursor: String
              node: RelatedNode
            }

            type RelatedNodeOperation {
              connection(after: String, first: Int, sort: [RelatedNodeConnectionSort!]): RelatedNodeConnection
            }

            input RelatedNodeOperationWhere {
              AND: [RelatedNodeOperationWhere!]
              NOT: RelatedNodeOperationWhere
              OR: [RelatedNodeOperationWhere!]
              node: RelatedNodeWhere
            }

            type RelatedNodeProperties {
              date: Date
              dateTime: DateTime
              duration: Duration
              localDateTime: LocalDateTime
              localTime: LocalTime
              time: Time
            }

            input RelatedNodePropertiesSort {
              date: SortDirection
              dateTime: SortDirection
              duration: SortDirection
              localDateTime: SortDirection
              localTime: SortDirection
              time: SortDirection
            }

            input RelatedNodePropertiesWhere {
              AND: [RelatedNodePropertiesWhere!]
              NOT: RelatedNodePropertiesWhere
              OR: [RelatedNodePropertiesWhere!]
              date: DateWhere
              dateTime: DateTimeWhere
              duration: DurationWhere
              localDateTime: LocalDateTimeWhere
              localTime: LocalTimeWhere
              time: TimeWhere
            }

            input RelatedNodeSort {
              date: SortDirection
              dateTime: SortDirection
              duration: SortDirection
              localDateTime: SortDirection
              localTime: SortDirection
              time: SortDirection
            }

            input RelatedNodeUpdateInput {
              node: RelatedNodeUpdateNode!
            }

            input RelatedNodeUpdateNode {
              date: DateUpdate
              dateTime: DateTimeUpdate
              duration: DurationUpdate
              localDateTime: LocalDateTimeUpdate
              localTime: LocalTimeUpdate
              time: TimeUpdate
            }

            type RelatedNodeUpdateResponse {
              info: RelatedNodeCreateInfo
              relatedNodes: [RelatedNode!]!
            }

            input RelatedNodeWhere {
              AND: [RelatedNodeWhere!]
              NOT: RelatedNodeWhere
              OR: [RelatedNodeWhere!]
              date: DateWhere
              dateTime: DateTimeWhere
              duration: DurationWhere
              localDateTime: LocalDateTimeWhere
              localTime: LocalTimeWhere
              time: TimeWhere
            }

            enum SortDirection {
              ASC
              DESC
            }

            \\"\\"\\"A time, represented as an RFC3339 time string\\"\\"\\"
            scalar Time

            input TimeUpdate {
              set: Time
            }

            input TimeWhere {
              AND: [TimeWhere!]
              NOT: TimeWhere
              OR: [TimeWhere!]
              equals: Time
              gt: Time
              gte: Time
              in: [Time!]
              lt: Time
              lte: Time
            }"
        `);
    });
});<|MERGE_RESOLUTION|>--- conflicted
+++ resolved
@@ -179,13 +179,10 @@
             type Mutation {
               createNodeTypes(input: [NodeTypeCreateInput!]!): NodeTypeCreateResponse
               createRelatedNodes(input: [RelatedNodeCreateInput!]!): RelatedNodeCreateResponse
-<<<<<<< HEAD
+              deleteNodeTypes(where: NodeTypeOperationWhere): DeleteResponse
+              deleteRelatedNodes(where: RelatedNodeOperationWhere): DeleteResponse
               updateNodeTypes(input: NodeTypeUpdateInput!, where: NodeTypeOperationWhere): NodeTypeUpdateResponse
               updateRelatedNodes(input: RelatedNodeUpdateInput!, where: RelatedNodeOperationWhere): RelatedNodeUpdateResponse
-=======
-              deleteNodeTypes(where: NodeTypeOperationWhere): DeleteResponse
-              deleteRelatedNodes(where: RelatedNodeOperationWhere): DeleteResponse
->>>>>>> 1a4af1c7
             }
 
             type NodeType {
@@ -205,6 +202,13 @@
 
             input NodeTypeConnectionSort {
               node: NodeTypeSort
+            }
+
+            type NodeTypeCreateInfo {
+              nodesCreated: Int!
+              nodesDelete: Int!
+              relationshipsCreated: Int!
+              relationshipsDeleted: Int!
             }
 
             input NodeTypeCreateInput {
@@ -365,6 +369,13 @@
 
             input RelatedNodeConnectionSort {
               node: RelatedNodeSort
+            }
+
+            type RelatedNodeCreateInfo {
+              nodesCreated: Int!
+              nodesDelete: Int!
+              relationshipsCreated: Int!
+              relationshipsDeleted: Int!
             }
 
             input RelatedNodeCreateInput {
