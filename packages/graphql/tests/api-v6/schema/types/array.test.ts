--- conflicted
+++ resolved
@@ -92,17 +92,10 @@
               equals: [BigInt!]
             }
 
-<<<<<<< HEAD
-            input BigIntListWhereNullable {
-              equals: [BigInt]
-            }
-
             input BigIntUpdate {
               set: BigInt
             }
 
-=======
->>>>>>> 1a4af1c7
             input BooleanWhere {
               AND: [BooleanWhere!]
               NOT: BooleanWhere
@@ -129,6 +122,14 @@
               equals: [DateTime!]
             }
 
+            input DateTimeUpdate {
+              set: DateTime
+            }
+
+            input DateUpdate {
+              set: Date
+            }
+
             type DeleteInfo {
               nodesDeleted: Int!
               relationshipsDeleted: Int!
@@ -138,14 +139,6 @@
               info: DeleteInfo
             }
 
-            input DateTimeUpdate {
-              set: DateTime
-            }
-
-            input DateUpdate {
-              set: Date
-            }
-
             \\"\\"\\"A duration, represented as an ISO 8601 duration string\\"\\"\\"
             scalar Duration
 
@@ -153,62 +146,34 @@
               equals: [Duration!]
             }
 
-<<<<<<< HEAD
-            input DurationListWhereNullable {
-              equals: [Duration]
-            }
-
             input DurationUpdate {
               set: Duration
             }
 
-=======
->>>>>>> 1a4af1c7
             input FloatListWhere {
               equals: [Float!]
             }
 
-<<<<<<< HEAD
-            input FloatListWhereNullable {
-              equals: [Float]
-            }
-
             input FloatUpdate {
               set: Float
             }
 
-=======
->>>>>>> 1a4af1c7
             input IDListWhere {
               equals: [ID!]
             }
 
-<<<<<<< HEAD
-            input IDListWhereNullable {
-              equals: [ID]
-            }
-
             input IDUpdate {
               set: ID
             }
 
-=======
->>>>>>> 1a4af1c7
             input IntListWhere {
               equals: [Int!]
             }
 
-<<<<<<< HEAD
-            input IntListWhereNullable {
-              equals: [Int]
-            }
-
             input IntUpdate {
               set: Int
             }
 
-=======
->>>>>>> 1a4af1c7
             \\"\\"\\"A local datetime, represented as 'YYYY-MM-DDTHH:MM:SS'\\"\\"\\"
             scalar LocalDateTime
 
@@ -216,17 +181,10 @@
               equals: [LocalDateTime!]
             }
 
-<<<<<<< HEAD
-            input LocalDateTimeListWhereNullable {
-              equals: [LocalDateTime]
-            }
-
             input LocalDateTimeUpdate {
               set: LocalDateTime
             }
 
-=======
->>>>>>> 1a4af1c7
             \\"\\"\\"
             A local time, represented as a time string without timezone information
             \\"\\"\\"
@@ -236,27 +194,17 @@
               equals: [LocalTime!]
             }
 
-<<<<<<< HEAD
-            input LocalTimeListWhereNullable {
-              equals: [LocalTime]
-            }
-
             input LocalTimeUpdate {
               set: LocalTime
             }
 
-            type Mutation {
-              createNodeTypes(input: [NodeTypeCreateInput!]!): NodeTypeCreateResponse
-              createRelatedNodes(input: [RelatedNodeCreateInput!]!): RelatedNodeCreateResponse
-              updateNodeTypes(input: NodeTypeUpdateInput!, where: NodeTypeOperationWhere): NodeTypeUpdateResponse
-              updateRelatedNodes(input: RelatedNodeUpdateInput!, where: RelatedNodeOperationWhere): RelatedNodeUpdateResponse
-=======
             type Mutation {
               createNodeTypes(input: [NodeTypeCreateInput!]!): NodeTypeCreateResponse
               createRelatedNodes(input: [RelatedNodeCreateInput!]!): RelatedNodeCreateResponse
               deleteNodeTypes(where: NodeTypeOperationWhere): DeleteResponse
               deleteRelatedNodes(where: RelatedNodeOperationWhere): DeleteResponse
->>>>>>> 1a4af1c7
+              updateNodeTypes(input: NodeTypeUpdateInput!, where: NodeTypeOperationWhere): NodeTypeUpdateResponse
+              updateRelatedNodes(input: RelatedNodeUpdateInput!, where: RelatedNodeOperationWhere): RelatedNodeUpdateResponse
             }
 
             type NodeType {
@@ -280,6 +228,13 @@
               pageInfo: PageInfo
             }
 
+            type NodeTypeCreateInfo {
+              nodesCreated: Int!
+              nodesDelete: Int!
+              relationshipsCreated: Int!
+              relationshipsDeleted: Int!
+            }
+
             input NodeTypeCreateInput {
               node: NodeTypeCreateNode!
             }
@@ -373,29 +328,17 @@
 
             input NodeTypeUpdateNode {
               bigIntList: BigIntUpdate
-              bigIntListNullable: BigIntUpdate
               booleanList: IntUpdate
-              booleanListNullable: IntUpdate
               dateList: DateUpdate
-              dateListNullable: DateUpdate
               dateTimeList: DateTimeUpdate
-              dateTimeListNullable: DateTimeUpdate
               durationList: DurationUpdate
-              durationListNullable: DurationUpdate
               floatList: FloatUpdate
-              floatListNullable: FloatUpdate
               idList: IDUpdate
-              idListNullable: IDUpdate
               intList: IntUpdate
-              intListNullable: IntUpdate
               localDateTimeList: LocalDateTimeUpdate
-              localDateTimeListNullable: LocalDateTimeUpdate
               localTimeList: LocalTimeUpdate
-              localTimeListNullable: LocalTimeUpdate
               stringList: StringUpdate
-              stringListNullable: StringUpdate
               timeList: TimeUpdate
-              timeListNullable: TimeUpdate
             }
 
             type NodeTypeUpdateResponse {
@@ -454,6 +397,13 @@
               pageInfo: PageInfo
             }
 
+            type RelatedNodeCreateInfo {
+              nodesCreated: Int!
+              nodesDelete: Int!
+              relationshipsCreated: Int!
+              relationshipsDeleted: Int!
+            }
+
             input RelatedNodeCreateInput {
               node: RelatedNodeCreateNode!
             }
@@ -533,29 +483,17 @@
 
             input RelatedNodeUpdateNode {
               bigIntList: BigIntUpdate
-              bigIntListNullable: BigIntUpdate
               booleanList: IntUpdate
-              booleanListNullable: IntUpdate
               dateList: DateUpdate
-              dateListNullable: DateUpdate
               dateTimeList: DateTimeUpdate
-              dateTimeListNullable: DateTimeUpdate
               durationList: DurationUpdate
-              durationListNullable: DurationUpdate
               floatList: FloatUpdate
-              floatListNullable: FloatUpdate
               idList: IDUpdate
-              idListNullable: IDUpdate
               intList: IntUpdate
-              intListNullable: IntUpdate
               localDateTimeList: LocalDateTimeUpdate
-              localDateTimeListNullable: LocalDateTimeUpdate
               localTimeList: LocalTimeUpdate
-              localTimeListNullable: LocalTimeUpdate
               stringList: StringUpdate
-              stringListNullable: StringUpdate
               timeList: TimeUpdate
-              timeListNullable: TimeUpdate
             }
 
             type RelatedNodeUpdateResponse {
@@ -585,33 +523,19 @@
               equals: [String!]
             }
 
-<<<<<<< HEAD
-            input StringListWhereNullable {
-              equals: [String]
-            }
-
             input StringUpdate {
               set: String
             }
 
-=======
->>>>>>> 1a4af1c7
             \\"\\"\\"A time, represented as an RFC3339 time string\\"\\"\\"
             scalar Time
 
             input TimeListWhere {
               equals: [Time!]
-<<<<<<< HEAD
-            }
-
-            input TimeListWhereNullable {
-              equals: [Time]
             }
 
             input TimeUpdate {
               set: Time
-=======
->>>>>>> 1a4af1c7
             }"
         `);
     });
