/*
 * Copyright (c) "Neo4j"
 * Neo4j Sweden AB [http://neo4j.com]
 *
 * This file is part of Neo4j.
 *
 * Licensed under the Apache License, Version 2.0 (the "License");
 * you may not use this file except in compliance with the License.
 * You may obtain a copy of the License at
 *
 *     http://www.apache.org/licenses/LICENSE-2.0
 *
 * Unless required by applicable law or agreed to in writing, software
 * distributed under the License is distributed on an "AS IS" BASIS,
 * WITHOUT WARRANTIES OR CONDITIONS OF ANY KIND, either express or implied.
 * See the License for the specific language governing permissions and
 * limitations under the License.
 */

import { printSchemaWithDirectives } from "@graphql-tools/utils";
import { gql } from "graphql-tag";
import { lexicographicSortSchema } from "graphql/utilities";
import { Neo4jGraphQL } from "../../src";

describe("Scalar", () => {
    test("Scalars", async () => {
        const typeDefs = gql`
            scalar CustomScalar

            type Movie @node {
                id: ID
                myCustomArrayScalar: [CustomScalar!]
                myCustomScalar: CustomScalar
                myRequiredCustomArrayScalar: [CustomScalar!]!
            }
        `;
        const neoSchema = new Neo4jGraphQL({ typeDefs });
        const printedSchema = printSchemaWithDirectives(lexicographicSortSchema(await neoSchema.getSchema()));

        expect(printedSchema).toMatchInlineSnapshot(`
            "schema {
              query: Query
              mutation: Mutation
            }

            \\"\\"\\"
            Information about the number of nodes and relationships created during a create mutation
            \\"\\"\\"
            type CreateInfo {
              bookmark: String @deprecated(reason: \\"This field has been deprecated because bookmarks are now handled by the driver.\\")
              nodesCreated: Int!
              relationshipsCreated: Int!
            }

            type CreateMoviesMutationResponse {
              info: CreateInfo!
              movies: [Movie!]!
            }

            scalar CustomScalar

            \\"\\"\\"
            Information about the number of nodes and relationships deleted during a delete mutation
            \\"\\"\\"
            type DeleteInfo {
              bookmark: String @deprecated(reason: \\"This field has been deprecated because bookmarks are now handled by the driver.\\")
              nodesDeleted: Int!
              relationshipsDeleted: Int!
            }

            type IDAggregateSelection {
              longest: ID
              shortest: ID
            }

            type Movie {
              id: ID
              myCustomArrayScalar: [CustomScalar!]
              myCustomScalar: CustomScalar
              myRequiredCustomArrayScalar: [CustomScalar!]!
            }

            type MovieAggregateSelection {
              count: Int!
              id: IDAggregateSelection!
            }

            input MovieCreateInput {
              id: ID
              myCustomArrayScalar: [CustomScalar!]
              myCustomScalar: CustomScalar
              myRequiredCustomArrayScalar: [CustomScalar!]!
            }

            type MovieEdge {
              cursor: String!
              node: Movie!
            }

            input MovieOptions {
              limit: Int
              offset: Int
              \\"\\"\\"
              Specify one or more MovieSort objects to sort Movies by. The sorts will be applied in the order in which they are arranged in the array.
              \\"\\"\\"
              sort: [MovieSort!]
            }

            \\"\\"\\"
            Fields to sort Movies by. The order in which sorts are applied is not guaranteed when specifying many fields in one MovieSort object.
            \\"\\"\\"
            input MovieSort {
              id: SortDirection
              myCustomScalar: SortDirection
            }

            input MovieUpdateInput {
              id: ID
              myCustomArrayScalar: [CustomScalar!]
              myCustomScalar: CustomScalar
              myRequiredCustomArrayScalar: [CustomScalar!]
            }

            input MovieWhere {
              AND: [MovieWhere!]
              NOT: MovieWhere
              OR: [MovieWhere!]
              id: ID @deprecated(reason: \\"Please use the explicit _EQ version\\")
              id_CONTAINS: ID
              id_ENDS_WITH: ID
              id_EQ: ID
              id_IN: [ID]
              id_STARTS_WITH: ID
              myCustomArrayScalar: [CustomScalar!] @deprecated(reason: \\"Please use the explicit _EQ version\\")
              myCustomArrayScalar_EQ: [CustomScalar!]
              myCustomArrayScalar_INCLUDES: CustomScalar
<<<<<<< HEAD
              myCustomArrayScalar_NOT: [CustomScalar!] @deprecated(reason: \\"Negation filters will be deprecated, use the NOT operator to achieve the same behavior\\")
              myCustomArrayScalar_NOT_INCLUDES: CustomScalar @deprecated(reason: \\"Negation filters will be deprecated, use the NOT operator to achieve the same behavior\\")
              myCustomScalar: CustomScalar @deprecated(reason: \\"Please use the explicit _EQ version\\")
              myCustomScalar_EQ: CustomScalar
              myCustomScalar_IN: [CustomScalar]
              myCustomScalar_NOT: CustomScalar @deprecated(reason: \\"Negation filters will be deprecated, use the NOT operator to achieve the same behavior\\")
              myCustomScalar_NOT_IN: [CustomScalar] @deprecated(reason: \\"Negation filters will be deprecated, use the NOT operator to achieve the same behavior\\")
=======
              myCustomScalar: CustomScalar @deprecated(reason: \\"Please use the explicit _EQ version\\")
              myCustomScalar_EQ: CustomScalar
              myCustomScalar_IN: [CustomScalar]
>>>>>>> 8a39a872
              myRequiredCustomArrayScalar: [CustomScalar!] @deprecated(reason: \\"Please use the explicit _EQ version\\")
              myRequiredCustomArrayScalar_EQ: [CustomScalar!]
              myRequiredCustomArrayScalar_INCLUDES: CustomScalar
            }

            type MoviesConnection {
              edges: [MovieEdge!]!
              pageInfo: PageInfo!
              totalCount: Int!
            }

            type Mutation {
              createMovies(input: [MovieCreateInput!]!): CreateMoviesMutationResponse!
              deleteMovies(where: MovieWhere): DeleteInfo!
              updateMovies(update: MovieUpdateInput, where: MovieWhere): UpdateMoviesMutationResponse!
            }

            \\"\\"\\"Pagination information (Relay)\\"\\"\\"
            type PageInfo {
              endCursor: String
              hasNextPage: Boolean!
              hasPreviousPage: Boolean!
              startCursor: String
            }

            type Query {
              movies(limit: Int, offset: Int, options: MovieOptions @deprecated(reason: \\"Query options argument is deprecated, please use pagination arguments like limit, offset and sort instead.\\"), sort: [MovieSort!], where: MovieWhere): [Movie!]!
              moviesAggregate(where: MovieWhere): MovieAggregateSelection!
              moviesConnection(after: String, first: Int, sort: [MovieSort!], where: MovieWhere): MoviesConnection!
            }

            \\"\\"\\"An enum for sorting in either ascending or descending order.\\"\\"\\"
            enum SortDirection {
              \\"\\"\\"Sort by field values in ascending order.\\"\\"\\"
              ASC
              \\"\\"\\"Sort by field values in descending order.\\"\\"\\"
              DESC
            }

            \\"\\"\\"
            Information about the number of nodes and relationships created and deleted during an update mutation
            \\"\\"\\"
            type UpdateInfo {
              bookmark: String @deprecated(reason: \\"This field has been deprecated because bookmarks are now handled by the driver.\\")
              nodesCreated: Int!
              nodesDeleted: Int!
              relationshipsCreated: Int!
              relationshipsDeleted: Int!
            }

            type UpdateMoviesMutationResponse {
              info: UpdateInfo!
              movies: [Movie!]!
            }"
        `);
    });
});<|MERGE_RESOLUTION|>--- conflicted
+++ resolved
@@ -134,19 +134,9 @@
               myCustomArrayScalar: [CustomScalar!] @deprecated(reason: \\"Please use the explicit _EQ version\\")
               myCustomArrayScalar_EQ: [CustomScalar!]
               myCustomArrayScalar_INCLUDES: CustomScalar
-<<<<<<< HEAD
-              myCustomArrayScalar_NOT: [CustomScalar!] @deprecated(reason: \\"Negation filters will be deprecated, use the NOT operator to achieve the same behavior\\")
-              myCustomArrayScalar_NOT_INCLUDES: CustomScalar @deprecated(reason: \\"Negation filters will be deprecated, use the NOT operator to achieve the same behavior\\")
               myCustomScalar: CustomScalar @deprecated(reason: \\"Please use the explicit _EQ version\\")
               myCustomScalar_EQ: CustomScalar
               myCustomScalar_IN: [CustomScalar]
-              myCustomScalar_NOT: CustomScalar @deprecated(reason: \\"Negation filters will be deprecated, use the NOT operator to achieve the same behavior\\")
-              myCustomScalar_NOT_IN: [CustomScalar] @deprecated(reason: \\"Negation filters will be deprecated, use the NOT operator to achieve the same behavior\\")
-=======
-              myCustomScalar: CustomScalar @deprecated(reason: \\"Please use the explicit _EQ version\\")
-              myCustomScalar_EQ: CustomScalar
-              myCustomScalar_IN: [CustomScalar]
->>>>>>> 8a39a872
               myRequiredCustomArrayScalar: [CustomScalar!] @deprecated(reason: \\"Please use the explicit _EQ version\\")
               myRequiredCustomArrayScalar_EQ: [CustomScalar!]
               myRequiredCustomArrayScalar_INCLUDES: CustomScalar
