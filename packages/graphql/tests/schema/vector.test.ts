--- conflicted
+++ resolved
@@ -184,19 +184,11 @@
             }
 
             type Query {
-<<<<<<< HEAD
-              descriptionQuery(after: String, first: Int, sort: [MovieVectorSort!], vector: [Float!], where: MovieVectorWhere): MovieVectorResult!
+              descriptionQuery(after: String, first: Int, sort: [MovieVectorSort!], vector: [Float!], where: MovieVectorWhere): MoviesVectorConnection!
               movies(limit: Int, offset: Int, options: MovieOptions @deprecated(reason: \\"Query options argument is deprecated, please use pagination arguments like limit, offset and sort instead.\\"), sort: [MovieSort!], where: MovieWhere): [Movie!]!
               moviesAggregate(where: MovieWhere): MovieAggregateSelection!
               moviesConnection(after: String, first: Int, sort: [MovieSort!], where: MovieWhere): MoviesConnection!
-              titleQuery(after: String, first: Int, sort: [MovieVectorSort!], vector: [Float!], where: MovieVectorWhere): MovieVectorResult!
-=======
-              descriptionQuery(after: String, first: Int, sort: [MovieVectorSort!], vector: [Float!], where: MovieVectorWhere): MoviesVectorConnection!
-              movies(options: MovieOptions, where: MovieWhere): [Movie!]!
-              moviesAggregate(where: MovieWhere): MovieAggregateSelection!
-              moviesConnection(after: String, first: Int, sort: [MovieSort], where: MovieWhere): MoviesConnection!
               titleQuery(after: String, first: Int, sort: [MovieVectorSort!], vector: [Float!], where: MovieVectorWhere): MoviesVectorConnection!
->>>>>>> a78088f0
             }
 
             \\"\\"\\"An enum for sorting in either ascending or descending order.\\"\\"\\"
