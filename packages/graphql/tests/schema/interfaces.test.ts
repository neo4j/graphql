/*
 * Copyright (c) "Neo4j"
 * Neo4j Sweden AB [http://neo4j.com]
 *
 * This file is part of Neo4j.
 *
 * Licensed under the Apache License, Version 2.0 (the "License");
 * you may not use this file except in compliance with the License.
 * You may obtain a copy of the License at
 *
 *     http://www.apache.org/licenses/LICENSE-2.0
 *
 * Unless required by applicable law or agreed to in writing, software
 * distributed under the License is distributed on an "AS IS" BASIS,
 * WITHOUT WARRANTIES OR CONDITIONS OF ANY KIND, either express or implied.
 * See the License for the specific language governing permissions and
 * limitations under the License.
 */

import { printSchemaWithDirectives } from "@graphql-tools/utils";
import { lexicographicSortSchema } from "graphql/utilities";
import { gql } from "apollo-server";
import { Neo4jGraphQL } from "../../src";

describe("Interfaces", () => {
    test("Interfaces", () => {
        const typeDefs = gql`
            interface MovieNode @auth(rules: [{ allow: "*", operations: [READ] }]) {
                id: ID
                movies: [Movie] @relationship(type: "HAS_MOVIE", direction: OUT)
                customQuery: [Movie]
                    @cypher(
                        statement: """
                        MATCH (m:Movie)
                        RETURN m
                        """
                    )
            }

            type Movie implements MovieNode @auth(rules: [{ allow: "*", operations: [READ] }]) {
                id: ID
                nodes: [MovieNode]
                movies: [Movie] @relationship(type: "HAS_MOVIE", direction: OUT)
                customQuery: [Movie]
                    @cypher(
                        statement: """
                        MATCH (m:Movie)
                        RETURN m
                        """
                    )
            }
        `;
        const neoSchema = new Neo4jGraphQL({ typeDefs });
        const printedSchema = printSchemaWithDirectives(lexicographicSortSchema(neoSchema.schema));

        expect(printedSchema).toMatchInlineSnapshot(`
            "schema {
              query: Query
              mutation: Mutation
            }

            type CreateInfo {
              bookmark: String
              nodesCreated: Int!
              relationshipsCreated: Int!
            }

            type CreateMoviesMutationResponse {
              info: CreateInfo!
              movies: [Movie!]!
            }

            type DeleteInfo {
              bookmark: String
              nodesDeleted: Int!
              relationshipsDeleted: Int!
            }

            type IDAggregateSelection {
              longest: ID!
              shortest: ID!
            }

            type Movie implements MovieNode {
              customQuery: [Movie]
              id: ID
              movies(options: MovieOptions, where: MovieWhere): [Movie]
              moviesAggregate: MovieMoviemoviesAggregationResult
              moviesConnection(after: String, first: Int, sort: [MovieMoviesConnectionSort!], where: MovieMoviesConnectionWhere): MovieMoviesConnection!
              nodes: [MovieNode]
            }

            type MovieAggregateSelection {
              count: Int!
              id: IDAggregateSelection!
            }

            input MovieConnectInput {
              movies: [MovieMoviesConnectFieldInput!]
            }

            input MovieConnectWhere {
              node: MovieWhere!
            }

            input MovieCreateInput {
              id: ID
              movies: MovieMoviesFieldInput
            }

            input MovieDeleteInput {
              movies: [MovieMoviesDeleteFieldInput!]
            }

            input MovieDisconnectInput {
              movies: [MovieMoviesDisconnectFieldInput!]
            }

<<<<<<< HEAD
            type MovieMoviemoviesAggregateSelection {
              id: IDAggregateSelection!
            }

            type MovieMoviemoviesAggregationResult {
              count: Int!
              node: MovieMoviemoviesAggregateSelection
=======
            input MovieMoviesAggregateInput {
              AND: [MovieMoviesAggregateInput!]
              OR: [MovieMoviesAggregateInput!]
              count: Int
              count_GT: Int
              count_GTE: Int
              count_LT: Int
              count_LTE: Int
              node: MovieMoviesNodeAggregationWhereInput
>>>>>>> edd63d4a
            }

            input MovieMoviesConnectFieldInput {
              connect: [MovieConnectInput!]
              where: MovieConnectWhere
            }

            type MovieMoviesConnection {
              edges: [MovieMoviesRelationship!]!
              pageInfo: PageInfo!
              totalCount: Int!
            }

            input MovieMoviesConnectionSort {
              node: MovieSort
            }

            input MovieMoviesConnectionWhere {
              AND: [MovieMoviesConnectionWhere!]
              OR: [MovieMoviesConnectionWhere!]
              node: MovieWhere
              node_NOT: MovieWhere
            }

            input MovieMoviesCreateFieldInput {
              node: MovieCreateInput!
            }

            input MovieMoviesDeleteFieldInput {
              delete: MovieDeleteInput
              where: MovieMoviesConnectionWhere
            }

            input MovieMoviesDisconnectFieldInput {
              disconnect: MovieDisconnectInput
              where: MovieMoviesConnectionWhere
            }

            input MovieMoviesFieldInput {
              connect: [MovieMoviesConnectFieldInput!]
              create: [MovieMoviesCreateFieldInput!]
            }

            input MovieMoviesNodeAggregationWhereInput {
              AND: [MovieMoviesNodeAggregationWhereInput!]
              OR: [MovieMoviesNodeAggregationWhereInput!]
              id_EQUAL: ID
            }

            type MovieMoviesRelationship {
              cursor: String!
              node: Movie!
            }

            input MovieMoviesUpdateConnectionInput {
              node: MovieUpdateInput
            }

            input MovieMoviesUpdateFieldInput {
              connect: [MovieMoviesConnectFieldInput!]
              create: [MovieMoviesCreateFieldInput!]
              delete: [MovieMoviesDeleteFieldInput!]
              disconnect: [MovieMoviesDisconnectFieldInput!]
              update: MovieMoviesUpdateConnectionInput
              where: MovieMoviesConnectionWhere
            }

            interface MovieNode {
              customQuery: [Movie]
              id: ID
              movies: [Movie]
            }

            input MovieOptions {
              limit: Int
              offset: Int
              \\"\\"\\"Specify one or more MovieSort objects to sort Movies by. The sorts will be applied in the order in which they are arranged in the array.\\"\\"\\"
              sort: [MovieSort]
            }

            input MovieRelationInput {
              movies: [MovieMoviesCreateFieldInput!]
            }

            \\"\\"\\"Fields to sort Movies by. The order in which sorts are applied is not guaranteed when specifying many fields in one MovieSort object.\\"\\"\\"
            input MovieSort {
              id: SortDirection
            }

            input MovieUpdateInput {
              id: ID
              movies: [MovieMoviesUpdateFieldInput!]
            }

            input MovieWhere {
              AND: [MovieWhere!]
              OR: [MovieWhere!]
              id: ID
              id_CONTAINS: ID
              id_ENDS_WITH: ID
              id_IN: [ID]
              id_NOT: ID
              id_NOT_CONTAINS: ID
              id_NOT_ENDS_WITH: ID
              id_NOT_IN: [ID]
              id_NOT_STARTS_WITH: ID
              id_STARTS_WITH: ID
              movies: MovieWhere
              moviesAggregate: MovieMoviesAggregateInput
              moviesConnection: MovieMoviesConnectionWhere
              moviesConnection_NOT: MovieMoviesConnectionWhere
              movies_NOT: MovieWhere
            }

            type Mutation {
              createMovies(input: [MovieCreateInput!]!): CreateMoviesMutationResponse!
              deleteMovies(delete: MovieDeleteInput, where: MovieWhere): DeleteInfo!
              updateMovies(connect: MovieConnectInput, create: MovieRelationInput, delete: MovieDeleteInput, disconnect: MovieDisconnectInput, update: MovieUpdateInput, where: MovieWhere): UpdateMoviesMutationResponse!
            }

            \\"\\"\\"Pagination information (Relay)\\"\\"\\"
            type PageInfo {
              endCursor: String
              hasNextPage: Boolean!
              hasPreviousPage: Boolean!
              startCursor: String
            }

            type Query {
              movies(options: MovieOptions, where: MovieWhere): [Movie!]!
              moviesAggregate(where: MovieWhere): MovieAggregateSelection!
              moviesCount(where: MovieWhere): Int!
            }

            enum SortDirection {
              \\"\\"\\"Sort by field values in ascending order.\\"\\"\\"
              ASC
              \\"\\"\\"Sort by field values in descending order.\\"\\"\\"
              DESC
            }

            type UpdateInfo {
              bookmark: String
              nodesCreated: Int!
              nodesDeleted: Int!
              relationshipsCreated: Int!
              relationshipsDeleted: Int!
            }

            type UpdateMoviesMutationResponse {
              info: UpdateInfo!
              movies: [Movie!]!
            }
            "
        `);
    });
});<|MERGE_RESOLUTION|>--- conflicted
+++ resolved
@@ -116,7 +116,6 @@
               movies: [MovieMoviesDisconnectFieldInput!]
             }
 
-<<<<<<< HEAD
             type MovieMoviemoviesAggregateSelection {
               id: IDAggregateSelection!
             }
@@ -124,7 +123,8 @@
             type MovieMoviemoviesAggregationResult {
               count: Int!
               node: MovieMoviemoviesAggregateSelection
-=======
+            }
+
             input MovieMoviesAggregateInput {
               AND: [MovieMoviesAggregateInput!]
               OR: [MovieMoviesAggregateInput!]
@@ -134,7 +134,6 @@
               count_LT: Int
               count_LTE: Int
               node: MovieMoviesNodeAggregationWhereInput
->>>>>>> edd63d4a
             }
 
             input MovieMoviesConnectFieldInput {
