/*
 * Copyright (c) "Neo4j"
 * Neo4j Sweden AB [http://neo4j.com]
 *
 * This file is part of Neo4j.
 *
 * Licensed under the Apache License, Version 2.0 (the "License");
 * you may not use this file except in compliance with the License.
 * You may obtain a copy of the License at
 *
 *     http://www.apache.org/licenses/LICENSE-2.0
 *
 * Unless required by applicable law or agreed to in writing, software
 * distributed under the License is distributed on an "AS IS" BASIS,
 * WITHOUT WARRANTIES OR CONDITIONS OF ANY KIND, either express or implied.
 * See the License for the specific language governing permissions and
 * limitations under the License.
 */

import { printSchemaWithDirectives } from "@graphql-tools/utils";
import { lexicographicSortSchema } from "graphql/utilities";
import { gql } from "apollo-server";
import { Neo4jGraphQL } from "../../src";

describe("Interfaces", () => {
    test("Interfaces", () => {
        const typeDefs = gql`
            interface MovieNode @auth(rules: [{ allow: "*", operations: [READ] }]) {
                id: ID
                movies: [Movie] @relationship(type: "HAS_MOVIE", direction: OUT)
                customQuery: [Movie]
                    @cypher(
                        statement: """
                        MATCH (m:Movie)
                        RETURN m
                        """
                    )
            }

            type Movie implements MovieNode @auth(rules: [{ allow: "*", operations: [READ] }]) {
                id: ID
                nodes: [MovieNode]
                movies: [Movie] @relationship(type: "HAS_MOVIE", direction: OUT)
                customQuery: [Movie]
                    @cypher(
                        statement: """
                        MATCH (m:Movie)
                        RETURN m
                        """
                    )
            }
        `;
        const neoSchema = new Neo4jGraphQL({ typeDefs });
        const printedSchema = printSchemaWithDirectives(lexicographicSortSchema(neoSchema.schema));

        expect(printedSchema).toMatchInlineSnapshot(`
            "schema {
              query: Query
              mutation: Mutation
            }

            type CreateInfo {
              bookmark: String
              nodesCreated: Int!
              relationshipsCreated: Int!
            }

            type CreateMoviesMutationResponse {
              info: CreateInfo!
              movies: [Movie!]!
            }

            type DeleteInfo {
              bookmark: String
              nodesDeleted: Int!
              relationshipsDeleted: Int!
            }

            type IDAggregateSelection {
              longest: ID!
              shortest: ID!
            }

            type Movie implements MovieNode {
              customQuery: [Movie]
              id: ID
              movies(options: MovieOptions, where: MovieWhere): [Movie]
<<<<<<< HEAD
              moviesConnection(after: String, first: Int, sort: [MovieNodeMoviesConnectionSort!], where: MovieNodeMoviesConnectionWhere): MovieNodeMoviesConnection!
=======
              moviesAggregate: MovieMoviemoviesAggregationSelection
              moviesConnection(after: String, first: Int, sort: [MovieMoviesConnectionSort!], where: MovieMoviesConnectionWhere): MovieMoviesConnection!
>>>>>>> 12f04dcc
              nodes: [MovieNode]
            }

            type MovieAggregateSelection {
              count: Int!
              id: IDAggregateSelection!
            }

            input MovieConnectInput {
              movies: [MovieNodeMoviesConnectFieldInput!]
            }

            input MovieConnectWhere {
              node: MovieWhere!
            }

            input MovieCreateInput {
              id: ID
              movies: MovieNodeMoviesFieldInput
            }

            input MovieDeleteInput {
              movies: [MovieNodeMoviesDeleteFieldInput!]
            }

            input MovieDisconnectInput {
              movies: [MovieNodeMoviesDisconnectFieldInput!]
            }

            type MovieMoviemoviesAggregationSelection {
              count: Int!
              node: MovieMoviemoviesNodeAggregateSelection
            }

            type MovieMoviemoviesNodeAggregateSelection {
              id: IDAggregateSelection!
            }

            input MovieMoviesAggregateInput {
              AND: [MovieMoviesAggregateInput!]
              OR: [MovieMoviesAggregateInput!]
              count: Int
              count_GT: Int
              count_GTE: Int
              count_LT: Int
              count_LTE: Int
              node: MovieMoviesNodeAggregationWhereInput
            }

            input MovieMoviesNodeAggregationWhereInput {
              AND: [MovieMoviesNodeAggregationWhereInput!]
              OR: [MovieMoviesNodeAggregationWhereInput!]
              id_EQUAL: ID
            }

            interface MovieNode {
              customQuery: [Movie]
              id: ID
              movies: [Movie]
              moviesConnection: MovieNodeMoviesConnection!
            }

            input MovieNodeMoviesConnectFieldInput {
              connect: [MovieConnectInput!]
              where: MovieConnectWhere
            }

            type MovieNodeMoviesConnection {
              edges: [MovieNodeMoviesRelationship!]!
              pageInfo: PageInfo!
              totalCount: Int!
            }

            input MovieNodeMoviesConnectionSort {
              node: MovieSort
            }

            input MovieNodeMoviesConnectionWhere {
              AND: [MovieNodeMoviesConnectionWhere!]
              OR: [MovieNodeMoviesConnectionWhere!]
              node: MovieWhere
              node_NOT: MovieWhere
            }

            input MovieNodeMoviesCreateFieldInput {
              node: MovieCreateInput!
            }

            input MovieNodeMoviesDeleteFieldInput {
              delete: MovieDeleteInput
              where: MovieNodeMoviesConnectionWhere
            }

            input MovieNodeMoviesDisconnectFieldInput {
              disconnect: MovieDisconnectInput
              where: MovieNodeMoviesConnectionWhere
            }

            input MovieNodeMoviesFieldInput {
              connect: [MovieNodeMoviesConnectFieldInput!]
              create: [MovieNodeMoviesCreateFieldInput!]
            }

            type MovieNodeMoviesRelationship {
              cursor: String!
              node: Movie!
            }

            input MovieNodeMoviesUpdateConnectionInput {
              node: MovieUpdateInput
            }

            input MovieNodeMoviesUpdateFieldInput {
              connect: [MovieNodeMoviesConnectFieldInput!]
              create: [MovieNodeMoviesCreateFieldInput!]
              delete: [MovieNodeMoviesDeleteFieldInput!]
              disconnect: [MovieNodeMoviesDisconnectFieldInput!]
              update: MovieNodeMoviesUpdateConnectionInput
              where: MovieNodeMoviesConnectionWhere
            }

            input MovieOptions {
              limit: Int
              offset: Int
              \\"\\"\\"Specify one or more MovieSort objects to sort Movies by. The sorts will be applied in the order in which they are arranged in the array.\\"\\"\\"
              sort: [MovieSort]
            }

            input MovieRelationInput {
              movies: [MovieNodeMoviesCreateFieldInput!]
            }

            \\"\\"\\"Fields to sort Movies by. The order in which sorts are applied is not guaranteed when specifying many fields in one MovieSort object.\\"\\"\\"
            input MovieSort {
              id: SortDirection
            }

            input MovieUpdateInput {
              id: ID
              movies: [MovieNodeMoviesUpdateFieldInput!]
            }

            input MovieWhere {
              AND: [MovieWhere!]
              OR: [MovieWhere!]
              id: ID
              id_CONTAINS: ID
              id_ENDS_WITH: ID
              id_IN: [ID]
              id_NOT: ID
              id_NOT_CONTAINS: ID
              id_NOT_ENDS_WITH: ID
              id_NOT_IN: [ID]
              id_NOT_STARTS_WITH: ID
              id_STARTS_WITH: ID
              movies: MovieWhere
              moviesAggregate: MovieMoviesAggregateInput
              moviesConnection: MovieNodeMoviesConnectionWhere
              moviesConnection_NOT: MovieNodeMoviesConnectionWhere
              movies_NOT: MovieWhere
            }

            type Mutation {
              createMovies(input: [MovieCreateInput!]!): CreateMoviesMutationResponse!
              deleteMovies(delete: MovieDeleteInput, where: MovieWhere): DeleteInfo!
              updateMovies(connect: MovieConnectInput, create: MovieRelationInput, delete: MovieDeleteInput, disconnect: MovieDisconnectInput, update: MovieUpdateInput, where: MovieWhere): UpdateMoviesMutationResponse!
            }

            \\"\\"\\"Pagination information (Relay)\\"\\"\\"
            type PageInfo {
              endCursor: String
              hasNextPage: Boolean!
              hasPreviousPage: Boolean!
              startCursor: String
            }

            type Query {
              movies(options: MovieOptions, where: MovieWhere): [Movie!]!
              moviesAggregate(where: MovieWhere): MovieAggregateSelection!
              moviesCount(where: MovieWhere): Int!
            }

            enum SortDirection {
              \\"\\"\\"Sort by field values in ascending order.\\"\\"\\"
              ASC
              \\"\\"\\"Sort by field values in descending order.\\"\\"\\"
              DESC
            }

            type UpdateInfo {
              bookmark: String
              nodesCreated: Int!
              nodesDeleted: Int!
              relationshipsCreated: Int!
              relationshipsDeleted: Int!
            }

            type UpdateMoviesMutationResponse {
              info: UpdateInfo!
              movies: [Movie!]!
            }
            "
        `);
    });
});<|MERGE_RESOLUTION|>--- conflicted
+++ resolved
@@ -85,12 +85,8 @@
               customQuery: [Movie]
               id: ID
               movies(options: MovieOptions, where: MovieWhere): [Movie]
-<<<<<<< HEAD
+              moviesAggregate: MovieMoviemoviesAggregationSelection
               moviesConnection(after: String, first: Int, sort: [MovieNodeMoviesConnectionSort!], where: MovieNodeMoviesConnectionWhere): MovieNodeMoviesConnection!
-=======
-              moviesAggregate: MovieMoviemoviesAggregationSelection
-              moviesConnection(after: String, first: Int, sort: [MovieMoviesConnectionSort!], where: MovieMoviesConnectionWhere): MovieMoviesConnection!
->>>>>>> 12f04dcc
               nodes: [MovieNode]
             }
 
