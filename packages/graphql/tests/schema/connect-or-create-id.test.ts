/*
 * Copyright (c) "Neo4j"
 * Neo4j Sweden AB [http://neo4j.com]
 *
 * This file is part of Neo4j.
 *
 * Licensed under the Apache License, Version 2.0 (the "License");
 * you may not use this file except in compliance with the License.
 * You may obtain a copy of the License at
 *
 *     http://www.apache.org/licenses/LICENSE-2.0
 *
 * Unless required by applicable law or agreed to in writing, software
 * distributed under the License is distributed on an "AS IS" BASIS,
 * WITHOUT WARRANTIES OR CONDITIONS OF ANY KIND, either express or implied.
 * See the License for the specific language governing permissions and
 * limitations under the License.
 */

import { printSchemaWithDirectives } from "@graphql-tools/utils";
import { gql } from "graphql-tag";
import { lexicographicSortSchema } from "graphql/utilities";
import { Neo4jGraphQL } from "../../src";

describe("connect or create with id", () => {
    test("connect or create with id", async () => {
        const typeDefs = gql`
            type Movie @node {
                title: String!
                id: ID! @id @unique
            }

            type Actor @node {
                name: String!
                movies: [Movie!]! @relationship(type: "ACTED_IN", direction: OUT)
            }
        `;
        const neoSchema = new Neo4jGraphQL({ typeDefs });
        const printedSchema = printSchemaWithDirectives(lexicographicSortSchema(await neoSchema.getSchema()));

        expect(printedSchema).toMatchInlineSnapshot(`
            "schema {
              query: Query
              mutation: Mutation
            }

            type Actor {
              movies(directed: Boolean = true, limit: Int, offset: Int, options: MovieOptions @deprecated(reason: \\"Query options argument is deprecated, please use pagination arguments like limit, offset and sort instead.\\"), sort: [MovieSort!], where: MovieWhere): [Movie!]!
              moviesAggregate(directed: Boolean = true, where: MovieWhere): ActorMovieMoviesAggregationSelection
              moviesConnection(after: String, directed: Boolean = true, first: Int, sort: [ActorMoviesConnectionSort!], where: ActorMoviesConnectionWhere): ActorMoviesConnection!
              name: String!
            }

            type ActorAggregateSelection {
              count: Int!
              name: StringAggregateSelection!
            }

            input ActorCreateInput {
              movies: ActorMoviesFieldInput
              name: String!
            }

            input ActorDeleteInput {
              movies: [ActorMoviesDeleteFieldInput!]
            }

            type ActorEdge {
              cursor: String!
              node: Actor!
            }

            type ActorMovieMoviesAggregationSelection {
              count: Int!
              node: ActorMovieMoviesNodeAggregateSelection
            }

            type ActorMovieMoviesNodeAggregateSelection {
              id: IDAggregateSelection!
              title: StringAggregateSelection!
            }

            input ActorMoviesAggregateInput {
              AND: [ActorMoviesAggregateInput!]
              NOT: ActorMoviesAggregateInput
              OR: [ActorMoviesAggregateInput!]
              count: Int
              count_GT: Int
              count_GTE: Int
              count_LT: Int
              count_LTE: Int
              node: ActorMoviesNodeAggregationWhereInput
            }

            input ActorMoviesConnectFieldInput {
              \\"\\"\\"
              Whether or not to overwrite any matching relationship with the new properties.
              \\"\\"\\"
              overwrite: Boolean! = true
              where: MovieConnectWhere
            }

            input ActorMoviesConnectOrCreateFieldInput {
              onCreate: ActorMoviesConnectOrCreateFieldInputOnCreate!
              where: MovieConnectOrCreateWhere!
            }

            input ActorMoviesConnectOrCreateFieldInputOnCreate {
              node: MovieOnCreateInput!
            }

            type ActorMoviesConnection {
              edges: [ActorMoviesRelationship!]!
              pageInfo: PageInfo!
              totalCount: Int!
            }

            input ActorMoviesConnectionSort {
              node: MovieSort
            }

            input ActorMoviesConnectionWhere {
              AND: [ActorMoviesConnectionWhere!]
              NOT: ActorMoviesConnectionWhere
              OR: [ActorMoviesConnectionWhere!]
              node: MovieWhere
            }

            input ActorMoviesCreateFieldInput {
              node: MovieCreateInput!
            }

            input ActorMoviesDeleteFieldInput {
              where: ActorMoviesConnectionWhere
            }

            input ActorMoviesDisconnectFieldInput {
              where: ActorMoviesConnectionWhere
            }

            input ActorMoviesFieldInput {
              connect: [ActorMoviesConnectFieldInput!]
              connectOrCreate: [ActorMoviesConnectOrCreateFieldInput!]
              create: [ActorMoviesCreateFieldInput!]
            }

            input ActorMoviesNodeAggregationWhereInput {
              AND: [ActorMoviesNodeAggregationWhereInput!]
              NOT: ActorMoviesNodeAggregationWhereInput
              OR: [ActorMoviesNodeAggregationWhereInput!]
              id_EQUAL: ID @deprecated(reason: \\"Aggregation filters that are not relying on an aggregating function will be deprecated.\\")
              title_AVERAGE_EQUAL: Float @deprecated(reason: \\"Please use the explicit _LENGTH version for string aggregation.\\")
              title_AVERAGE_GT: Float @deprecated(reason: \\"Please use the explicit _LENGTH version for string aggregation.\\")
              title_AVERAGE_GTE: Float @deprecated(reason: \\"Please use the explicit _LENGTH version for string aggregation.\\")
              title_AVERAGE_LENGTH_EQUAL: Float
              title_AVERAGE_LENGTH_GT: Float
              title_AVERAGE_LENGTH_GTE: Float
              title_AVERAGE_LENGTH_LT: Float
              title_AVERAGE_LENGTH_LTE: Float
              title_AVERAGE_LT: Float @deprecated(reason: \\"Please use the explicit _LENGTH version for string aggregation.\\")
              title_AVERAGE_LTE: Float @deprecated(reason: \\"Please use the explicit _LENGTH version for string aggregation.\\")
              title_EQUAL: String @deprecated(reason: \\"Aggregation filters that are not relying on an aggregating function will be deprecated.\\")
              title_GT: Int @deprecated(reason: \\"Aggregation filters that are not relying on an aggregating function will be deprecated.\\")
              title_GTE: Int @deprecated(reason: \\"Aggregation filters that are not relying on an aggregating function will be deprecated.\\")
              title_LONGEST_EQUAL: Int @deprecated(reason: \\"Please use the explicit _LENGTH version for string aggregation.\\")
              title_LONGEST_GT: Int @deprecated(reason: \\"Please use the explicit _LENGTH version for string aggregation.\\")
              title_LONGEST_GTE: Int @deprecated(reason: \\"Please use the explicit _LENGTH version for string aggregation.\\")
              title_LONGEST_LENGTH_EQUAL: Int
              title_LONGEST_LENGTH_GT: Int
              title_LONGEST_LENGTH_GTE: Int
              title_LONGEST_LENGTH_LT: Int
              title_LONGEST_LENGTH_LTE: Int
              title_LONGEST_LT: Int @deprecated(reason: \\"Please use the explicit _LENGTH version for string aggregation.\\")
              title_LONGEST_LTE: Int @deprecated(reason: \\"Please use the explicit _LENGTH version for string aggregation.\\")
              title_LT: Int @deprecated(reason: \\"Aggregation filters that are not relying on an aggregating function will be deprecated.\\")
              title_LTE: Int @deprecated(reason: \\"Aggregation filters that are not relying on an aggregating function will be deprecated.\\")
              title_SHORTEST_EQUAL: Int @deprecated(reason: \\"Please use the explicit _LENGTH version for string aggregation.\\")
              title_SHORTEST_GT: Int @deprecated(reason: \\"Please use the explicit _LENGTH version for string aggregation.\\")
              title_SHORTEST_GTE: Int @deprecated(reason: \\"Please use the explicit _LENGTH version for string aggregation.\\")
              title_SHORTEST_LENGTH_EQUAL: Int
              title_SHORTEST_LENGTH_GT: Int
              title_SHORTEST_LENGTH_GTE: Int
              title_SHORTEST_LENGTH_LT: Int
              title_SHORTEST_LENGTH_LTE: Int
              title_SHORTEST_LT: Int @deprecated(reason: \\"Please use the explicit _LENGTH version for string aggregation.\\")
              title_SHORTEST_LTE: Int @deprecated(reason: \\"Please use the explicit _LENGTH version for string aggregation.\\")
            }

            type ActorMoviesRelationship {
              cursor: String!
              node: Movie!
            }

            input ActorMoviesUpdateConnectionInput {
              node: MovieUpdateInput
            }

            input ActorMoviesUpdateFieldInput {
              connect: [ActorMoviesConnectFieldInput!]
              connectOrCreate: [ActorMoviesConnectOrCreateFieldInput!]
              create: [ActorMoviesCreateFieldInput!]
              delete: [ActorMoviesDeleteFieldInput!]
              disconnect: [ActorMoviesDisconnectFieldInput!]
              update: ActorMoviesUpdateConnectionInput
              where: ActorMoviesConnectionWhere
            }

            input ActorOptions {
              limit: Int
              offset: Int
              \\"\\"\\"
              Specify one or more ActorSort objects to sort Actors by. The sorts will be applied in the order in which they are arranged in the array.
              \\"\\"\\"
              sort: [ActorSort!]
            }

            \\"\\"\\"
            Fields to sort Actors by. The order in which sorts are applied is not guaranteed when specifying many fields in one ActorSort object.
            \\"\\"\\"
            input ActorSort {
              name: SortDirection
            }

            input ActorUpdateInput {
              movies: [ActorMoviesUpdateFieldInput!]
              name: String
            }

            input ActorWhere {
              AND: [ActorWhere!]
              NOT: ActorWhere
              OR: [ActorWhere!]
              movies: MovieWhere @deprecated(reason: \\"Use \`movies_SOME\` instead.\\")
              moviesAggregate: ActorMoviesAggregateInput
              moviesConnection: ActorMoviesConnectionWhere @deprecated(reason: \\"Use \`moviesConnection_SOME\` instead.\\")
              \\"\\"\\"
              Return Actors where all of the related ActorMoviesConnections match this filter
              \\"\\"\\"
              moviesConnection_ALL: ActorMoviesConnectionWhere
              \\"\\"\\"
              Return Actors where none of the related ActorMoviesConnections match this filter
              \\"\\"\\"
              moviesConnection_NONE: ActorMoviesConnectionWhere
              \\"\\"\\"
              Return Actors where one of the related ActorMoviesConnections match this filter
              \\"\\"\\"
              moviesConnection_SINGLE: ActorMoviesConnectionWhere
              \\"\\"\\"
              Return Actors where some of the related ActorMoviesConnections match this filter
              \\"\\"\\"
              moviesConnection_SOME: ActorMoviesConnectionWhere
              \\"\\"\\"Return Actors where all of the related Movies match this filter\\"\\"\\"
              movies_ALL: MovieWhere
              \\"\\"\\"Return Actors where none of the related Movies match this filter\\"\\"\\"
              movies_NONE: MovieWhere
              \\"\\"\\"Return Actors where one of the related Movies match this filter\\"\\"\\"
              movies_SINGLE: MovieWhere
              \\"\\"\\"Return Actors where some of the related Movies match this filter\\"\\"\\"
              movies_SOME: MovieWhere
              name: String @deprecated(reason: \\"Please use the explicit _EQ version\\")
              name_CONTAINS: String
              name_ENDS_WITH: String
              name_EQ: String
              name_IN: [String!]
              name_STARTS_WITH: String
            }

            type ActorsConnection {
              edges: [ActorEdge!]!
              pageInfo: PageInfo!
              totalCount: Int!
            }

            type CreateActorsMutationResponse {
              actors: [Actor!]!
              info: CreateInfo!
            }

            \\"\\"\\"
            Information about the number of nodes and relationships created during a create mutation
            \\"\\"\\"
            type CreateInfo {
              bookmark: String @deprecated(reason: \\"This field has been deprecated because bookmarks are now handled by the driver.\\")
              nodesCreated: Int!
              relationshipsCreated: Int!
            }

            type CreateMoviesMutationResponse {
              info: CreateInfo!
              movies: [Movie!]!
            }

            \\"\\"\\"
            Information about the number of nodes and relationships deleted during a delete mutation
            \\"\\"\\"
            type DeleteInfo {
              bookmark: String @deprecated(reason: \\"This field has been deprecated because bookmarks are now handled by the driver.\\")
              nodesDeleted: Int!
              relationshipsDeleted: Int!
            }

            type IDAggregateSelection {
              longest: ID
              shortest: ID
            }

            type Movie {
              id: ID!
              title: String!
            }

            type MovieAggregateSelection {
              count: Int!
              id: IDAggregateSelection!
              title: StringAggregateSelection!
            }

            input MovieConnectOrCreateWhere {
              node: MovieUniqueWhere!
            }

            input MovieConnectWhere {
              node: MovieWhere!
            }

            input MovieCreateInput {
              title: String!
            }

            type MovieEdge {
              cursor: String!
              node: Movie!
            }

            input MovieOnCreateInput {
              title: String!
            }

            input MovieOptions {
              limit: Int
              offset: Int
              \\"\\"\\"
              Specify one or more MovieSort objects to sort Movies by. The sorts will be applied in the order in which they are arranged in the array.
              \\"\\"\\"
              sort: [MovieSort!]
            }

            \\"\\"\\"
            Fields to sort Movies by. The order in which sorts are applied is not guaranteed when specifying many fields in one MovieSort object.
            \\"\\"\\"
            input MovieSort {
              id: SortDirection
              title: SortDirection
            }

            input MovieUniqueWhere {
              id: ID @deprecated(reason: \\"Please use the explicit _EQ version\\")
              id_EQ: ID
            }

            input MovieUpdateInput {
              title: String
            }

            input MovieWhere {
              AND: [MovieWhere!]
              NOT: MovieWhere
              OR: [MovieWhere!]
              id: ID @deprecated(reason: \\"Please use the explicit _EQ version\\")
              id_CONTAINS: ID
              id_ENDS_WITH: ID
              id_EQ: ID
              id_IN: [ID!]
              id_STARTS_WITH: ID
              title: String @deprecated(reason: \\"Please use the explicit _EQ version\\")
              title_CONTAINS: String
              title_ENDS_WITH: String
              title_EQ: String
              title_IN: [String!]
              title_STARTS_WITH: String
            }

            type MoviesConnection {
              edges: [MovieEdge!]!
              pageInfo: PageInfo!
              totalCount: Int!
            }

            type Mutation {
              createActors(input: [ActorCreateInput!]!): CreateActorsMutationResponse!
              createMovies(input: [MovieCreateInput!]!): CreateMoviesMutationResponse!
              deleteActors(delete: ActorDeleteInput, where: ActorWhere): DeleteInfo!
              deleteMovies(where: MovieWhere): DeleteInfo!
              updateActors(update: ActorUpdateInput, where: ActorWhere): UpdateActorsMutationResponse!
              updateMovies(update: MovieUpdateInput, where: MovieWhere): UpdateMoviesMutationResponse!
            }

            \\"\\"\\"Pagination information (Relay)\\"\\"\\"
            type PageInfo {
              endCursor: String
              hasNextPage: Boolean!
              hasPreviousPage: Boolean!
              startCursor: String
            }

            type Query {
              actors(limit: Int, offset: Int, options: ActorOptions @deprecated(reason: \\"Query options argument is deprecated, please use pagination arguments like limit, offset and sort instead.\\"), sort: [ActorSort!], where: ActorWhere): [Actor!]!
              actorsAggregate(where: ActorWhere): ActorAggregateSelection!
              actorsConnection(after: String, first: Int, sort: [ActorSort!], where: ActorWhere): ActorsConnection!
              movies(limit: Int, offset: Int, options: MovieOptions @deprecated(reason: \\"Query options argument is deprecated, please use pagination arguments like limit, offset and sort instead.\\"), sort: [MovieSort!], where: MovieWhere): [Movie!]!
              moviesAggregate(where: MovieWhere): MovieAggregateSelection!
              moviesConnection(after: String, first: Int, sort: [MovieSort!], where: MovieWhere): MoviesConnection!
            }

            \\"\\"\\"An enum for sorting in either ascending or descending order.\\"\\"\\"
            enum SortDirection {
              \\"\\"\\"Sort by field values in ascending order.\\"\\"\\"
              ASC
              \\"\\"\\"Sort by field values in descending order.\\"\\"\\"
              DESC
            }

            type StringAggregateSelection {
              longest: String
              shortest: String
            }

            type UpdateActorsMutationResponse {
              actors: [Actor!]!
              info: UpdateInfo!
            }

            \\"\\"\\"
            Information about the number of nodes and relationships created and deleted during an update mutation
            \\"\\"\\"
            type UpdateInfo {
              bookmark: String @deprecated(reason: \\"This field has been deprecated because bookmarks are now handled by the driver.\\")
              nodesCreated: Int!
              nodesDeleted: Int!
              relationshipsCreated: Int!
              relationshipsDeleted: Int!
            }

            type UpdateMoviesMutationResponse {
              info: UpdateInfo!
              movies: [Movie!]!
            }"
        `);
    });

    test("connect or create with non-autogenerated id", async () => {
        const typeDefs = gql`
            type Post @node {
                id: ID! @unique
                content: String!
                creator: User! @relationship(type: "HAS_POST", direction: IN)
                createdAt: DateTime!
            }

            type User @node {
                id: ID! @id @unique
                name: String!
                posts: [Post!]! @relationship(type: "HAS_POST", direction: OUT)
            }
        `;
        const neoSchema = new Neo4jGraphQL({ typeDefs });
        const printedSchema = printSchemaWithDirectives(lexicographicSortSchema(await neoSchema.getSchema()));

        expect(printedSchema).toMatchInlineSnapshot(`
            "schema {
              query: Query
              mutation: Mutation
            }

            \\"\\"\\"
            Information about the number of nodes and relationships created during a create mutation
            \\"\\"\\"
            type CreateInfo {
              bookmark: String @deprecated(reason: \\"This field has been deprecated because bookmarks are now handled by the driver.\\")
              nodesCreated: Int!
              relationshipsCreated: Int!
            }

            type CreatePostsMutationResponse {
              info: CreateInfo!
              posts: [Post!]!
            }

            type CreateUsersMutationResponse {
              info: CreateInfo!
              users: [User!]!
            }

            \\"\\"\\"A date and time, represented as an ISO-8601 string\\"\\"\\"
            scalar DateTime

            type DateTimeAggregateSelection {
              max: DateTime
              min: DateTime
            }

            \\"\\"\\"
            Information about the number of nodes and relationships deleted during a delete mutation
            \\"\\"\\"
            type DeleteInfo {
              bookmark: String @deprecated(reason: \\"This field has been deprecated because bookmarks are now handled by the driver.\\")
              nodesDeleted: Int!
              relationshipsDeleted: Int!
            }

            type IDAggregateSelection {
              longest: ID
              shortest: ID
            }

            type Mutation {
              createPosts(input: [PostCreateInput!]!): CreatePostsMutationResponse!
              createUsers(input: [UserCreateInput!]!): CreateUsersMutationResponse!
              deletePosts(delete: PostDeleteInput, where: PostWhere): DeleteInfo!
              deleteUsers(delete: UserDeleteInput, where: UserWhere): DeleteInfo!
              updatePosts(update: PostUpdateInput, where: PostWhere): UpdatePostsMutationResponse!
              updateUsers(update: UserUpdateInput, where: UserWhere): UpdateUsersMutationResponse!
            }

            \\"\\"\\"Pagination information (Relay)\\"\\"\\"
            type PageInfo {
              endCursor: String
              hasNextPage: Boolean!
              hasPreviousPage: Boolean!
              startCursor: String
            }

            type Post {
              content: String!
              createdAt: DateTime!
              creator(directed: Boolean = true, limit: Int, offset: Int, options: UserOptions @deprecated(reason: \\"Query options argument is deprecated, please use pagination arguments like limit, offset and sort instead.\\"), sort: [UserSort!], where: UserWhere): User!
              creatorAggregate(directed: Boolean = true, where: UserWhere): PostUserCreatorAggregationSelection
              creatorConnection(after: String, directed: Boolean = true, first: Int, sort: [PostCreatorConnectionSort!], where: PostCreatorConnectionWhere): PostCreatorConnection!
              id: ID!
            }

            type PostAggregateSelection {
              content: StringAggregateSelection!
              count: Int!
              createdAt: DateTimeAggregateSelection!
              id: IDAggregateSelection!
            }

            input PostConnectInput {
              creator: PostCreatorConnectFieldInput
            }

            input PostConnectOrCreateWhere {
              node: PostUniqueWhere!
            }

            input PostConnectWhere {
              node: PostWhere!
            }

            input PostCreateInput {
              content: String!
              createdAt: DateTime!
              creator: PostCreatorFieldInput
              id: ID!
            }

            input PostCreatorAggregateInput {
              AND: [PostCreatorAggregateInput!]
              NOT: PostCreatorAggregateInput
              OR: [PostCreatorAggregateInput!]
              count: Int
              count_GT: Int
              count_GTE: Int
              count_LT: Int
              count_LTE: Int
              node: PostCreatorNodeAggregationWhereInput
            }

            input PostCreatorConnectFieldInput {
              connect: UserConnectInput
              \\"\\"\\"
              Whether or not to overwrite any matching relationship with the new properties.
              \\"\\"\\"
              overwrite: Boolean! = true
              where: UserConnectWhere
            }

            input PostCreatorConnectOrCreateFieldInput {
              onCreate: PostCreatorConnectOrCreateFieldInputOnCreate!
              where: UserConnectOrCreateWhere!
            }

            input PostCreatorConnectOrCreateFieldInputOnCreate {
              node: UserOnCreateInput!
            }

            type PostCreatorConnection {
              edges: [PostCreatorRelationship!]!
              pageInfo: PageInfo!
              totalCount: Int!
            }

            input PostCreatorConnectionSort {
              node: UserSort
            }

            input PostCreatorConnectionWhere {
              AND: [PostCreatorConnectionWhere!]
              NOT: PostCreatorConnectionWhere
              OR: [PostCreatorConnectionWhere!]
              node: UserWhere
            }

            input PostCreatorCreateFieldInput {
              node: UserCreateInput!
            }

            input PostCreatorDeleteFieldInput {
              delete: UserDeleteInput
              where: PostCreatorConnectionWhere
            }

            input PostCreatorDisconnectFieldInput {
              disconnect: UserDisconnectInput
              where: PostCreatorConnectionWhere
            }

            input PostCreatorFieldInput {
              connect: PostCreatorConnectFieldInput
              connectOrCreate: PostCreatorConnectOrCreateFieldInput
              create: PostCreatorCreateFieldInput
            }

            input PostCreatorNodeAggregationWhereInput {
              AND: [PostCreatorNodeAggregationWhereInput!]
              NOT: PostCreatorNodeAggregationWhereInput
              OR: [PostCreatorNodeAggregationWhereInput!]
              id_EQUAL: ID @deprecated(reason: \\"Aggregation filters that are not relying on an aggregating function will be deprecated.\\")
              name_AVERAGE_EQUAL: Float @deprecated(reason: \\"Please use the explicit _LENGTH version for string aggregation.\\")
              name_AVERAGE_GT: Float @deprecated(reason: \\"Please use the explicit _LENGTH version for string aggregation.\\")
              name_AVERAGE_GTE: Float @deprecated(reason: \\"Please use the explicit _LENGTH version for string aggregation.\\")
              name_AVERAGE_LENGTH_EQUAL: Float
              name_AVERAGE_LENGTH_GT: Float
              name_AVERAGE_LENGTH_GTE: Float
              name_AVERAGE_LENGTH_LT: Float
              name_AVERAGE_LENGTH_LTE: Float
              name_AVERAGE_LT: Float @deprecated(reason: \\"Please use the explicit _LENGTH version for string aggregation.\\")
              name_AVERAGE_LTE: Float @deprecated(reason: \\"Please use the explicit _LENGTH version for string aggregation.\\")
              name_EQUAL: String @deprecated(reason: \\"Aggregation filters that are not relying on an aggregating function will be deprecated.\\")
              name_GT: Int @deprecated(reason: \\"Aggregation filters that are not relying on an aggregating function will be deprecated.\\")
              name_GTE: Int @deprecated(reason: \\"Aggregation filters that are not relying on an aggregating function will be deprecated.\\")
              name_LONGEST_EQUAL: Int @deprecated(reason: \\"Please use the explicit _LENGTH version for string aggregation.\\")
              name_LONGEST_GT: Int @deprecated(reason: \\"Please use the explicit _LENGTH version for string aggregation.\\")
              name_LONGEST_GTE: Int @deprecated(reason: \\"Please use the explicit _LENGTH version for string aggregation.\\")
              name_LONGEST_LENGTH_EQUAL: Int
              name_LONGEST_LENGTH_GT: Int
              name_LONGEST_LENGTH_GTE: Int
              name_LONGEST_LENGTH_LT: Int
              name_LONGEST_LENGTH_LTE: Int
              name_LONGEST_LT: Int @deprecated(reason: \\"Please use the explicit _LENGTH version for string aggregation.\\")
              name_LONGEST_LTE: Int @deprecated(reason: \\"Please use the explicit _LENGTH version for string aggregation.\\")
              name_LT: Int @deprecated(reason: \\"Aggregation filters that are not relying on an aggregating function will be deprecated.\\")
              name_LTE: Int @deprecated(reason: \\"Aggregation filters that are not relying on an aggregating function will be deprecated.\\")
              name_SHORTEST_EQUAL: Int @deprecated(reason: \\"Please use the explicit _LENGTH version for string aggregation.\\")
              name_SHORTEST_GT: Int @deprecated(reason: \\"Please use the explicit _LENGTH version for string aggregation.\\")
              name_SHORTEST_GTE: Int @deprecated(reason: \\"Please use the explicit _LENGTH version for string aggregation.\\")
              name_SHORTEST_LENGTH_EQUAL: Int
              name_SHORTEST_LENGTH_GT: Int
              name_SHORTEST_LENGTH_GTE: Int
              name_SHORTEST_LENGTH_LT: Int
              name_SHORTEST_LENGTH_LTE: Int
              name_SHORTEST_LT: Int @deprecated(reason: \\"Please use the explicit _LENGTH version for string aggregation.\\")
              name_SHORTEST_LTE: Int @deprecated(reason: \\"Please use the explicit _LENGTH version for string aggregation.\\")
            }

            type PostCreatorRelationship {
              cursor: String!
              node: User!
            }

            input PostCreatorUpdateConnectionInput {
              node: UserUpdateInput
            }

            input PostCreatorUpdateFieldInput {
              connect: PostCreatorConnectFieldInput
              connectOrCreate: PostCreatorConnectOrCreateFieldInput
              create: PostCreatorCreateFieldInput
              delete: PostCreatorDeleteFieldInput
              disconnect: PostCreatorDisconnectFieldInput
              update: PostCreatorUpdateConnectionInput
              where: PostCreatorConnectionWhere
            }

            input PostDeleteInput {
              creator: PostCreatorDeleteFieldInput
            }

            input PostDisconnectInput {
              creator: PostCreatorDisconnectFieldInput
            }

            type PostEdge {
              cursor: String!
              node: Post!
            }

            input PostOnCreateInput {
              content: String!
              createdAt: DateTime!
              id: ID!
            }

            input PostOptions {
              limit: Int
              offset: Int
              \\"\\"\\"
              Specify one or more PostSort objects to sort Posts by. The sorts will be applied in the order in which they are arranged in the array.
              \\"\\"\\"
              sort: [PostSort!]
            }

            \\"\\"\\"
            Fields to sort Posts by. The order in which sorts are applied is not guaranteed when specifying many fields in one PostSort object.
            \\"\\"\\"
            input PostSort {
              content: SortDirection
              createdAt: SortDirection
              id: SortDirection
            }

            input PostUniqueWhere {
              id: ID @deprecated(reason: \\"Please use the explicit _EQ version\\")
              id_EQ: ID
            }

            input PostUpdateInput {
              content: String
              createdAt: DateTime
              creator: PostCreatorUpdateFieldInput
              id: ID
            }

            type PostUserCreatorAggregationSelection {
              count: Int!
              node: PostUserCreatorNodeAggregateSelection
            }

            type PostUserCreatorNodeAggregateSelection {
              id: IDAggregateSelection!
              name: StringAggregateSelection!
            }

            input PostWhere {
              AND: [PostWhere!]
              NOT: PostWhere
              OR: [PostWhere!]
              content: String @deprecated(reason: \\"Please use the explicit _EQ version\\")
              content_CONTAINS: String
              content_ENDS_WITH: String
              content_EQ: String
              content_IN: [String!]
              content_STARTS_WITH: String
              createdAt: DateTime @deprecated(reason: \\"Please use the explicit _EQ version\\")
              createdAt_EQ: DateTime
              createdAt_GT: DateTime
              createdAt_GTE: DateTime
              createdAt_IN: [DateTime!]
              createdAt_LT: DateTime
              createdAt_LTE: DateTime
              creator: UserWhere
              creatorAggregate: PostCreatorAggregateInput
              creatorConnection: PostCreatorConnectionWhere
<<<<<<< HEAD
              creatorConnection_NOT: PostCreatorConnectionWhere
              creator_NOT: UserWhere
=======
>>>>>>> 8a39a872
              id: ID @deprecated(reason: \\"Please use the explicit _EQ version\\")
              id_CONTAINS: ID
              id_ENDS_WITH: ID
              id_EQ: ID
              id_IN: [ID!]
              id_STARTS_WITH: ID
            }

            type PostsConnection {
              edges: [PostEdge!]!
              pageInfo: PageInfo!
              totalCount: Int!
            }

            type Query {
              posts(limit: Int, offset: Int, options: PostOptions @deprecated(reason: \\"Query options argument is deprecated, please use pagination arguments like limit, offset and sort instead.\\"), sort: [PostSort!], where: PostWhere): [Post!]!
              postsAggregate(where: PostWhere): PostAggregateSelection!
              postsConnection(after: String, first: Int, sort: [PostSort!], where: PostWhere): PostsConnection!
              users(limit: Int, offset: Int, options: UserOptions @deprecated(reason: \\"Query options argument is deprecated, please use pagination arguments like limit, offset and sort instead.\\"), sort: [UserSort!], where: UserWhere): [User!]!
              usersAggregate(where: UserWhere): UserAggregateSelection!
              usersConnection(after: String, first: Int, sort: [UserSort!], where: UserWhere): UsersConnection!
            }

            \\"\\"\\"An enum for sorting in either ascending or descending order.\\"\\"\\"
            enum SortDirection {
              \\"\\"\\"Sort by field values in ascending order.\\"\\"\\"
              ASC
              \\"\\"\\"Sort by field values in descending order.\\"\\"\\"
              DESC
            }

            type StringAggregateSelection {
              longest: String
              shortest: String
            }

            \\"\\"\\"
            Information about the number of nodes and relationships created and deleted during an update mutation
            \\"\\"\\"
            type UpdateInfo {
              bookmark: String @deprecated(reason: \\"This field has been deprecated because bookmarks are now handled by the driver.\\")
              nodesCreated: Int!
              nodesDeleted: Int!
              relationshipsCreated: Int!
              relationshipsDeleted: Int!
            }

            type UpdatePostsMutationResponse {
              info: UpdateInfo!
              posts: [Post!]!
            }

            type UpdateUsersMutationResponse {
              info: UpdateInfo!
              users: [User!]!
            }

            type User {
              id: ID!
              name: String!
              posts(directed: Boolean = true, limit: Int, offset: Int, options: PostOptions @deprecated(reason: \\"Query options argument is deprecated, please use pagination arguments like limit, offset and sort instead.\\"), sort: [PostSort!], where: PostWhere): [Post!]!
              postsAggregate(directed: Boolean = true, where: PostWhere): UserPostPostsAggregationSelection
              postsConnection(after: String, directed: Boolean = true, first: Int, sort: [UserPostsConnectionSort!], where: UserPostsConnectionWhere): UserPostsConnection!
            }

            type UserAggregateSelection {
              count: Int!
              id: IDAggregateSelection!
              name: StringAggregateSelection!
            }

            input UserConnectInput {
              posts: [UserPostsConnectFieldInput!]
            }

            input UserConnectOrCreateWhere {
              node: UserUniqueWhere!
            }

            input UserConnectWhere {
              node: UserWhere!
            }

            input UserCreateInput {
              name: String!
              posts: UserPostsFieldInput
            }

            input UserDeleteInput {
              posts: [UserPostsDeleteFieldInput!]
            }

            input UserDisconnectInput {
              posts: [UserPostsDisconnectFieldInput!]
            }

            type UserEdge {
              cursor: String!
              node: User!
            }

            input UserOnCreateInput {
              name: String!
            }

            input UserOptions {
              limit: Int
              offset: Int
              \\"\\"\\"
              Specify one or more UserSort objects to sort Users by. The sorts will be applied in the order in which they are arranged in the array.
              \\"\\"\\"
              sort: [UserSort!]
            }

            type UserPostPostsAggregationSelection {
              count: Int!
              node: UserPostPostsNodeAggregateSelection
            }

            type UserPostPostsNodeAggregateSelection {
              content: StringAggregateSelection!
              createdAt: DateTimeAggregateSelection!
              id: IDAggregateSelection!
            }

            input UserPostsAggregateInput {
              AND: [UserPostsAggregateInput!]
              NOT: UserPostsAggregateInput
              OR: [UserPostsAggregateInput!]
              count: Int
              count_GT: Int
              count_GTE: Int
              count_LT: Int
              count_LTE: Int
              node: UserPostsNodeAggregationWhereInput
            }

            input UserPostsConnectFieldInput {
              connect: [PostConnectInput!]
              \\"\\"\\"
              Whether or not to overwrite any matching relationship with the new properties.
              \\"\\"\\"
              overwrite: Boolean! = true
              where: PostConnectWhere
            }

            input UserPostsConnectOrCreateFieldInput {
              onCreate: UserPostsConnectOrCreateFieldInputOnCreate!
              where: PostConnectOrCreateWhere!
            }

            input UserPostsConnectOrCreateFieldInputOnCreate {
              node: PostOnCreateInput!
            }

            type UserPostsConnection {
              edges: [UserPostsRelationship!]!
              pageInfo: PageInfo!
              totalCount: Int!
            }

            input UserPostsConnectionSort {
              node: PostSort
            }

            input UserPostsConnectionWhere {
              AND: [UserPostsConnectionWhere!]
              NOT: UserPostsConnectionWhere
              OR: [UserPostsConnectionWhere!]
              node: PostWhere
            }

            input UserPostsCreateFieldInput {
              node: PostCreateInput!
            }

            input UserPostsDeleteFieldInput {
              delete: PostDeleteInput
              where: UserPostsConnectionWhere
            }

            input UserPostsDisconnectFieldInput {
              disconnect: PostDisconnectInput
              where: UserPostsConnectionWhere
            }

            input UserPostsFieldInput {
              connect: [UserPostsConnectFieldInput!]
              connectOrCreate: [UserPostsConnectOrCreateFieldInput!]
              create: [UserPostsCreateFieldInput!]
            }

            input UserPostsNodeAggregationWhereInput {
              AND: [UserPostsNodeAggregationWhereInput!]
              NOT: UserPostsNodeAggregationWhereInput
              OR: [UserPostsNodeAggregationWhereInput!]
              content_AVERAGE_EQUAL: Float @deprecated(reason: \\"Please use the explicit _LENGTH version for string aggregation.\\")
              content_AVERAGE_GT: Float @deprecated(reason: \\"Please use the explicit _LENGTH version for string aggregation.\\")
              content_AVERAGE_GTE: Float @deprecated(reason: \\"Please use the explicit _LENGTH version for string aggregation.\\")
              content_AVERAGE_LENGTH_EQUAL: Float
              content_AVERAGE_LENGTH_GT: Float
              content_AVERAGE_LENGTH_GTE: Float
              content_AVERAGE_LENGTH_LT: Float
              content_AVERAGE_LENGTH_LTE: Float
              content_AVERAGE_LT: Float @deprecated(reason: \\"Please use the explicit _LENGTH version for string aggregation.\\")
              content_AVERAGE_LTE: Float @deprecated(reason: \\"Please use the explicit _LENGTH version for string aggregation.\\")
              content_EQUAL: String @deprecated(reason: \\"Aggregation filters that are not relying on an aggregating function will be deprecated.\\")
              content_GT: Int @deprecated(reason: \\"Aggregation filters that are not relying on an aggregating function will be deprecated.\\")
              content_GTE: Int @deprecated(reason: \\"Aggregation filters that are not relying on an aggregating function will be deprecated.\\")
              content_LONGEST_EQUAL: Int @deprecated(reason: \\"Please use the explicit _LENGTH version for string aggregation.\\")
              content_LONGEST_GT: Int @deprecated(reason: \\"Please use the explicit _LENGTH version for string aggregation.\\")
              content_LONGEST_GTE: Int @deprecated(reason: \\"Please use the explicit _LENGTH version for string aggregation.\\")
              content_LONGEST_LENGTH_EQUAL: Int
              content_LONGEST_LENGTH_GT: Int
              content_LONGEST_LENGTH_GTE: Int
              content_LONGEST_LENGTH_LT: Int
              content_LONGEST_LENGTH_LTE: Int
              content_LONGEST_LT: Int @deprecated(reason: \\"Please use the explicit _LENGTH version for string aggregation.\\")
              content_LONGEST_LTE: Int @deprecated(reason: \\"Please use the explicit _LENGTH version for string aggregation.\\")
              content_LT: Int @deprecated(reason: \\"Aggregation filters that are not relying on an aggregating function will be deprecated.\\")
              content_LTE: Int @deprecated(reason: \\"Aggregation filters that are not relying on an aggregating function will be deprecated.\\")
              content_SHORTEST_EQUAL: Int @deprecated(reason: \\"Please use the explicit _LENGTH version for string aggregation.\\")
              content_SHORTEST_GT: Int @deprecated(reason: \\"Please use the explicit _LENGTH version for string aggregation.\\")
              content_SHORTEST_GTE: Int @deprecated(reason: \\"Please use the explicit _LENGTH version for string aggregation.\\")
              content_SHORTEST_LENGTH_EQUAL: Int
              content_SHORTEST_LENGTH_GT: Int
              content_SHORTEST_LENGTH_GTE: Int
              content_SHORTEST_LENGTH_LT: Int
              content_SHORTEST_LENGTH_LTE: Int
              content_SHORTEST_LT: Int @deprecated(reason: \\"Please use the explicit _LENGTH version for string aggregation.\\")
              content_SHORTEST_LTE: Int @deprecated(reason: \\"Please use the explicit _LENGTH version for string aggregation.\\")
              createdAt_EQUAL: DateTime @deprecated(reason: \\"Aggregation filters that are not relying on an aggregating function will be deprecated.\\")
              createdAt_GT: DateTime @deprecated(reason: \\"Aggregation filters that are not relying on an aggregating function will be deprecated.\\")
              createdAt_GTE: DateTime @deprecated(reason: \\"Aggregation filters that are not relying on an aggregating function will be deprecated.\\")
              createdAt_LT: DateTime @deprecated(reason: \\"Aggregation filters that are not relying on an aggregating function will be deprecated.\\")
              createdAt_LTE: DateTime @deprecated(reason: \\"Aggregation filters that are not relying on an aggregating function will be deprecated.\\")
              createdAt_MAX_EQUAL: DateTime
              createdAt_MAX_GT: DateTime
              createdAt_MAX_GTE: DateTime
              createdAt_MAX_LT: DateTime
              createdAt_MAX_LTE: DateTime
              createdAt_MIN_EQUAL: DateTime
              createdAt_MIN_GT: DateTime
              createdAt_MIN_GTE: DateTime
              createdAt_MIN_LT: DateTime
              createdAt_MIN_LTE: DateTime
              id_EQUAL: ID @deprecated(reason: \\"Aggregation filters that are not relying on an aggregating function will be deprecated.\\")
            }

            type UserPostsRelationship {
              cursor: String!
              node: Post!
            }

            input UserPostsUpdateConnectionInput {
              node: PostUpdateInput
            }

            input UserPostsUpdateFieldInput {
              connect: [UserPostsConnectFieldInput!]
              connectOrCreate: [UserPostsConnectOrCreateFieldInput!]
              create: [UserPostsCreateFieldInput!]
              delete: [UserPostsDeleteFieldInput!]
              disconnect: [UserPostsDisconnectFieldInput!]
              update: UserPostsUpdateConnectionInput
              where: UserPostsConnectionWhere
            }

            \\"\\"\\"
            Fields to sort Users by. The order in which sorts are applied is not guaranteed when specifying many fields in one UserSort object.
            \\"\\"\\"
            input UserSort {
              id: SortDirection
              name: SortDirection
            }

            input UserUniqueWhere {
              id: ID @deprecated(reason: \\"Please use the explicit _EQ version\\")
              id_EQ: ID
            }

            input UserUpdateInput {
              name: String
              posts: [UserPostsUpdateFieldInput!]
            }

            input UserWhere {
              AND: [UserWhere!]
              NOT: UserWhere
              OR: [UserWhere!]
              id: ID @deprecated(reason: \\"Please use the explicit _EQ version\\")
              id_CONTAINS: ID
              id_ENDS_WITH: ID
              id_EQ: ID
              id_IN: [ID!]
              id_STARTS_WITH: ID
              name: String @deprecated(reason: \\"Please use the explicit _EQ version\\")
              name_CONTAINS: String
              name_ENDS_WITH: String
              name_EQ: String
              name_IN: [String!]
              name_STARTS_WITH: String
              posts: PostWhere @deprecated(reason: \\"Use \`posts_SOME\` instead.\\")
              postsAggregate: UserPostsAggregateInput
              postsConnection: UserPostsConnectionWhere @deprecated(reason: \\"Use \`postsConnection_SOME\` instead.\\")
              \\"\\"\\"
              Return Users where all of the related UserPostsConnections match this filter
              \\"\\"\\"
              postsConnection_ALL: UserPostsConnectionWhere
              \\"\\"\\"
              Return Users where none of the related UserPostsConnections match this filter
              \\"\\"\\"
              postsConnection_NONE: UserPostsConnectionWhere
              \\"\\"\\"
              Return Users where one of the related UserPostsConnections match this filter
              \\"\\"\\"
              postsConnection_SINGLE: UserPostsConnectionWhere
              \\"\\"\\"
              Return Users where some of the related UserPostsConnections match this filter
              \\"\\"\\"
              postsConnection_SOME: UserPostsConnectionWhere
              \\"\\"\\"Return Users where all of the related Posts match this filter\\"\\"\\"
              posts_ALL: PostWhere
              \\"\\"\\"Return Users where none of the related Posts match this filter\\"\\"\\"
              posts_NONE: PostWhere
              \\"\\"\\"Return Users where one of the related Posts match this filter\\"\\"\\"
              posts_SINGLE: PostWhere
              \\"\\"\\"Return Users where some of the related Posts match this filter\\"\\"\\"
              posts_SOME: PostWhere
            }

            type UsersConnection {
              edges: [UserEdge!]!
              pageInfo: PageInfo!
              totalCount: Int!
            }"
        `);
    });
});<|MERGE_RESOLUTION|>--- conflicted
+++ resolved
@@ -772,11 +772,6 @@
               creator: UserWhere
               creatorAggregate: PostCreatorAggregateInput
               creatorConnection: PostCreatorConnectionWhere
-<<<<<<< HEAD
-              creatorConnection_NOT: PostCreatorConnectionWhere
-              creator_NOT: UserWhere
-=======
->>>>>>> 8a39a872
               id: ID @deprecated(reason: \\"Please use the explicit _EQ version\\")
               id_CONTAINS: ID
               id_ENDS_WITH: ID
