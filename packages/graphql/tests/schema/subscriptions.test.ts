--- conflicted
+++ resolved
@@ -462,11 +462,6 @@
               actorCount_IN: [Int]
               actorCount_LT: Int
               actorCount_LTE: Int
-<<<<<<< HEAD
-              actorCount_NOT: Int @deprecated(reason: \\"Negation filters will be deprecated, use the NOT operator to achieve the same behavior\\")
-              actorCount_NOT_IN: [Int] @deprecated(reason: \\"Negation filters will be deprecated, use the NOT operator to achieve the same behavior\\")
-=======
->>>>>>> 8a39a872
               averageRating: Float @deprecated(reason: \\"Please use the explicit _EQ version\\")
               averageRating_EQ: Float
               averageRating_GT: Float
@@ -474,11 +469,6 @@
               averageRating_IN: [Float]
               averageRating_LT: Float
               averageRating_LTE: Float
-<<<<<<< HEAD
-              averageRating_NOT: Float @deprecated(reason: \\"Negation filters will be deprecated, use the NOT operator to achieve the same behavior\\")
-              averageRating_NOT_IN: [Float] @deprecated(reason: \\"Negation filters will be deprecated, use the NOT operator to achieve the same behavior\\")
-=======
->>>>>>> 8a39a872
               id: ID @deprecated(reason: \\"Please use the explicit _EQ version\\")
               id_CONTAINS: ID
               id_ENDS_WITH: ID
@@ -487,10 +477,6 @@
               id_STARTS_WITH: ID
               isActive: Boolean @deprecated(reason: \\"Please use the explicit _EQ version\\")
               isActive_EQ: Boolean
-<<<<<<< HEAD
-              isActive_NOT: Boolean @deprecated(reason: \\"Negation filters will be deprecated, use the NOT operator to achieve the same behavior\\")
-=======
->>>>>>> 8a39a872
             }
 
             input MovieUpdateInput {
@@ -559,11 +545,6 @@
               averageRating_IN: [Float]
               averageRating_LT: Float
               averageRating_LTE: Float
-<<<<<<< HEAD
-              averageRating_NOT: Float @deprecated(reason: \\"Negation filters will be deprecated, use the NOT operator to achieve the same behavior\\")
-              averageRating_NOT_IN: [Float] @deprecated(reason: \\"Negation filters will be deprecated, use the NOT operator to achieve the same behavior\\")
-=======
->>>>>>> 8a39a872
               id: ID @deprecated(reason: \\"Please use the explicit _EQ version\\")
               id_CONTAINS: ID
               id_ENDS_WITH: ID
@@ -572,10 +553,6 @@
               id_STARTS_WITH: ID
               isActive: Boolean @deprecated(reason: \\"Please use the explicit _EQ version\\")
               isActive_EQ: Boolean
-<<<<<<< HEAD
-              isActive_NOT: Boolean @deprecated(reason: \\"Negation filters will be deprecated, use the NOT operator to achieve the same behavior\\")
-=======
->>>>>>> 8a39a872
             }
 
             type MoviesConnection {
@@ -1223,11 +1200,6 @@
               actorCount_IN: [Int]
               actorCount_LT: Int
               actorCount_LTE: Int
-<<<<<<< HEAD
-              actorCount_NOT: Int @deprecated(reason: \\"Negation filters will be deprecated, use the NOT operator to achieve the same behavior\\")
-              actorCount_NOT_IN: [Int] @deprecated(reason: \\"Negation filters will be deprecated, use the NOT operator to achieve the same behavior\\")
-=======
->>>>>>> 8a39a872
               averageRating: Float @deprecated(reason: \\"Please use the explicit _EQ version\\")
               averageRating_EQ: Float
               averageRating_GT: Float
@@ -1235,11 +1207,6 @@
               averageRating_IN: [Float]
               averageRating_LT: Float
               averageRating_LTE: Float
-<<<<<<< HEAD
-              averageRating_NOT: Float @deprecated(reason: \\"Negation filters will be deprecated, use the NOT operator to achieve the same behavior\\")
-              averageRating_NOT_IN: [Float] @deprecated(reason: \\"Negation filters will be deprecated, use the NOT operator to achieve the same behavior\\")
-=======
->>>>>>> 8a39a872
               id: ID @deprecated(reason: \\"Please use the explicit _EQ version\\")
               id_CONTAINS: ID
               id_ENDS_WITH: ID
@@ -1248,10 +1215,6 @@
               id_STARTS_WITH: ID
               isActive: Boolean @deprecated(reason: \\"Please use the explicit _EQ version\\")
               isActive_EQ: Boolean
-<<<<<<< HEAD
-              isActive_NOT: Boolean @deprecated(reason: \\"Negation filters will be deprecated, use the NOT operator to achieve the same behavior\\")
-=======
->>>>>>> 8a39a872
             }
 
             input MovieUpdateInput {
@@ -1320,11 +1283,6 @@
               averageRating_IN: [Float]
               averageRating_LT: Float
               averageRating_LTE: Float
-<<<<<<< HEAD
-              averageRating_NOT: Float @deprecated(reason: \\"Negation filters will be deprecated, use the NOT operator to achieve the same behavior\\")
-              averageRating_NOT_IN: [Float] @deprecated(reason: \\"Negation filters will be deprecated, use the NOT operator to achieve the same behavior\\")
-=======
->>>>>>> 8a39a872
               id: ID @deprecated(reason: \\"Please use the explicit _EQ version\\")
               id_CONTAINS: ID
               id_ENDS_WITH: ID
@@ -1333,10 +1291,6 @@
               id_STARTS_WITH: ID
               isActive: Boolean @deprecated(reason: \\"Please use the explicit _EQ version\\")
               isActive_EQ: Boolean
-<<<<<<< HEAD
-              isActive_NOT: Boolean @deprecated(reason: \\"Negation filters will be deprecated, use the NOT operator to achieve the same behavior\\")
-=======
->>>>>>> 8a39a872
             }
 
             type MoviesConnection {
@@ -1769,11 +1723,6 @@
               actorCount_IN: [Int]
               actorCount_LT: Int
               actorCount_LTE: Int
-<<<<<<< HEAD
-              actorCount_NOT: Int @deprecated(reason: \\"Negation filters will be deprecated, use the NOT operator to achieve the same behavior\\")
-              actorCount_NOT_IN: [Int] @deprecated(reason: \\"Negation filters will be deprecated, use the NOT operator to achieve the same behavior\\")
-=======
->>>>>>> 8a39a872
               averageRating: Float @deprecated(reason: \\"Please use the explicit _EQ version\\")
               averageRating_EQ: Float
               averageRating_GT: Float
@@ -1781,11 +1730,6 @@
               averageRating_IN: [Float]
               averageRating_LT: Float
               averageRating_LTE: Float
-<<<<<<< HEAD
-              averageRating_NOT: Float @deprecated(reason: \\"Negation filters will be deprecated, use the NOT operator to achieve the same behavior\\")
-              averageRating_NOT_IN: [Float] @deprecated(reason: \\"Negation filters will be deprecated, use the NOT operator to achieve the same behavior\\")
-=======
->>>>>>> 8a39a872
               id: ID @deprecated(reason: \\"Please use the explicit _EQ version\\")
               id_CONTAINS: ID
               id_ENDS_WITH: ID
@@ -1794,10 +1738,6 @@
               id_STARTS_WITH: ID
               isActive: Boolean @deprecated(reason: \\"Please use the explicit _EQ version\\")
               isActive_EQ: Boolean
-<<<<<<< HEAD
-              isActive_NOT: Boolean @deprecated(reason: \\"Negation filters will be deprecated, use the NOT operator to achieve the same behavior\\")
-=======
->>>>>>> 8a39a872
             }
 
             input MovieUpdateInput {
@@ -1865,11 +1805,6 @@
               averageRating_IN: [Float]
               averageRating_LT: Float
               averageRating_LTE: Float
-<<<<<<< HEAD
-              averageRating_NOT: Float @deprecated(reason: \\"Negation filters will be deprecated, use the NOT operator to achieve the same behavior\\")
-              averageRating_NOT_IN: [Float] @deprecated(reason: \\"Negation filters will be deprecated, use the NOT operator to achieve the same behavior\\")
-=======
->>>>>>> 8a39a872
               id: ID @deprecated(reason: \\"Please use the explicit _EQ version\\")
               id_CONTAINS: ID
               id_ENDS_WITH: ID
@@ -1878,10 +1813,6 @@
               id_STARTS_WITH: ID
               isActive: Boolean @deprecated(reason: \\"Please use the explicit _EQ version\\")
               isActive_EQ: Boolean
-<<<<<<< HEAD
-              isActive_NOT: Boolean @deprecated(reason: \\"Negation filters will be deprecated, use the NOT operator to achieve the same behavior\\")
-=======
->>>>>>> 8a39a872
             }
 
             type MoviesConnection {
@@ -3233,11 +3164,6 @@
               actorCount_IN: [Int]
               actorCount_LT: Int
               actorCount_LTE: Int
-<<<<<<< HEAD
-              actorCount_NOT: Int @deprecated(reason: \\"Negation filters will be deprecated, use the NOT operator to achieve the same behavior\\")
-              actorCount_NOT_IN: [Int] @deprecated(reason: \\"Negation filters will be deprecated, use the NOT operator to achieve the same behavior\\")
-=======
->>>>>>> 8a39a872
               averageRating: Float @deprecated(reason: \\"Please use the explicit _EQ version\\")
               averageRating_EQ: Float
               averageRating_GT: Float
@@ -3245,11 +3171,6 @@
               averageRating_IN: [Float]
               averageRating_LT: Float
               averageRating_LTE: Float
-<<<<<<< HEAD
-              averageRating_NOT: Float @deprecated(reason: \\"Negation filters will be deprecated, use the NOT operator to achieve the same behavior\\")
-              averageRating_NOT_IN: [Float] @deprecated(reason: \\"Negation filters will be deprecated, use the NOT operator to achieve the same behavior\\")
-=======
->>>>>>> 8a39a872
               id: ID @deprecated(reason: \\"Please use the explicit _EQ version\\")
               id_CONTAINS: ID
               id_ENDS_WITH: ID
@@ -3258,10 +3179,6 @@
               id_STARTS_WITH: ID
               isActive: Boolean @deprecated(reason: \\"Please use the explicit _EQ version\\")
               isActive_EQ: Boolean
-<<<<<<< HEAD
-              isActive_NOT: Boolean @deprecated(reason: \\"Negation filters will be deprecated, use the NOT operator to achieve the same behavior\\")
-=======
->>>>>>> 8a39a872
             }
 
             input MovieUpdateInput {
@@ -3330,11 +3247,6 @@
               averageRating_IN: [Float]
               averageRating_LT: Float
               averageRating_LTE: Float
-<<<<<<< HEAD
-              averageRating_NOT: Float @deprecated(reason: \\"Negation filters will be deprecated, use the NOT operator to achieve the same behavior\\")
-              averageRating_NOT_IN: [Float] @deprecated(reason: \\"Negation filters will be deprecated, use the NOT operator to achieve the same behavior\\")
-=======
->>>>>>> 8a39a872
               id: ID @deprecated(reason: \\"Please use the explicit _EQ version\\")
               id_CONTAINS: ID
               id_ENDS_WITH: ID
@@ -3343,10 +3255,6 @@
               id_STARTS_WITH: ID
               isActive: Boolean @deprecated(reason: \\"Please use the explicit _EQ version\\")
               isActive_EQ: Boolean
-<<<<<<< HEAD
-              isActive_NOT: Boolean @deprecated(reason: \\"Negation filters will be deprecated, use the NOT operator to achieve the same behavior\\")
-=======
->>>>>>> 8a39a872
             }
 
             type MoviesConnection {
@@ -3838,11 +3746,6 @@
               averageRating_IN: [Float]
               averageRating_LT: Float
               averageRating_LTE: Float
-<<<<<<< HEAD
-              averageRating_NOT: Float @deprecated(reason: \\"Negation filters will be deprecated, use the NOT operator to achieve the same behavior\\")
-              averageRating_NOT_IN: [Float] @deprecated(reason: \\"Negation filters will be deprecated, use the NOT operator to achieve the same behavior\\")
-=======
->>>>>>> 8a39a872
               id: ID @deprecated(reason: \\"Please use the explicit _EQ version\\")
               id_CONTAINS: ID
               id_ENDS_WITH: ID
@@ -3851,10 +3754,6 @@
               id_STARTS_WITH: ID
               isActive: Boolean @deprecated(reason: \\"Please use the explicit _EQ version\\")
               isActive_EQ: Boolean
-<<<<<<< HEAD
-              isActive_NOT: Boolean @deprecated(reason: \\"Negation filters will be deprecated, use the NOT operator to achieve the same behavior\\")
-=======
->>>>>>> 8a39a872
             }
 
             type MoviesConnection {
@@ -4228,11 +4127,6 @@
               id_IN: [Int!]
               id_LT: Int
               id_LTE: Int
-<<<<<<< HEAD
-              id_NOT: Int @deprecated(reason: \\"Negation filters will be deprecated, use the NOT operator to achieve the same behavior\\")
-              id_NOT_IN: [Int!] @deprecated(reason: \\"Negation filters will be deprecated, use the NOT operator to achieve the same behavior\\")
-=======
->>>>>>> 8a39a872
               name: String @deprecated(reason: \\"Please use the explicit _EQ version\\")
               name_CONTAINS: String
               name_ENDS_WITH: String
@@ -4277,11 +4171,6 @@
               id_IN: [Int!]
               id_LT: Int
               id_LTE: Int
-<<<<<<< HEAD
-              id_NOT: Int @deprecated(reason: \\"Negation filters will be deprecated, use the NOT operator to achieve the same behavior\\")
-              id_NOT_IN: [Int!] @deprecated(reason: \\"Negation filters will be deprecated, use the NOT operator to achieve the same behavior\\")
-=======
->>>>>>> 8a39a872
               name: String @deprecated(reason: \\"Please use the explicit _EQ version\\")
               name_CONTAINS: String
               name_ENDS_WITH: String
@@ -4847,11 +4736,6 @@
               actorCount_IN: [Int]
               actorCount_LT: Int
               actorCount_LTE: Int
-<<<<<<< HEAD
-              actorCount_NOT: Int @deprecated(reason: \\"Negation filters will be deprecated, use the NOT operator to achieve the same behavior\\")
-              actorCount_NOT_IN: [Int] @deprecated(reason: \\"Negation filters will be deprecated, use the NOT operator to achieve the same behavior\\")
-=======
->>>>>>> 8a39a872
               averageRating: Float @deprecated(reason: \\"Please use the explicit _EQ version\\")
               averageRating_EQ: Float
               averageRating_GT: Float
@@ -4859,11 +4743,6 @@
               averageRating_IN: [Float]
               averageRating_LT: Float
               averageRating_LTE: Float
-<<<<<<< HEAD
-              averageRating_NOT: Float @deprecated(reason: \\"Negation filters will be deprecated, use the NOT operator to achieve the same behavior\\")
-              averageRating_NOT_IN: [Float] @deprecated(reason: \\"Negation filters will be deprecated, use the NOT operator to achieve the same behavior\\")
-=======
->>>>>>> 8a39a872
               id: ID @deprecated(reason: \\"Please use the explicit _EQ version\\")
               id_CONTAINS: ID
               id_ENDS_WITH: ID
@@ -4872,10 +4751,6 @@
               id_STARTS_WITH: ID
               isActive: Boolean @deprecated(reason: \\"Please use the explicit _EQ version\\")
               isActive_EQ: Boolean
-<<<<<<< HEAD
-              isActive_NOT: Boolean @deprecated(reason: \\"Negation filters will be deprecated, use the NOT operator to achieve the same behavior\\")
-=======
->>>>>>> 8a39a872
             }
 
             input MovieUpdateInput {
@@ -4943,11 +4818,6 @@
               averageRating_IN: [Float]
               averageRating_LT: Float
               averageRating_LTE: Float
-<<<<<<< HEAD
-              averageRating_NOT: Float @deprecated(reason: \\"Negation filters will be deprecated, use the NOT operator to achieve the same behavior\\")
-              averageRating_NOT_IN: [Float] @deprecated(reason: \\"Negation filters will be deprecated, use the NOT operator to achieve the same behavior\\")
-=======
->>>>>>> 8a39a872
               id: ID @deprecated(reason: \\"Please use the explicit _EQ version\\")
               id_CONTAINS: ID
               id_ENDS_WITH: ID
@@ -4956,10 +4826,6 @@
               id_STARTS_WITH: ID
               isActive: Boolean @deprecated(reason: \\"Please use the explicit _EQ version\\")
               isActive_EQ: Boolean
-<<<<<<< HEAD
-              isActive_NOT: Boolean @deprecated(reason: \\"Negation filters will be deprecated, use the NOT operator to achieve the same behavior\\")
-=======
->>>>>>> 8a39a872
             }
 
             type MoviesConnection {
@@ -5910,11 +5776,6 @@
               director: CreatureWhere
               directorAggregate: MovieDirectorAggregateInput
               directorConnection: ProductionDirectorConnectionWhere
-<<<<<<< HEAD
-              directorConnection_NOT: ProductionDirectorConnectionWhere
-              director_NOT: CreatureWhere
-=======
->>>>>>> 8a39a872
               id: ID @deprecated(reason: \\"Please use the explicit _EQ version\\")
               id_CONTAINS: ID
               id_ENDS_WITH: ID
@@ -6272,11 +6133,6 @@
               director: CreatureWhere
               directorAggregate: ProductionDirectorAggregateInput
               directorConnection: ProductionDirectorConnectionWhere
-<<<<<<< HEAD
-              directorConnection_NOT: ProductionDirectorConnectionWhere
-              director_NOT: CreatureWhere
-=======
->>>>>>> 8a39a872
               id: ID @deprecated(reason: \\"Please use the explicit _EQ version\\")
               id_CONTAINS: ID
               id_ENDS_WITH: ID
@@ -6475,11 +6331,6 @@
               episode_IN: [Int!]
               episode_LT: Int
               episode_LTE: Int
-<<<<<<< HEAD
-              episode_NOT: Int @deprecated(reason: \\"Negation filters will be deprecated, use the NOT operator to achieve the same behavior\\")
-              episode_NOT_IN: [Int!] @deprecated(reason: \\"Negation filters will be deprecated, use the NOT operator to achieve the same behavior\\")
-=======
->>>>>>> 8a39a872
               id: ID @deprecated(reason: \\"Please use the explicit _EQ version\\")
               id_CONTAINS: ID
               id_ENDS_WITH: ID
@@ -6517,11 +6368,6 @@
               director: CreatureWhere
               directorAggregate: SeriesDirectorAggregateInput
               directorConnection: ProductionDirectorConnectionWhere
-<<<<<<< HEAD
-              directorConnection_NOT: ProductionDirectorConnectionWhere
-              director_NOT: CreatureWhere
-=======
->>>>>>> 8a39a872
               episode: Int @deprecated(reason: \\"Please use the explicit _EQ version\\")
               episode_EQ: Int
               episode_GT: Int
@@ -6529,11 +6375,6 @@
               episode_IN: [Int!]
               episode_LT: Int
               episode_LTE: Int
-<<<<<<< HEAD
-              episode_NOT: Int @deprecated(reason: \\"Negation filters will be deprecated, use the NOT operator to achieve the same behavior\\")
-              episode_NOT_IN: [Int!] @deprecated(reason: \\"Negation filters will be deprecated, use the NOT operator to achieve the same behavior\\")
-=======
->>>>>>> 8a39a872
               id: ID @deprecated(reason: \\"Please use the explicit _EQ version\\")
               id_CONTAINS: ID
               id_ENDS_WITH: ID
