--- conflicted
+++ resolved
@@ -320,13 +320,8 @@
               id: IDAggregateSelection!
             }
 
-<<<<<<< HEAD
-            input MovieConnectInput {
-              actors: [MovieActorsConnectFieldInput!]
-=======
             type MovieConnectedRelationships {
               actors: MovieActorsConnectedRelationship
->>>>>>> 45e02337
             }
 
             input MovieCreateInput {
@@ -374,10 +369,6 @@
               sort: [MovieSort!]
             }
 
-<<<<<<< HEAD
-            input MovieRelationInput {
-              actors: [MovieActorsCreateFieldInput!]
-=======
             type MovieRelationshipCreatedEvent {
               createdRelationship: MovieConnectedRelationships!
               event: EventType!
@@ -412,7 +403,6 @@
 
             input MovieRelationshipsSubscriptionWhere {
               actors: MovieActorsRelationshipSubscriptionWhere
->>>>>>> 45e02337
             }
 
             \\"\\"\\"
@@ -827,10 +817,6 @@
               offset: Int
             }
 
-<<<<<<< HEAD
-            input ActorRelationInput {
-              movies: [ActorMoviesCreateFieldInput!]
-=======
             type ActorRelationshipCreatedEvent {
               createdRelationship: ActorConnectedRelationships!
               event: EventType!
@@ -859,7 +845,6 @@
 
             input ActorRelationshipsSubscriptionWhere {
               movies: ActorMoviesRelationshipSubscriptionWhere
->>>>>>> 45e02337
             }
 
             input ActorUpdateInput {
@@ -1110,10 +1095,6 @@
               sort: [MovieSort!]
             }
 
-<<<<<<< HEAD
-            input MovieRelationInput {
-              actors: [MovieActorsCreateFieldInput!]
-=======
             type MovieRelationshipCreatedEvent {
               event: EventType!
               movie: MovieEventPayload!
@@ -1140,7 +1121,6 @@
               NOT: MovieRelationshipDeletedSubscriptionWhere
               OR: [MovieRelationshipDeletedSubscriptionWhere!]
               movie: MovieSubscriptionWhere
->>>>>>> 45e02337
             }
 
             \\"\\"\\"
@@ -1629,10 +1609,6 @@
               sort: [MovieSort!]
             }
 
-<<<<<<< HEAD
-            input MovieRelationInput {
-              actors: MovieActorsCreateFieldInput
-=======
             type MovieRelationshipCreatedEvent {
               event: EventType!
               movie: MovieEventPayload!
@@ -1659,7 +1635,6 @@
               NOT: MovieRelationshipDeletedSubscriptionWhere
               OR: [MovieRelationshipDeletedSubscriptionWhere!]
               movie: MovieSubscriptionWhere
->>>>>>> 45e02337
             }
 
             \\"\\"\\"
@@ -1998,10 +1973,6 @@
               offset: Int
             }
 
-<<<<<<< HEAD
-            input PersonRelationInput {
-              movies: [PersonMoviesCreateFieldInput!]
-=======
             type PersonRelationshipCreatedEvent {
               createdRelationship: PersonConnectedRelationships!
               event: EventType!
@@ -2030,7 +2001,6 @@
 
             input PersonRelationshipsSubscriptionWhere {
               movies: PersonMoviesRelationshipSubscriptionWhere
->>>>>>> 45e02337
             }
 
             input PersonUpdateInput {
@@ -2293,10 +2263,6 @@
               offset: Int
             }
 
-<<<<<<< HEAD
-            input StarRelationInput {
-              movies: [StarMoviesCreateFieldInput!]
-=======
             type StarRelationshipCreatedEvent {
               createdRelationship: StarConnectedRelationships!
               event: EventType!
@@ -2325,7 +2291,6 @@
 
             input StarRelationshipsSubscriptionWhere {
               movies: StarMoviesRelationshipSubscriptionWhere
->>>>>>> 45e02337
             }
 
             input StarUpdateInput {
@@ -2702,10 +2667,6 @@
               offset: Int
             }
 
-<<<<<<< HEAD
-            input ActorRelationInput {
-              movies: [ActorMoviesCreateFieldInput!]
-=======
             type ActorRelationshipCreatedEvent {
               createdRelationship: ActorConnectedRelationships!
               event: EventType!
@@ -2734,7 +2695,6 @@
 
             input ActorRelationshipsSubscriptionWhere {
               movies: ActorMoviesRelationshipSubscriptionWhere
->>>>>>> 45e02337
             }
 
             input ActorUpdateInput {
@@ -3000,10 +2960,6 @@
               sort: [MovieSort!]
             }
 
-<<<<<<< HEAD
-            input MovieRelationInput {
-              actors: [MovieActorsCreateFieldInput!]
-=======
             type MovieRelationshipCreatedEvent {
               createdRelationship: MovieConnectedRelationships!
               event: EventType!
@@ -3038,7 +2994,6 @@
 
             input MovieRelationshipsSubscriptionWhere {
               actors: MovieActorsRelationshipSubscriptionWhere
->>>>>>> 45e02337
             }
 
             \\"\\"\\"
@@ -3738,13 +3693,8 @@
               name: StringAggregateSelection!
             }
 
-<<<<<<< HEAD
-            input AgreementConnectInput {
-              owner: AgreementOwnerConnectFieldInput
-=======
             type AgreementConnectedRelationships {
               owner: AgreementOwnerConnectedRelationship
->>>>>>> 45e02337
             }
 
             input AgreementCreateInput {
@@ -3897,10 +3847,6 @@
               where: AgreementOwnerConnectionWhere
             }
 
-<<<<<<< HEAD
-            input AgreementRelationInput {
-              owner: AgreementOwnerCreateFieldInput
-=======
             type AgreementRelationshipCreatedEvent {
               agreement: AgreementEventPayload!
               createdRelationship: AgreementConnectedRelationships!
@@ -3935,7 +3881,6 @@
 
             input AgreementRelationshipsSubscriptionWhere {
               owner: AgreementOwnerRelationshipSubscriptionWhere
->>>>>>> 45e02337
             }
 
             \\"\\"\\"
@@ -4487,10 +4432,6 @@
               sort: [MovieSort!]
             }
 
-<<<<<<< HEAD
-            input MovieRelationInput {
-              actors: MovieActorsCreateFieldInput
-=======
             type MovieRelationshipCreatedEvent {
               event: EventType!
               movie: MovieEventPayload!
@@ -4517,7 +4458,6 @@
               NOT: MovieRelationshipDeletedSubscriptionWhere
               OR: [MovieRelationshipDeletedSubscriptionWhere!]
               movie: MovieSubscriptionWhere
->>>>>>> 45e02337
             }
 
             \\"\\"\\"
@@ -4856,10 +4796,6 @@
               offset: Int
             }
 
-<<<<<<< HEAD
-            input PersonRelationInput {
-              movies: [PersonMoviesCreateFieldInput!]
-=======
             type PersonRelationshipCreatedEvent {
               createdRelationship: PersonConnectedRelationships!
               event: EventType!
@@ -4888,7 +4824,6 @@
 
             input PersonRelationshipsSubscriptionWhere {
               movies: PersonMoviesRelationshipSubscriptionWhere
->>>>>>> 45e02337
             }
 
             input PersonUpdateInput {
@@ -5628,13 +5563,8 @@
               count: Int!
             }
 
-<<<<<<< HEAD
-            input PersonConnectInput {
-              movies: PersonMoviesConnectFieldInput
-=======
             type PersonConnectedRelationships {
               movies: PersonMoviesConnectedRelationship
->>>>>>> 45e02337
             }
 
             input PersonCreateInput {
@@ -5740,10 +5670,6 @@
               id: IDAggregateSelection!
             }
 
-<<<<<<< HEAD
-            input PersonRelationInput {
-              movies: PersonMoviesCreateFieldInput
-=======
             type PersonRelationshipCreatedEvent {
               createdRelationship: PersonConnectedRelationships!
               event: EventType!
@@ -5772,7 +5698,6 @@
 
             input PersonRelationshipsSubscriptionWhere {
               movies: PersonMoviesRelationshipSubscriptionWhere
->>>>>>> 45e02337
             }
 
             input PersonUpdateInput {
@@ -6080,10 +6005,6 @@
               sort: [SeriesSort!]
             }
 
-<<<<<<< HEAD
-            input SeriesRelationInput {
-              director: SeriesDirectorCreateFieldInput
-=======
             type SeriesRelationshipCreatedEvent {
               event: EventType!
               relationshipFieldName: String!
@@ -6110,7 +6031,6 @@
               NOT: SeriesRelationshipDeletedSubscriptionWhere
               OR: [SeriesRelationshipDeletedSubscriptionWhere!]
               series: SeriesSubscriptionWhere
->>>>>>> 45e02337
             }
 
             \\"\\"\\"
