/*
 * Copyright (c) "Neo4j"
 * Neo4j Sweden AB [http://neo4j.com]
 *
 * This movie is part of Neo4j.
 *
 * Licensed under the Apache License, Version 2.0 (the "License");
 * you may not use this movie except in compliance with the License.
 * You may obtain a copy of the License at
 *
 *     http://www.apache.org/licenses/LICENSE-2.0
 *
 * Unless required by applicable law or agreed to in writing, software
 * distributed under the License is distributed on an "AS IS" BASIS,
 * WITHOUT WARRANTIES OR CONDITIONS OF ANY KIND, either express or implied.
 * See the License for the specific language governing permissions and
 * limitations under the License.
 */

import { printSchemaWithDirectives } from "@graphql-tools/utils";
import { gql } from "graphql-tag";
import { lexicographicSortSchema } from "graphql/utilities";
import { Neo4jGraphQL } from "../../../src";

describe("Duration", () => {
    test("Duration", async () => {
        const typeDefs = gql`
            type Movie @node {
                id: ID
                duration: Duration
            }
        `;
        const neoSchema = new Neo4jGraphQL({ typeDefs });
        const printedSchema = printSchemaWithDirectives(lexicographicSortSchema(await neoSchema.getSchema()));

        expect(printedSchema).toMatchInlineSnapshot(`
            "schema {
              query: Query
              mutation: Mutation
            }

            \\"\\"\\"
            Information about the number of nodes and relationships created during a create mutation
            \\"\\"\\"
            type CreateInfo {
              bookmark: String @deprecated(reason: \\"This field has been deprecated because bookmarks are now handled by the driver.\\")
              nodesCreated: Int!
              relationshipsCreated: Int!
            }

            type CreateMoviesMutationResponse {
              info: CreateInfo!
              movies: [Movie!]!
            }

            \\"\\"\\"
            Information about the number of nodes and relationships deleted during a delete mutation
            \\"\\"\\"
            type DeleteInfo {
              bookmark: String @deprecated(reason: \\"This field has been deprecated because bookmarks are now handled by the driver.\\")
              nodesDeleted: Int!
              relationshipsDeleted: Int!
            }

            \\"\\"\\"A duration, represented as an ISO 8601 duration string\\"\\"\\"
            scalar Duration

            type DurationAggregateSelection {
              max: Duration
              min: Duration
            }

            type IDAggregateSelection {
              longest: ID
              shortest: ID
            }

            type Movie {
              duration: Duration
              id: ID
            }

            type MovieAggregateSelection {
              count: Int!
              duration: DurationAggregateSelection!
              id: IDAggregateSelection!
            }

            input MovieCreateInput {
              duration: Duration
              id: ID
            }

            type MovieEdge {
              cursor: String!
              node: Movie!
            }

            input MovieOptions {
              limit: Int
              offset: Int
              \\"\\"\\"
              Specify one or more MovieSort objects to sort Movies by. The sorts will be applied in the order in which they are arranged in the array.
              \\"\\"\\"
              sort: [MovieSort!]
            }

            \\"\\"\\"
            Fields to sort Movies by. The order in which sorts are applied is not guaranteed when specifying many fields in one MovieSort object.
            \\"\\"\\"
            input MovieSort {
              duration: SortDirection
              id: SortDirection
            }

            input MovieUpdateInput {
              duration: Duration
              id: ID
            }

            input MovieWhere {
              AND: [MovieWhere!]
              NOT: MovieWhere
              OR: [MovieWhere!]
              duration: Duration @deprecated(reason: \\"Please use the explicit _EQ version\\")
              duration_EQ: Duration
              duration_GT: Duration
              duration_GTE: Duration
              duration_IN: [Duration]
              duration_LT: Duration
              duration_LTE: Duration
<<<<<<< HEAD
              duration_NOT: Duration @deprecated(reason: \\"Negation filters will be deprecated, use the NOT operator to achieve the same behavior\\")
              duration_NOT_IN: [Duration] @deprecated(reason: \\"Negation filters will be deprecated, use the NOT operator to achieve the same behavior\\")
=======
>>>>>>> 8a39a872
              id: ID @deprecated(reason: \\"Please use the explicit _EQ version\\")
              id_CONTAINS: ID
              id_ENDS_WITH: ID
              id_EQ: ID
              id_IN: [ID]
              id_STARTS_WITH: ID
            }

            type MoviesConnection {
              edges: [MovieEdge!]!
              pageInfo: PageInfo!
              totalCount: Int!
            }

            type Mutation {
              createMovies(input: [MovieCreateInput!]!): CreateMoviesMutationResponse!
              deleteMovies(where: MovieWhere): DeleteInfo!
              updateMovies(update: MovieUpdateInput, where: MovieWhere): UpdateMoviesMutationResponse!
            }

            \\"\\"\\"Pagination information (Relay)\\"\\"\\"
            type PageInfo {
              endCursor: String
              hasNextPage: Boolean!
              hasPreviousPage: Boolean!
              startCursor: String
            }

            type Query {
              movies(limit: Int, offset: Int, options: MovieOptions @deprecated(reason: \\"Query options argument is deprecated, please use pagination arguments like limit, offset and sort instead.\\"), sort: [MovieSort!], where: MovieWhere): [Movie!]!
              moviesAggregate(where: MovieWhere): MovieAggregateSelection!
              moviesConnection(after: String, first: Int, sort: [MovieSort!], where: MovieWhere): MoviesConnection!
            }

            \\"\\"\\"An enum for sorting in either ascending or descending order.\\"\\"\\"
            enum SortDirection {
              \\"\\"\\"Sort by field values in ascending order.\\"\\"\\"
              ASC
              \\"\\"\\"Sort by field values in descending order.\\"\\"\\"
              DESC
            }

            \\"\\"\\"
            Information about the number of nodes and relationships created and deleted during an update mutation
            \\"\\"\\"
            type UpdateInfo {
              bookmark: String @deprecated(reason: \\"This field has been deprecated because bookmarks are now handled by the driver.\\")
              nodesCreated: Int!
              nodesDeleted: Int!
              relationshipsCreated: Int!
              relationshipsDeleted: Int!
            }

            type UpdateMoviesMutationResponse {
              info: UpdateInfo!
              movies: [Movie!]!
            }"
        `);
    });
});<|MERGE_RESOLUTION|>--- conflicted
+++ resolved
@@ -129,11 +129,6 @@
               duration_IN: [Duration]
               duration_LT: Duration
               duration_LTE: Duration
-<<<<<<< HEAD
-              duration_NOT: Duration @deprecated(reason: \\"Negation filters will be deprecated, use the NOT operator to achieve the same behavior\\")
-              duration_NOT_IN: [Duration] @deprecated(reason: \\"Negation filters will be deprecated, use the NOT operator to achieve the same behavior\\")
-=======
->>>>>>> 8a39a872
               id: ID @deprecated(reason: \\"Please use the explicit _EQ version\\")
               id_CONTAINS: ID
               id_ENDS_WITH: ID
