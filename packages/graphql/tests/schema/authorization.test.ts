/*
 * Copyright (c) "Neo4j"
 * Neo4j Sweden AB [http://neo4j.com]
 *
 * This file is part of Neo4j.
 *
 * Licensed under the Apache License, Version 2.0 (the "License");
 * you may not use this file except in compliance with the License.
 * You may obtain a copy of the License at
 *
 *     http://www.apache.org/licenses/LICENSE-2.0
 *
 * Unless required by applicable law or agreed to in writing, software
 * distributed under the License is distributed on an "AS IS" BASIS,
 * WITHOUT WARRANTIES OR CONDITIONS OF ANY KIND, either express or implied.
 * See the License for the specific language governing permissions and
 * limitations under the License.
 */

import { printSchemaWithDirectives } from "@graphql-tools/utils";
import { gql } from "graphql-tag";
import { lexicographicSortSchema } from "graphql/utilities";
import { Neo4jGraphQL } from "../../src";

describe("Authorization", () => {
    test("Authorization", async () => {
        const typeDefs = gql`
            type User @authorization(filter: [{ where: { node: { id: "$jwt.sub" } } }]) @node {
                id: ID!
                name: String!
                posts: [User!]! @relationship(type: "HAS_AUTHOR", direction: OUT)
            }

            type Post @authorization(filter: [{ where: { node: { id: "$jwt.sub" } } }]) @node {
                id: ID!
                name: String!
                author: User! @relationship(type: "HAS_AUTHOR", direction: IN)
            }
        `;

        const neoSchema = new Neo4jGraphQL({ typeDefs, features: { authorization: { key: "secret" } } });
        const printedSchema = printSchemaWithDirectives(lexicographicSortSchema(await neoSchema.getSchema()));

        expect(printedSchema).toMatchInlineSnapshot(`
            "schema {
              query: Query
              mutation: Mutation
            }

            \\"\\"\\"
            Information about the number of nodes and relationships created during a create mutation
            \\"\\"\\"
            type CreateInfo {
              bookmark: String @deprecated(reason: \\"This field has been deprecated because bookmarks are now handled by the driver.\\")
              nodesCreated: Int!
              relationshipsCreated: Int!
            }

            type CreatePostsMutationResponse {
              info: CreateInfo!
              posts: [Post!]!
            }

            type CreateUsersMutationResponse {
              info: CreateInfo!
              users: [User!]!
            }

            \\"\\"\\"
            Information about the number of nodes and relationships deleted during a delete mutation
            \\"\\"\\"
            type DeleteInfo {
              bookmark: String @deprecated(reason: \\"This field has been deprecated because bookmarks are now handled by the driver.\\")
              nodesDeleted: Int!
              relationshipsDeleted: Int!
            }

            type IDAggregateSelection {
              longest: ID
              shortest: ID
            }

            type Mutation {
              createPosts(input: [PostCreateInput!]!): CreatePostsMutationResponse!
              createUsers(input: [UserCreateInput!]!): CreateUsersMutationResponse!
              deletePosts(delete: PostDeleteInput, where: PostWhere): DeleteInfo!
              deleteUsers(delete: UserDeleteInput, where: UserWhere): DeleteInfo!
              updatePosts(update: PostUpdateInput, where: PostWhere): UpdatePostsMutationResponse!
              updateUsers(update: UserUpdateInput, where: UserWhere): UpdateUsersMutationResponse!
            }

            \\"\\"\\"Pagination information (Relay)\\"\\"\\"
            type PageInfo {
              endCursor: String
              hasNextPage: Boolean!
              hasPreviousPage: Boolean!
              startCursor: String
            }

            type Post {
              author(directed: Boolean = true, limit: Int, offset: Int, options: UserOptions @deprecated(reason: \\"Query options argument is deprecated, please use pagination arguments like limit, offset and sort instead.\\"), sort: [UserSort!], where: UserWhere): User!
              authorAggregate(directed: Boolean = true, where: UserWhere): PostUserAuthorAggregationSelection
              authorConnection(after: String, directed: Boolean = true, first: Int, sort: [PostAuthorConnectionSort!], where: PostAuthorConnectionWhere): PostAuthorConnection!
              id: ID!
              name: String!
            }

            type PostAggregateSelection {
              count: Int!
              id: IDAggregateSelection!
              name: StringAggregateSelection!
            }

            input PostAuthorAggregateInput {
              AND: [PostAuthorAggregateInput!]
              NOT: PostAuthorAggregateInput
              OR: [PostAuthorAggregateInput!]
              count: Int
              count_GT: Int
              count_GTE: Int
              count_LT: Int
              count_LTE: Int
              node: PostAuthorNodeAggregationWhereInput
            }

            input PostAuthorConnectFieldInput {
              connect: UserConnectInput
              \\"\\"\\"
              Whether or not to overwrite any matching relationship with the new properties.
              \\"\\"\\"
              overwrite: Boolean! = true
              where: UserConnectWhere
            }

            type PostAuthorConnection {
              edges: [PostAuthorRelationship!]!
              pageInfo: PageInfo!
              totalCount: Int!
            }

            input PostAuthorConnectionSort {
              node: UserSort
            }

            input PostAuthorConnectionWhere {
              AND: [PostAuthorConnectionWhere!]
              NOT: PostAuthorConnectionWhere
              OR: [PostAuthorConnectionWhere!]
              node: UserWhere
            }

            input PostAuthorCreateFieldInput {
              node: UserCreateInput!
            }

            input PostAuthorDeleteFieldInput {
              delete: UserDeleteInput
              where: PostAuthorConnectionWhere
            }

            input PostAuthorDisconnectFieldInput {
              disconnect: UserDisconnectInput
              where: PostAuthorConnectionWhere
            }

            input PostAuthorFieldInput {
              connect: PostAuthorConnectFieldInput
              create: PostAuthorCreateFieldInput
            }

            input PostAuthorNodeAggregationWhereInput {
              AND: [PostAuthorNodeAggregationWhereInput!]
              NOT: PostAuthorNodeAggregationWhereInput
              OR: [PostAuthorNodeAggregationWhereInput!]
              id_EQUAL: ID @deprecated(reason: \\"Aggregation filters that are not relying on an aggregating function will be deprecated.\\")
              name_AVERAGE_EQUAL: Float @deprecated(reason: \\"Please use the explicit _LENGTH version for string aggregation.\\")
              name_AVERAGE_GT: Float @deprecated(reason: \\"Please use the explicit _LENGTH version for string aggregation.\\")
              name_AVERAGE_GTE: Float @deprecated(reason: \\"Please use the explicit _LENGTH version for string aggregation.\\")
              name_AVERAGE_LENGTH_EQUAL: Float
              name_AVERAGE_LENGTH_GT: Float
              name_AVERAGE_LENGTH_GTE: Float
              name_AVERAGE_LENGTH_LT: Float
              name_AVERAGE_LENGTH_LTE: Float
              name_AVERAGE_LT: Float @deprecated(reason: \\"Please use the explicit _LENGTH version for string aggregation.\\")
              name_AVERAGE_LTE: Float @deprecated(reason: \\"Please use the explicit _LENGTH version for string aggregation.\\")
              name_EQUAL: String @deprecated(reason: \\"Aggregation filters that are not relying on an aggregating function will be deprecated.\\")
              name_GT: Int @deprecated(reason: \\"Aggregation filters that are not relying on an aggregating function will be deprecated.\\")
              name_GTE: Int @deprecated(reason: \\"Aggregation filters that are not relying on an aggregating function will be deprecated.\\")
              name_LONGEST_EQUAL: Int @deprecated(reason: \\"Please use the explicit _LENGTH version for string aggregation.\\")
              name_LONGEST_GT: Int @deprecated(reason: \\"Please use the explicit _LENGTH version for string aggregation.\\")
              name_LONGEST_GTE: Int @deprecated(reason: \\"Please use the explicit _LENGTH version for string aggregation.\\")
              name_LONGEST_LENGTH_EQUAL: Int
              name_LONGEST_LENGTH_GT: Int
              name_LONGEST_LENGTH_GTE: Int
              name_LONGEST_LENGTH_LT: Int
              name_LONGEST_LENGTH_LTE: Int
              name_LONGEST_LT: Int @deprecated(reason: \\"Please use the explicit _LENGTH version for string aggregation.\\")
              name_LONGEST_LTE: Int @deprecated(reason: \\"Please use the explicit _LENGTH version for string aggregation.\\")
              name_LT: Int @deprecated(reason: \\"Aggregation filters that are not relying on an aggregating function will be deprecated.\\")
              name_LTE: Int @deprecated(reason: \\"Aggregation filters that are not relying on an aggregating function will be deprecated.\\")
              name_SHORTEST_EQUAL: Int @deprecated(reason: \\"Please use the explicit _LENGTH version for string aggregation.\\")
              name_SHORTEST_GT: Int @deprecated(reason: \\"Please use the explicit _LENGTH version for string aggregation.\\")
              name_SHORTEST_GTE: Int @deprecated(reason: \\"Please use the explicit _LENGTH version for string aggregation.\\")
              name_SHORTEST_LENGTH_EQUAL: Int
              name_SHORTEST_LENGTH_GT: Int
              name_SHORTEST_LENGTH_GTE: Int
              name_SHORTEST_LENGTH_LT: Int
              name_SHORTEST_LENGTH_LTE: Int
              name_SHORTEST_LT: Int @deprecated(reason: \\"Please use the explicit _LENGTH version for string aggregation.\\")
              name_SHORTEST_LTE: Int @deprecated(reason: \\"Please use the explicit _LENGTH version for string aggregation.\\")
            }

            type PostAuthorRelationship {
              cursor: String!
              node: User!
            }

            input PostAuthorUpdateConnectionInput {
              node: UserUpdateInput
            }

            input PostAuthorUpdateFieldInput {
              connect: PostAuthorConnectFieldInput
              create: PostAuthorCreateFieldInput
              delete: PostAuthorDeleteFieldInput
              disconnect: PostAuthorDisconnectFieldInput
              update: PostAuthorUpdateConnectionInput
              where: PostAuthorConnectionWhere
            }

            input PostCreateInput {
              author: PostAuthorFieldInput
              id: ID!
              name: String!
            }

            input PostDeleteInput {
              author: PostAuthorDeleteFieldInput
            }

            type PostEdge {
              cursor: String!
              node: Post!
            }

            input PostOptions {
              limit: Int
              offset: Int
              \\"\\"\\"
              Specify one or more PostSort objects to sort Posts by. The sorts will be applied in the order in which they are arranged in the array.
              \\"\\"\\"
              sort: [PostSort!]
            }

            \\"\\"\\"
            Fields to sort Posts by. The order in which sorts are applied is not guaranteed when specifying many fields in one PostSort object.
            \\"\\"\\"
            input PostSort {
              id: SortDirection
              name: SortDirection
            }

            input PostUpdateInput {
              author: PostAuthorUpdateFieldInput
              id: ID
              name: String
            }

            type PostUserAuthorAggregationSelection {
              count: Int!
              node: PostUserAuthorNodeAggregateSelection
            }

            type PostUserAuthorNodeAggregateSelection {
              id: IDAggregateSelection!
              name: StringAggregateSelection!
            }

            input PostWhere {
              AND: [PostWhere!]
              NOT: PostWhere
              OR: [PostWhere!]
              author: UserWhere
              authorAggregate: PostAuthorAggregateInput
              authorConnection: PostAuthorConnectionWhere
<<<<<<< HEAD
              authorConnection_NOT: PostAuthorConnectionWhere
              author_NOT: UserWhere
=======
>>>>>>> 8a39a872
              id: ID @deprecated(reason: \\"Please use the explicit _EQ version\\")
              id_CONTAINS: ID
              id_ENDS_WITH: ID
              id_EQ: ID
              id_IN: [ID!]
              id_STARTS_WITH: ID
              name: String @deprecated(reason: \\"Please use the explicit _EQ version\\")
              name_CONTAINS: String
              name_ENDS_WITH: String
              name_EQ: String
              name_IN: [String!]
              name_STARTS_WITH: String
            }

            type PostsConnection {
              edges: [PostEdge!]!
              pageInfo: PageInfo!
              totalCount: Int!
            }

            type Query {
              posts(limit: Int, offset: Int, options: PostOptions @deprecated(reason: \\"Query options argument is deprecated, please use pagination arguments like limit, offset and sort instead.\\"), sort: [PostSort!], where: PostWhere): [Post!]!
              postsAggregate(where: PostWhere): PostAggregateSelection!
              postsConnection(after: String, first: Int, sort: [PostSort!], where: PostWhere): PostsConnection!
              users(limit: Int, offset: Int, options: UserOptions @deprecated(reason: \\"Query options argument is deprecated, please use pagination arguments like limit, offset and sort instead.\\"), sort: [UserSort!], where: UserWhere): [User!]!
              usersAggregate(where: UserWhere): UserAggregateSelection!
              usersConnection(after: String, first: Int, sort: [UserSort!], where: UserWhere): UsersConnection!
            }

            \\"\\"\\"An enum for sorting in either ascending or descending order.\\"\\"\\"
            enum SortDirection {
              \\"\\"\\"Sort by field values in ascending order.\\"\\"\\"
              ASC
              \\"\\"\\"Sort by field values in descending order.\\"\\"\\"
              DESC
            }

            type StringAggregateSelection {
              longest: String
              shortest: String
            }

            \\"\\"\\"
            Information about the number of nodes and relationships created and deleted during an update mutation
            \\"\\"\\"
            type UpdateInfo {
              bookmark: String @deprecated(reason: \\"This field has been deprecated because bookmarks are now handled by the driver.\\")
              nodesCreated: Int!
              nodesDeleted: Int!
              relationshipsCreated: Int!
              relationshipsDeleted: Int!
            }

            type UpdatePostsMutationResponse {
              info: UpdateInfo!
              posts: [Post!]!
            }

            type UpdateUsersMutationResponse {
              info: UpdateInfo!
              users: [User!]!
            }

            type User {
              id: ID!
              name: String!
              posts(directed: Boolean = true, limit: Int, offset: Int, options: UserOptions @deprecated(reason: \\"Query options argument is deprecated, please use pagination arguments like limit, offset and sort instead.\\"), sort: [UserSort!], where: UserWhere): [User!]!
              postsAggregate(directed: Boolean = true, where: UserWhere): UserUserPostsAggregationSelection
              postsConnection(after: String, directed: Boolean = true, first: Int, sort: [UserPostsConnectionSort!], where: UserPostsConnectionWhere): UserPostsConnection!
            }

            type UserAggregateSelection {
              count: Int!
              id: IDAggregateSelection!
              name: StringAggregateSelection!
            }

            input UserConnectInput {
              posts: [UserPostsConnectFieldInput!]
            }

            input UserConnectWhere {
              node: UserWhere!
            }

            input UserCreateInput {
              id: ID!
              name: String!
              posts: UserPostsFieldInput
            }

            input UserDeleteInput {
              posts: [UserPostsDeleteFieldInput!]
            }

            input UserDisconnectInput {
              posts: [UserPostsDisconnectFieldInput!]
            }

            type UserEdge {
              cursor: String!
              node: User!
            }

            input UserOptions {
              limit: Int
              offset: Int
              \\"\\"\\"
              Specify one or more UserSort objects to sort Users by. The sorts will be applied in the order in which they are arranged in the array.
              \\"\\"\\"
              sort: [UserSort!]
            }

            input UserPostsAggregateInput {
              AND: [UserPostsAggregateInput!]
              NOT: UserPostsAggregateInput
              OR: [UserPostsAggregateInput!]
              count: Int
              count_GT: Int
              count_GTE: Int
              count_LT: Int
              count_LTE: Int
              node: UserPostsNodeAggregationWhereInput
            }

            input UserPostsConnectFieldInput {
              connect: [UserConnectInput!]
              \\"\\"\\"
              Whether or not to overwrite any matching relationship with the new properties.
              \\"\\"\\"
              overwrite: Boolean! = true
              where: UserConnectWhere
            }

            type UserPostsConnection {
              edges: [UserPostsRelationship!]!
              pageInfo: PageInfo!
              totalCount: Int!
            }

            input UserPostsConnectionSort {
              node: UserSort
            }

            input UserPostsConnectionWhere {
              AND: [UserPostsConnectionWhere!]
              NOT: UserPostsConnectionWhere
              OR: [UserPostsConnectionWhere!]
              node: UserWhere
            }

            input UserPostsCreateFieldInput {
              node: UserCreateInput!
            }

            input UserPostsDeleteFieldInput {
              delete: UserDeleteInput
              where: UserPostsConnectionWhere
            }

            input UserPostsDisconnectFieldInput {
              disconnect: UserDisconnectInput
              where: UserPostsConnectionWhere
            }

            input UserPostsFieldInput {
              connect: [UserPostsConnectFieldInput!]
              create: [UserPostsCreateFieldInput!]
            }

            input UserPostsNodeAggregationWhereInput {
              AND: [UserPostsNodeAggregationWhereInput!]
              NOT: UserPostsNodeAggregationWhereInput
              OR: [UserPostsNodeAggregationWhereInput!]
              id_EQUAL: ID @deprecated(reason: \\"Aggregation filters that are not relying on an aggregating function will be deprecated.\\")
              name_AVERAGE_EQUAL: Float @deprecated(reason: \\"Please use the explicit _LENGTH version for string aggregation.\\")
              name_AVERAGE_GT: Float @deprecated(reason: \\"Please use the explicit _LENGTH version for string aggregation.\\")
              name_AVERAGE_GTE: Float @deprecated(reason: \\"Please use the explicit _LENGTH version for string aggregation.\\")
              name_AVERAGE_LENGTH_EQUAL: Float
              name_AVERAGE_LENGTH_GT: Float
              name_AVERAGE_LENGTH_GTE: Float
              name_AVERAGE_LENGTH_LT: Float
              name_AVERAGE_LENGTH_LTE: Float
              name_AVERAGE_LT: Float @deprecated(reason: \\"Please use the explicit _LENGTH version for string aggregation.\\")
              name_AVERAGE_LTE: Float @deprecated(reason: \\"Please use the explicit _LENGTH version for string aggregation.\\")
              name_EQUAL: String @deprecated(reason: \\"Aggregation filters that are not relying on an aggregating function will be deprecated.\\")
              name_GT: Int @deprecated(reason: \\"Aggregation filters that are not relying on an aggregating function will be deprecated.\\")
              name_GTE: Int @deprecated(reason: \\"Aggregation filters that are not relying on an aggregating function will be deprecated.\\")
              name_LONGEST_EQUAL: Int @deprecated(reason: \\"Please use the explicit _LENGTH version for string aggregation.\\")
              name_LONGEST_GT: Int @deprecated(reason: \\"Please use the explicit _LENGTH version for string aggregation.\\")
              name_LONGEST_GTE: Int @deprecated(reason: \\"Please use the explicit _LENGTH version for string aggregation.\\")
              name_LONGEST_LENGTH_EQUAL: Int
              name_LONGEST_LENGTH_GT: Int
              name_LONGEST_LENGTH_GTE: Int
              name_LONGEST_LENGTH_LT: Int
              name_LONGEST_LENGTH_LTE: Int
              name_LONGEST_LT: Int @deprecated(reason: \\"Please use the explicit _LENGTH version for string aggregation.\\")
              name_LONGEST_LTE: Int @deprecated(reason: \\"Please use the explicit _LENGTH version for string aggregation.\\")
              name_LT: Int @deprecated(reason: \\"Aggregation filters that are not relying on an aggregating function will be deprecated.\\")
              name_LTE: Int @deprecated(reason: \\"Aggregation filters that are not relying on an aggregating function will be deprecated.\\")
              name_SHORTEST_EQUAL: Int @deprecated(reason: \\"Please use the explicit _LENGTH version for string aggregation.\\")
              name_SHORTEST_GT: Int @deprecated(reason: \\"Please use the explicit _LENGTH version for string aggregation.\\")
              name_SHORTEST_GTE: Int @deprecated(reason: \\"Please use the explicit _LENGTH version for string aggregation.\\")
              name_SHORTEST_LENGTH_EQUAL: Int
              name_SHORTEST_LENGTH_GT: Int
              name_SHORTEST_LENGTH_GTE: Int
              name_SHORTEST_LENGTH_LT: Int
              name_SHORTEST_LENGTH_LTE: Int
              name_SHORTEST_LT: Int @deprecated(reason: \\"Please use the explicit _LENGTH version for string aggregation.\\")
              name_SHORTEST_LTE: Int @deprecated(reason: \\"Please use the explicit _LENGTH version for string aggregation.\\")
            }

            type UserPostsRelationship {
              cursor: String!
              node: User!
            }

            input UserPostsUpdateConnectionInput {
              node: UserUpdateInput
            }

            input UserPostsUpdateFieldInput {
              connect: [UserPostsConnectFieldInput!]
              create: [UserPostsCreateFieldInput!]
              delete: [UserPostsDeleteFieldInput!]
              disconnect: [UserPostsDisconnectFieldInput!]
              update: UserPostsUpdateConnectionInput
              where: UserPostsConnectionWhere
            }

            \\"\\"\\"
            Fields to sort Users by. The order in which sorts are applied is not guaranteed when specifying many fields in one UserSort object.
            \\"\\"\\"
            input UserSort {
              id: SortDirection
              name: SortDirection
            }

            input UserUpdateInput {
              id: ID
              name: String
              posts: [UserPostsUpdateFieldInput!]
            }

            type UserUserPostsAggregationSelection {
              count: Int!
              node: UserUserPostsNodeAggregateSelection
            }

            type UserUserPostsNodeAggregateSelection {
              id: IDAggregateSelection!
              name: StringAggregateSelection!
            }

            input UserWhere {
              AND: [UserWhere!]
              NOT: UserWhere
              OR: [UserWhere!]
              id: ID @deprecated(reason: \\"Please use the explicit _EQ version\\")
              id_CONTAINS: ID
              id_ENDS_WITH: ID
              id_EQ: ID
              id_IN: [ID!]
              id_STARTS_WITH: ID
              name: String @deprecated(reason: \\"Please use the explicit _EQ version\\")
              name_CONTAINS: String
              name_ENDS_WITH: String
              name_EQ: String
              name_IN: [String!]
              name_STARTS_WITH: String
              posts: UserWhere @deprecated(reason: \\"Use \`posts_SOME\` instead.\\")
              postsAggregate: UserPostsAggregateInput
              postsConnection: UserPostsConnectionWhere @deprecated(reason: \\"Use \`postsConnection_SOME\` instead.\\")
              \\"\\"\\"
              Return Users where all of the related UserPostsConnections match this filter
              \\"\\"\\"
              postsConnection_ALL: UserPostsConnectionWhere
              \\"\\"\\"
              Return Users where none of the related UserPostsConnections match this filter
              \\"\\"\\"
              postsConnection_NONE: UserPostsConnectionWhere
              \\"\\"\\"
              Return Users where one of the related UserPostsConnections match this filter
              \\"\\"\\"
              postsConnection_SINGLE: UserPostsConnectionWhere
              \\"\\"\\"
              Return Users where some of the related UserPostsConnections match this filter
              \\"\\"\\"
              postsConnection_SOME: UserPostsConnectionWhere
              \\"\\"\\"Return Users where all of the related Users match this filter\\"\\"\\"
              posts_ALL: UserWhere
              \\"\\"\\"Return Users where none of the related Users match this filter\\"\\"\\"
              posts_NONE: UserWhere
              \\"\\"\\"Return Users where one of the related Users match this filter\\"\\"\\"
              posts_SINGLE: UserWhere
              \\"\\"\\"Return Users where some of the related Users match this filter\\"\\"\\"
              posts_SOME: UserWhere
            }

            type UsersConnection {
              edges: [UserEdge!]!
              pageInfo: PageInfo!
              totalCount: Int!
            }"
        `);
    });
});<|MERGE_RESOLUTION|>--- conflicted
+++ resolved
@@ -283,11 +283,6 @@
               author: UserWhere
               authorAggregate: PostAuthorAggregateInput
               authorConnection: PostAuthorConnectionWhere
-<<<<<<< HEAD
-              authorConnection_NOT: PostAuthorConnectionWhere
-              author_NOT: UserWhere
-=======
->>>>>>> 8a39a872
               id: ID @deprecated(reason: \\"Please use the explicit _EQ version\\")
               id_CONTAINS: ID
               id_ENDS_WITH: ID
