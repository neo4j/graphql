--- conflicted
+++ resolved
@@ -45,593 +45,6 @@
         const printedSchema = printSchemaWithDirectives(lexicographicSortSchema(neoSchema.schema));
 
         expect(printedSchema).toMatchInlineSnapshot(`
-<<<<<<< HEAD
-"schema {
-  query: Query
-  mutation: Mutation
-}
-
-interface ActedIn {
-  leadRole: Boolean!
-  screenTime: Int!
-  startDate: Date!
-}
-
-input ActedInCreateInput {
-  leadRole: Boolean!
-  screenTime: Int!
-  startDate: Date!
-}
-
-input ActedInSort {
-  leadRole: SortDirection
-  screenTime: SortDirection
-  startDate: SortDirection
-}
-
-input ActedInUpdateInput {
-  leadRole: Boolean
-  screenTime: Int
-  startDate: Date
-}
-
-input ActedInWhere {
-  AND: [ActedInWhere!]
-  OR: [ActedInWhere!]
-  leadRole: Boolean
-  leadRole_NOT: Boolean
-  screenTime: Int
-  screenTime_GT: Int
-  screenTime_GTE: Int
-  screenTime_IN: [Int]
-  screenTime_LT: Int
-  screenTime_LTE: Int
-  screenTime_NOT: Int
-  screenTime_NOT_IN: [Int]
-  startDate: Date
-  startDate_GT: Date
-  startDate_GTE: Date
-  startDate_IN: [Date]
-  startDate_LT: Date
-  startDate_LTE: Date
-  startDate_NOT: Date
-  startDate_NOT_IN: [Date]
-}
-
-type Actor {
-  movies(directed: Boolean, options: MovieOptions, where: MovieWhere): [Movie]
-  moviesAggregate(where: MovieWhere): ActorMovieMoviesAggregationSelection
-  moviesConnection(after: String, first: Int, sort: [ActorMoviesConnectionSort!], where: ActorMoviesConnectionWhere): ActorMoviesConnection!
-  name: String!
-}
-
-type ActorAggregateSelection {
-  count: Int!
-  name: StringAggregateSelectionNonNullable!
-}
-
-input ActorConnectInput {
-  movies: [ActorMoviesConnectFieldInput!]
-}
-
-input ActorConnectWhere {
-  node: ActorWhere!
-}
-
-input ActorCreateInput {
-  movies: ActorMoviesFieldInput
-  name: String!
-}
-
-input ActorDeleteInput {
-  movies: [ActorMoviesDeleteFieldInput!]
-}
-
-input ActorDisconnectInput {
-  movies: [ActorMoviesDisconnectFieldInput!]
-}
-
-type ActorMovieMoviesAggregationSelection {
-  count: Int!
-  edge: ActorMovieMoviesEdgeAggregateSelection
-  node: ActorMovieMoviesNodeAggregateSelection
-}
-
-type ActorMovieMoviesEdgeAggregateSelection {
-  screenTime: IntAggregateSelectionNonNullable!
-}
-
-type ActorMovieMoviesNodeAggregateSelection {
-  title: StringAggregateSelectionNonNullable!
-}
-
-input ActorMoviesAggregateInput {
-  AND: [ActorMoviesAggregateInput!]
-  OR: [ActorMoviesAggregateInput!]
-  count: Int
-  count_GT: Int
-  count_GTE: Int
-  count_LT: Int
-  count_LTE: Int
-  edge: ActorMoviesEdgeAggregationWhereInput
-  node: ActorMoviesNodeAggregationWhereInput
-}
-
-input ActorMoviesConnectFieldInput {
-  connect: [MovieConnectInput!]
-  edge: ActedInCreateInput!
-  where: MovieConnectWhere
-}
-
-type ActorMoviesConnection {
-  edges: [ActorMoviesRelationship!]!
-  pageInfo: PageInfo!
-  totalCount: Int!
-}
-
-input ActorMoviesConnectionSort {
-  edge: ActedInSort
-  node: MovieSort
-}
-
-input ActorMoviesConnectionWhere {
-  AND: [ActorMoviesConnectionWhere!]
-  OR: [ActorMoviesConnectionWhere!]
-  edge: ActedInWhere
-  edge_NOT: ActedInWhere
-  node: MovieWhere
-  node_NOT: MovieWhere
-}
-
-input ActorMoviesCreateFieldInput {
-  edge: ActedInCreateInput!
-  node: MovieCreateInput!
-}
-
-input ActorMoviesDeleteFieldInput {
-  delete: MovieDeleteInput
-  where: ActorMoviesConnectionWhere
-}
-
-input ActorMoviesDisconnectFieldInput {
-  disconnect: MovieDisconnectInput
-  where: ActorMoviesConnectionWhere
-}
-
-input ActorMoviesEdgeAggregationWhereInput {
-  AND: [ActorMoviesEdgeAggregationWhereInput!]
-  OR: [ActorMoviesEdgeAggregationWhereInput!]
-  screenTime_AVERAGE_EQUAL: Float
-  screenTime_AVERAGE_GT: Float
-  screenTime_AVERAGE_GTE: Float
-  screenTime_AVERAGE_LT: Float
-  screenTime_AVERAGE_LTE: Float
-  screenTime_EQUAL: Int
-  screenTime_GT: Int
-  screenTime_GTE: Int
-  screenTime_LT: Int
-  screenTime_LTE: Int
-  screenTime_MAX_EQUAL: Int
-  screenTime_MAX_GT: Int
-  screenTime_MAX_GTE: Int
-  screenTime_MAX_LT: Int
-  screenTime_MAX_LTE: Int
-  screenTime_MIN_EQUAL: Int
-  screenTime_MIN_GT: Int
-  screenTime_MIN_GTE: Int
-  screenTime_MIN_LT: Int
-  screenTime_MIN_LTE: Int
-  screenTime_SUM_EQUAL: Int
-  screenTime_SUM_GT: Int
-  screenTime_SUM_GTE: Int
-  screenTime_SUM_LT: Int
-  screenTime_SUM_LTE: Int
-}
-
-input ActorMoviesFieldInput {
-  connect: [ActorMoviesConnectFieldInput!]
-  create: [ActorMoviesCreateFieldInput!]
-}
-
-input ActorMoviesNodeAggregationWhereInput {
-  AND: [ActorMoviesNodeAggregationWhereInput!]
-  OR: [ActorMoviesNodeAggregationWhereInput!]
-  title_AVERAGE_EQUAL: Float
-  title_AVERAGE_GT: Float
-  title_AVERAGE_GTE: Float
-  title_AVERAGE_LT: Float
-  title_AVERAGE_LTE: Float
-  title_EQUAL: String
-  title_GT: Int
-  title_GTE: Int
-  title_LONGEST_EQUAL: Int
-  title_LONGEST_GT: Int
-  title_LONGEST_GTE: Int
-  title_LONGEST_LT: Int
-  title_LONGEST_LTE: Int
-  title_LT: Int
-  title_LTE: Int
-  title_SHORTEST_EQUAL: Int
-  title_SHORTEST_GT: Int
-  title_SHORTEST_GTE: Int
-  title_SHORTEST_LT: Int
-  title_SHORTEST_LTE: Int
-}
-
-type ActorMoviesRelationship implements ActedIn {
-  cursor: String!
-  leadRole: Boolean!
-  node: Movie!
-  screenTime: Int!
-  startDate: Date!
-}
-
-input ActorMoviesUpdateConnectionInput {
-  edge: ActedInUpdateInput
-  node: MovieUpdateInput
-}
-
-input ActorMoviesUpdateFieldInput {
-  connect: [ActorMoviesConnectFieldInput!]
-  create: [ActorMoviesCreateFieldInput!]
-  delete: [ActorMoviesDeleteFieldInput!]
-  disconnect: [ActorMoviesDisconnectFieldInput!]
-  update: ActorMoviesUpdateConnectionInput
-  where: ActorMoviesConnectionWhere
-}
-
-input ActorOptions {
-  limit: Int
-  offset: Int
-  \\"\\"\\"Specify one or more ActorSort objects to sort Actors by. The sorts will be applied in the order in which they are arranged in the array.\\"\\"\\"
-  sort: [ActorSort]
-}
-
-input ActorRelationInput {
-  movies: [ActorMoviesCreateFieldInput!]
-}
-
-\\"\\"\\"Fields to sort Actors by. The order in which sorts are applied is not guaranteed when specifying many fields in one ActorSort object.\\"\\"\\"
-input ActorSort {
-  name: SortDirection
-}
-
-input ActorUpdateInput {
-  movies: [ActorMoviesUpdateFieldInput!]
-  name: String
-}
-
-input ActorWhere {
-  AND: [ActorWhere!]
-  OR: [ActorWhere!]
-  movies: MovieWhere
-  moviesAggregate: ActorMoviesAggregateInput
-  moviesConnection: ActorMoviesConnectionWhere
-  moviesConnection_NOT: ActorMoviesConnectionWhere
-  movies_NOT: MovieWhere
-  name: String
-  name_CONTAINS: String
-  name_ENDS_WITH: String
-  name_IN: [String]
-  name_NOT: String
-  name_NOT_CONTAINS: String
-  name_NOT_ENDS_WITH: String
-  name_NOT_IN: [String]
-  name_NOT_STARTS_WITH: String
-  name_STARTS_WITH: String
-}
-
-type CreateActorsMutationResponse {
-  actors: [Actor!]!
-  info: CreateInfo!
-}
-
-type CreateInfo {
-  bookmark: String
-  nodesCreated: Int!
-  relationshipsCreated: Int!
-}
-
-type CreateMoviesMutationResponse {
-  info: CreateInfo!
-  movies: [Movie!]!
-}
-
-\\"\\"\\"A date, represented as a 'yyyy-mm-dd' string\\"\\"\\"
-scalar Date
-
-type DeleteInfo {
-  bookmark: String
-  nodesDeleted: Int!
-  relationshipsDeleted: Int!
-}
-
-type IntAggregateSelectionNonNullable {
-  average: Float!
-  max: Int!
-  min: Int!
-  sum: Int!
-}
-
-type Movie {
-  actors(directed: Boolean, options: ActorOptions, where: ActorWhere): [Actor]!
-  actorsAggregate(where: ActorWhere): MovieActorActorsAggregationSelection
-  actorsConnection(after: String, first: Int, sort: [MovieActorsConnectionSort!], where: MovieActorsConnectionWhere): MovieActorsConnection!
-  title: String!
-}
-
-type MovieActorActorsAggregationSelection {
-  count: Int!
-  edge: MovieActorActorsEdgeAggregateSelection
-  node: MovieActorActorsNodeAggregateSelection
-}
-
-type MovieActorActorsEdgeAggregateSelection {
-  screenTime: IntAggregateSelectionNonNullable!
-}
-
-type MovieActorActorsNodeAggregateSelection {
-  name: StringAggregateSelectionNonNullable!
-}
-
-input MovieActorsAggregateInput {
-  AND: [MovieActorsAggregateInput!]
-  OR: [MovieActorsAggregateInput!]
-  count: Int
-  count_GT: Int
-  count_GTE: Int
-  count_LT: Int
-  count_LTE: Int
-  edge: MovieActorsEdgeAggregationWhereInput
-  node: MovieActorsNodeAggregationWhereInput
-}
-
-input MovieActorsConnectFieldInput {
-  connect: [ActorConnectInput!]
-  edge: ActedInCreateInput!
-  where: ActorConnectWhere
-}
-
-type MovieActorsConnection {
-  edges: [MovieActorsRelationship!]!
-  pageInfo: PageInfo!
-  totalCount: Int!
-}
-
-input MovieActorsConnectionSort {
-  edge: ActedInSort
-  node: ActorSort
-}
-
-input MovieActorsConnectionWhere {
-  AND: [MovieActorsConnectionWhere!]
-  OR: [MovieActorsConnectionWhere!]
-  edge: ActedInWhere
-  edge_NOT: ActedInWhere
-  node: ActorWhere
-  node_NOT: ActorWhere
-}
-
-input MovieActorsCreateFieldInput {
-  edge: ActedInCreateInput!
-  node: ActorCreateInput!
-}
-
-input MovieActorsDeleteFieldInput {
-  delete: ActorDeleteInput
-  where: MovieActorsConnectionWhere
-}
-
-input MovieActorsDisconnectFieldInput {
-  disconnect: ActorDisconnectInput
-  where: MovieActorsConnectionWhere
-}
-
-input MovieActorsEdgeAggregationWhereInput {
-  AND: [MovieActorsEdgeAggregationWhereInput!]
-  OR: [MovieActorsEdgeAggregationWhereInput!]
-  screenTime_AVERAGE_EQUAL: Float
-  screenTime_AVERAGE_GT: Float
-  screenTime_AVERAGE_GTE: Float
-  screenTime_AVERAGE_LT: Float
-  screenTime_AVERAGE_LTE: Float
-  screenTime_EQUAL: Int
-  screenTime_GT: Int
-  screenTime_GTE: Int
-  screenTime_LT: Int
-  screenTime_LTE: Int
-  screenTime_MAX_EQUAL: Int
-  screenTime_MAX_GT: Int
-  screenTime_MAX_GTE: Int
-  screenTime_MAX_LT: Int
-  screenTime_MAX_LTE: Int
-  screenTime_MIN_EQUAL: Int
-  screenTime_MIN_GT: Int
-  screenTime_MIN_GTE: Int
-  screenTime_MIN_LT: Int
-  screenTime_MIN_LTE: Int
-  screenTime_SUM_EQUAL: Int
-  screenTime_SUM_GT: Int
-  screenTime_SUM_GTE: Int
-  screenTime_SUM_LT: Int
-  screenTime_SUM_LTE: Int
-}
-
-input MovieActorsFieldInput {
-  connect: [MovieActorsConnectFieldInput!]
-  create: [MovieActorsCreateFieldInput!]
-}
-
-input MovieActorsNodeAggregationWhereInput {
-  AND: [MovieActorsNodeAggregationWhereInput!]
-  OR: [MovieActorsNodeAggregationWhereInput!]
-  name_AVERAGE_EQUAL: Float
-  name_AVERAGE_GT: Float
-  name_AVERAGE_GTE: Float
-  name_AVERAGE_LT: Float
-  name_AVERAGE_LTE: Float
-  name_EQUAL: String
-  name_GT: Int
-  name_GTE: Int
-  name_LONGEST_EQUAL: Int
-  name_LONGEST_GT: Int
-  name_LONGEST_GTE: Int
-  name_LONGEST_LT: Int
-  name_LONGEST_LTE: Int
-  name_LT: Int
-  name_LTE: Int
-  name_SHORTEST_EQUAL: Int
-  name_SHORTEST_GT: Int
-  name_SHORTEST_GTE: Int
-  name_SHORTEST_LT: Int
-  name_SHORTEST_LTE: Int
-}
-
-type MovieActorsRelationship implements ActedIn {
-  cursor: String!
-  leadRole: Boolean!
-  node: Actor!
-  screenTime: Int!
-  startDate: Date!
-}
-
-input MovieActorsUpdateConnectionInput {
-  edge: ActedInUpdateInput
-  node: ActorUpdateInput
-}
-
-input MovieActorsUpdateFieldInput {
-  connect: [MovieActorsConnectFieldInput!]
-  create: [MovieActorsCreateFieldInput!]
-  delete: [MovieActorsDeleteFieldInput!]
-  disconnect: [MovieActorsDisconnectFieldInput!]
-  update: MovieActorsUpdateConnectionInput
-  where: MovieActorsConnectionWhere
-}
-
-type MovieAggregateSelection {
-  count: Int!
-  title: StringAggregateSelectionNonNullable!
-}
-
-input MovieConnectInput {
-  actors: [MovieActorsConnectFieldInput!]
-}
-
-input MovieConnectWhere {
-  node: MovieWhere!
-}
-
-input MovieCreateInput {
-  actors: MovieActorsFieldInput
-  title: String!
-}
-
-input MovieDeleteInput {
-  actors: [MovieActorsDeleteFieldInput!]
-}
-
-input MovieDisconnectInput {
-  actors: [MovieActorsDisconnectFieldInput!]
-}
-
-input MovieOptions {
-  limit: Int
-  offset: Int
-  \\"\\"\\"Specify one or more MovieSort objects to sort Movies by. The sorts will be applied in the order in which they are arranged in the array.\\"\\"\\"
-  sort: [MovieSort]
-}
-
-input MovieRelationInput {
-  actors: [MovieActorsCreateFieldInput!]
-}
-
-\\"\\"\\"Fields to sort Movies by. The order in which sorts are applied is not guaranteed when specifying many fields in one MovieSort object.\\"\\"\\"
-input MovieSort {
-  title: SortDirection
-}
-
-input MovieUpdateInput {
-  actors: [MovieActorsUpdateFieldInput!]
-  title: String
-}
-
-input MovieWhere {
-  AND: [MovieWhere!]
-  OR: [MovieWhere!]
-  actors: ActorWhere
-  actorsAggregate: MovieActorsAggregateInput
-  actorsConnection: MovieActorsConnectionWhere
-  actorsConnection_NOT: MovieActorsConnectionWhere
-  actors_NOT: ActorWhere
-  title: String
-  title_CONTAINS: String
-  title_ENDS_WITH: String
-  title_IN: [String]
-  title_NOT: String
-  title_NOT_CONTAINS: String
-  title_NOT_ENDS_WITH: String
-  title_NOT_IN: [String]
-  title_NOT_STARTS_WITH: String
-  title_STARTS_WITH: String
-}
-
-type Mutation {
-  createActors(input: [ActorCreateInput!]!): CreateActorsMutationResponse!
-  createMovies(input: [MovieCreateInput!]!): CreateMoviesMutationResponse!
-  deleteActors(delete: ActorDeleteInput, where: ActorWhere): DeleteInfo!
-  deleteMovies(delete: MovieDeleteInput, where: MovieWhere): DeleteInfo!
-  updateActors(connect: ActorConnectInput, create: ActorRelationInput, delete: ActorDeleteInput, disconnect: ActorDisconnectInput, update: ActorUpdateInput, where: ActorWhere): UpdateActorsMutationResponse!
-  updateMovies(connect: MovieConnectInput, create: MovieRelationInput, delete: MovieDeleteInput, disconnect: MovieDisconnectInput, update: MovieUpdateInput, where: MovieWhere): UpdateMoviesMutationResponse!
-}
-
-\\"\\"\\"Pagination information (Relay)\\"\\"\\"
-type PageInfo {
-  endCursor: String
-  hasNextPage: Boolean!
-  hasPreviousPage: Boolean!
-  startCursor: String
-}
-
-type Query {
-  actors(options: ActorOptions, where: ActorWhere): [Actor!]!
-  actorsAggregate(where: ActorWhere): ActorAggregateSelection!
-  movies(options: MovieOptions, where: MovieWhere): [Movie!]!
-  moviesAggregate(where: MovieWhere): MovieAggregateSelection!
-}
-
-enum SortDirection {
-  \\"\\"\\"Sort by field values in ascending order.\\"\\"\\"
-  ASC
-  \\"\\"\\"Sort by field values in descending order.\\"\\"\\"
-  DESC
-}
-
-type StringAggregateSelectionNonNullable {
-  longest: String!
-  shortest: String!
-}
-
-type UpdateActorsMutationResponse {
-  actors: [Actor!]!
-  info: UpdateInfo!
-}
-
-type UpdateInfo {
-  bookmark: String
-  nodesCreated: Int!
-  nodesDeleted: Int!
-  relationshipsCreated: Int!
-  relationshipsDeleted: Int!
-}
-
-type UpdateMoviesMutationResponse {
-  info: UpdateInfo!
-  movies: [Movie!]!
-}
-"
-`);
-=======
             "schema {
               query: Query
               mutation: Mutation
@@ -685,7 +98,7 @@
             }
 
             type Actor {
-              movies(options: MovieOptions, where: MovieWhere): [Movie!]!
+              movies(directed: Boolean, options: MovieOptions, where: MovieWhere): [Movie!]!
               moviesAggregate(where: MovieWhere): ActorMovieMoviesAggregationSelection
               moviesConnection(after: String, first: Int, sort: [ActorMoviesConnectionSort!], where: ActorMoviesConnectionWhere): ActorMoviesConnection!
               name: String!
@@ -940,7 +353,7 @@
             }
 
             type Movie {
-              actors(options: ActorOptions, where: ActorWhere): [Actor!]!
+              actors(directed: Boolean, options: ActorOptions, where: ActorWhere): [Actor!]!
               actorsAggregate(where: ActorWhere): MovieActorActorsAggregationSelection
               actorsConnection(after: String, first: Int, sort: [MovieActorsConnectionSort!], where: MovieActorsConnectionWhere): MovieActorsConnection!
               title: String!
@@ -1217,7 +630,6 @@
             }
             "
         `);
->>>>>>> afb943f7
     });
 
     test("should filter out generated fields", () => {
@@ -1242,643 +654,6 @@
         const printedSchema = printSchemaWithDirectives(lexicographicSortSchema(neoSchema.schema));
 
         expect(printedSchema).toMatchInlineSnapshot(`
-<<<<<<< HEAD
-"schema {
-  query: Query
-  mutation: Mutation
-}
-
-interface ActedIn {
-  id: ID!
-  screenTime: Int!
-  timestamp: DateTime!
-}
-
-input ActedInCreateInput {
-  screenTime: Int!
-}
-
-input ActedInSort {
-  id: SortDirection
-  screenTime: SortDirection
-  timestamp: SortDirection
-}
-
-input ActedInUpdateInput {
-  screenTime: Int
-}
-
-input ActedInWhere {
-  AND: [ActedInWhere!]
-  OR: [ActedInWhere!]
-  id: ID
-  id_CONTAINS: ID
-  id_ENDS_WITH: ID
-  id_IN: [ID]
-  id_NOT: ID
-  id_NOT_CONTAINS: ID
-  id_NOT_ENDS_WITH: ID
-  id_NOT_IN: [ID]
-  id_NOT_STARTS_WITH: ID
-  id_STARTS_WITH: ID
-  screenTime: Int
-  screenTime_GT: Int
-  screenTime_GTE: Int
-  screenTime_IN: [Int]
-  screenTime_LT: Int
-  screenTime_LTE: Int
-  screenTime_NOT: Int
-  screenTime_NOT_IN: [Int]
-  timestamp: DateTime
-  timestamp_GT: DateTime
-  timestamp_GTE: DateTime
-  timestamp_IN: [DateTime]
-  timestamp_LT: DateTime
-  timestamp_LTE: DateTime
-  timestamp_NOT: DateTime
-  timestamp_NOT_IN: [DateTime]
-}
-
-type Actor {
-  movies(directed: Boolean, options: MovieOptions, where: MovieWhere): [Movie]
-  moviesAggregate(where: MovieWhere): ActorMovieMoviesAggregationSelection
-  moviesConnection(after: String, first: Int, sort: [ActorMoviesConnectionSort!], where: ActorMoviesConnectionWhere): ActorMoviesConnection!
-  name: String!
-}
-
-type ActorAggregateSelection {
-  count: Int!
-  name: StringAggregateSelectionNonNullable!
-}
-
-input ActorConnectInput {
-  movies: [ActorMoviesConnectFieldInput!]
-}
-
-input ActorConnectWhere {
-  node: ActorWhere!
-}
-
-input ActorCreateInput {
-  movies: ActorMoviesFieldInput
-  name: String!
-}
-
-input ActorDeleteInput {
-  movies: [ActorMoviesDeleteFieldInput!]
-}
-
-input ActorDisconnectInput {
-  movies: [ActorMoviesDisconnectFieldInput!]
-}
-
-type ActorMovieMoviesAggregationSelection {
-  count: Int!
-  edge: ActorMovieMoviesEdgeAggregateSelection
-  node: ActorMovieMoviesNodeAggregateSelection
-}
-
-type ActorMovieMoviesEdgeAggregateSelection {
-  id: IDAggregateSelectionNonNullable!
-  screenTime: IntAggregateSelectionNonNullable!
-  timestamp: DateTimeAggregateSelectionNonNullable!
-}
-
-type ActorMovieMoviesNodeAggregateSelection {
-  title: StringAggregateSelectionNonNullable!
-}
-
-input ActorMoviesAggregateInput {
-  AND: [ActorMoviesAggregateInput!]
-  OR: [ActorMoviesAggregateInput!]
-  count: Int
-  count_GT: Int
-  count_GTE: Int
-  count_LT: Int
-  count_LTE: Int
-  edge: ActorMoviesEdgeAggregationWhereInput
-  node: ActorMoviesNodeAggregationWhereInput
-}
-
-input ActorMoviesConnectFieldInput {
-  connect: [MovieConnectInput!]
-  edge: ActedInCreateInput!
-  where: MovieConnectWhere
-}
-
-type ActorMoviesConnection {
-  edges: [ActorMoviesRelationship!]!
-  pageInfo: PageInfo!
-  totalCount: Int!
-}
-
-input ActorMoviesConnectionSort {
-  edge: ActedInSort
-  node: MovieSort
-}
-
-input ActorMoviesConnectionWhere {
-  AND: [ActorMoviesConnectionWhere!]
-  OR: [ActorMoviesConnectionWhere!]
-  edge: ActedInWhere
-  edge_NOT: ActedInWhere
-  node: MovieWhere
-  node_NOT: MovieWhere
-}
-
-input ActorMoviesCreateFieldInput {
-  edge: ActedInCreateInput!
-  node: MovieCreateInput!
-}
-
-input ActorMoviesDeleteFieldInput {
-  delete: MovieDeleteInput
-  where: ActorMoviesConnectionWhere
-}
-
-input ActorMoviesDisconnectFieldInput {
-  disconnect: MovieDisconnectInput
-  where: ActorMoviesConnectionWhere
-}
-
-input ActorMoviesEdgeAggregationWhereInput {
-  AND: [ActorMoviesEdgeAggregationWhereInput!]
-  OR: [ActorMoviesEdgeAggregationWhereInput!]
-  id_EQUAL: ID
-  screenTime_AVERAGE_EQUAL: Float
-  screenTime_AVERAGE_GT: Float
-  screenTime_AVERAGE_GTE: Float
-  screenTime_AVERAGE_LT: Float
-  screenTime_AVERAGE_LTE: Float
-  screenTime_EQUAL: Int
-  screenTime_GT: Int
-  screenTime_GTE: Int
-  screenTime_LT: Int
-  screenTime_LTE: Int
-  screenTime_MAX_EQUAL: Int
-  screenTime_MAX_GT: Int
-  screenTime_MAX_GTE: Int
-  screenTime_MAX_LT: Int
-  screenTime_MAX_LTE: Int
-  screenTime_MIN_EQUAL: Int
-  screenTime_MIN_GT: Int
-  screenTime_MIN_GTE: Int
-  screenTime_MIN_LT: Int
-  screenTime_MIN_LTE: Int
-  screenTime_SUM_EQUAL: Int
-  screenTime_SUM_GT: Int
-  screenTime_SUM_GTE: Int
-  screenTime_SUM_LT: Int
-  screenTime_SUM_LTE: Int
-  timestamp_EQUAL: DateTime
-  timestamp_GT: DateTime
-  timestamp_GTE: DateTime
-  timestamp_LT: DateTime
-  timestamp_LTE: DateTime
-  timestamp_MAX_EQUAL: DateTime
-  timestamp_MAX_GT: DateTime
-  timestamp_MAX_GTE: DateTime
-  timestamp_MAX_LT: DateTime
-  timestamp_MAX_LTE: DateTime
-  timestamp_MIN_EQUAL: DateTime
-  timestamp_MIN_GT: DateTime
-  timestamp_MIN_GTE: DateTime
-  timestamp_MIN_LT: DateTime
-  timestamp_MIN_LTE: DateTime
-}
-
-input ActorMoviesFieldInput {
-  connect: [ActorMoviesConnectFieldInput!]
-  create: [ActorMoviesCreateFieldInput!]
-}
-
-input ActorMoviesNodeAggregationWhereInput {
-  AND: [ActorMoviesNodeAggregationWhereInput!]
-  OR: [ActorMoviesNodeAggregationWhereInput!]
-  title_AVERAGE_EQUAL: Float
-  title_AVERAGE_GT: Float
-  title_AVERAGE_GTE: Float
-  title_AVERAGE_LT: Float
-  title_AVERAGE_LTE: Float
-  title_EQUAL: String
-  title_GT: Int
-  title_GTE: Int
-  title_LONGEST_EQUAL: Int
-  title_LONGEST_GT: Int
-  title_LONGEST_GTE: Int
-  title_LONGEST_LT: Int
-  title_LONGEST_LTE: Int
-  title_LT: Int
-  title_LTE: Int
-  title_SHORTEST_EQUAL: Int
-  title_SHORTEST_GT: Int
-  title_SHORTEST_GTE: Int
-  title_SHORTEST_LT: Int
-  title_SHORTEST_LTE: Int
-}
-
-type ActorMoviesRelationship implements ActedIn {
-  cursor: String!
-  id: ID!
-  node: Movie!
-  screenTime: Int!
-  timestamp: DateTime!
-}
-
-input ActorMoviesUpdateConnectionInput {
-  edge: ActedInUpdateInput
-  node: MovieUpdateInput
-}
-
-input ActorMoviesUpdateFieldInput {
-  connect: [ActorMoviesConnectFieldInput!]
-  create: [ActorMoviesCreateFieldInput!]
-  delete: [ActorMoviesDeleteFieldInput!]
-  disconnect: [ActorMoviesDisconnectFieldInput!]
-  update: ActorMoviesUpdateConnectionInput
-  where: ActorMoviesConnectionWhere
-}
-
-input ActorOptions {
-  limit: Int
-  offset: Int
-  \\"\\"\\"Specify one or more ActorSort objects to sort Actors by. The sorts will be applied in the order in which they are arranged in the array.\\"\\"\\"
-  sort: [ActorSort]
-}
-
-input ActorRelationInput {
-  movies: [ActorMoviesCreateFieldInput!]
-}
-
-\\"\\"\\"Fields to sort Actors by. The order in which sorts are applied is not guaranteed when specifying many fields in one ActorSort object.\\"\\"\\"
-input ActorSort {
-  name: SortDirection
-}
-
-input ActorUpdateInput {
-  movies: [ActorMoviesUpdateFieldInput!]
-  name: String
-}
-
-input ActorWhere {
-  AND: [ActorWhere!]
-  OR: [ActorWhere!]
-  movies: MovieWhere
-  moviesAggregate: ActorMoviesAggregateInput
-  moviesConnection: ActorMoviesConnectionWhere
-  moviesConnection_NOT: ActorMoviesConnectionWhere
-  movies_NOT: MovieWhere
-  name: String
-  name_CONTAINS: String
-  name_ENDS_WITH: String
-  name_IN: [String]
-  name_NOT: String
-  name_NOT_CONTAINS: String
-  name_NOT_ENDS_WITH: String
-  name_NOT_IN: [String]
-  name_NOT_STARTS_WITH: String
-  name_STARTS_WITH: String
-}
-
-type CreateActorsMutationResponse {
-  actors: [Actor!]!
-  info: CreateInfo!
-}
-
-type CreateInfo {
-  bookmark: String
-  nodesCreated: Int!
-  relationshipsCreated: Int!
-}
-
-type CreateMoviesMutationResponse {
-  info: CreateInfo!
-  movies: [Movie!]!
-}
-
-\\"\\"\\"A date and time, represented as an ISO-8601 string\\"\\"\\"
-scalar DateTime
-
-type DateTimeAggregateSelectionNonNullable {
-  max: DateTime!
-  min: DateTime!
-}
-
-type DeleteInfo {
-  bookmark: String
-  nodesDeleted: Int!
-  relationshipsDeleted: Int!
-}
-
-type IDAggregateSelectionNonNullable {
-  longest: ID!
-  shortest: ID!
-}
-
-type IntAggregateSelectionNonNullable {
-  average: Float!
-  max: Int!
-  min: Int!
-  sum: Int!
-}
-
-type Movie {
-  actors(directed: Boolean, options: ActorOptions, where: ActorWhere): [Actor]!
-  actorsAggregate(where: ActorWhere): MovieActorActorsAggregationSelection
-  actorsConnection(after: String, first: Int, sort: [MovieActorsConnectionSort!], where: MovieActorsConnectionWhere): MovieActorsConnection!
-  title: String!
-}
-
-type MovieActorActorsAggregationSelection {
-  count: Int!
-  edge: MovieActorActorsEdgeAggregateSelection
-  node: MovieActorActorsNodeAggregateSelection
-}
-
-type MovieActorActorsEdgeAggregateSelection {
-  id: IDAggregateSelectionNonNullable!
-  screenTime: IntAggregateSelectionNonNullable!
-  timestamp: DateTimeAggregateSelectionNonNullable!
-}
-
-type MovieActorActorsNodeAggregateSelection {
-  name: StringAggregateSelectionNonNullable!
-}
-
-input MovieActorsAggregateInput {
-  AND: [MovieActorsAggregateInput!]
-  OR: [MovieActorsAggregateInput!]
-  count: Int
-  count_GT: Int
-  count_GTE: Int
-  count_LT: Int
-  count_LTE: Int
-  edge: MovieActorsEdgeAggregationWhereInput
-  node: MovieActorsNodeAggregationWhereInput
-}
-
-input MovieActorsConnectFieldInput {
-  connect: [ActorConnectInput!]
-  edge: ActedInCreateInput!
-  where: ActorConnectWhere
-}
-
-type MovieActorsConnection {
-  edges: [MovieActorsRelationship!]!
-  pageInfo: PageInfo!
-  totalCount: Int!
-}
-
-input MovieActorsConnectionSort {
-  edge: ActedInSort
-  node: ActorSort
-}
-
-input MovieActorsConnectionWhere {
-  AND: [MovieActorsConnectionWhere!]
-  OR: [MovieActorsConnectionWhere!]
-  edge: ActedInWhere
-  edge_NOT: ActedInWhere
-  node: ActorWhere
-  node_NOT: ActorWhere
-}
-
-input MovieActorsCreateFieldInput {
-  edge: ActedInCreateInput!
-  node: ActorCreateInput!
-}
-
-input MovieActorsDeleteFieldInput {
-  delete: ActorDeleteInput
-  where: MovieActorsConnectionWhere
-}
-
-input MovieActorsDisconnectFieldInput {
-  disconnect: ActorDisconnectInput
-  where: MovieActorsConnectionWhere
-}
-
-input MovieActorsEdgeAggregationWhereInput {
-  AND: [MovieActorsEdgeAggregationWhereInput!]
-  OR: [MovieActorsEdgeAggregationWhereInput!]
-  id_EQUAL: ID
-  screenTime_AVERAGE_EQUAL: Float
-  screenTime_AVERAGE_GT: Float
-  screenTime_AVERAGE_GTE: Float
-  screenTime_AVERAGE_LT: Float
-  screenTime_AVERAGE_LTE: Float
-  screenTime_EQUAL: Int
-  screenTime_GT: Int
-  screenTime_GTE: Int
-  screenTime_LT: Int
-  screenTime_LTE: Int
-  screenTime_MAX_EQUAL: Int
-  screenTime_MAX_GT: Int
-  screenTime_MAX_GTE: Int
-  screenTime_MAX_LT: Int
-  screenTime_MAX_LTE: Int
-  screenTime_MIN_EQUAL: Int
-  screenTime_MIN_GT: Int
-  screenTime_MIN_GTE: Int
-  screenTime_MIN_LT: Int
-  screenTime_MIN_LTE: Int
-  screenTime_SUM_EQUAL: Int
-  screenTime_SUM_GT: Int
-  screenTime_SUM_GTE: Int
-  screenTime_SUM_LT: Int
-  screenTime_SUM_LTE: Int
-  timestamp_EQUAL: DateTime
-  timestamp_GT: DateTime
-  timestamp_GTE: DateTime
-  timestamp_LT: DateTime
-  timestamp_LTE: DateTime
-  timestamp_MAX_EQUAL: DateTime
-  timestamp_MAX_GT: DateTime
-  timestamp_MAX_GTE: DateTime
-  timestamp_MAX_LT: DateTime
-  timestamp_MAX_LTE: DateTime
-  timestamp_MIN_EQUAL: DateTime
-  timestamp_MIN_GT: DateTime
-  timestamp_MIN_GTE: DateTime
-  timestamp_MIN_LT: DateTime
-  timestamp_MIN_LTE: DateTime
-}
-
-input MovieActorsFieldInput {
-  connect: [MovieActorsConnectFieldInput!]
-  create: [MovieActorsCreateFieldInput!]
-}
-
-input MovieActorsNodeAggregationWhereInput {
-  AND: [MovieActorsNodeAggregationWhereInput!]
-  OR: [MovieActorsNodeAggregationWhereInput!]
-  name_AVERAGE_EQUAL: Float
-  name_AVERAGE_GT: Float
-  name_AVERAGE_GTE: Float
-  name_AVERAGE_LT: Float
-  name_AVERAGE_LTE: Float
-  name_EQUAL: String
-  name_GT: Int
-  name_GTE: Int
-  name_LONGEST_EQUAL: Int
-  name_LONGEST_GT: Int
-  name_LONGEST_GTE: Int
-  name_LONGEST_LT: Int
-  name_LONGEST_LTE: Int
-  name_LT: Int
-  name_LTE: Int
-  name_SHORTEST_EQUAL: Int
-  name_SHORTEST_GT: Int
-  name_SHORTEST_GTE: Int
-  name_SHORTEST_LT: Int
-  name_SHORTEST_LTE: Int
-}
-
-type MovieActorsRelationship implements ActedIn {
-  cursor: String!
-  id: ID!
-  node: Actor!
-  screenTime: Int!
-  timestamp: DateTime!
-}
-
-input MovieActorsUpdateConnectionInput {
-  edge: ActedInUpdateInput
-  node: ActorUpdateInput
-}
-
-input MovieActorsUpdateFieldInput {
-  connect: [MovieActorsConnectFieldInput!]
-  create: [MovieActorsCreateFieldInput!]
-  delete: [MovieActorsDeleteFieldInput!]
-  disconnect: [MovieActorsDisconnectFieldInput!]
-  update: MovieActorsUpdateConnectionInput
-  where: MovieActorsConnectionWhere
-}
-
-type MovieAggregateSelection {
-  count: Int!
-  title: StringAggregateSelectionNonNullable!
-}
-
-input MovieConnectInput {
-  actors: [MovieActorsConnectFieldInput!]
-}
-
-input MovieConnectWhere {
-  node: MovieWhere!
-}
-
-input MovieCreateInput {
-  actors: MovieActorsFieldInput
-  title: String!
-}
-
-input MovieDeleteInput {
-  actors: [MovieActorsDeleteFieldInput!]
-}
-
-input MovieDisconnectInput {
-  actors: [MovieActorsDisconnectFieldInput!]
-}
-
-input MovieOptions {
-  limit: Int
-  offset: Int
-  \\"\\"\\"Specify one or more MovieSort objects to sort Movies by. The sorts will be applied in the order in which they are arranged in the array.\\"\\"\\"
-  sort: [MovieSort]
-}
-
-input MovieRelationInput {
-  actors: [MovieActorsCreateFieldInput!]
-}
-
-\\"\\"\\"Fields to sort Movies by. The order in which sorts are applied is not guaranteed when specifying many fields in one MovieSort object.\\"\\"\\"
-input MovieSort {
-  title: SortDirection
-}
-
-input MovieUpdateInput {
-  actors: [MovieActorsUpdateFieldInput!]
-  title: String
-}
-
-input MovieWhere {
-  AND: [MovieWhere!]
-  OR: [MovieWhere!]
-  actors: ActorWhere
-  actorsAggregate: MovieActorsAggregateInput
-  actorsConnection: MovieActorsConnectionWhere
-  actorsConnection_NOT: MovieActorsConnectionWhere
-  actors_NOT: ActorWhere
-  title: String
-  title_CONTAINS: String
-  title_ENDS_WITH: String
-  title_IN: [String]
-  title_NOT: String
-  title_NOT_CONTAINS: String
-  title_NOT_ENDS_WITH: String
-  title_NOT_IN: [String]
-  title_NOT_STARTS_WITH: String
-  title_STARTS_WITH: String
-}
-
-type Mutation {
-  createActors(input: [ActorCreateInput!]!): CreateActorsMutationResponse!
-  createMovies(input: [MovieCreateInput!]!): CreateMoviesMutationResponse!
-  deleteActors(delete: ActorDeleteInput, where: ActorWhere): DeleteInfo!
-  deleteMovies(delete: MovieDeleteInput, where: MovieWhere): DeleteInfo!
-  updateActors(connect: ActorConnectInput, create: ActorRelationInput, delete: ActorDeleteInput, disconnect: ActorDisconnectInput, update: ActorUpdateInput, where: ActorWhere): UpdateActorsMutationResponse!
-  updateMovies(connect: MovieConnectInput, create: MovieRelationInput, delete: MovieDeleteInput, disconnect: MovieDisconnectInput, update: MovieUpdateInput, where: MovieWhere): UpdateMoviesMutationResponse!
-}
-
-\\"\\"\\"Pagination information (Relay)\\"\\"\\"
-type PageInfo {
-  endCursor: String
-  hasNextPage: Boolean!
-  hasPreviousPage: Boolean!
-  startCursor: String
-}
-
-type Query {
-  actors(options: ActorOptions, where: ActorWhere): [Actor!]!
-  actorsAggregate(where: ActorWhere): ActorAggregateSelection!
-  movies(options: MovieOptions, where: MovieWhere): [Movie!]!
-  moviesAggregate(where: MovieWhere): MovieAggregateSelection!
-}
-
-enum SortDirection {
-  \\"\\"\\"Sort by field values in ascending order.\\"\\"\\"
-  ASC
-  \\"\\"\\"Sort by field values in descending order.\\"\\"\\"
-  DESC
-}
-
-type StringAggregateSelectionNonNullable {
-  longest: String!
-  shortest: String!
-}
-
-type UpdateActorsMutationResponse {
-  actors: [Actor!]!
-  info: UpdateInfo!
-}
-
-type UpdateInfo {
-  bookmark: String
-  nodesCreated: Int!
-  nodesDeleted: Int!
-  relationshipsCreated: Int!
-  relationshipsDeleted: Int!
-}
-
-type UpdateMoviesMutationResponse {
-  info: UpdateInfo!
-  movies: [Movie!]!
-}
-"
-`);
-=======
             "schema {
               query: Query
               mutation: Mutation
@@ -1936,7 +711,7 @@
             }
 
             type Actor {
-              movies(options: MovieOptions, where: MovieWhere): [Movie!]!
+              movies(directed: Boolean, options: MovieOptions, where: MovieWhere): [Movie!]!
               moviesAggregate(where: MovieWhere): ActorMovieMoviesAggregationSelection
               moviesConnection(after: String, first: Int, sort: [ActorMoviesConnectionSort!], where: ActorMoviesConnectionWhere): ActorMoviesConnection!
               name: String!
@@ -2219,7 +994,7 @@
             }
 
             type Movie {
-              actors(options: ActorOptions, where: ActorWhere): [Actor!]!
+              actors(directed: Boolean, options: ActorOptions, where: ActorWhere): [Actor!]!
               actorsAggregate(where: ActorWhere): MovieActorActorsAggregationSelection
               actorsConnection(after: String, first: Int, sort: [MovieActorsConnectionSort!], where: MovieActorsConnectionWhere): MovieActorsConnection!
               title: String!
@@ -2514,7 +1289,6 @@
             }
             "
         `);
->>>>>>> afb943f7
     });
 
     test("should not create or use <RelationshipProperties>{Create,Update}Input if only generated fields", () => {
@@ -2538,558 +1312,6 @@
         const printedSchema = printSchemaWithDirectives(lexicographicSortSchema(neoSchema.schema));
 
         expect(printedSchema).toMatchInlineSnapshot(`
-<<<<<<< HEAD
-"schema {
-  query: Query
-  mutation: Mutation
-}
-
-interface ActedIn {
-  id: ID!
-  timestamp: DateTime!
-}
-
-input ActedInSort {
-  id: SortDirection
-  timestamp: SortDirection
-}
-
-input ActedInWhere {
-  AND: [ActedInWhere!]
-  OR: [ActedInWhere!]
-  id: ID
-  id_CONTAINS: ID
-  id_ENDS_WITH: ID
-  id_IN: [ID]
-  id_NOT: ID
-  id_NOT_CONTAINS: ID
-  id_NOT_ENDS_WITH: ID
-  id_NOT_IN: [ID]
-  id_NOT_STARTS_WITH: ID
-  id_STARTS_WITH: ID
-  timestamp: DateTime
-  timestamp_GT: DateTime
-  timestamp_GTE: DateTime
-  timestamp_IN: [DateTime]
-  timestamp_LT: DateTime
-  timestamp_LTE: DateTime
-  timestamp_NOT: DateTime
-  timestamp_NOT_IN: [DateTime]
-}
-
-type Actor {
-  movies(directed: Boolean, options: MovieOptions, where: MovieWhere): [Movie]
-  moviesAggregate(where: MovieWhere): ActorMovieMoviesAggregationSelection
-  moviesConnection(after: String, first: Int, sort: [ActorMoviesConnectionSort!], where: ActorMoviesConnectionWhere): ActorMoviesConnection!
-  name: String!
-}
-
-type ActorAggregateSelection {
-  count: Int!
-  name: StringAggregateSelectionNonNullable!
-}
-
-input ActorConnectInput {
-  movies: [ActorMoviesConnectFieldInput!]
-}
-
-input ActorConnectWhere {
-  node: ActorWhere!
-}
-
-input ActorCreateInput {
-  movies: ActorMoviesFieldInput
-  name: String!
-}
-
-input ActorDeleteInput {
-  movies: [ActorMoviesDeleteFieldInput!]
-}
-
-input ActorDisconnectInput {
-  movies: [ActorMoviesDisconnectFieldInput!]
-}
-
-type ActorMovieMoviesAggregationSelection {
-  count: Int!
-  edge: ActorMovieMoviesEdgeAggregateSelection
-  node: ActorMovieMoviesNodeAggregateSelection
-}
-
-type ActorMovieMoviesEdgeAggregateSelection {
-  id: IDAggregateSelectionNonNullable!
-  timestamp: DateTimeAggregateSelectionNonNullable!
-}
-
-type ActorMovieMoviesNodeAggregateSelection {
-  title: StringAggregateSelectionNonNullable!
-}
-
-input ActorMoviesAggregateInput {
-  AND: [ActorMoviesAggregateInput!]
-  OR: [ActorMoviesAggregateInput!]
-  count: Int
-  count_GT: Int
-  count_GTE: Int
-  count_LT: Int
-  count_LTE: Int
-  edge: ActorMoviesEdgeAggregationWhereInput
-  node: ActorMoviesNodeAggregationWhereInput
-}
-
-input ActorMoviesConnectFieldInput {
-  connect: [MovieConnectInput!]
-  where: MovieConnectWhere
-}
-
-type ActorMoviesConnection {
-  edges: [ActorMoviesRelationship!]!
-  pageInfo: PageInfo!
-  totalCount: Int!
-}
-
-input ActorMoviesConnectionSort {
-  edge: ActedInSort
-  node: MovieSort
-}
-
-input ActorMoviesConnectionWhere {
-  AND: [ActorMoviesConnectionWhere!]
-  OR: [ActorMoviesConnectionWhere!]
-  edge: ActedInWhere
-  edge_NOT: ActedInWhere
-  node: MovieWhere
-  node_NOT: MovieWhere
-}
-
-input ActorMoviesCreateFieldInput {
-  node: MovieCreateInput!
-}
-
-input ActorMoviesDeleteFieldInput {
-  delete: MovieDeleteInput
-  where: ActorMoviesConnectionWhere
-}
-
-input ActorMoviesDisconnectFieldInput {
-  disconnect: MovieDisconnectInput
-  where: ActorMoviesConnectionWhere
-}
-
-input ActorMoviesEdgeAggregationWhereInput {
-  AND: [ActorMoviesEdgeAggregationWhereInput!]
-  OR: [ActorMoviesEdgeAggregationWhereInput!]
-  id_EQUAL: ID
-  timestamp_EQUAL: DateTime
-  timestamp_GT: DateTime
-  timestamp_GTE: DateTime
-  timestamp_LT: DateTime
-  timestamp_LTE: DateTime
-  timestamp_MAX_EQUAL: DateTime
-  timestamp_MAX_GT: DateTime
-  timestamp_MAX_GTE: DateTime
-  timestamp_MAX_LT: DateTime
-  timestamp_MAX_LTE: DateTime
-  timestamp_MIN_EQUAL: DateTime
-  timestamp_MIN_GT: DateTime
-  timestamp_MIN_GTE: DateTime
-  timestamp_MIN_LT: DateTime
-  timestamp_MIN_LTE: DateTime
-}
-
-input ActorMoviesFieldInput {
-  connect: [ActorMoviesConnectFieldInput!]
-  create: [ActorMoviesCreateFieldInput!]
-}
-
-input ActorMoviesNodeAggregationWhereInput {
-  AND: [ActorMoviesNodeAggregationWhereInput!]
-  OR: [ActorMoviesNodeAggregationWhereInput!]
-  title_AVERAGE_EQUAL: Float
-  title_AVERAGE_GT: Float
-  title_AVERAGE_GTE: Float
-  title_AVERAGE_LT: Float
-  title_AVERAGE_LTE: Float
-  title_EQUAL: String
-  title_GT: Int
-  title_GTE: Int
-  title_LONGEST_EQUAL: Int
-  title_LONGEST_GT: Int
-  title_LONGEST_GTE: Int
-  title_LONGEST_LT: Int
-  title_LONGEST_LTE: Int
-  title_LT: Int
-  title_LTE: Int
-  title_SHORTEST_EQUAL: Int
-  title_SHORTEST_GT: Int
-  title_SHORTEST_GTE: Int
-  title_SHORTEST_LT: Int
-  title_SHORTEST_LTE: Int
-}
-
-type ActorMoviesRelationship implements ActedIn {
-  cursor: String!
-  id: ID!
-  node: Movie!
-  timestamp: DateTime!
-}
-
-input ActorMoviesUpdateConnectionInput {
-  node: MovieUpdateInput
-}
-
-input ActorMoviesUpdateFieldInput {
-  connect: [ActorMoviesConnectFieldInput!]
-  create: [ActorMoviesCreateFieldInput!]
-  delete: [ActorMoviesDeleteFieldInput!]
-  disconnect: [ActorMoviesDisconnectFieldInput!]
-  update: ActorMoviesUpdateConnectionInput
-  where: ActorMoviesConnectionWhere
-}
-
-input ActorOptions {
-  limit: Int
-  offset: Int
-  \\"\\"\\"Specify one or more ActorSort objects to sort Actors by. The sorts will be applied in the order in which they are arranged in the array.\\"\\"\\"
-  sort: [ActorSort]
-}
-
-input ActorRelationInput {
-  movies: [ActorMoviesCreateFieldInput!]
-}
-
-\\"\\"\\"Fields to sort Actors by. The order in which sorts are applied is not guaranteed when specifying many fields in one ActorSort object.\\"\\"\\"
-input ActorSort {
-  name: SortDirection
-}
-
-input ActorUpdateInput {
-  movies: [ActorMoviesUpdateFieldInput!]
-  name: String
-}
-
-input ActorWhere {
-  AND: [ActorWhere!]
-  OR: [ActorWhere!]
-  movies: MovieWhere
-  moviesAggregate: ActorMoviesAggregateInput
-  moviesConnection: ActorMoviesConnectionWhere
-  moviesConnection_NOT: ActorMoviesConnectionWhere
-  movies_NOT: MovieWhere
-  name: String
-  name_CONTAINS: String
-  name_ENDS_WITH: String
-  name_IN: [String]
-  name_NOT: String
-  name_NOT_CONTAINS: String
-  name_NOT_ENDS_WITH: String
-  name_NOT_IN: [String]
-  name_NOT_STARTS_WITH: String
-  name_STARTS_WITH: String
-}
-
-type CreateActorsMutationResponse {
-  actors: [Actor!]!
-  info: CreateInfo!
-}
-
-type CreateInfo {
-  bookmark: String
-  nodesCreated: Int!
-  relationshipsCreated: Int!
-}
-
-type CreateMoviesMutationResponse {
-  info: CreateInfo!
-  movies: [Movie!]!
-}
-
-\\"\\"\\"A date and time, represented as an ISO-8601 string\\"\\"\\"
-scalar DateTime
-
-type DateTimeAggregateSelectionNonNullable {
-  max: DateTime!
-  min: DateTime!
-}
-
-type DeleteInfo {
-  bookmark: String
-  nodesDeleted: Int!
-  relationshipsDeleted: Int!
-}
-
-type IDAggregateSelectionNonNullable {
-  longest: ID!
-  shortest: ID!
-}
-
-type Movie {
-  actors(directed: Boolean, options: ActorOptions, where: ActorWhere): [Actor]!
-  actorsAggregate(where: ActorWhere): MovieActorActorsAggregationSelection
-  actorsConnection(after: String, first: Int, sort: [MovieActorsConnectionSort!], where: MovieActorsConnectionWhere): MovieActorsConnection!
-  title: String!
-}
-
-type MovieActorActorsAggregationSelection {
-  count: Int!
-  edge: MovieActorActorsEdgeAggregateSelection
-  node: MovieActorActorsNodeAggregateSelection
-}
-
-type MovieActorActorsEdgeAggregateSelection {
-  id: IDAggregateSelectionNonNullable!
-  timestamp: DateTimeAggregateSelectionNonNullable!
-}
-
-type MovieActorActorsNodeAggregateSelection {
-  name: StringAggregateSelectionNonNullable!
-}
-
-input MovieActorsAggregateInput {
-  AND: [MovieActorsAggregateInput!]
-  OR: [MovieActorsAggregateInput!]
-  count: Int
-  count_GT: Int
-  count_GTE: Int
-  count_LT: Int
-  count_LTE: Int
-  edge: MovieActorsEdgeAggregationWhereInput
-  node: MovieActorsNodeAggregationWhereInput
-}
-
-input MovieActorsConnectFieldInput {
-  connect: [ActorConnectInput!]
-  where: ActorConnectWhere
-}
-
-type MovieActorsConnection {
-  edges: [MovieActorsRelationship!]!
-  pageInfo: PageInfo!
-  totalCount: Int!
-}
-
-input MovieActorsConnectionSort {
-  edge: ActedInSort
-  node: ActorSort
-}
-
-input MovieActorsConnectionWhere {
-  AND: [MovieActorsConnectionWhere!]
-  OR: [MovieActorsConnectionWhere!]
-  edge: ActedInWhere
-  edge_NOT: ActedInWhere
-  node: ActorWhere
-  node_NOT: ActorWhere
-}
-
-input MovieActorsCreateFieldInput {
-  node: ActorCreateInput!
-}
-
-input MovieActorsDeleteFieldInput {
-  delete: ActorDeleteInput
-  where: MovieActorsConnectionWhere
-}
-
-input MovieActorsDisconnectFieldInput {
-  disconnect: ActorDisconnectInput
-  where: MovieActorsConnectionWhere
-}
-
-input MovieActorsEdgeAggregationWhereInput {
-  AND: [MovieActorsEdgeAggregationWhereInput!]
-  OR: [MovieActorsEdgeAggregationWhereInput!]
-  id_EQUAL: ID
-  timestamp_EQUAL: DateTime
-  timestamp_GT: DateTime
-  timestamp_GTE: DateTime
-  timestamp_LT: DateTime
-  timestamp_LTE: DateTime
-  timestamp_MAX_EQUAL: DateTime
-  timestamp_MAX_GT: DateTime
-  timestamp_MAX_GTE: DateTime
-  timestamp_MAX_LT: DateTime
-  timestamp_MAX_LTE: DateTime
-  timestamp_MIN_EQUAL: DateTime
-  timestamp_MIN_GT: DateTime
-  timestamp_MIN_GTE: DateTime
-  timestamp_MIN_LT: DateTime
-  timestamp_MIN_LTE: DateTime
-}
-
-input MovieActorsFieldInput {
-  connect: [MovieActorsConnectFieldInput!]
-  create: [MovieActorsCreateFieldInput!]
-}
-
-input MovieActorsNodeAggregationWhereInput {
-  AND: [MovieActorsNodeAggregationWhereInput!]
-  OR: [MovieActorsNodeAggregationWhereInput!]
-  name_AVERAGE_EQUAL: Float
-  name_AVERAGE_GT: Float
-  name_AVERAGE_GTE: Float
-  name_AVERAGE_LT: Float
-  name_AVERAGE_LTE: Float
-  name_EQUAL: String
-  name_GT: Int
-  name_GTE: Int
-  name_LONGEST_EQUAL: Int
-  name_LONGEST_GT: Int
-  name_LONGEST_GTE: Int
-  name_LONGEST_LT: Int
-  name_LONGEST_LTE: Int
-  name_LT: Int
-  name_LTE: Int
-  name_SHORTEST_EQUAL: Int
-  name_SHORTEST_GT: Int
-  name_SHORTEST_GTE: Int
-  name_SHORTEST_LT: Int
-  name_SHORTEST_LTE: Int
-}
-
-type MovieActorsRelationship implements ActedIn {
-  cursor: String!
-  id: ID!
-  node: Actor!
-  timestamp: DateTime!
-}
-
-input MovieActorsUpdateConnectionInput {
-  node: ActorUpdateInput
-}
-
-input MovieActorsUpdateFieldInput {
-  connect: [MovieActorsConnectFieldInput!]
-  create: [MovieActorsCreateFieldInput!]
-  delete: [MovieActorsDeleteFieldInput!]
-  disconnect: [MovieActorsDisconnectFieldInput!]
-  update: MovieActorsUpdateConnectionInput
-  where: MovieActorsConnectionWhere
-}
-
-type MovieAggregateSelection {
-  count: Int!
-  title: StringAggregateSelectionNonNullable!
-}
-
-input MovieConnectInput {
-  actors: [MovieActorsConnectFieldInput!]
-}
-
-input MovieConnectWhere {
-  node: MovieWhere!
-}
-
-input MovieCreateInput {
-  actors: MovieActorsFieldInput
-  title: String!
-}
-
-input MovieDeleteInput {
-  actors: [MovieActorsDeleteFieldInput!]
-}
-
-input MovieDisconnectInput {
-  actors: [MovieActorsDisconnectFieldInput!]
-}
-
-input MovieOptions {
-  limit: Int
-  offset: Int
-  \\"\\"\\"Specify one or more MovieSort objects to sort Movies by. The sorts will be applied in the order in which they are arranged in the array.\\"\\"\\"
-  sort: [MovieSort]
-}
-
-input MovieRelationInput {
-  actors: [MovieActorsCreateFieldInput!]
-}
-
-\\"\\"\\"Fields to sort Movies by. The order in which sorts are applied is not guaranteed when specifying many fields in one MovieSort object.\\"\\"\\"
-input MovieSort {
-  title: SortDirection
-}
-
-input MovieUpdateInput {
-  actors: [MovieActorsUpdateFieldInput!]
-  title: String
-}
-
-input MovieWhere {
-  AND: [MovieWhere!]
-  OR: [MovieWhere!]
-  actors: ActorWhere
-  actorsAggregate: MovieActorsAggregateInput
-  actorsConnection: MovieActorsConnectionWhere
-  actorsConnection_NOT: MovieActorsConnectionWhere
-  actors_NOT: ActorWhere
-  title: String
-  title_CONTAINS: String
-  title_ENDS_WITH: String
-  title_IN: [String]
-  title_NOT: String
-  title_NOT_CONTAINS: String
-  title_NOT_ENDS_WITH: String
-  title_NOT_IN: [String]
-  title_NOT_STARTS_WITH: String
-  title_STARTS_WITH: String
-}
-
-type Mutation {
-  createActors(input: [ActorCreateInput!]!): CreateActorsMutationResponse!
-  createMovies(input: [MovieCreateInput!]!): CreateMoviesMutationResponse!
-  deleteActors(delete: ActorDeleteInput, where: ActorWhere): DeleteInfo!
-  deleteMovies(delete: MovieDeleteInput, where: MovieWhere): DeleteInfo!
-  updateActors(connect: ActorConnectInput, create: ActorRelationInput, delete: ActorDeleteInput, disconnect: ActorDisconnectInput, update: ActorUpdateInput, where: ActorWhere): UpdateActorsMutationResponse!
-  updateMovies(connect: MovieConnectInput, create: MovieRelationInput, delete: MovieDeleteInput, disconnect: MovieDisconnectInput, update: MovieUpdateInput, where: MovieWhere): UpdateMoviesMutationResponse!
-}
-
-\\"\\"\\"Pagination information (Relay)\\"\\"\\"
-type PageInfo {
-  endCursor: String
-  hasNextPage: Boolean!
-  hasPreviousPage: Boolean!
-  startCursor: String
-}
-
-type Query {
-  actors(options: ActorOptions, where: ActorWhere): [Actor!]!
-  actorsAggregate(where: ActorWhere): ActorAggregateSelection!
-  movies(options: MovieOptions, where: MovieWhere): [Movie!]!
-  moviesAggregate(where: MovieWhere): MovieAggregateSelection!
-}
-
-enum SortDirection {
-  \\"\\"\\"Sort by field values in ascending order.\\"\\"\\"
-  ASC
-  \\"\\"\\"Sort by field values in descending order.\\"\\"\\"
-  DESC
-}
-
-type StringAggregateSelectionNonNullable {
-  longest: String!
-  shortest: String!
-}
-
-type UpdateActorsMutationResponse {
-  actors: [Actor!]!
-  info: UpdateInfo!
-}
-
-type UpdateInfo {
-  bookmark: String
-  nodesCreated: Int!
-  nodesDeleted: Int!
-  relationshipsCreated: Int!
-  relationshipsDeleted: Int!
-}
-
-type UpdateMoviesMutationResponse {
-  info: UpdateInfo!
-  movies: [Movie!]!
-}
-"
-`);
-=======
             "schema {
               query: Query
               mutation: Mutation
@@ -3129,7 +1351,7 @@
             }
 
             type Actor {
-              movies(options: MovieOptions, where: MovieWhere): [Movie!]!
+              movies(directed: Boolean, options: MovieOptions, where: MovieWhere): [Movie!]!
               moviesAggregate(where: MovieWhere): ActorMovieMoviesAggregationSelection
               moviesConnection(after: String, first: Int, sort: [ActorMoviesConnectionSort!], where: ActorMoviesConnectionWhere): ActorMoviesConnection!
               name: String!
@@ -3375,7 +1597,7 @@
             }
 
             type Movie {
-              actors(options: ActorOptions, where: ActorWhere): [Actor!]!
+              actors(directed: Boolean, options: ActorOptions, where: ActorWhere): [Actor!]!
               actorsAggregate(where: ActorWhere): MovieActorActorsAggregationSelection
               actorsConnection(after: String, first: Int, sort: [MovieActorsConnectionSort!], where: MovieActorsConnectionWhere): MovieActorsConnection!
               title: String!
@@ -3640,6 +1862,5 @@
             }
             "
         `);
->>>>>>> afb943f7
     });
 });