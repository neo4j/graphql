/*
 * Copyright (c) "Neo4j"
 * Neo4j Sweden AB [http://neo4j.com]
 *
 * This file is part of Neo4j.
 *
 * Licensed under the Apache License, Version 2.0 (the "License");
 * you may not use this file except in compliance with the License.
 * You may obtain a copy of the License at
 *
 *     http://www.apache.org/licenses/LICENSE-2.0
 *
 * Unless required by applicable law or agreed to in writing, software
 * distributed under the License is distributed on an "AS IS" BASIS,
 * WITHOUT WARRANTIES OR CONDITIONS OF ANY KIND, either express or implied.
 * See the License for the specific language governing permissions and
 * limitations under the License.
 */

import { printSchemaWithDirectives } from "@graphql-tools/utils";
import { lexicographicSortSchema } from "graphql/utilities";
import { gql } from "apollo-server";
import { Neo4jGraphQL } from "../../src";

describe("Relationship", () => {
    test("Single Relationship", () => {
        const typeDefs = gql`
            type Actor {
                name: String
            }

            type Movie {
                id: ID
                actors: [Actor!]! @relationship(type: "ACTED_IN", direction: IN)
            }
        `;
        const neoSchema = new Neo4jGraphQL({ typeDefs });
        const printedSchema = printSchemaWithDirectives(lexicographicSortSchema(neoSchema.schema));

        expect(printedSchema).toMatchInlineSnapshot(`
            "schema {
              query: Query
              mutation: Mutation
            }

            type Actor {
              name: String
            }

            type ActorAggregateSelection {
              count: Int!
              name: StringAggregateSelectionNullable!
            }

            input ActorConnectWhere {
              node: ActorWhere!
            }

            input ActorCreateInput {
              name: String
            }

            input ActorOptions {
              limit: Int
              offset: Int
              \\"\\"\\"
              Specify one or more ActorSort objects to sort Actors by. The sorts will be applied in the order in which they are arranged in the array.
              \\"\\"\\"
              sort: [ActorSort!]
            }

            \\"\\"\\"
            Fields to sort Actors by. The order in which sorts are applied is not guaranteed when specifying many fields in one ActorSort object.
            \\"\\"\\"
            input ActorSort {
              name: SortDirection
            }

            input ActorUpdateInput {
              name: String
            }

            input ActorWhere {
              AND: [ActorWhere!]
              OR: [ActorWhere!]
              name: String
              name_CONTAINS: String
              name_ENDS_WITH: String
              name_IN: [String]
              name_NOT: String
              name_NOT_CONTAINS: String
              name_NOT_ENDS_WITH: String
              name_NOT_IN: [String]
              name_NOT_STARTS_WITH: String
              name_STARTS_WITH: String
            }

            type CreateActorsMutationResponse {
              actors: [Actor!]!
              info: CreateInfo!
            }

            type CreateInfo {
              bookmark: String
              nodesCreated: Int!
              relationshipsCreated: Int!
            }

            type CreateMoviesMutationResponse {
              info: CreateInfo!
              movies: [Movie!]!
            }

            type DeleteInfo {
              bookmark: String
              nodesDeleted: Int!
              relationshipsDeleted: Int!
            }

            type IDAggregateSelectionNullable {
              longest: ID
              shortest: ID
            }

            type Movie {
              actors(directed: Boolean = true, options: ActorOptions, where: ActorWhere): [Actor!]!
              actorsAggregate(directed: Boolean = true, where: ActorWhere): MovieActorActorsAggregationSelection
              actorsConnection(after: String, directed: Boolean = true, first: Int, sort: [MovieActorsConnectionSort!], where: MovieActorsConnectionWhere): MovieActorsConnection!
              id: ID
            }

            type MovieActorActorsAggregationSelection {
              count: Int!
              node: MovieActorActorsNodeAggregateSelection
            }

            type MovieActorActorsNodeAggregateSelection {
              name: StringAggregateSelectionNullable!
            }

            input MovieActorsAggregateInput {
              AND: [MovieActorsAggregateInput!]
              OR: [MovieActorsAggregateInput!]
              count: Int
              count_GT: Int
              count_GTE: Int
              count_LT: Int
              count_LTE: Int
              node: MovieActorsNodeAggregationWhereInput
            }

            input MovieActorsConnectFieldInput {
              where: ActorConnectWhere
            }

            type MovieActorsConnection {
              edges: [MovieActorsRelationship!]!
              pageInfo: PageInfo!
              totalCount: Int!
            }

            input MovieActorsConnectionSort {
              node: ActorSort
            }

            input MovieActorsConnectionWhere {
              AND: [MovieActorsConnectionWhere!]
              OR: [MovieActorsConnectionWhere!]
              node: ActorWhere
              node_NOT: ActorWhere
            }

            input MovieActorsCreateFieldInput {
              node: ActorCreateInput!
            }

            input MovieActorsDeleteFieldInput {
              where: MovieActorsConnectionWhere
            }

            input MovieActorsDisconnectFieldInput {
              where: MovieActorsConnectionWhere
            }

            input MovieActorsFieldInput {
              connect: [MovieActorsConnectFieldInput!]
              create: [MovieActorsCreateFieldInput!]
            }

            input MovieActorsNodeAggregationWhereInput {
              AND: [MovieActorsNodeAggregationWhereInput!]
              OR: [MovieActorsNodeAggregationWhereInput!]
              name_AVERAGE_EQUAL: Float
              name_AVERAGE_GT: Float
              name_AVERAGE_GTE: Float
              name_AVERAGE_LT: Float
              name_AVERAGE_LTE: Float
              name_EQUAL: String
              name_GT: Int
              name_GTE: Int
              name_LONGEST_EQUAL: Int
              name_LONGEST_GT: Int
              name_LONGEST_GTE: Int
              name_LONGEST_LT: Int
              name_LONGEST_LTE: Int
              name_LT: Int
              name_LTE: Int
              name_SHORTEST_EQUAL: Int
              name_SHORTEST_GT: Int
              name_SHORTEST_GTE: Int
              name_SHORTEST_LT: Int
              name_SHORTEST_LTE: Int
            }

            type MovieActorsRelationship {
              cursor: String!
              node: Actor!
            }

            input MovieActorsUpdateConnectionInput {
              node: ActorUpdateInput
            }

            input MovieActorsUpdateFieldInput {
              connect: [MovieActorsConnectFieldInput!]
              create: [MovieActorsCreateFieldInput!]
              delete: [MovieActorsDeleteFieldInput!]
              disconnect: [MovieActorsDisconnectFieldInput!]
              update: MovieActorsUpdateConnectionInput
              where: MovieActorsConnectionWhere
            }

            type MovieAggregateSelection {
              count: Int!
              id: IDAggregateSelectionNullable!
            }

            input MovieConnectInput {
              actors: [MovieActorsConnectFieldInput!]
            }

            input MovieCreateInput {
              actors: MovieActorsFieldInput
              id: ID
            }

            input MovieDeleteInput {
              actors: [MovieActorsDeleteFieldInput!]
            }

            input MovieDisconnectInput {
              actors: [MovieActorsDisconnectFieldInput!]
            }

            input MovieOptions {
              limit: Int
              offset: Int
              \\"\\"\\"
              Specify one or more MovieSort objects to sort Movies by. The sorts will be applied in the order in which they are arranged in the array.
              \\"\\"\\"
              sort: [MovieSort!]
            }

            input MovieRelationInput {
              actors: [MovieActorsCreateFieldInput!]
            }

            \\"\\"\\"
            Fields to sort Movies by. The order in which sorts are applied is not guaranteed when specifying many fields in one MovieSort object.
            \\"\\"\\"
            input MovieSort {
              id: SortDirection
            }

            input MovieUpdateInput {
              actors: [MovieActorsUpdateFieldInput!]
              id: ID
            }

            input MovieWhere {
              AND: [MovieWhere!]
              OR: [MovieWhere!]
              actors: ActorWhere @deprecated(reason: \\"Use \`actors_SOME\` instead.\\")
              actorsAggregate: MovieActorsAggregateInput
              actorsConnection: MovieActorsConnectionWhere @deprecated(reason: \\"Use \`actorsConnection_SOME\` instead.\\")
              actorsConnection_ALL: MovieActorsConnectionWhere
              actorsConnection_NONE: MovieActorsConnectionWhere
              actorsConnection_NOT: MovieActorsConnectionWhere @deprecated(reason: \\"Use \`actorsConnection_NONE\` instead.\\")
              actorsConnection_SINGLE: MovieActorsConnectionWhere
              actorsConnection_SOME: MovieActorsConnectionWhere
              \\"\\"\\"Return Movies where all of the related Actors match this filter\\"\\"\\"
              actors_ALL: ActorWhere
              \\"\\"\\"Return Movies where none of the related Actors match this filter\\"\\"\\"
              actors_NONE: ActorWhere
              actors_NOT: ActorWhere @deprecated(reason: \\"Use \`actors_NONE\` instead.\\")
              \\"\\"\\"Return Movies where one of the related Actors match this filter\\"\\"\\"
              actors_SINGLE: ActorWhere
              \\"\\"\\"Return Movies where some of the related Actors match this filter\\"\\"\\"
              actors_SOME: ActorWhere
              id: ID
              id_CONTAINS: ID
              id_ENDS_WITH: ID
              id_IN: [ID]
              id_NOT: ID
              id_NOT_CONTAINS: ID
              id_NOT_ENDS_WITH: ID
              id_NOT_IN: [ID]
              id_NOT_STARTS_WITH: ID
              id_STARTS_WITH: ID
            }

            type Mutation {
              createActors(input: [ActorCreateInput!]!): CreateActorsMutationResponse!
              createMovies(input: [MovieCreateInput!]!): CreateMoviesMutationResponse!
              deleteActors(where: ActorWhere): DeleteInfo!
              deleteMovies(delete: MovieDeleteInput, where: MovieWhere): DeleteInfo!
              updateActors(update: ActorUpdateInput, where: ActorWhere): UpdateActorsMutationResponse!
              updateMovies(connect: MovieConnectInput, create: MovieRelationInput, delete: MovieDeleteInput, disconnect: MovieDisconnectInput, update: MovieUpdateInput, where: MovieWhere): UpdateMoviesMutationResponse!
            }

            \\"\\"\\"Pagination information (Relay)\\"\\"\\"
            type PageInfo {
              endCursor: String
              hasNextPage: Boolean!
              hasPreviousPage: Boolean!
              startCursor: String
            }

            type Query {
              actors(options: ActorOptions, where: ActorWhere): [Actor!]!
              actorsAggregate(where: ActorWhere): ActorAggregateSelection!
              movies(options: MovieOptions, where: MovieWhere): [Movie!]!
              moviesAggregate(where: MovieWhere): MovieAggregateSelection!
            }

            enum SortDirection {
              \\"\\"\\"Sort by field values in ascending order.\\"\\"\\"
              ASC
              \\"\\"\\"Sort by field values in descending order.\\"\\"\\"
              DESC
            }

            type StringAggregateSelectionNullable {
              longest: String
              shortest: String
            }

            type UpdateActorsMutationResponse {
              actors: [Actor!]!
              info: UpdateInfo!
            }

            type UpdateInfo {
              bookmark: String
              nodesCreated: Int!
              nodesDeleted: Int!
              relationshipsCreated: Int!
              relationshipsDeleted: Int!
            }

            type UpdateMoviesMutationResponse {
              info: UpdateInfo!
              movies: [Movie!]!
            }"
        `);
    });

    test("Single Relationship With Multiple Types with Unique ID On Relationship", () => {
        const typeDefs = gql`
            type Actor {
                id: ID! @id
                name: String
            }

            type Movie {
                id: ID
                actors: [Actor!]! @relationship(type: "ACTED_IN|ACTING_IN", direction: IN)
            }
        `;
        const neoSchema = new Neo4jGraphQL({ typeDefs });
        const printedSchema = printSchemaWithDirectives(lexicographicSortSchema(neoSchema.schema));

        expect(printedSchema).toMatchInlineSnapshot(`
          "schema {
            query: Query
            mutation: Mutation
          }

          type Actor {
            id: ID!
            name: String
          }

          type ActorAggregateSelection {
            count: Int!
            id: IDAggregateSelectionNonNullable!
            name: StringAggregateSelectionNullable!
          }

          input ActorConnectOrCreateWhere {
            node: ActorUniqueWhere!
          }

          input ActorConnectWhere {
            node: ActorWhere!
          }

          input ActorCreateInput {
            name: String
          }

          input ActorOptions {
            limit: Int
            offset: Int
            \\"\\"\\"
            Specify one or more ActorSort objects to sort Actors by. The sorts will be applied in the order in which they are arranged in the array.
            \\"\\"\\"
            sort: [ActorSort!]
          }

          \\"\\"\\"
          Fields to sort Actors by. The order in which sorts are applied is not guaranteed when specifying many fields in one ActorSort object.
          \\"\\"\\"
          input ActorSort {
            id: SortDirection
            name: SortDirection
          }

          input ActorUniqueWhere {
            id: ID
          }

          input ActorUpdateInput {
            name: String
          }

          input ActorWhere {
            AND: [ActorWhere!]
            OR: [ActorWhere!]
            id: ID
            id_CONTAINS: ID
            id_ENDS_WITH: ID
            id_IN: [ID!]
            id_NOT: ID
            id_NOT_CONTAINS: ID
            id_NOT_ENDS_WITH: ID
            id_NOT_IN: [ID!]
            id_NOT_STARTS_WITH: ID
            id_STARTS_WITH: ID
            name: String
            name_CONTAINS: String
            name_ENDS_WITH: String
            name_IN: [String]
            name_NOT: String
            name_NOT_CONTAINS: String
            name_NOT_ENDS_WITH: String
            name_NOT_IN: [String]
            name_NOT_STARTS_WITH: String
            name_STARTS_WITH: String
          }

          type CreateActorsMutationResponse {
            actors: [Actor!]!
            info: CreateInfo!
          }

          type CreateInfo {
            bookmark: String
            nodesCreated: Int!
            relationshipsCreated: Int!
          }

          type CreateMoviesMutationResponse {
            info: CreateInfo!
            movies: [Movie!]!
          }

          type DeleteInfo {
            bookmark: String
            nodesDeleted: Int!
            relationshipsDeleted: Int!
          }

          type IDAggregateSelectionNonNullable {
            longest: ID!
            shortest: ID!
          }

          type IDAggregateSelectionNullable {
            longest: ID
            shortest: ID
          }

          type Movie {
            actors(directed: Boolean = true, options: ActorOptions, where: ActorWhere): [Actor!]!
            actorsAggregate(directed: Boolean = true, where: ActorWhere): MovieActorActorsAggregationSelection
            actorsConnection(after: String, directed: Boolean = true, first: Int, sort: [MovieActorsConnectionSort!], where: MovieActorsConnectionWhere): MovieActorsConnection!
            id: ID
          }

          type MovieActorActorsAggregationSelection {
            count: Int!
            node: MovieActorActorsNodeAggregateSelection
          }

          type MovieActorActorsNodeAggregateSelection {
            id: IDAggregateSelectionNonNullable!
            name: StringAggregateSelectionNullable!
          }

          input MovieActorsAggregateInput {
            AND: [MovieActorsAggregateInput!]
            OR: [MovieActorsAggregateInput!]
            count: Int
            count_GT: Int
            count_GTE: Int
            count_LT: Int
            count_LTE: Int
            node: MovieActorsNodeAggregationWhereInput
          }

          input MovieActorsConnectFieldInput {
            edge: MovieActorsRelationshipCreateInput!
            where: ActorConnectWhere
          }

          input MovieActorsConnectOrCreateFieldInput {
            onCreate: MovieActorsConnectOrCreateFieldInputOnCreate!
            where: ActorConnectOrCreateWhere!
          }

          input MovieActorsConnectOrCreateFieldInputOnCreate {
            edge: MovieActorsRelationshipCreateInput!
            node: ActorCreateInput!
          }

          type MovieActorsConnection {
            edges: [MovieActorsRelationship!]!
            pageInfo: PageInfo!
            totalCount: Int!
          }

          input MovieActorsConnectionSort {
            node: ActorSort
          }

          input MovieActorsConnectionWhere {
            AND: [MovieActorsConnectionWhere!]
            OR: [MovieActorsConnectionWhere!]
            edge: MovieActorsRelationshipWhere
            edge_NOT: MovieActorsRelationshipWhere
            node: ActorWhere
            node_NOT: ActorWhere
          }

          input MovieActorsCreateFieldInput {
            edge: MovieActorsRelationshipCreateInput!
            node: ActorCreateInput!
          }

          input MovieActorsDeleteFieldInput {
            where: MovieActorsConnectionWhere
          }

          input MovieActorsDisconnectFieldInput {
            where: MovieActorsConnectionWhere
          }

          input MovieActorsFieldInput {
            connect: [MovieActorsConnectFieldInput!]
            connectOrCreate: [MovieActorsConnectOrCreateFieldInput!]
            create: [MovieActorsCreateFieldInput!]
          }

          input MovieActorsNodeAggregationWhereInput {
            AND: [MovieActorsNodeAggregationWhereInput!]
            OR: [MovieActorsNodeAggregationWhereInput!]
            id_EQUAL: ID
            name_AVERAGE_EQUAL: Float
            name_AVERAGE_GT: Float
            name_AVERAGE_GTE: Float
            name_AVERAGE_LT: Float
            name_AVERAGE_LTE: Float
            name_EQUAL: String
            name_GT: Int
            name_GTE: Int
            name_LONGEST_EQUAL: Int
            name_LONGEST_GT: Int
            name_LONGEST_GTE: Int
            name_LONGEST_LT: Int
            name_LONGEST_LTE: Int
            name_LT: Int
            name_LTE: Int
            name_SHORTEST_EQUAL: Int
            name_SHORTEST_GT: Int
            name_SHORTEST_GTE: Int
            name_SHORTEST_LT: Int
            name_SHORTEST_LTE: Int
          }

          type MovieActorsRelationship {
            _type: MovieActorsRelationshipType!
            cursor: String!
            node: Actor!
          }

          input MovieActorsRelationshipCreateInput {
            _type: MovieActorsRelationshipType!
          }

          enum MovieActorsRelationshipType {
            ACTED_IN
            ACTING_IN
          }

          input MovieActorsRelationshipWhere {
            _type: MovieActorsRelationshipType
          }

          input MovieActorsUpdateConnectionInput {
            node: ActorUpdateInput
          }

          input MovieActorsUpdateFieldInput {
            connect: [MovieActorsConnectFieldInput!]
            connectOrCreate: [MovieActorsConnectOrCreateFieldInput!]
            create: [MovieActorsCreateFieldInput!]
            delete: [MovieActorsDeleteFieldInput!]
            disconnect: [MovieActorsDisconnectFieldInput!]
            update: MovieActorsUpdateConnectionInput
            where: MovieActorsConnectionWhere
          }

          type MovieAggregateSelection {
            count: Int!
            id: IDAggregateSelectionNullable!
          }

          input MovieConnectInput {
            actors: [MovieActorsConnectFieldInput!]
          }

          input MovieConnectOrCreateInput {
            actors: [MovieActorsConnectOrCreateFieldInput!]
          }

          input MovieCreateInput {
            actors: MovieActorsFieldInput
            id: ID
          }

          input MovieDeleteInput {
            actors: [MovieActorsDeleteFieldInput!]
          }

          input MovieDisconnectInput {
            actors: [MovieActorsDisconnectFieldInput!]
          }

          input MovieOptions {
            limit: Int
            offset: Int
            \\"\\"\\"
            Specify one or more MovieSort objects to sort Movies by. The sorts will be applied in the order in which they are arranged in the array.
            \\"\\"\\"
            sort: [MovieSort!]
          }

          input MovieRelationInput {
            actors: [MovieActorsCreateFieldInput!]
          }

          \\"\\"\\"
          Fields to sort Movies by. The order in which sorts are applied is not guaranteed when specifying many fields in one MovieSort object.
          \\"\\"\\"
          input MovieSort {
            id: SortDirection
          }

          input MovieUpdateInput {
            actors: [MovieActorsUpdateFieldInput!]
            id: ID
          }

          input MovieWhere {
            AND: [MovieWhere!]
            OR: [MovieWhere!]
            actors: ActorWhere
            actorsAggregate: MovieActorsAggregateInput
            actorsConnection: MovieActorsConnectionWhere
            actorsConnection_NOT: MovieActorsConnectionWhere
            actors_NOT: ActorWhere
            id: ID
            id_CONTAINS: ID
            id_ENDS_WITH: ID
            id_IN: [ID]
            id_NOT: ID
            id_NOT_CONTAINS: ID
            id_NOT_ENDS_WITH: ID
            id_NOT_IN: [ID]
            id_NOT_STARTS_WITH: ID
            id_STARTS_WITH: ID
          }

          type Mutation {
            createActors(input: [ActorCreateInput!]!): CreateActorsMutationResponse!
            createMovies(input: [MovieCreateInput!]!): CreateMoviesMutationResponse!
            deleteActors(where: ActorWhere): DeleteInfo!
            deleteMovies(delete: MovieDeleteInput, where: MovieWhere): DeleteInfo!
            updateActors(update: ActorUpdateInput, where: ActorWhere): UpdateActorsMutationResponse!
            updateMovies(connect: MovieConnectInput, connectOrCreate: MovieConnectOrCreateInput, create: MovieRelationInput, delete: MovieDeleteInput, disconnect: MovieDisconnectInput, update: MovieUpdateInput, where: MovieWhere): UpdateMoviesMutationResponse!
          }

          \\"\\"\\"Pagination information (Relay)\\"\\"\\"
          type PageInfo {
            endCursor: String
            hasNextPage: Boolean!
            hasPreviousPage: Boolean!
            startCursor: String
          }

          type Query {
            actors(options: ActorOptions, where: ActorWhere): [Actor!]!
            actorsAggregate(where: ActorWhere): ActorAggregateSelection!
            movies(options: MovieOptions, where: MovieWhere): [Movie!]!
            moviesAggregate(where: MovieWhere): MovieAggregateSelection!
          }

          enum SortDirection {
            \\"\\"\\"Sort by field values in ascending order.\\"\\"\\"
            ASC
            \\"\\"\\"Sort by field values in descending order.\\"\\"\\"
            DESC
          }

          type StringAggregateSelectionNullable {
            longest: String
            shortest: String
          }

          type UpdateActorsMutationResponse {
            actors: [Actor!]!
            info: UpdateInfo!
          }

          type UpdateInfo {
            bookmark: String
            nodesCreated: Int!
            nodesDeleted: Int!
            relationshipsCreated: Int!
            relationshipsDeleted: Int!
          }

          type UpdateMoviesMutationResponse {
            info: UpdateInfo!
            movies: [Movie!]!
          }"
      `);
    });

    test("Multi Relationship", () => {
        const typeDefs = gql`
            type Actor {
                name: String
                movies: [Movie!]! @relationship(type: "ACTED_IN", direction: OUT)
            }

            type Movie {
                id: ID
                actors: [Actor!]! @relationship(type: "ACTED_IN", direction: IN)
            }
        `;
        const neoSchema = new Neo4jGraphQL({ typeDefs });
        const printedSchema = printSchemaWithDirectives(lexicographicSortSchema(neoSchema.schema));

        expect(printedSchema).toMatchInlineSnapshot(`
          "schema {
            query: Query
            mutation: Mutation
          }

          type Actor {
            movies(directed: Boolean = true, options: MovieOptions, where: MovieWhere): [Movie!]!
            moviesAggregate(directed: Boolean = true, where: MovieWhere): ActorMovieMoviesAggregationSelection
            moviesConnection(after: String, directed: Boolean = true, first: Int, sort: [ActorMoviesConnectionSort!], where: ActorMoviesConnectionWhere): ActorMoviesConnection!
            name: String
          }

          type ActorAggregateSelection {
            count: Int!
            name: StringAggregateSelectionNullable!
          }

          input ActorConnectInput {
            movies: [ActorMoviesConnectFieldInput!]
          }

          input ActorConnectWhere {
            node: ActorWhere!
          }

          input ActorCreateInput {
            movies: ActorMoviesFieldInput
            name: String
          }

          input ActorDeleteInput {
            movies: [ActorMoviesDeleteFieldInput!]
          }

          input ActorDisconnectInput {
            movies: [ActorMoviesDisconnectFieldInput!]
          }

          type ActorMovieMoviesAggregationSelection {
            count: Int!
            node: ActorMovieMoviesNodeAggregateSelection
          }

          type ActorMovieMoviesNodeAggregateSelection {
            id: IDAggregateSelectionNullable!
          }

          input ActorMoviesAggregateInput {
            AND: [ActorMoviesAggregateInput!]
            OR: [ActorMoviesAggregateInput!]
            count: Int
            count_GT: Int
            count_GTE: Int
            count_LT: Int
            count_LTE: Int
            node: ActorMoviesNodeAggregationWhereInput
          }

          input ActorMoviesConnectFieldInput {
            connect: [MovieConnectInput!]
            where: MovieConnectWhere
          }

          type ActorMoviesConnection {
            edges: [ActorMoviesRelationship!]!
            pageInfo: PageInfo!
            totalCount: Int!
          }

          input ActorMoviesConnectionSort {
            node: MovieSort
          }

          input ActorMoviesConnectionWhere {
            AND: [ActorMoviesConnectionWhere!]
            OR: [ActorMoviesConnectionWhere!]
            node: MovieWhere
            node_NOT: MovieWhere
          }

          input ActorMoviesCreateFieldInput {
            node: MovieCreateInput!
          }

          input ActorMoviesDeleteFieldInput {
            delete: MovieDeleteInput
            where: ActorMoviesConnectionWhere
          }

          input ActorMoviesDisconnectFieldInput {
            disconnect: MovieDisconnectInput
            where: ActorMoviesConnectionWhere
          }

          input ActorMoviesFieldInput {
            connect: [ActorMoviesConnectFieldInput!]
            create: [ActorMoviesCreateFieldInput!]
          }

          input ActorMoviesNodeAggregationWhereInput {
            AND: [ActorMoviesNodeAggregationWhereInput!]
            OR: [ActorMoviesNodeAggregationWhereInput!]
            id_EQUAL: ID
          }

          type ActorMoviesRelationship {
            cursor: String!
            node: Movie!
          }

          input ActorMoviesUpdateConnectionInput {
            node: MovieUpdateInput
          }

          input ActorMoviesUpdateFieldInput {
            connect: [ActorMoviesConnectFieldInput!]
            create: [ActorMoviesCreateFieldInput!]
            delete: [ActorMoviesDeleteFieldInput!]
            disconnect: [ActorMoviesDisconnectFieldInput!]
            update: ActorMoviesUpdateConnectionInput
            where: ActorMoviesConnectionWhere
          }

          input ActorOptions {
            limit: Int
            offset: Int
            \\"\\"\\"
            Specify one or more ActorSort objects to sort Actors by. The sorts will be applied in the order in which they are arranged in the array.
            \\"\\"\\"
<<<<<<< HEAD
            sort: [ActorSort!]
          }

          input ActorRelationInput {
            movies: [ActorMoviesCreateFieldInput!]
          }

          \\"\\"\\"
          Fields to sort Actors by. The order in which sorts are applied is not guaranteed when specifying many fields in one ActorSort object.
          \\"\\"\\"
          input ActorSort {
            name: SortDirection
          }

          input ActorUpdateInput {
            movies: [ActorMoviesUpdateFieldInput!]
            name: String
          }

          input ActorWhere {
            AND: [ActorWhere!]
            OR: [ActorWhere!]
            movies: MovieWhere
            moviesAggregate: ActorMoviesAggregateInput
            moviesConnection: ActorMoviesConnectionWhere
            moviesConnection_NOT: ActorMoviesConnectionWhere
            movies_NOT: MovieWhere
            name: String
            name_CONTAINS: String
            name_ENDS_WITH: String
            name_IN: [String]
            name_NOT: String
            name_NOT_CONTAINS: String
            name_NOT_ENDS_WITH: String
            name_NOT_IN: [String]
            name_NOT_STARTS_WITH: String
            name_STARTS_WITH: String
          }

          type CreateActorsMutationResponse {
            actors: [Actor!]!
            info: CreateInfo!
          }

          type CreateInfo {
            bookmark: String
            nodesCreated: Int!
            relationshipsCreated: Int!
          }

          type CreateMoviesMutationResponse {
            info: CreateInfo!
            movies: [Movie!]!
          }

          type DeleteInfo {
            bookmark: String
            nodesDeleted: Int!
            relationshipsDeleted: Int!
          }

          type IDAggregateSelectionNullable {
            longest: ID
            shortest: ID
          }

          type Movie {
            actors(directed: Boolean = true, options: ActorOptions, where: ActorWhere): [Actor!]!
            actorsAggregate(directed: Boolean = true, where: ActorWhere): MovieActorActorsAggregationSelection
            actorsConnection(after: String, directed: Boolean = true, first: Int, sort: [MovieActorsConnectionSort!], where: MovieActorsConnectionWhere): MovieActorsConnection!
            id: ID
          }

          type MovieActorActorsAggregationSelection {
            count: Int!
            node: MovieActorActorsNodeAggregateSelection
          }

          type MovieActorActorsNodeAggregateSelection {
            name: StringAggregateSelectionNullable!
          }

          input MovieActorsAggregateInput {
            AND: [MovieActorsAggregateInput!]
            OR: [MovieActorsAggregateInput!]
            count: Int
            count_GT: Int
            count_GTE: Int
            count_LT: Int
            count_LTE: Int
            node: MovieActorsNodeAggregationWhereInput
          }

          input MovieActorsConnectFieldInput {
            connect: [ActorConnectInput!]
            where: ActorConnectWhere
          }

          type MovieActorsConnection {
            edges: [MovieActorsRelationship!]!
            pageInfo: PageInfo!
            totalCount: Int!
          }

          input MovieActorsConnectionSort {
            node: ActorSort
          }

          input MovieActorsConnectionWhere {
            AND: [MovieActorsConnectionWhere!]
            OR: [MovieActorsConnectionWhere!]
            node: ActorWhere
            node_NOT: ActorWhere
          }

          input MovieActorsCreateFieldInput {
            node: ActorCreateInput!
          }

          input MovieActorsDeleteFieldInput {
            delete: ActorDeleteInput
            where: MovieActorsConnectionWhere
          }

          input MovieActorsDisconnectFieldInput {
            disconnect: ActorDisconnectInput
            where: MovieActorsConnectionWhere
          }

          input MovieActorsFieldInput {
            connect: [MovieActorsConnectFieldInput!]
            create: [MovieActorsCreateFieldInput!]
          }

          input MovieActorsNodeAggregationWhereInput {
            AND: [MovieActorsNodeAggregationWhereInput!]
            OR: [MovieActorsNodeAggregationWhereInput!]
            name_AVERAGE_EQUAL: Float
            name_AVERAGE_GT: Float
            name_AVERAGE_GTE: Float
            name_AVERAGE_LT: Float
            name_AVERAGE_LTE: Float
            name_EQUAL: String
            name_GT: Int
            name_GTE: Int
            name_LONGEST_EQUAL: Int
            name_LONGEST_GT: Int
            name_LONGEST_GTE: Int
            name_LONGEST_LT: Int
            name_LONGEST_LTE: Int
            name_LT: Int
            name_LTE: Int
            name_SHORTEST_EQUAL: Int
            name_SHORTEST_GT: Int
            name_SHORTEST_GTE: Int
            name_SHORTEST_LT: Int
            name_SHORTEST_LTE: Int
          }

          type MovieActorsRelationship {
            cursor: String!
            node: Actor!
          }

          input MovieActorsUpdateConnectionInput {
            node: ActorUpdateInput
          }

          input MovieActorsUpdateFieldInput {
            connect: [MovieActorsConnectFieldInput!]
            create: [MovieActorsCreateFieldInput!]
            delete: [MovieActorsDeleteFieldInput!]
            disconnect: [MovieActorsDisconnectFieldInput!]
            update: MovieActorsUpdateConnectionInput
            where: MovieActorsConnectionWhere
          }

          type MovieAggregateSelection {
            count: Int!
            id: IDAggregateSelectionNullable!
          }

          input MovieConnectInput {
            actors: [MovieActorsConnectFieldInput!]
          }

          input MovieConnectWhere {
            node: MovieWhere!
          }

          input MovieCreateInput {
            actors: MovieActorsFieldInput
            id: ID
          }

          input MovieDeleteInput {
            actors: [MovieActorsDeleteFieldInput!]
          }

          input MovieDisconnectInput {
            actors: [MovieActorsDisconnectFieldInput!]
          }

          input MovieOptions {
            limit: Int
            offset: Int
            \\"\\"\\"
            Specify one or more MovieSort objects to sort Movies by. The sorts will be applied in the order in which they are arranged in the array.
            \\"\\"\\"
            sort: [MovieSort!]
          }

          input MovieRelationInput {
            actors: [MovieActorsCreateFieldInput!]
          }

          \\"\\"\\"
          Fields to sort Movies by. The order in which sorts are applied is not guaranteed when specifying many fields in one MovieSort object.
          \\"\\"\\"
          input MovieSort {
            id: SortDirection
          }

          input MovieUpdateInput {
            actors: [MovieActorsUpdateFieldInput!]
            id: ID
          }

          input MovieWhere {
            AND: [MovieWhere!]
            OR: [MovieWhere!]
            actors: ActorWhere
            actorsAggregate: MovieActorsAggregateInput
            actorsConnection: MovieActorsConnectionWhere
            actorsConnection_NOT: MovieActorsConnectionWhere
            actors_NOT: ActorWhere
            id: ID
            id_CONTAINS: ID
            id_ENDS_WITH: ID
            id_IN: [ID]
            id_NOT: ID
            id_NOT_CONTAINS: ID
            id_NOT_ENDS_WITH: ID
            id_NOT_IN: [ID]
            id_NOT_STARTS_WITH: ID
            id_STARTS_WITH: ID
          }

          type Mutation {
            createActors(input: [ActorCreateInput!]!): CreateActorsMutationResponse!
            createMovies(input: [MovieCreateInput!]!): CreateMoviesMutationResponse!
            deleteActors(delete: ActorDeleteInput, where: ActorWhere): DeleteInfo!
            deleteMovies(delete: MovieDeleteInput, where: MovieWhere): DeleteInfo!
            updateActors(connect: ActorConnectInput, create: ActorRelationInput, delete: ActorDeleteInput, disconnect: ActorDisconnectInput, update: ActorUpdateInput, where: ActorWhere): UpdateActorsMutationResponse!
            updateMovies(connect: MovieConnectInput, create: MovieRelationInput, delete: MovieDeleteInput, disconnect: MovieDisconnectInput, update: MovieUpdateInput, where: MovieWhere): UpdateMoviesMutationResponse!
          }

          \\"\\"\\"Pagination information (Relay)\\"\\"\\"
          type PageInfo {
            endCursor: String
            hasNextPage: Boolean!
            hasPreviousPage: Boolean!
            startCursor: String
          }

          type Query {
            actors(options: ActorOptions, where: ActorWhere): [Actor!]!
            actorsAggregate(where: ActorWhere): ActorAggregateSelection!
            movies(options: MovieOptions, where: MovieWhere): [Movie!]!
            moviesAggregate(where: MovieWhere): MovieAggregateSelection!
          }

          enum SortDirection {
            \\"\\"\\"Sort by field values in ascending order.\\"\\"\\"
            ASC
            \\"\\"\\"Sort by field values in descending order.\\"\\"\\"
            DESC
          }

          type StringAggregateSelectionNullable {
            longest: String
            shortest: String
          }

          type UpdateActorsMutationResponse {
            actors: [Actor!]!
            info: UpdateInfo!
          }

          type UpdateInfo {
            bookmark: String
            nodesCreated: Int!
            nodesDeleted: Int!
            relationshipsCreated: Int!
            relationshipsDeleted: Int!
          }

          type UpdateMoviesMutationResponse {
            info: UpdateInfo!
            movies: [Movie!]!
          }"
      `);
    });
=======
            input ActorSort {
              name: SortDirection
            }

            input ActorUpdateInput {
              movies: [ActorMoviesUpdateFieldInput!]
              name: String
            }

            input ActorWhere {
              AND: [ActorWhere!]
              OR: [ActorWhere!]
              movies: MovieWhere @deprecated(reason: \\"Use \`movies_SOME\` instead.\\")
              moviesAggregate: ActorMoviesAggregateInput
              moviesConnection: ActorMoviesConnectionWhere @deprecated(reason: \\"Use \`moviesConnection_SOME\` instead.\\")
              moviesConnection_ALL: ActorMoviesConnectionWhere
              moviesConnection_NONE: ActorMoviesConnectionWhere
              moviesConnection_NOT: ActorMoviesConnectionWhere @deprecated(reason: \\"Use \`moviesConnection_NONE\` instead.\\")
              moviesConnection_SINGLE: ActorMoviesConnectionWhere
              moviesConnection_SOME: ActorMoviesConnectionWhere
              \\"\\"\\"Return Actors where all of the related Movies match this filter\\"\\"\\"
              movies_ALL: MovieWhere
              \\"\\"\\"Return Actors where none of the related Movies match this filter\\"\\"\\"
              movies_NONE: MovieWhere
              movies_NOT: MovieWhere @deprecated(reason: \\"Use \`movies_NONE\` instead.\\")
              \\"\\"\\"Return Actors where one of the related Movies match this filter\\"\\"\\"
              movies_SINGLE: MovieWhere
              \\"\\"\\"Return Actors where some of the related Movies match this filter\\"\\"\\"
              movies_SOME: MovieWhere
              name: String
              name_CONTAINS: String
              name_ENDS_WITH: String
              name_IN: [String]
              name_NOT: String
              name_NOT_CONTAINS: String
              name_NOT_ENDS_WITH: String
              name_NOT_IN: [String]
              name_NOT_STARTS_WITH: String
              name_STARTS_WITH: String
            }

            type CreateActorsMutationResponse {
              actors: [Actor!]!
              info: CreateInfo!
            }

            type CreateInfo {
              bookmark: String
              nodesCreated: Int!
              relationshipsCreated: Int!
            }

            type CreateMoviesMutationResponse {
              info: CreateInfo!
              movies: [Movie!]!
            }

            type DeleteInfo {
              bookmark: String
              nodesDeleted: Int!
              relationshipsDeleted: Int!
            }
>>>>>>> e73432dc

    test("Multi Relationship With Multiple Types", () => {
        const typeDefs = gql`
            type Actor {
                name: String
                movies: [Movie!]! @relationship(type: "ACTED_IN|ACTING_IN", direction: OUT)
            }

            type Movie {
                id: ID
                currentActors: [Actor!]! @relationship(type: "ACTING_IN", direction: IN)
            }
        `;
        const neoSchema = new Neo4jGraphQL({ typeDefs });
        const printedSchema = printSchemaWithDirectives(lexicographicSortSchema(neoSchema.schema));

        expect(printedSchema).toMatchInlineSnapshot(`
          "schema {
            query: Query
            mutation: Mutation
          }

          type Actor {
            movies(directed: Boolean = true, options: MovieOptions, where: MovieWhere): [Movie!]!
            moviesAggregate(directed: Boolean = true, where: MovieWhere): ActorMovieMoviesAggregationSelection
            moviesConnection(after: String, directed: Boolean = true, first: Int, sort: [ActorMoviesConnectionSort!], where: ActorMoviesConnectionWhere): ActorMoviesConnection!
            name: String
          }

          type ActorAggregateSelection {
            count: Int!
            name: StringAggregateSelectionNullable!
          }

          input ActorConnectInput {
            movies: [ActorMoviesConnectFieldInput!]
          }

          input ActorConnectWhere {
            node: ActorWhere!
          }

          input ActorCreateInput {
            movies: ActorMoviesFieldInput
            name: String
          }

          input ActorDeleteInput {
            movies: [ActorMoviesDeleteFieldInput!]
          }

          input ActorDisconnectInput {
            movies: [ActorMoviesDisconnectFieldInput!]
          }

          type ActorMovieMoviesAggregationSelection {
            count: Int!
            node: ActorMovieMoviesNodeAggregateSelection
          }

          type ActorMovieMoviesNodeAggregateSelection {
            id: IDAggregateSelectionNullable!
          }

          input ActorMoviesAggregateInput {
            AND: [ActorMoviesAggregateInput!]
            OR: [ActorMoviesAggregateInput!]
            count: Int
            count_GT: Int
            count_GTE: Int
            count_LT: Int
            count_LTE: Int
            node: ActorMoviesNodeAggregationWhereInput
          }

          input ActorMoviesConnectFieldInput {
            connect: [MovieConnectInput!]
            edge: ActorMoviesRelationshipCreateInput!
            where: MovieConnectWhere
          }

          type ActorMoviesConnection {
            edges: [ActorMoviesRelationship!]!
            pageInfo: PageInfo!
            totalCount: Int!
          }

          input ActorMoviesConnectionSort {
            node: MovieSort
          }

          input ActorMoviesConnectionWhere {
            AND: [ActorMoviesConnectionWhere!]
            OR: [ActorMoviesConnectionWhere!]
            edge: ActorMoviesRelationshipWhere
            edge_NOT: ActorMoviesRelationshipWhere
            node: MovieWhere
            node_NOT: MovieWhere
          }

          input ActorMoviesCreateFieldInput {
            edge: ActorMoviesRelationshipCreateInput!
            node: MovieCreateInput!
          }

          input ActorMoviesDeleteFieldInput {
            delete: MovieDeleteInput
            where: ActorMoviesConnectionWhere
          }

          input ActorMoviesDisconnectFieldInput {
            disconnect: MovieDisconnectInput
            where: ActorMoviesConnectionWhere
          }

          input ActorMoviesFieldInput {
            connect: [ActorMoviesConnectFieldInput!]
            create: [ActorMoviesCreateFieldInput!]
          }

          input ActorMoviesNodeAggregationWhereInput {
            AND: [ActorMoviesNodeAggregationWhereInput!]
            OR: [ActorMoviesNodeAggregationWhereInput!]
            id_EQUAL: ID
          }

          type ActorMoviesRelationship {
            _type: ActorMoviesRelationshipType!
            cursor: String!
            node: Movie!
          }
          
          input ActorMoviesRelationshipCreateInput {
            _type: ActorMoviesRelationshipType!
          }

          enum ActorMoviesRelationshipType {
            ACTED_IN
            ACTING_IN
          }

          input ActorMoviesRelationshipWhere {
            _type: ActorMoviesRelationshipType
          }

          input ActorMoviesUpdateConnectionInput {
            node: MovieUpdateInput
          }

          input ActorMoviesUpdateFieldInput {
            connect: [ActorMoviesConnectFieldInput!]
            create: [ActorMoviesCreateFieldInput!]
            delete: [ActorMoviesDeleteFieldInput!]
            disconnect: [ActorMoviesDisconnectFieldInput!]
            update: ActorMoviesUpdateConnectionInput
            where: ActorMoviesConnectionWhere
          }

          input ActorOptions {
            limit: Int
            offset: Int
            \\"\\"\\"
            Specify one or more ActorSort objects to sort Actors by. The sorts will be applied in the order in which they are arranged in the array.
            \\"\\"\\"
<<<<<<< HEAD
            sort: [ActorSort!]
          }

          input ActorRelationInput {
            movies: [ActorMoviesCreateFieldInput!]
          }

          \\"\\"\\"
          Fields to sort Actors by. The order in which sorts are applied is not guaranteed when specifying many fields in one ActorSort object.
          \\"\\"\\"
          input ActorSort {
            name: SortDirection
          }

          input ActorUpdateInput {
            movies: [ActorMoviesUpdateFieldInput!]
            name: String
          }

          input ActorWhere {
            AND: [ActorWhere!]
            OR: [ActorWhere!]
            movies: MovieWhere
            moviesAggregate: ActorMoviesAggregateInput
            moviesConnection: ActorMoviesConnectionWhere
            moviesConnection_NOT: ActorMoviesConnectionWhere
            movies_NOT: MovieWhere
            name: String
            name_CONTAINS: String
            name_ENDS_WITH: String
            name_IN: [String]
            name_NOT: String
            name_NOT_CONTAINS: String
            name_NOT_ENDS_WITH: String
            name_NOT_IN: [String]
            name_NOT_STARTS_WITH: String
            name_STARTS_WITH: String
          }

          type CreateActorsMutationResponse {
            actors: [Actor!]!
            info: CreateInfo!
          }

          type CreateInfo {
            bookmark: String
            nodesCreated: Int!
            relationshipsCreated: Int!
          }

          type CreateMoviesMutationResponse {
            info: CreateInfo!
            movies: [Movie!]!
          }

          type DeleteInfo {
            bookmark: String
            nodesDeleted: Int!
            relationshipsDeleted: Int!
          }

          type IDAggregateSelectionNullable {
            longest: ID
            shortest: ID
          }

          type Movie {
            currentActors(directed: Boolean = true, options: ActorOptions, where: ActorWhere): [Actor!]!
            currentActorsAggregate(directed: Boolean = true, where: ActorWhere): MovieActorCurrentActorsAggregationSelection
            currentActorsConnection(after: String, directed: Boolean = true, first: Int, sort: [MovieCurrentActorsConnectionSort!], where: MovieCurrentActorsConnectionWhere): MovieCurrentActorsConnection!
            id: ID
          }

          type MovieActorCurrentActorsAggregationSelection {
            count: Int!
            node: MovieActorCurrentActorsNodeAggregateSelection
          }

          type MovieActorCurrentActorsNodeAggregateSelection {
            name: StringAggregateSelectionNullable!
          }

          type MovieAggregateSelection {
            count: Int!
            id: IDAggregateSelectionNullable!
          }

          input MovieConnectInput {
            currentActors: [MovieCurrentActorsConnectFieldInput!]
          }

          input MovieConnectWhere {
            node: MovieWhere!
          }

          input MovieCreateInput {
            currentActors: MovieCurrentActorsFieldInput
            id: ID
          }

          input MovieCurrentActorsAggregateInput {
            AND: [MovieCurrentActorsAggregateInput!]
            OR: [MovieCurrentActorsAggregateInput!]
            count: Int
            count_GT: Int
            count_GTE: Int
            count_LT: Int
            count_LTE: Int
            node: MovieCurrentActorsNodeAggregationWhereInput
          }

          input MovieCurrentActorsConnectFieldInput {
            connect: [ActorConnectInput!]
            where: ActorConnectWhere
          }

          type MovieCurrentActorsConnection {
            edges: [MovieCurrentActorsRelationship!]!
            pageInfo: PageInfo!
            totalCount: Int!
          }

          input MovieCurrentActorsConnectionSort {
            node: ActorSort
          }

          input MovieCurrentActorsConnectionWhere {
            AND: [MovieCurrentActorsConnectionWhere!]
            OR: [MovieCurrentActorsConnectionWhere!]
            node: ActorWhere
            node_NOT: ActorWhere
          }

          input MovieCurrentActorsCreateFieldInput {
            node: ActorCreateInput!
          }

          input MovieCurrentActorsDeleteFieldInput {
            delete: ActorDeleteInput
            where: MovieCurrentActorsConnectionWhere
          }

          input MovieCurrentActorsDisconnectFieldInput {
            disconnect: ActorDisconnectInput
            where: MovieCurrentActorsConnectionWhere
          }

          input MovieCurrentActorsFieldInput {
            connect: [MovieCurrentActorsConnectFieldInput!]
            create: [MovieCurrentActorsCreateFieldInput!]
          }

          input MovieCurrentActorsNodeAggregationWhereInput {
            AND: [MovieCurrentActorsNodeAggregationWhereInput!]
            OR: [MovieCurrentActorsNodeAggregationWhereInput!]
            name_AVERAGE_EQUAL: Float
            name_AVERAGE_GT: Float
            name_AVERAGE_GTE: Float
            name_AVERAGE_LT: Float
            name_AVERAGE_LTE: Float
            name_EQUAL: String
            name_GT: Int
            name_GTE: Int
            name_LONGEST_EQUAL: Int
            name_LONGEST_GT: Int
            name_LONGEST_GTE: Int
            name_LONGEST_LT: Int
            name_LONGEST_LTE: Int
            name_LT: Int
            name_LTE: Int
            name_SHORTEST_EQUAL: Int
            name_SHORTEST_GT: Int
            name_SHORTEST_GTE: Int
            name_SHORTEST_LT: Int
            name_SHORTEST_LTE: Int
          }

          type MovieCurrentActorsRelationship {
            cursor: String!
            node: Actor!
          }

          input MovieCurrentActorsUpdateConnectionInput {
            node: ActorUpdateInput
          }

          input MovieCurrentActorsUpdateFieldInput {
            connect: [MovieCurrentActorsConnectFieldInput!]
            create: [MovieCurrentActorsCreateFieldInput!]
            delete: [MovieCurrentActorsDeleteFieldInput!]
            disconnect: [MovieCurrentActorsDisconnectFieldInput!]
            update: MovieCurrentActorsUpdateConnectionInput
            where: MovieCurrentActorsConnectionWhere
          }

          input MovieDeleteInput {
            currentActors: [MovieCurrentActorsDeleteFieldInput!]
          }

          input MovieDisconnectInput {
            currentActors: [MovieCurrentActorsDisconnectFieldInput!]
          }

          input MovieOptions {
            limit: Int
            offset: Int
            \\"\\"\\"
            Specify one or more MovieSort objects to sort Movies by. The sorts will be applied in the order in which they are arranged in the array.
            \\"\\"\\"
            sort: [MovieSort!]
          }

          input MovieRelationInput {
            currentActors: [MovieCurrentActorsCreateFieldInput!]
          }

          \\"\\"\\"
          Fields to sort Movies by. The order in which sorts are applied is not guaranteed when specifying many fields in one MovieSort object.
          \\"\\"\\"
          input MovieSort {
            id: SortDirection
          }

          input MovieUpdateInput {
            currentActors: [MovieCurrentActorsUpdateFieldInput!]
            id: ID
          }

          input MovieWhere {
            AND: [MovieWhere!]
            OR: [MovieWhere!]
            currentActors: ActorWhere
            currentActorsAggregate: MovieCurrentActorsAggregateInput
            currentActorsConnection: MovieCurrentActorsConnectionWhere
            currentActorsConnection_NOT: MovieCurrentActorsConnectionWhere
            currentActors_NOT: ActorWhere
            id: ID
            id_CONTAINS: ID
            id_ENDS_WITH: ID
            id_IN: [ID]
            id_NOT: ID
            id_NOT_CONTAINS: ID
            id_NOT_ENDS_WITH: ID
            id_NOT_IN: [ID]
            id_NOT_STARTS_WITH: ID
            id_STARTS_WITH: ID
          }

          type Mutation {
            createActors(input: [ActorCreateInput!]!): CreateActorsMutationResponse!
            createMovies(input: [MovieCreateInput!]!): CreateMoviesMutationResponse!
            deleteActors(delete: ActorDeleteInput, where: ActorWhere): DeleteInfo!
            deleteMovies(delete: MovieDeleteInput, where: MovieWhere): DeleteInfo!
            updateActors(connect: ActorConnectInput, create: ActorRelationInput, delete: ActorDeleteInput, disconnect: ActorDisconnectInput, update: ActorUpdateInput, where: ActorWhere): UpdateActorsMutationResponse!
            updateMovies(connect: MovieConnectInput, create: MovieRelationInput, delete: MovieDeleteInput, disconnect: MovieDisconnectInput, update: MovieUpdateInput, where: MovieWhere): UpdateMoviesMutationResponse!
          }

          \\"\\"\\"Pagination information (Relay)\\"\\"\\"
          type PageInfo {
            endCursor: String
            hasNextPage: Boolean!
            hasPreviousPage: Boolean!
            startCursor: String
          }

          type Query {
            actors(options: ActorOptions, where: ActorWhere): [Actor!]!
            actorsAggregate(where: ActorWhere): ActorAggregateSelection!
            movies(options: MovieOptions, where: MovieWhere): [Movie!]!
            moviesAggregate(where: MovieWhere): MovieAggregateSelection!
          }

          enum SortDirection {
            \\"\\"\\"Sort by field values in ascending order.\\"\\"\\"
            ASC
            \\"\\"\\"Sort by field values in descending order.\\"\\"\\"
            DESC
          }

          type StringAggregateSelectionNullable {
            longest: String
            shortest: String
          }

          type UpdateActorsMutationResponse {
            actors: [Actor!]!
            info: UpdateInfo!
          }

          type UpdateInfo {
            bookmark: String
            nodesCreated: Int!
            nodesDeleted: Int!
            relationshipsCreated: Int!
            relationshipsDeleted: Int!
          }

          type UpdateMoviesMutationResponse {
            info: UpdateInfo!
            movies: [Movie!]!
          }"
    `);
    });
=======
            input MovieSort {
              id: SortDirection
            }

            input MovieUpdateInput {
              actors: [MovieActorsUpdateFieldInput!]
              id: ID
            }

            input MovieWhere {
              AND: [MovieWhere!]
              OR: [MovieWhere!]
              actors: ActorWhere @deprecated(reason: \\"Use \`actors_SOME\` instead.\\")
              actorsAggregate: MovieActorsAggregateInput
              actorsConnection: MovieActorsConnectionWhere @deprecated(reason: \\"Use \`actorsConnection_SOME\` instead.\\")
              actorsConnection_ALL: MovieActorsConnectionWhere
              actorsConnection_NONE: MovieActorsConnectionWhere
              actorsConnection_NOT: MovieActorsConnectionWhere @deprecated(reason: \\"Use \`actorsConnection_NONE\` instead.\\")
              actorsConnection_SINGLE: MovieActorsConnectionWhere
              actorsConnection_SOME: MovieActorsConnectionWhere
              \\"\\"\\"Return Movies where all of the related Actors match this filter\\"\\"\\"
              actors_ALL: ActorWhere
              \\"\\"\\"Return Movies where none of the related Actors match this filter\\"\\"\\"
              actors_NONE: ActorWhere
              actors_NOT: ActorWhere @deprecated(reason: \\"Use \`actors_NONE\` instead.\\")
              \\"\\"\\"Return Movies where one of the related Actors match this filter\\"\\"\\"
              actors_SINGLE: ActorWhere
              \\"\\"\\"Return Movies where some of the related Actors match this filter\\"\\"\\"
              actors_SOME: ActorWhere
              id: ID
              id_CONTAINS: ID
              id_ENDS_WITH: ID
              id_IN: [ID]
              id_NOT: ID
              id_NOT_CONTAINS: ID
              id_NOT_ENDS_WITH: ID
              id_NOT_IN: [ID]
              id_NOT_STARTS_WITH: ID
              id_STARTS_WITH: ID
            }

            type Mutation {
              createActors(input: [ActorCreateInput!]!): CreateActorsMutationResponse!
              createMovies(input: [MovieCreateInput!]!): CreateMoviesMutationResponse!
              deleteActors(delete: ActorDeleteInput, where: ActorWhere): DeleteInfo!
              deleteMovies(delete: MovieDeleteInput, where: MovieWhere): DeleteInfo!
              updateActors(connect: ActorConnectInput, create: ActorRelationInput, delete: ActorDeleteInput, disconnect: ActorDisconnectInput, update: ActorUpdateInput, where: ActorWhere): UpdateActorsMutationResponse!
              updateMovies(connect: MovieConnectInput, create: MovieRelationInput, delete: MovieDeleteInput, disconnect: MovieDisconnectInput, update: MovieUpdateInput, where: MovieWhere): UpdateMoviesMutationResponse!
            }

            \\"\\"\\"Pagination information (Relay)\\"\\"\\"
            type PageInfo {
              endCursor: String
              hasNextPage: Boolean!
              hasPreviousPage: Boolean!
              startCursor: String
            }

            type Query {
              actors(options: ActorOptions, where: ActorWhere): [Actor!]!
              actorsAggregate(where: ActorWhere): ActorAggregateSelection!
              movies(options: MovieOptions, where: MovieWhere): [Movie!]!
              moviesAggregate(where: MovieWhere): MovieAggregateSelection!
            }
>>>>>>> e73432dc

    test("Multi Relationship With Multiple Types - Union", () => {
        const typeDefs = gql`
            union Person = Director | Actor

            type Director {
                name: String
                directed: [Movie!]! @relationship(type: "DIRECTED", direction: OUT)
            }

            type Actor {
                name: String
                movies: [Movie!]! @relationship(type: "ACTED_IN", direction: OUT)
            }

            type Movie {
                id: ID
                actors: [Actor!]! @relationship(type: "ACTED_IN", direction: IN)
                director: Director! @relationship(type: "DIRECTED", direction: IN)
                people: [Person!]! @relationship(type: "DIRECTED|ACTED_IN", direction: IN)
            }
        `;
        const neoSchema = new Neo4jGraphQL({ typeDefs });
        const printedSchema = printSchemaWithDirectives(lexicographicSortSchema(neoSchema.schema));

        expect(printedSchema).toMatchInlineSnapshot(`
          "schema {
            query: Query
            mutation: Mutation
          }

          type Actor {
            movies(directed: Boolean = true, options: MovieOptions, where: MovieWhere): [Movie!]!
            moviesAggregate(directed: Boolean = true, where: MovieWhere): ActorMovieMoviesAggregationSelection
            moviesConnection(after: String, directed: Boolean = true, first: Int, sort: [ActorMoviesConnectionSort!], where: ActorMoviesConnectionWhere): ActorMoviesConnection!
            name: String
          }

          type ActorAggregateSelection {
            count: Int!
            name: StringAggregateSelectionNullable!
          }

          input ActorConnectInput {
            movies: [ActorMoviesConnectFieldInput!]
          }

          input ActorConnectWhere {
            node: ActorWhere!
          }

          input ActorCreateInput {
            movies: ActorMoviesFieldInput
            name: String
          }

          input ActorDeleteInput {
            movies: [ActorMoviesDeleteFieldInput!]
          }

          input ActorDisconnectInput {
            movies: [ActorMoviesDisconnectFieldInput!]
          }

          type ActorMovieMoviesAggregationSelection {
            count: Int!
            node: ActorMovieMoviesNodeAggregateSelection
          }

          type ActorMovieMoviesNodeAggregateSelection {
            id: IDAggregateSelectionNullable!
          }

          input ActorMoviesAggregateInput {
            AND: [ActorMoviesAggregateInput!]
            OR: [ActorMoviesAggregateInput!]
            count: Int
            count_GT: Int
            count_GTE: Int
            count_LT: Int
            count_LTE: Int
            node: ActorMoviesNodeAggregationWhereInput
          }

          input ActorMoviesConnectFieldInput {
            connect: [MovieConnectInput!]
            where: MovieConnectWhere
          }

          type ActorMoviesConnection {
            edges: [ActorMoviesRelationship!]!
            pageInfo: PageInfo!
            totalCount: Int!
          }

          input ActorMoviesConnectionSort {
            node: MovieSort
          }

          input ActorMoviesConnectionWhere {
            AND: [ActorMoviesConnectionWhere!]
            OR: [ActorMoviesConnectionWhere!]
            node: MovieWhere
            node_NOT: MovieWhere
          }

          input ActorMoviesCreateFieldInput {
            node: MovieCreateInput!
          }

          input ActorMoviesDeleteFieldInput {
            delete: MovieDeleteInput
            where: ActorMoviesConnectionWhere
          }

          input ActorMoviesDisconnectFieldInput {
            disconnect: MovieDisconnectInput
            where: ActorMoviesConnectionWhere
          }

          input ActorMoviesFieldInput {
            connect: [ActorMoviesConnectFieldInput!]
            create: [ActorMoviesCreateFieldInput!]
          }

          input ActorMoviesNodeAggregationWhereInput {
            AND: [ActorMoviesNodeAggregationWhereInput!]
            OR: [ActorMoviesNodeAggregationWhereInput!]
            id_EQUAL: ID
          }

          type ActorMoviesRelationship {
            cursor: String!
            node: Movie!
          }

          input ActorMoviesUpdateConnectionInput {
            node: MovieUpdateInput
          }

          input ActorMoviesUpdateFieldInput {
            connect: [ActorMoviesConnectFieldInput!]
            create: [ActorMoviesCreateFieldInput!]
            delete: [ActorMoviesDeleteFieldInput!]
            disconnect: [ActorMoviesDisconnectFieldInput!]
            update: ActorMoviesUpdateConnectionInput
            where: ActorMoviesConnectionWhere
          }

          input ActorOptions {
            limit: Int
            offset: Int
            \\"\\"\\"
            Specify one or more ActorSort objects to sort Actors by. The sorts will be applied in the order in which they are arranged in the array.
            \\"\\"\\"
            sort: [ActorSort!]
          }

          input ActorRelationInput {
            movies: [ActorMoviesCreateFieldInput!]
          }

          \\"\\"\\"
          Fields to sort Actors by. The order in which sorts are applied is not guaranteed when specifying many fields in one ActorSort object.
          \\"\\"\\"
          input ActorSort {
            name: SortDirection
          }

          input ActorUpdateInput {
            movies: [ActorMoviesUpdateFieldInput!]
            name: String
          }

          input ActorWhere {
            AND: [ActorWhere!]
            OR: [ActorWhere!]
            movies: MovieWhere
            moviesAggregate: ActorMoviesAggregateInput
            moviesConnection: ActorMoviesConnectionWhere
            moviesConnection_NOT: ActorMoviesConnectionWhere
            movies_NOT: MovieWhere
            name: String
            name_CONTAINS: String
            name_ENDS_WITH: String
            name_IN: [String]
            name_NOT: String
            name_NOT_CONTAINS: String
            name_NOT_ENDS_WITH: String
            name_NOT_IN: [String]
            name_NOT_STARTS_WITH: String
            name_STARTS_WITH: String
          }

          type CreateActorsMutationResponse {
            actors: [Actor!]!
            info: CreateInfo!
          }

          type CreateDirectorsMutationResponse {
            directors: [Director!]!
            info: CreateInfo!
          }

          type CreateInfo {
            bookmark: String
            nodesCreated: Int!
            relationshipsCreated: Int!
          }

          type CreateMoviesMutationResponse {
            info: CreateInfo!
            movies: [Movie!]!
          }

          type DeleteInfo {
            bookmark: String
            nodesDeleted: Int!
            relationshipsDeleted: Int!
          }

          type Director {
            directed(directed: Boolean = true, options: MovieOptions, where: MovieWhere): [Movie!]!
            directedAggregate(directed: Boolean = true, where: MovieWhere): DirectorMovieDirectedAggregationSelection
            directedConnection(after: String, directed: Boolean = true, first: Int, sort: [DirectorDirectedConnectionSort!], where: DirectorDirectedConnectionWhere): DirectorDirectedConnection!
            name: String
          }

          type DirectorAggregateSelection {
            count: Int!
            name: StringAggregateSelectionNullable!
          }

          input DirectorConnectInput {
            directed: [DirectorDirectedConnectFieldInput!]
          }

          input DirectorConnectWhere {
            node: DirectorWhere!
          }

          input DirectorCreateInput {
            directed: DirectorDirectedFieldInput
            name: String
          }

          input DirectorDeleteInput {
            directed: [DirectorDirectedDeleteFieldInput!]
          }

          input DirectorDirectedAggregateInput {
            AND: [DirectorDirectedAggregateInput!]
            OR: [DirectorDirectedAggregateInput!]
            count: Int
            count_GT: Int
            count_GTE: Int
            count_LT: Int
            count_LTE: Int
            node: DirectorDirectedNodeAggregationWhereInput
          }

          input DirectorDirectedConnectFieldInput {
            connect: [MovieConnectInput!]
            where: MovieConnectWhere
          }

          type DirectorDirectedConnection {
            edges: [DirectorDirectedRelationship!]!
            pageInfo: PageInfo!
            totalCount: Int!
          }

          input DirectorDirectedConnectionSort {
            node: MovieSort
          }

          input DirectorDirectedConnectionWhere {
            AND: [DirectorDirectedConnectionWhere!]
            OR: [DirectorDirectedConnectionWhere!]
            node: MovieWhere
            node_NOT: MovieWhere
          }

          input DirectorDirectedCreateFieldInput {
            node: MovieCreateInput!
          }

          input DirectorDirectedDeleteFieldInput {
            delete: MovieDeleteInput
            where: DirectorDirectedConnectionWhere
          }

          input DirectorDirectedDisconnectFieldInput {
            disconnect: MovieDisconnectInput
            where: DirectorDirectedConnectionWhere
          }

          input DirectorDirectedFieldInput {
            connect: [DirectorDirectedConnectFieldInput!]
            create: [DirectorDirectedCreateFieldInput!]
          }

          input DirectorDirectedNodeAggregationWhereInput {
            AND: [DirectorDirectedNodeAggregationWhereInput!]
            OR: [DirectorDirectedNodeAggregationWhereInput!]
            id_EQUAL: ID
          }

          type DirectorDirectedRelationship {
            cursor: String!
            node: Movie!
          }

          input DirectorDirectedUpdateConnectionInput {
            node: MovieUpdateInput
          }

          input DirectorDirectedUpdateFieldInput {
            connect: [DirectorDirectedConnectFieldInput!]
            create: [DirectorDirectedCreateFieldInput!]
            delete: [DirectorDirectedDeleteFieldInput!]
            disconnect: [DirectorDirectedDisconnectFieldInput!]
            update: DirectorDirectedUpdateConnectionInput
            where: DirectorDirectedConnectionWhere
          }

          input DirectorDisconnectInput {
            directed: [DirectorDirectedDisconnectFieldInput!]
          }

          type DirectorMovieDirectedAggregationSelection {
            count: Int!
            node: DirectorMovieDirectedNodeAggregateSelection
          }

          type DirectorMovieDirectedNodeAggregateSelection {
            id: IDAggregateSelectionNullable!
          }

          input DirectorOptions {
            limit: Int
            offset: Int
            \\"\\"\\"
            Specify one or more DirectorSort objects to sort Directors by. The sorts will be applied in the order in which they are arranged in the array.
            \\"\\"\\"
            sort: [DirectorSort!]
          }

          input DirectorRelationInput {
            directed: [DirectorDirectedCreateFieldInput!]
          }

          \\"\\"\\"
          Fields to sort Directors by. The order in which sorts are applied is not guaranteed when specifying many fields in one DirectorSort object.
          \\"\\"\\"
          input DirectorSort {
            name: SortDirection
          }

          input DirectorUpdateInput {
            directed: [DirectorDirectedUpdateFieldInput!]
            name: String
          }

          input DirectorWhere {
            AND: [DirectorWhere!]
            OR: [DirectorWhere!]
            directed: MovieWhere
            directedAggregate: DirectorDirectedAggregateInput
            directedConnection: DirectorDirectedConnectionWhere
            directedConnection_NOT: DirectorDirectedConnectionWhere
            directed_NOT: MovieWhere
            name: String
            name_CONTAINS: String
            name_ENDS_WITH: String
            name_IN: [String]
            name_NOT: String
            name_NOT_CONTAINS: String
            name_NOT_ENDS_WITH: String
            name_NOT_IN: [String]
            name_NOT_STARTS_WITH: String
            name_STARTS_WITH: String
          }

          type IDAggregateSelectionNullable {
            longest: ID
            shortest: ID
          }

          type Movie {
            actors(directed: Boolean = true, options: ActorOptions, where: ActorWhere): [Actor!]!
            actorsAggregate(directed: Boolean = true, where: ActorWhere): MovieActorActorsAggregationSelection
            actorsConnection(after: String, directed: Boolean = true, first: Int, sort: [MovieActorsConnectionSort!], where: MovieActorsConnectionWhere): MovieActorsConnection!
            director(directed: Boolean = true, options: DirectorOptions, where: DirectorWhere): Director!
            directorAggregate(directed: Boolean = true, where: DirectorWhere): MovieDirectorDirectorAggregationSelection
            directorConnection(after: String, directed: Boolean = true, first: Int, sort: [MovieDirectorConnectionSort!], where: MovieDirectorConnectionWhere): MovieDirectorConnection!
            id: ID
            people(directed: Boolean = true, options: QueryOptions, where: PersonWhere): [Person!]!
            peopleConnection(after: String, directed: Boolean = true, first: Int, where: MoviePeopleConnectionWhere): MoviePeopleConnection!
          }

          type MovieActorActorsAggregationSelection {
            count: Int!
            node: MovieActorActorsNodeAggregateSelection
          }

          type MovieActorActorsNodeAggregateSelection {
            name: StringAggregateSelectionNullable!
          }

          input MovieActorsAggregateInput {
            AND: [MovieActorsAggregateInput!]
            OR: [MovieActorsAggregateInput!]
            count: Int
            count_GT: Int
            count_GTE: Int
            count_LT: Int
            count_LTE: Int
            node: MovieActorsNodeAggregationWhereInput
          }

          input MovieActorsConnectFieldInput {
            connect: [ActorConnectInput!]
            where: ActorConnectWhere
          }

          type MovieActorsConnection {
            edges: [MovieActorsRelationship!]!
            pageInfo: PageInfo!
            totalCount: Int!
          }

          input MovieActorsConnectionSort {
            node: ActorSort
          }

          input MovieActorsConnectionWhere {
            AND: [MovieActorsConnectionWhere!]
            OR: [MovieActorsConnectionWhere!]
            node: ActorWhere
            node_NOT: ActorWhere
          }

          input MovieActorsCreateFieldInput {
            node: ActorCreateInput!
          }

          input MovieActorsDeleteFieldInput {
            delete: ActorDeleteInput
            where: MovieActorsConnectionWhere
          }

          input MovieActorsDisconnectFieldInput {
            disconnect: ActorDisconnectInput
            where: MovieActorsConnectionWhere
          }

          input MovieActorsFieldInput {
            connect: [MovieActorsConnectFieldInput!]
            create: [MovieActorsCreateFieldInput!]
          }

          input MovieActorsNodeAggregationWhereInput {
            AND: [MovieActorsNodeAggregationWhereInput!]
            OR: [MovieActorsNodeAggregationWhereInput!]
            name_AVERAGE_EQUAL: Float
            name_AVERAGE_GT: Float
            name_AVERAGE_GTE: Float
            name_AVERAGE_LT: Float
            name_AVERAGE_LTE: Float
            name_EQUAL: String
            name_GT: Int
            name_GTE: Int
            name_LONGEST_EQUAL: Int
            name_LONGEST_GT: Int
            name_LONGEST_GTE: Int
            name_LONGEST_LT: Int
            name_LONGEST_LTE: Int
            name_LT: Int
            name_LTE: Int
            name_SHORTEST_EQUAL: Int
            name_SHORTEST_GT: Int
            name_SHORTEST_GTE: Int
            name_SHORTEST_LT: Int
            name_SHORTEST_LTE: Int
          }

          type MovieActorsRelationship {
            cursor: String!
            node: Actor!
          }

          input MovieActorsUpdateConnectionInput {
            node: ActorUpdateInput
          }

          input MovieActorsUpdateFieldInput {
            connect: [MovieActorsConnectFieldInput!]
            create: [MovieActorsCreateFieldInput!]
            delete: [MovieActorsDeleteFieldInput!]
            disconnect: [MovieActorsDisconnectFieldInput!]
            update: MovieActorsUpdateConnectionInput
            where: MovieActorsConnectionWhere
          }

          type MovieAggregateSelection {
            count: Int!
            id: IDAggregateSelectionNullable!
          }

          input MovieConnectInput {
            actors: [MovieActorsConnectFieldInput!]
            director: MovieDirectorConnectFieldInput
            people: MoviePeopleConnectInput
          }

          input MovieConnectWhere {
            node: MovieWhere!
          }

          input MovieCreateInput {
            actors: MovieActorsFieldInput
            director: MovieDirectorFieldInput
            id: ID
            people: MoviePeopleCreateInput
          }

          input MovieDeleteInput {
            actors: [MovieActorsDeleteFieldInput!]
            director: MovieDirectorDeleteFieldInput
            people: MoviePeopleDeleteInput
          }

          input MovieDirectorAggregateInput {
            AND: [MovieDirectorAggregateInput!]
            OR: [MovieDirectorAggregateInput!]
            count: Int
            count_GT: Int
            count_GTE: Int
            count_LT: Int
            count_LTE: Int
            node: MovieDirectorNodeAggregationWhereInput
          }

          input MovieDirectorConnectFieldInput {
            connect: DirectorConnectInput
            where: DirectorConnectWhere
          }

          type MovieDirectorConnection {
            edges: [MovieDirectorRelationship!]!
            pageInfo: PageInfo!
            totalCount: Int!
          }

          input MovieDirectorConnectionSort {
            node: DirectorSort
          }

          input MovieDirectorConnectionWhere {
            AND: [MovieDirectorConnectionWhere!]
            OR: [MovieDirectorConnectionWhere!]
            node: DirectorWhere
            node_NOT: DirectorWhere
          }

          input MovieDirectorCreateFieldInput {
            node: DirectorCreateInput!
          }

          input MovieDirectorDeleteFieldInput {
            delete: DirectorDeleteInput
            where: MovieDirectorConnectionWhere
          }

          type MovieDirectorDirectorAggregationSelection {
            count: Int!
            node: MovieDirectorDirectorNodeAggregateSelection
          }

          type MovieDirectorDirectorNodeAggregateSelection {
            name: StringAggregateSelectionNullable!
          }

          input MovieDirectorDisconnectFieldInput {
            disconnect: DirectorDisconnectInput
            where: MovieDirectorConnectionWhere
          }

          input MovieDirectorFieldInput {
            connect: MovieDirectorConnectFieldInput
            create: MovieDirectorCreateFieldInput
          }

          input MovieDirectorNodeAggregationWhereInput {
            AND: [MovieDirectorNodeAggregationWhereInput!]
            OR: [MovieDirectorNodeAggregationWhereInput!]
            name_AVERAGE_EQUAL: Float
            name_AVERAGE_GT: Float
            name_AVERAGE_GTE: Float
            name_AVERAGE_LT: Float
            name_AVERAGE_LTE: Float
            name_EQUAL: String
            name_GT: Int
            name_GTE: Int
            name_LONGEST_EQUAL: Int
            name_LONGEST_GT: Int
            name_LONGEST_GTE: Int
            name_LONGEST_LT: Int
            name_LONGEST_LTE: Int
            name_LT: Int
            name_LTE: Int
            name_SHORTEST_EQUAL: Int
            name_SHORTEST_GT: Int
            name_SHORTEST_GTE: Int
            name_SHORTEST_LT: Int
            name_SHORTEST_LTE: Int
          }

          type MovieDirectorRelationship {
            cursor: String!
            node: Director!
          }

          input MovieDirectorUpdateConnectionInput {
            node: DirectorUpdateInput
          }

          input MovieDirectorUpdateFieldInput {
            connect: MovieDirectorConnectFieldInput
            create: MovieDirectorCreateFieldInput
            delete: MovieDirectorDeleteFieldInput
            disconnect: MovieDirectorDisconnectFieldInput
            update: MovieDirectorUpdateConnectionInput
            where: MovieDirectorConnectionWhere
          }

          input MovieDisconnectInput {
            actors: [MovieActorsDisconnectFieldInput!]
            director: MovieDirectorDisconnectFieldInput
            people: MoviePeopleDisconnectInput
          }

          input MovieOptions {
            limit: Int
            offset: Int
            \\"\\"\\"
            Specify one or more MovieSort objects to sort Movies by. The sorts will be applied in the order in which they are arranged in the array.
            \\"\\"\\"
            sort: [MovieSort!]
          }

          input MoviePeopleActorConnectFieldInput {
            connect: [ActorConnectInput!]
            edge: MoviePeopleRelationshipCreateInput!
            where: ActorConnectWhere
          }

          input MoviePeopleActorConnectionWhere {
            AND: [MoviePeopleActorConnectionWhere!]
            OR: [MoviePeopleActorConnectionWhere!]
            edge: MoviePeopleRelationshipWhere
            edge_NOT: MoviePeopleRelationshipWhere
            node: ActorWhere
            node_NOT: ActorWhere
          }

          input MoviePeopleActorCreateFieldInput {
            edge: MoviePeopleRelationshipCreateInput!
            node: ActorCreateInput!
          }

          input MoviePeopleActorDeleteFieldInput {
            delete: ActorDeleteInput
            where: MoviePeopleActorConnectionWhere
          }

          input MoviePeopleActorDisconnectFieldInput {
            disconnect: ActorDisconnectInput
            where: MoviePeopleActorConnectionWhere
          }

          input MoviePeopleActorFieldInput {
            connect: [MoviePeopleActorConnectFieldInput!]
            create: [MoviePeopleActorCreateFieldInput!]
          }

          input MoviePeopleActorUpdateConnectionInput {
            node: ActorUpdateInput
          }

          input MoviePeopleActorUpdateFieldInput {
            connect: [MoviePeopleActorConnectFieldInput!]
            create: [MoviePeopleActorCreateFieldInput!]
            delete: [MoviePeopleActorDeleteFieldInput!]
            disconnect: [MoviePeopleActorDisconnectFieldInput!]
            update: MoviePeopleActorUpdateConnectionInput
            where: MoviePeopleActorConnectionWhere
          }

          input MoviePeopleConnectInput {
            Actor: [MoviePeopleActorConnectFieldInput!]
            Director: [MoviePeopleDirectorConnectFieldInput!]
          }

          type MoviePeopleConnection {
            edges: [MoviePeopleRelationship!]!
            pageInfo: PageInfo!
            totalCount: Int!
          }

          input MoviePeopleConnectionWhere {
            Actor: MoviePeopleActorConnectionWhere
            Director: MoviePeopleDirectorConnectionWhere
          }

          input MoviePeopleCreateFieldInput {
            Actor: [MoviePeopleActorCreateFieldInput!]
            Director: [MoviePeopleDirectorCreateFieldInput!]
          }

          input MoviePeopleCreateInput {
            Actor: MoviePeopleActorFieldInput
            Director: MoviePeopleDirectorFieldInput
          }

          input MoviePeopleDeleteInput {
            Actor: [MoviePeopleActorDeleteFieldInput!]
            Director: [MoviePeopleDirectorDeleteFieldInput!]
          }

          input MoviePeopleDirectorConnectFieldInput {
            connect: [DirectorConnectInput!]
            edge: MoviePeopleRelationshipCreateInput!
            where: DirectorConnectWhere
          }

          input MoviePeopleDirectorConnectionWhere {
            AND: [MoviePeopleDirectorConnectionWhere!]
            OR: [MoviePeopleDirectorConnectionWhere!]
            edge: MoviePeopleRelationshipWhere
            edge_NOT: MoviePeopleRelationshipWhere
            node: DirectorWhere
            node_NOT: DirectorWhere
          }

          input MoviePeopleDirectorCreateFieldInput {
            edge: MoviePeopleRelationshipCreateInput!
            node: DirectorCreateInput!
          }

          input MoviePeopleDirectorDeleteFieldInput {
            delete: DirectorDeleteInput
            where: MoviePeopleDirectorConnectionWhere
          }

          input MoviePeopleDirectorDisconnectFieldInput {
            disconnect: DirectorDisconnectInput
            where: MoviePeopleDirectorConnectionWhere
          }

          input MoviePeopleDirectorFieldInput {
            connect: [MoviePeopleDirectorConnectFieldInput!]
            create: [MoviePeopleDirectorCreateFieldInput!]
          }

          input MoviePeopleDirectorUpdateConnectionInput {
            node: DirectorUpdateInput
          }

          input MoviePeopleDirectorUpdateFieldInput {
            connect: [MoviePeopleDirectorConnectFieldInput!]
            create: [MoviePeopleDirectorCreateFieldInput!]
            delete: [MoviePeopleDirectorDeleteFieldInput!]
            disconnect: [MoviePeopleDirectorDisconnectFieldInput!]
            update: MoviePeopleDirectorUpdateConnectionInput
            where: MoviePeopleDirectorConnectionWhere
          }

          input MoviePeopleDisconnectInput {
            Actor: [MoviePeopleActorDisconnectFieldInput!]
            Director: [MoviePeopleDirectorDisconnectFieldInput!]
          }

          type MoviePeopleRelationship {
            _type: MoviePeopleRelationshipType
            cursor: String!
            node: Person!
          }

          input MoviePeopleRelationshipCreateInput {
            _type: MoviePeopleRelationshipType!
          }

          enum MoviePeopleRelationshipType {
            ACTED_IN
            DIRECTED
          }

          input MoviePeopleRelationshipWhere {
            _type: MoviePeopleRelationshipType
          }

          input MoviePeopleUpdateInput {
            Actor: [MoviePeopleActorUpdateFieldInput!]
            Director: [MoviePeopleDirectorUpdateFieldInput!]
          }

          input MovieRelationInput {
            actors: [MovieActorsCreateFieldInput!]
            director: MovieDirectorCreateFieldInput
            people: MoviePeopleCreateFieldInput
          }

          \\"\\"\\"
          Fields to sort Movies by. The order in which sorts are applied is not guaranteed when specifying many fields in one MovieSort object.
          \\"\\"\\"
          input MovieSort {
            id: SortDirection
          }

          input MovieUpdateInput {
            actors: [MovieActorsUpdateFieldInput!]
            director: MovieDirectorUpdateFieldInput
            id: ID
            people: MoviePeopleUpdateInput
          }

          input MovieWhere {
            AND: [MovieWhere!]
            OR: [MovieWhere!]
            actors: ActorWhere
            actorsAggregate: MovieActorsAggregateInput
            actorsConnection: MovieActorsConnectionWhere
            actorsConnection_NOT: MovieActorsConnectionWhere
            actors_NOT: ActorWhere
            director: DirectorWhere
            directorAggregate: MovieDirectorAggregateInput
            directorConnection: MovieDirectorConnectionWhere
            directorConnection_NOT: MovieDirectorConnectionWhere
            director_NOT: DirectorWhere
            id: ID
            id_CONTAINS: ID
            id_ENDS_WITH: ID
            id_IN: [ID]
            id_NOT: ID
            id_NOT_CONTAINS: ID
            id_NOT_ENDS_WITH: ID
            id_NOT_IN: [ID]
            id_NOT_STARTS_WITH: ID
            id_STARTS_WITH: ID
            peopleConnection: MoviePeopleConnectionWhere
            peopleConnection_NOT: MoviePeopleConnectionWhere
          }

          type Mutation {
            createActors(input: [ActorCreateInput!]!): CreateActorsMutationResponse!
            createDirectors(input: [DirectorCreateInput!]!): CreateDirectorsMutationResponse!
            createMovies(input: [MovieCreateInput!]!): CreateMoviesMutationResponse!
            deleteActors(delete: ActorDeleteInput, where: ActorWhere): DeleteInfo!
            deleteDirectors(delete: DirectorDeleteInput, where: DirectorWhere): DeleteInfo!
            deleteMovies(delete: MovieDeleteInput, where: MovieWhere): DeleteInfo!
            updateActors(connect: ActorConnectInput, create: ActorRelationInput, delete: ActorDeleteInput, disconnect: ActorDisconnectInput, update: ActorUpdateInput, where: ActorWhere): UpdateActorsMutationResponse!
            updateDirectors(connect: DirectorConnectInput, create: DirectorRelationInput, delete: DirectorDeleteInput, disconnect: DirectorDisconnectInput, update: DirectorUpdateInput, where: DirectorWhere): UpdateDirectorsMutationResponse!
            updateMovies(connect: MovieConnectInput, create: MovieRelationInput, delete: MovieDeleteInput, disconnect: MovieDisconnectInput, update: MovieUpdateInput, where: MovieWhere): UpdateMoviesMutationResponse!
          }

          \\"\\"\\"Pagination information (Relay)\\"\\"\\"
          type PageInfo {
            endCursor: String
            hasNextPage: Boolean!
            hasPreviousPage: Boolean!
            startCursor: String
          }

          union Person = Actor | Director

          input PersonWhere {
            Actor: ActorWhere
            Director: DirectorWhere
          }

          type Query {
            actors(options: ActorOptions, where: ActorWhere): [Actor!]!
            actorsAggregate(where: ActorWhere): ActorAggregateSelection!
            directors(options: DirectorOptions, where: DirectorWhere): [Director!]!
            directorsAggregate(where: DirectorWhere): DirectorAggregateSelection!
            movies(options: MovieOptions, where: MovieWhere): [Movie!]!
            moviesAggregate(where: MovieWhere): MovieAggregateSelection!
          }

          input QueryOptions {
            limit: Int
            offset: Int
          }

          enum SortDirection {
            \\"\\"\\"Sort by field values in ascending order.\\"\\"\\"
            ASC
            \\"\\"\\"Sort by field values in descending order.\\"\\"\\"
            DESC
          }

          type StringAggregateSelectionNullable {
            longest: String
            shortest: String
          }

          type UpdateActorsMutationResponse {
            actors: [Actor!]!
            info: UpdateInfo!
          }

          type UpdateDirectorsMutationResponse {
            directors: [Director!]!
            info: UpdateInfo!
          }

          type UpdateInfo {
            bookmark: String
            nodesCreated: Int!
            nodesDeleted: Int!
            relationshipsCreated: Int!
            relationshipsDeleted: Int!
          }

          type UpdateMoviesMutationResponse {
            info: UpdateInfo!
            movies: [Movie!]!
          }"
    `);
    });
});<|MERGE_RESOLUTION|>--- conflicted
+++ resolved
@@ -685,11 +685,23 @@
           input MovieWhere {
             AND: [MovieWhere!]
             OR: [MovieWhere!]
-            actors: ActorWhere
+            actors: ActorWhere @deprecated(reason: \\"Use \`actors_SOME\` instead.\\")
             actorsAggregate: MovieActorsAggregateInput
-            actorsConnection: MovieActorsConnectionWhere
-            actorsConnection_NOT: MovieActorsConnectionWhere
-            actors_NOT: ActorWhere
+            actorsConnection: MovieActorsConnectionWhere @deprecated(reason: \\"Use \`actorsConnection_SOME\` instead.\\")
+            actorsConnection_ALL: MovieActorsConnectionWhere
+            actorsConnection_NONE: MovieActorsConnectionWhere
+            actorsConnection_NOT: MovieActorsConnectionWhere @deprecated(reason: \\"Use \`actorsConnection_NONE\` instead.\\")
+            actorsConnection_SINGLE: MovieActorsConnectionWhere
+            actorsConnection_SOME: MovieActorsConnectionWhere
+            \\"\\"\\"Return Movies where all of the related Actors match this filter\\"\\"\\"
+            actors_ALL: ActorWhere
+            \\"\\"\\"Return Movies where none of the related Actors match this filter\\"\\"\\"
+            actors_NONE: ActorWhere
+            actors_NOT: ActorWhere @deprecated(reason: \\"Use \`actors_NONE\` instead.\\")
+            \\"\\"\\"Return Movies where one of the related Actors match this filter\\"\\"\\"
+            actors_SINGLE: ActorWhere
+            \\"\\"\\"Return Movies where some of the related Actors match this filter\\"\\"\\"
+            actors_SOME: ActorWhere
             id: ID
             id_CONTAINS: ID
             id_ENDS_WITH: ID
@@ -903,7 +915,6 @@
             \\"\\"\\"
             Specify one or more ActorSort objects to sort Actors by. The sorts will be applied in the order in which they are arranged in the array.
             \\"\\"\\"
-<<<<<<< HEAD
             sort: [ActorSort!]
           }
 
@@ -926,11 +937,23 @@
           input ActorWhere {
             AND: [ActorWhere!]
             OR: [ActorWhere!]
-            movies: MovieWhere
+            movies: MovieWhere @deprecated(reason: \\"Use \`movies_SOME\` instead.\\")
             moviesAggregate: ActorMoviesAggregateInput
-            moviesConnection: ActorMoviesConnectionWhere
-            moviesConnection_NOT: ActorMoviesConnectionWhere
-            movies_NOT: MovieWhere
+            moviesConnection: ActorMoviesConnectionWhere @deprecated(reason: \\"Use \`moviesConnection_SOME\` instead.\\")
+            moviesConnection_ALL: ActorMoviesConnectionWhere
+            moviesConnection_NONE: ActorMoviesConnectionWhere
+            moviesConnection_NOT: ActorMoviesConnectionWhere @deprecated(reason: \\"Use \`moviesConnection_NONE\` instead.\\")
+            moviesConnection_SINGLE: ActorMoviesConnectionWhere
+            moviesConnection_SOME: ActorMoviesConnectionWhere
+            \\"\\"\\"Return Actors where all of the related Movies match this filter\\"\\"\\"
+            movies_ALL: MovieWhere
+            \\"\\"\\"Return Actors where none of the related Movies match this filter\\"\\"\\"
+            movies_NONE: MovieWhere
+            movies_NOT: MovieWhere @deprecated(reason: \\"Use \`movies_NONE\` instead.\\")
+            \\"\\"\\"Return Actors where one of the related Movies match this filter\\"\\"\\"
+            movies_SINGLE: MovieWhere
+            \\"\\"\\"Return Actors where some of the related Movies match this filter\\"\\"\\"
+            movies_SOME: MovieWhere
             name: String
             name_CONTAINS: String
             name_ENDS_WITH: String
@@ -1135,11 +1158,23 @@
           input MovieWhere {
             AND: [MovieWhere!]
             OR: [MovieWhere!]
-            actors: ActorWhere
+            actors: ActorWhere @deprecated(reason: \\"Use \`actors_SOME\` instead.\\")
             actorsAggregate: MovieActorsAggregateInput
-            actorsConnection: MovieActorsConnectionWhere
-            actorsConnection_NOT: MovieActorsConnectionWhere
-            actors_NOT: ActorWhere
+            actorsConnection: MovieActorsConnectionWhere @deprecated(reason: \\"Use \`actorsConnection_SOME\` instead.\\")
+            actorsConnection_ALL: MovieActorsConnectionWhere
+            actorsConnection_NONE: MovieActorsConnectionWhere
+            actorsConnection_NOT: MovieActorsConnectionWhere @deprecated(reason: \\"Use \`actorsConnection_NONE\` instead.\\")
+            actorsConnection_SINGLE: MovieActorsConnectionWhere
+            actorsConnection_SOME: MovieActorsConnectionWhere
+            \\"\\"\\"Return Movies where all of the related Actors match this filter\\"\\"\\"
+            actors_ALL: ActorWhere
+            \\"\\"\\"Return Movies where none of the related Actors match this filter\\"\\"\\"
+            actors_NONE: ActorWhere
+            actors_NOT: ActorWhere @deprecated(reason: \\"Use \`actors_NONE\` instead.\\")
+            \\"\\"\\"Return Movies where one of the related Actors match this filter\\"\\"\\"
+            actors_SINGLE: ActorWhere
+            \\"\\"\\"Return Movies where some of the related Actors match this filter\\"\\"\\"
+            actors_SOME: ActorWhere
             id: ID
             id_CONTAINS: ID
             id_ENDS_WITH: ID
@@ -1207,70 +1242,6 @@
           }"
       `);
     });
-=======
-            input ActorSort {
-              name: SortDirection
-            }
-
-            input ActorUpdateInput {
-              movies: [ActorMoviesUpdateFieldInput!]
-              name: String
-            }
-
-            input ActorWhere {
-              AND: [ActorWhere!]
-              OR: [ActorWhere!]
-              movies: MovieWhere @deprecated(reason: \\"Use \`movies_SOME\` instead.\\")
-              moviesAggregate: ActorMoviesAggregateInput
-              moviesConnection: ActorMoviesConnectionWhere @deprecated(reason: \\"Use \`moviesConnection_SOME\` instead.\\")
-              moviesConnection_ALL: ActorMoviesConnectionWhere
-              moviesConnection_NONE: ActorMoviesConnectionWhere
-              moviesConnection_NOT: ActorMoviesConnectionWhere @deprecated(reason: \\"Use \`moviesConnection_NONE\` instead.\\")
-              moviesConnection_SINGLE: ActorMoviesConnectionWhere
-              moviesConnection_SOME: ActorMoviesConnectionWhere
-              \\"\\"\\"Return Actors where all of the related Movies match this filter\\"\\"\\"
-              movies_ALL: MovieWhere
-              \\"\\"\\"Return Actors where none of the related Movies match this filter\\"\\"\\"
-              movies_NONE: MovieWhere
-              movies_NOT: MovieWhere @deprecated(reason: \\"Use \`movies_NONE\` instead.\\")
-              \\"\\"\\"Return Actors where one of the related Movies match this filter\\"\\"\\"
-              movies_SINGLE: MovieWhere
-              \\"\\"\\"Return Actors where some of the related Movies match this filter\\"\\"\\"
-              movies_SOME: MovieWhere
-              name: String
-              name_CONTAINS: String
-              name_ENDS_WITH: String
-              name_IN: [String]
-              name_NOT: String
-              name_NOT_CONTAINS: String
-              name_NOT_ENDS_WITH: String
-              name_NOT_IN: [String]
-              name_NOT_STARTS_WITH: String
-              name_STARTS_WITH: String
-            }
-
-            type CreateActorsMutationResponse {
-              actors: [Actor!]!
-              info: CreateInfo!
-            }
-
-            type CreateInfo {
-              bookmark: String
-              nodesCreated: Int!
-              relationshipsCreated: Int!
-            }
-
-            type CreateMoviesMutationResponse {
-              info: CreateInfo!
-              movies: [Movie!]!
-            }
-
-            type DeleteInfo {
-              bookmark: String
-              nodesDeleted: Int!
-              relationshipsDeleted: Int!
-            }
->>>>>>> e73432dc
 
     test("Multi Relationship With Multiple Types", () => {
         const typeDefs = gql`
@@ -1435,7 +1406,6 @@
             \\"\\"\\"
             Specify one or more ActorSort objects to sort Actors by. The sorts will be applied in the order in which they are arranged in the array.
             \\"\\"\\"
-<<<<<<< HEAD
             sort: [ActorSort!]
           }
 
@@ -1458,11 +1428,23 @@
           input ActorWhere {
             AND: [ActorWhere!]
             OR: [ActorWhere!]
-            movies: MovieWhere
+            movies: MovieWhere @deprecated(reason: \\"Use \`movies_SOME\` instead.\\")
             moviesAggregate: ActorMoviesAggregateInput
-            moviesConnection: ActorMoviesConnectionWhere
-            moviesConnection_NOT: ActorMoviesConnectionWhere
-            movies_NOT: MovieWhere
+            moviesConnection: ActorMoviesConnectionWhere @deprecated(reason: \\"Use \`moviesConnection_SOME\` instead.\\")
+            moviesConnection_ALL: ActorMoviesConnectionWhere
+            moviesConnection_NONE: ActorMoviesConnectionWhere
+            moviesConnection_NOT: ActorMoviesConnectionWhere @deprecated(reason: \\"Use \`moviesConnection_NONE\` instead.\\")
+            moviesConnection_SINGLE: ActorMoviesConnectionWhere
+            moviesConnection_SOME: ActorMoviesConnectionWhere
+            \\"\\"\\"Return Actors where all of the related Movies match this filter\\"\\"\\"
+            movies_ALL: MovieWhere
+            \\"\\"\\"Return Actors where none of the related Movies match this filter\\"\\"\\"
+            movies_NONE: MovieWhere
+            movies_NOT: MovieWhere @deprecated(reason: \\"Use \`movies_NONE\` instead.\\")
+            \\"\\"\\"Return Actors where one of the related Movies match this filter\\"\\"\\"
+            movies_SINGLE: MovieWhere
+            \\"\\"\\"Return Actors where some of the related Movies match this filter\\"\\"\\"
+            movies_SOME: MovieWhere
             name: String
             name_CONTAINS: String
             name_ENDS_WITH: String
@@ -1667,11 +1649,23 @@
           input MovieWhere {
             AND: [MovieWhere!]
             OR: [MovieWhere!]
-            currentActors: ActorWhere
+            currentActors: ActorWhere @deprecated(reason: \\"Use \`currentActors_SOME\` instead.\\")
             currentActorsAggregate: MovieCurrentActorsAggregateInput
-            currentActorsConnection: MovieCurrentActorsConnectionWhere
-            currentActorsConnection_NOT: MovieCurrentActorsConnectionWhere
-            currentActors_NOT: ActorWhere
+            currentActorsConnection: MovieCurrentActorsConnectionWhere @deprecated(reason: \\"Use \`currentActorsConnection_SOME\` instead.\\")
+            currentActorsConnection_ALL: MovieCurrentActorsConnectionWhere
+            currentActorsConnection_NONE: MovieCurrentActorsConnectionWhere
+            currentActorsConnection_NOT: MovieCurrentActorsConnectionWhere @deprecated(reason: \\"Use \`currentActorsConnection_NONE\` instead.\\")
+            currentActorsConnection_SINGLE: MovieCurrentActorsConnectionWhere
+            currentActorsConnection_SOME: MovieCurrentActorsConnectionWhere
+            \\"\\"\\"Return Movies where all of the related Actors match this filter\\"\\"\\"
+            currentActors_ALL: ActorWhere
+            \\"\\"\\"Return Movies where none of the related Actors match this filter\\"\\"\\"
+            currentActors_NONE: ActorWhere
+            currentActors_NOT: ActorWhere @deprecated(reason: \\"Use \`currentActors_NONE\` instead.\\")
+            \\"\\"\\"Return Movies where one of the related Actors match this filter\\"\\"\\"
+            currentActors_SINGLE: ActorWhere
+            \\"\\"\\"Return Movies where some of the related Actors match this filter\\"\\"\\"
+            currentActors_SOME: ActorWhere
             id: ID
             id_CONTAINS: ID
             id_ENDS_WITH: ID
@@ -1739,72 +1733,6 @@
           }"
     `);
     });
-=======
-            input MovieSort {
-              id: SortDirection
-            }
-
-            input MovieUpdateInput {
-              actors: [MovieActorsUpdateFieldInput!]
-              id: ID
-            }
-
-            input MovieWhere {
-              AND: [MovieWhere!]
-              OR: [MovieWhere!]
-              actors: ActorWhere @deprecated(reason: \\"Use \`actors_SOME\` instead.\\")
-              actorsAggregate: MovieActorsAggregateInput
-              actorsConnection: MovieActorsConnectionWhere @deprecated(reason: \\"Use \`actorsConnection_SOME\` instead.\\")
-              actorsConnection_ALL: MovieActorsConnectionWhere
-              actorsConnection_NONE: MovieActorsConnectionWhere
-              actorsConnection_NOT: MovieActorsConnectionWhere @deprecated(reason: \\"Use \`actorsConnection_NONE\` instead.\\")
-              actorsConnection_SINGLE: MovieActorsConnectionWhere
-              actorsConnection_SOME: MovieActorsConnectionWhere
-              \\"\\"\\"Return Movies where all of the related Actors match this filter\\"\\"\\"
-              actors_ALL: ActorWhere
-              \\"\\"\\"Return Movies where none of the related Actors match this filter\\"\\"\\"
-              actors_NONE: ActorWhere
-              actors_NOT: ActorWhere @deprecated(reason: \\"Use \`actors_NONE\` instead.\\")
-              \\"\\"\\"Return Movies where one of the related Actors match this filter\\"\\"\\"
-              actors_SINGLE: ActorWhere
-              \\"\\"\\"Return Movies where some of the related Actors match this filter\\"\\"\\"
-              actors_SOME: ActorWhere
-              id: ID
-              id_CONTAINS: ID
-              id_ENDS_WITH: ID
-              id_IN: [ID]
-              id_NOT: ID
-              id_NOT_CONTAINS: ID
-              id_NOT_ENDS_WITH: ID
-              id_NOT_IN: [ID]
-              id_NOT_STARTS_WITH: ID
-              id_STARTS_WITH: ID
-            }
-
-            type Mutation {
-              createActors(input: [ActorCreateInput!]!): CreateActorsMutationResponse!
-              createMovies(input: [MovieCreateInput!]!): CreateMoviesMutationResponse!
-              deleteActors(delete: ActorDeleteInput, where: ActorWhere): DeleteInfo!
-              deleteMovies(delete: MovieDeleteInput, where: MovieWhere): DeleteInfo!
-              updateActors(connect: ActorConnectInput, create: ActorRelationInput, delete: ActorDeleteInput, disconnect: ActorDisconnectInput, update: ActorUpdateInput, where: ActorWhere): UpdateActorsMutationResponse!
-              updateMovies(connect: MovieConnectInput, create: MovieRelationInput, delete: MovieDeleteInput, disconnect: MovieDisconnectInput, update: MovieUpdateInput, where: MovieWhere): UpdateMoviesMutationResponse!
-            }
-
-            \\"\\"\\"Pagination information (Relay)\\"\\"\\"
-            type PageInfo {
-              endCursor: String
-              hasNextPage: Boolean!
-              hasPreviousPage: Boolean!
-              startCursor: String
-            }
-
-            type Query {
-              actors(options: ActorOptions, where: ActorWhere): [Actor!]!
-              actorsAggregate(where: ActorWhere): ActorAggregateSelection!
-              movies(options: MovieOptions, where: MovieWhere): [Movie!]!
-              moviesAggregate(where: MovieWhere): MovieAggregateSelection!
-            }
->>>>>>> e73432dc
 
     test("Multi Relationship With Multiple Types - Union", () => {
         const typeDefs = gql`
@@ -1982,11 +1910,23 @@
           input ActorWhere {
             AND: [ActorWhere!]
             OR: [ActorWhere!]
-            movies: MovieWhere
+            movies: MovieWhere @deprecated(reason: \\"Use \`movies_SOME\` instead.\\")
             moviesAggregate: ActorMoviesAggregateInput
-            moviesConnection: ActorMoviesConnectionWhere
-            moviesConnection_NOT: ActorMoviesConnectionWhere
-            movies_NOT: MovieWhere
+            moviesConnection: ActorMoviesConnectionWhere @deprecated(reason: \\"Use \`moviesConnection_SOME\` instead.\\")
+            moviesConnection_ALL: ActorMoviesConnectionWhere
+            moviesConnection_NONE: ActorMoviesConnectionWhere
+            moviesConnection_NOT: ActorMoviesConnectionWhere @deprecated(reason: \\"Use \`moviesConnection_NONE\` instead.\\")
+            moviesConnection_SINGLE: ActorMoviesConnectionWhere
+            moviesConnection_SOME: ActorMoviesConnectionWhere
+            \\"\\"\\"Return Actors where all of the related Movies match this filter\\"\\"\\"
+            movies_ALL: MovieWhere
+            \\"\\"\\"Return Actors where none of the related Movies match this filter\\"\\"\\"
+            movies_NONE: MovieWhere
+            movies_NOT: MovieWhere @deprecated(reason: \\"Use \`movies_NONE\` instead.\\")
+            \\"\\"\\"Return Actors where one of the related Movies match this filter\\"\\"\\"
+            movies_SINGLE: MovieWhere
+            \\"\\"\\"Return Actors where some of the related Movies match this filter\\"\\"\\"
+            movies_SOME: MovieWhere
             name: String
             name_CONTAINS: String
             name_ENDS_WITH: String
@@ -2172,11 +2112,23 @@
           input DirectorWhere {
             AND: [DirectorWhere!]
             OR: [DirectorWhere!]
-            directed: MovieWhere
+            directed: MovieWhere @deprecated(reason: \\"Use \`directed_SOME\` instead.\\")
             directedAggregate: DirectorDirectedAggregateInput
-            directedConnection: DirectorDirectedConnectionWhere
-            directedConnection_NOT: DirectorDirectedConnectionWhere
-            directed_NOT: MovieWhere
+            directedConnection: DirectorDirectedConnectionWhere @deprecated(reason: \\"Use \`directedConnection_SOME\` instead.\\")
+            directedConnection_ALL: DirectorDirectedConnectionWhere
+            directedConnection_NONE: DirectorDirectedConnectionWhere
+            directedConnection_NOT: DirectorDirectedConnectionWhere @deprecated(reason: \\"Use \`directedConnection_NONE\` instead.\\")
+            directedConnection_SINGLE: DirectorDirectedConnectionWhere
+            directedConnection_SOME: DirectorDirectedConnectionWhere
+            \\"\\"\\"Return Directors where all of the related Movies match this filter\\"\\"\\"
+            directed_ALL: MovieWhere
+            \\"\\"\\"Return Directors where none of the related Movies match this filter\\"\\"\\"
+            directed_NONE: MovieWhere
+            directed_NOT: MovieWhere @deprecated(reason: \\"Use \`directed_NONE\` instead.\\")
+            \\"\\"\\"Return Directors where one of the related Movies match this filter\\"\\"\\"
+            directed_SINGLE: MovieWhere
+            \\"\\"\\"Return Directors where some of the related Movies match this filter\\"\\"\\"
+            directed_SOME: MovieWhere
             name: String
             name_CONTAINS: String
             name_ENDS_WITH: String
@@ -2636,11 +2588,23 @@
           input MovieWhere {
             AND: [MovieWhere!]
             OR: [MovieWhere!]
-            actors: ActorWhere
+            actors: ActorWhere @deprecated(reason: \\"Use \`actors_SOME\` instead.\\")
             actorsAggregate: MovieActorsAggregateInput
-            actorsConnection: MovieActorsConnectionWhere
-            actorsConnection_NOT: MovieActorsConnectionWhere
-            actors_NOT: ActorWhere
+            actorsConnection: MovieActorsConnectionWhere @deprecated(reason: \\"Use \`actorsConnection_SOME\` instead.\\")
+            actorsConnection_ALL: MovieActorsConnectionWhere
+            actorsConnection_NONE: MovieActorsConnectionWhere
+            actorsConnection_NOT: MovieActorsConnectionWhere @deprecated(reason: \\"Use \`actorsConnection_NONE\` instead.\\")
+            actorsConnection_SINGLE: MovieActorsConnectionWhere
+            actorsConnection_SOME: MovieActorsConnectionWhere
+            \\"\\"\\"Return Movies where all of the related Actors match this filter\\"\\"\\"
+            actors_ALL: ActorWhere
+            \\"\\"\\"Return Movies where none of the related Actors match this filter\\"\\"\\"
+            actors_NONE: ActorWhere
+            actors_NOT: ActorWhere @deprecated(reason: \\"Use \`actors_NONE\` instead.\\")
+            \\"\\"\\"Return Movies where one of the related Actors match this filter\\"\\"\\"
+            actors_SINGLE: ActorWhere
+            \\"\\"\\"Return Movies where some of the related Actors match this filter\\"\\"\\"
+            actors_SOME: ActorWhere
             director: DirectorWhere
             directorAggregate: MovieDirectorAggregateInput
             directorConnection: MovieDirectorConnectionWhere
@@ -2656,8 +2620,12 @@
             id_NOT_IN: [ID]
             id_NOT_STARTS_WITH: ID
             id_STARTS_WITH: ID
-            peopleConnection: MoviePeopleConnectionWhere
-            peopleConnection_NOT: MoviePeopleConnectionWhere
+            peopleConnection: MoviePeopleConnectionWhere @deprecated(reason: \\"Use \`peopleConnection_SOME\` instead.\\")
+            peopleConnection_ALL: MoviePeopleConnectionWhere
+            peopleConnection_NONE: MoviePeopleConnectionWhere
+            peopleConnection_NOT: MoviePeopleConnectionWhere @deprecated(reason: \\"Use \`peopleConnection_NONE\` instead.\\")
+            peopleConnection_SINGLE: MoviePeopleConnectionWhere
+            peopleConnection_SOME: MoviePeopleConnectionWhere
           }
 
           type Mutation {
