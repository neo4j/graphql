/*
 * Copyright (c) "Neo4j"
 * Neo4j Sweden AB [http://neo4j.com]
 *
 * This file is part of Neo4j.
 *
 * Licensed under the Apache License, Version 2.0 (the "License");
 * you may not use this file except in compliance with the License.
 * You may obtain a copy of the License at
 *
 *     http://www.apache.org/licenses/LICENSE-2.0
 *
 * Unless required by applicable law or agreed to in writing, software
 * distributed under the License is distributed on an "AS IS" BASIS,
 * WITHOUT WARRANTIES OR CONDITIONS OF ANY KIND, either express or implied.
 * See the License for the specific language governing permissions and
 * limitations under the License.
 */

import { printSchemaWithDirectives } from "@graphql-tools/utils";
import { lexicographicSortSchema } from "graphql/utilities";
import { gql } from "apollo-server";
import { Neo4jGraphQL } from "../../src";

describe("Relationship", () => {
    test("Single Relationship", () => {
        const typeDefs = gql`
            type Actor {
                name: String
            }

            type Movie {
                id: ID
                actors: [Actor!]! @relationship(type: "ACTED_IN", direction: IN)
            }
        `;
        const neoSchema = new Neo4jGraphQL({ typeDefs });
        const printedSchema = printSchemaWithDirectives(lexicographicSortSchema(neoSchema.schema));

        expect(printedSchema).toMatchInlineSnapshot(`
            "schema {
              query: Query
              mutation: Mutation
            }

            type Actor {
              name: String
            }

            type ActorAggregateSelection {
              count: Int!
              name: StringAggregateSelectionNullable!
            }

            input ActorConnectWhere {
              node: ActorWhere!
            }

            input ActorCreateInput {
              name: String
            }

            input ActorOptions {
              limit: Int
              offset: Int
              \\"\\"\\"
              Specify one or more ActorSort objects to sort Actors by. The sorts will be applied in the order in which they are arranged in the array.
              \\"\\"\\"
              sort: [ActorSort]
            }

            \\"\\"\\"
            Fields to sort Actors by. The order in which sorts are applied is not guaranteed when specifying many fields in one ActorSort object.
            \\"\\"\\"
            input ActorSort {
              name: SortDirection
            }

            input ActorUpdateInput {
              name: String
            }

            input ActorWhere {
              AND: [ActorWhere!]
              OR: [ActorWhere!]
              name: String
              name_CONTAINS: String
              name_ENDS_WITH: String
              name_IN: [String]
              name_NOT: String
              name_NOT_CONTAINS: String
              name_NOT_ENDS_WITH: String
              name_NOT_IN: [String]
              name_NOT_STARTS_WITH: String
              name_STARTS_WITH: String
            }

            type CreateActorsMutationResponse {
              actors: [Actor!]!
              info: CreateInfo!
            }

            type CreateInfo {
              bookmark: String
              nodesCreated: Int!
              relationshipsCreated: Int!
            }

            type CreateMoviesMutationResponse {
              info: CreateInfo!
              movies: [Movie!]!
            }

            type DeleteInfo {
              bookmark: String
              nodesDeleted: Int!
              relationshipsDeleted: Int!
            }

            type IDAggregateSelectionNullable {
              longest: ID
              shortest: ID
            }

            type Movie {
              actors(directed: Boolean = true, options: ActorOptions, where: ActorWhere): [Actor!]!
              actorsAggregate(directed: Boolean = true, where: ActorWhere): MovieActorActorsAggregationSelection
              actorsConnection(after: String, directed: Boolean = true, first: Int, sort: [MovieActorsConnectionSort!], where: MovieActorsConnectionWhere): MovieActorsConnection!
              id: ID
            }

            type MovieActorActorsAggregationSelection {
              count: Int!
              node: MovieActorActorsNodeAggregateSelection
            }

            type MovieActorActorsNodeAggregateSelection {
              name: StringAggregateSelectionNullable!
            }

            input MovieActorsAggregateInput {
              AND: [MovieActorsAggregateInput!]
              OR: [MovieActorsAggregateInput!]
              count: Int
              count_GT: Int
              count_GTE: Int
              count_LT: Int
              count_LTE: Int
              node: MovieActorsNodeAggregationWhereInput
            }

            input MovieActorsConnectFieldInput {
              where: ActorConnectWhere
            }

            type MovieActorsConnection {
              edges: [MovieActorsRelationship!]!
              pageInfo: PageInfo!
              totalCount: Int!
            }

            input MovieActorsConnectionSort {
              node: ActorSort
            }

            input MovieActorsConnectionWhere {
              AND: [MovieActorsConnectionWhere!]
              OR: [MovieActorsConnectionWhere!]
              node: ActorWhere
              node_NOT: ActorWhere
            }

            input MovieActorsCreateFieldInput {
              node: ActorCreateInput!
            }

            input MovieActorsDeleteFieldInput {
              where: MovieActorsConnectionWhere
            }

            input MovieActorsDisconnectFieldInput {
              where: MovieActorsConnectionWhere
            }

            input MovieActorsFieldInput {
              connect: [MovieActorsConnectFieldInput!]
              create: [MovieActorsCreateFieldInput!]
            }

            input MovieActorsNodeAggregationWhereInput {
              AND: [MovieActorsNodeAggregationWhereInput!]
              OR: [MovieActorsNodeAggregationWhereInput!]
              name_AVERAGE_EQUAL: Float
              name_AVERAGE_GT: Float
              name_AVERAGE_GTE: Float
              name_AVERAGE_LT: Float
              name_AVERAGE_LTE: Float
              name_EQUAL: String
              name_GT: Int
              name_GTE: Int
              name_LONGEST_EQUAL: Int
              name_LONGEST_GT: Int
              name_LONGEST_GTE: Int
              name_LONGEST_LT: Int
              name_LONGEST_LTE: Int
              name_LT: Int
              name_LTE: Int
              name_SHORTEST_EQUAL: Int
              name_SHORTEST_GT: Int
              name_SHORTEST_GTE: Int
              name_SHORTEST_LT: Int
              name_SHORTEST_LTE: Int
            }

            type MovieActorsRelationship {
              cursor: String!
              node: Actor!
            }

            input MovieActorsUpdateConnectionInput {
              node: ActorUpdateInput
            }

            input MovieActorsUpdateFieldInput {
              connect: [MovieActorsConnectFieldInput!]
              create: [MovieActorsCreateFieldInput!]
              delete: [MovieActorsDeleteFieldInput!]
              disconnect: [MovieActorsDisconnectFieldInput!]
              update: MovieActorsUpdateConnectionInput
              where: MovieActorsConnectionWhere
            }

            type MovieAggregateSelection {
              count: Int!
              id: IDAggregateSelectionNullable!
            }

            input MovieConnectInput {
              actors: [MovieActorsConnectFieldInput!]
            }

            input MovieCreateInput {
              actors: MovieActorsFieldInput
              id: ID
            }

            input MovieDeleteInput {
              actors: [MovieActorsDeleteFieldInput!]
            }

            input MovieDisconnectInput {
              actors: [MovieActorsDisconnectFieldInput!]
            }

            input MovieOptions {
              limit: Int
              offset: Int
              \\"\\"\\"
              Specify one or more MovieSort objects to sort Movies by. The sorts will be applied in the order in which they are arranged in the array.
              \\"\\"\\"
              sort: [MovieSort]
            }

            input MovieRelationInput {
              actors: [MovieActorsCreateFieldInput!]
            }

            \\"\\"\\"
            Fields to sort Movies by. The order in which sorts are applied is not guaranteed when specifying many fields in one MovieSort object.
            \\"\\"\\"
            input MovieSort {
              id: SortDirection
            }

            input MovieUpdateInput {
              actors: [MovieActorsUpdateFieldInput!]
              id: ID
            }

            input MovieWhere {
              AND: [MovieWhere!]
              OR: [MovieWhere!]
              actors: ActorWhere
              actorsAggregate: MovieActorsAggregateInput
              actorsConnection: MovieActorsConnectionWhere
              actorsConnection_NOT: MovieActorsConnectionWhere
              actors_NOT: ActorWhere
              id: ID
              id_CONTAINS: ID
              id_ENDS_WITH: ID
              id_IN: [ID]
              id_NOT: ID
              id_NOT_CONTAINS: ID
              id_NOT_ENDS_WITH: ID
              id_NOT_IN: [ID]
              id_NOT_STARTS_WITH: ID
              id_STARTS_WITH: ID
            }

            type Mutation {
              createActors(input: [ActorCreateInput!]!): CreateActorsMutationResponse!
              createMovies(input: [MovieCreateInput!]!): CreateMoviesMutationResponse!
              deleteActors(where: ActorWhere): DeleteInfo!
              deleteMovies(delete: MovieDeleteInput, where: MovieWhere): DeleteInfo!
              updateActors(update: ActorUpdateInput, where: ActorWhere): UpdateActorsMutationResponse!
              updateMovies(connect: MovieConnectInput, create: MovieRelationInput, delete: MovieDeleteInput, disconnect: MovieDisconnectInput, update: MovieUpdateInput, where: MovieWhere): UpdateMoviesMutationResponse!
            }

            \\"\\"\\"Pagination information (Relay)\\"\\"\\"
            type PageInfo {
              endCursor: String
              hasNextPage: Boolean!
              hasPreviousPage: Boolean!
              startCursor: String
            }

            type Query {
              actors(options: ActorOptions, where: ActorWhere): [Actor!]!
              actorsAggregate(where: ActorWhere): ActorAggregateSelection!
              movies(options: MovieOptions, where: MovieWhere): [Movie!]!
              moviesAggregate(where: MovieWhere): MovieAggregateSelection!
            }

            enum SortDirection {
              \\"\\"\\"Sort by field values in ascending order.\\"\\"\\"
              ASC
              \\"\\"\\"Sort by field values in descending order.\\"\\"\\"
              DESC
            }

            type StringAggregateSelectionNullable {
              longest: String
              shortest: String
            }

            type UpdateActorsMutationResponse {
              actors: [Actor!]!
              info: UpdateInfo!
            }

            type UpdateInfo {
              bookmark: String
              nodesCreated: Int!
              nodesDeleted: Int!
              relationshipsCreated: Int!
              relationshipsDeleted: Int!
            }

            type UpdateMoviesMutationResponse {
              info: UpdateInfo!
              movies: [Movie!]!
            }"
        `);
    });

    test("Single Relationship With Multiple Types with Unique ID On Relationship", () => {
        const typeDefs = gql`
            type Actor {
                id: ID! @id
                name: String
            }

            type Movie {
                id: ID
                actors: [Actor!]! @relationship(type: "ACTED_IN|ACTING_IN", direction: IN)
            }
        `;
        const neoSchema = new Neo4jGraphQL({ typeDefs });
        const printedSchema = printSchemaWithDirectives(lexicographicSortSchema(neoSchema.schema));

        expect(printedSchema).toMatchInlineSnapshot(`
          "schema {
            query: Query
            mutation: Mutation
          }

          type Actor {
            id: ID!
            name: String
          }

          type ActorAggregateSelection {
            count: Int!
            id: IDAggregateSelectionNonNullable!
            name: StringAggregateSelectionNullable!
          }

          input ActorConnectOrCreateWhere {
            node: ActorUniqueWhere!
          }

          input ActorConnectWhere {
            node: ActorWhere!
          }

          input ActorCreateInput {
            name: String
          }

          input ActorOptions {
            limit: Int
            offset: Int
            \\"\\"\\"Specify one or more ActorSort objects to sort Actors by. The sorts will be applied in the order in which they are arranged in the array.\\"\\"\\"
            sort: [ActorSort]
          }

          \\"\\"\\"Fields to sort Actors by. The order in which sorts are applied is not guaranteed when specifying many fields in one ActorSort object.\\"\\"\\"
          input ActorSort {
            id: SortDirection
            name: SortDirection
          }

          input ActorUniqueWhere {
            id: ID
          }

          input ActorUpdateInput {
            name: String
          }

          input ActorWhere {
            AND: [ActorWhere!]
            OR: [ActorWhere!]
            id: ID
            id_CONTAINS: ID
            id_ENDS_WITH: ID
            id_IN: [ID]
            id_NOT: ID
            id_NOT_CONTAINS: ID
            id_NOT_ENDS_WITH: ID
            id_NOT_IN: [ID]
            id_NOT_STARTS_WITH: ID
            id_STARTS_WITH: ID
            name: String
            name_CONTAINS: String
            name_ENDS_WITH: String
            name_IN: [String]
            name_NOT: String
            name_NOT_CONTAINS: String
            name_NOT_ENDS_WITH: String
            name_NOT_IN: [String]
            name_NOT_STARTS_WITH: String
            name_STARTS_WITH: String
          }

          type CreateActorsMutationResponse {
            actors: [Actor!]!
            info: CreateInfo!
          }

          type CreateInfo {
            bookmark: String
            nodesCreated: Int!
            relationshipsCreated: Int!
          }

          type CreateMoviesMutationResponse {
            info: CreateInfo!
            movies: [Movie!]!
          }

          type DeleteInfo {
            bookmark: String
            nodesDeleted: Int!
            relationshipsDeleted: Int!
          }

          type IDAggregateSelectionNonNullable {
            longest: ID!
            shortest: ID!
          }

          type IDAggregateSelectionNullable {
            longest: ID
            shortest: ID
          }

          type Movie {
            actors(options: ActorOptions, where: ActorWhere): [Actor!]!
            actorsAggregate(where: ActorWhere): MovieActorActorsAggregationSelection
            actorsConnection(after: String, first: Int, sort: [MovieActorsConnectionSort!], where: MovieActorsConnectionWhere): MovieActorsConnection!
            id: ID
          }

          type MovieActorActorsAggregationSelection {
            count: Int!
            node: MovieActorActorsNodeAggregateSelection
          }

          type MovieActorActorsNodeAggregateSelection {
            id: IDAggregateSelectionNonNullable!
            name: StringAggregateSelectionNullable!
          }

          input MovieActorsAggregateInput {
            AND: [MovieActorsAggregateInput!]
            OR: [MovieActorsAggregateInput!]
            count: Int
            count_GT: Int
            count_GTE: Int
            count_LT: Int
            count_LTE: Int
            node: MovieActorsNodeAggregationWhereInput
          }

          input MovieActorsConnectFieldInput {
            edge: MovieActorsRelationshipCreateInput!
            where: ActorConnectWhere
          }

          input MovieActorsConnectOrCreateFieldInput {
            onCreate: MovieActorsConnectOrCreateFieldInputOnCreate!
            where: ActorConnectOrCreateWhere!
          }

          input MovieActorsConnectOrCreateFieldInputOnCreate {
            edge: MovieActorsRelationshipCreateInput!
            node: ActorCreateInput!
          }

          type MovieActorsConnection {
            edges: [MovieActorsRelationship!]!
            pageInfo: PageInfo!
            totalCount: Int!
          }

          input MovieActorsConnectionSort {
            node: ActorSort
          }

          input MovieActorsConnectionWhere {
            AND: [MovieActorsConnectionWhere!]
            OR: [MovieActorsConnectionWhere!]
            edge: MovieActorsRelationshipWhere
            edge_NOT: MovieActorsRelationshipWhere
            node: ActorWhere
            node_NOT: ActorWhere
          }

          input MovieActorsCreateFieldInput {
            edge: MovieActorsRelationshipCreateInput!
            node: ActorCreateInput!
          }

          input MovieActorsDeleteFieldInput {
            where: MovieActorsConnectionWhere
          }

          input MovieActorsDisconnectFieldInput {
            where: MovieActorsConnectionWhere
          }

          input MovieActorsFieldInput {
            connect: [MovieActorsConnectFieldInput!]
            connectOrCreate: [MovieActorsConnectOrCreateFieldInput!]
            create: [MovieActorsCreateFieldInput!]
          }

          input MovieActorsNodeAggregationWhereInput {
            AND: [MovieActorsNodeAggregationWhereInput!]
            OR: [MovieActorsNodeAggregationWhereInput!]
            id_EQUAL: ID
            name_AVERAGE_EQUAL: Float
            name_AVERAGE_GT: Float
            name_AVERAGE_GTE: Float
            name_AVERAGE_LT: Float
            name_AVERAGE_LTE: Float
            name_EQUAL: String
            name_GT: Int
            name_GTE: Int
            name_LONGEST_EQUAL: Int
            name_LONGEST_GT: Int
            name_LONGEST_GTE: Int
            name_LONGEST_LT: Int
            name_LONGEST_LTE: Int
            name_LT: Int
            name_LTE: Int
            name_SHORTEST_EQUAL: Int
            name_SHORTEST_GT: Int
            name_SHORTEST_GTE: Int
            name_SHORTEST_LT: Int
            name_SHORTEST_LTE: Int
          }

          type MovieActorsRelationship {
            _type: MovieActorsRelationshipType!
            cursor: String!
            node: Actor!
          }

          input MovieActorsRelationshipCreateInput {
            _type: MovieActorsRelationshipType!
          }

          enum MovieActorsRelationshipType {
            ACTED_IN
            ACTING_IN
          }

          input MovieActorsRelationshipWhere {
            _type: MovieActorsRelationshipType
          }

          input MovieActorsUpdateConnectionInput {
            node: ActorUpdateInput
          }

          input MovieActorsUpdateFieldInput {
            connect: [MovieActorsConnectFieldInput!]
            connectOrCreate: [MovieActorsConnectOrCreateFieldInput!]
            create: [MovieActorsCreateFieldInput!]
            delete: [MovieActorsDeleteFieldInput!]
            disconnect: [MovieActorsDisconnectFieldInput!]
            update: MovieActorsUpdateConnectionInput
            where: MovieActorsConnectionWhere
          }

          type MovieAggregateSelection {
            count: Int!
            id: IDAggregateSelectionNullable!
          }

          input MovieConnectInput {
            actors: [MovieActorsConnectFieldInput!]
          }

          input MovieConnectOrCreateInput {
            actors: [MovieActorsConnectOrCreateFieldInput!]
          }

          input MovieCreateInput {
            actors: MovieActorsFieldInput
            id: ID
          }

          input MovieDeleteInput {
            actors: [MovieActorsDeleteFieldInput!]
          }

          input MovieDisconnectInput {
            actors: [MovieActorsDisconnectFieldInput!]
          }

          input MovieOptions {
            limit: Int
            offset: Int
            \\"\\"\\"Specify one or more MovieSort objects to sort Movies by. The sorts will be applied in the order in which they are arranged in the array.\\"\\"\\"
            sort: [MovieSort]
          }

          input MovieRelationInput {
            actors: [MovieActorsCreateFieldInput!]
          }

          \\"\\"\\"Fields to sort Movies by. The order in which sorts are applied is not guaranteed when specifying many fields in one MovieSort object.\\"\\"\\"
          input MovieSort {
            id: SortDirection
          }

          input MovieUpdateInput {
            actors: [MovieActorsUpdateFieldInput!]
            id: ID
          }

          input MovieWhere {
            AND: [MovieWhere!]
            OR: [MovieWhere!]
            actors: ActorWhere
            actorsAggregate: MovieActorsAggregateInput
            actorsConnection: MovieActorsConnectionWhere
            actorsConnection_NOT: MovieActorsConnectionWhere
            actors_NOT: ActorWhere
            id: ID
            id_CONTAINS: ID
            id_ENDS_WITH: ID
            id_IN: [ID]
            id_NOT: ID
            id_NOT_CONTAINS: ID
            id_NOT_ENDS_WITH: ID
            id_NOT_IN: [ID]
            id_NOT_STARTS_WITH: ID
            id_STARTS_WITH: ID
          }

          type Mutation {
            createActors(input: [ActorCreateInput!]!): CreateActorsMutationResponse!
            createMovies(input: [MovieCreateInput!]!): CreateMoviesMutationResponse!
            deleteActors(where: ActorWhere): DeleteInfo!
            deleteMovies(delete: MovieDeleteInput, where: MovieWhere): DeleteInfo!
            updateActors(update: ActorUpdateInput, where: ActorWhere): UpdateActorsMutationResponse!
            updateMovies(connect: MovieConnectInput, connectOrCreate: MovieConnectOrCreateInput, create: MovieRelationInput, delete: MovieDeleteInput, disconnect: MovieDisconnectInput, update: MovieUpdateInput, where: MovieWhere): UpdateMoviesMutationResponse!
          }

          \\"\\"\\"Pagination information (Relay)\\"\\"\\"
          type PageInfo {
            endCursor: String
            hasNextPage: Boolean!
            hasPreviousPage: Boolean!
            startCursor: String
          }

          type Query {
            actors(options: ActorOptions, where: ActorWhere): [Actor!]!
            actorsAggregate(where: ActorWhere): ActorAggregateSelection!
            movies(options: MovieOptions, where: MovieWhere): [Movie!]!
            moviesAggregate(where: MovieWhere): MovieAggregateSelection!
          }

          enum SortDirection {
            \\"\\"\\"Sort by field values in ascending order.\\"\\"\\"
            ASC
            \\"\\"\\"Sort by field values in descending order.\\"\\"\\"
            DESC
          }

          type StringAggregateSelectionNullable {
            longest: String
            shortest: String
          }

          type UpdateActorsMutationResponse {
            actors: [Actor!]!
            info: UpdateInfo!
          }

          type UpdateInfo {
            bookmark: String
            nodesCreated: Int!
            nodesDeleted: Int!
            relationshipsCreated: Int!
            relationshipsDeleted: Int!
          }

          type UpdateMoviesMutationResponse {
            info: UpdateInfo!
            movies: [Movie!]!
          }
          "
      `);
    });

    test("Multi Relationship", () => {
        const typeDefs = gql`
            type Actor {
<<<<<<< HEAD
                name: String
                movies: [Movie!]! @relationship(type: "ACTED_IN", direction: OUT)
            }

            type Movie {
                id: ID
                actors: [Actor!]! @relationship(type: "ACTED_IN", direction: IN)
=======
              movies(directed: Boolean = true, options: MovieOptions, where: MovieWhere): [Movie!]!
              moviesAggregate(directed: Boolean = true, where: MovieWhere): ActorMovieMoviesAggregationSelection
              moviesConnection(after: String, directed: Boolean = true, first: Int, sort: [ActorMoviesConnectionSort!], where: ActorMoviesConnectionWhere): ActorMoviesConnection!
              name: String
            }

            type ActorAggregateSelection {
              count: Int!
              name: StringAggregateSelectionNullable!
            }

            input ActorConnectInput {
              movies: [ActorMoviesConnectFieldInput!]
            }

            input ActorConnectWhere {
              node: ActorWhere!
            }

            input ActorCreateInput {
              movies: ActorMoviesFieldInput
              name: String
            }

            input ActorDeleteInput {
              movies: [ActorMoviesDeleteFieldInput!]
            }

            input ActorDisconnectInput {
              movies: [ActorMoviesDisconnectFieldInput!]
            }

            type ActorMovieMoviesAggregationSelection {
              count: Int!
              node: ActorMovieMoviesNodeAggregateSelection
            }

            type ActorMovieMoviesNodeAggregateSelection {
              id: IDAggregateSelectionNullable!
            }

            input ActorMoviesAggregateInput {
              AND: [ActorMoviesAggregateInput!]
              OR: [ActorMoviesAggregateInput!]
              count: Int
              count_GT: Int
              count_GTE: Int
              count_LT: Int
              count_LTE: Int
              node: ActorMoviesNodeAggregationWhereInput
            }

            input ActorMoviesConnectFieldInput {
              connect: [MovieConnectInput!]
              where: MovieConnectWhere
            }

            type ActorMoviesConnection {
              edges: [ActorMoviesRelationship!]!
              pageInfo: PageInfo!
              totalCount: Int!
            }

            input ActorMoviesConnectionSort {
              node: MovieSort
            }

            input ActorMoviesConnectionWhere {
              AND: [ActorMoviesConnectionWhere!]
              OR: [ActorMoviesConnectionWhere!]
              node: MovieWhere
              node_NOT: MovieWhere
            }

            input ActorMoviesCreateFieldInput {
              node: MovieCreateInput!
            }

            input ActorMoviesDeleteFieldInput {
              delete: MovieDeleteInput
              where: ActorMoviesConnectionWhere
            }

            input ActorMoviesDisconnectFieldInput {
              disconnect: MovieDisconnectInput
              where: ActorMoviesConnectionWhere
            }

            input ActorMoviesFieldInput {
              connect: [ActorMoviesConnectFieldInput!]
              create: [ActorMoviesCreateFieldInput!]
            }

            input ActorMoviesNodeAggregationWhereInput {
              AND: [ActorMoviesNodeAggregationWhereInput!]
              OR: [ActorMoviesNodeAggregationWhereInput!]
              id_EQUAL: ID
            }

            type ActorMoviesRelationship {
              cursor: String!
              node: Movie!
            }

            input ActorMoviesUpdateConnectionInput {
              node: MovieUpdateInput
            }

            input ActorMoviesUpdateFieldInput {
              connect: [ActorMoviesConnectFieldInput!]
              create: [ActorMoviesCreateFieldInput!]
              delete: [ActorMoviesDeleteFieldInput!]
              disconnect: [ActorMoviesDisconnectFieldInput!]
              update: ActorMoviesUpdateConnectionInput
              where: ActorMoviesConnectionWhere
            }

            input ActorOptions {
              limit: Int
              offset: Int
              \\"\\"\\"
              Specify one or more ActorSort objects to sort Actors by. The sorts will be applied in the order in which they are arranged in the array.
              \\"\\"\\"
              sort: [ActorSort]
            }

            input ActorRelationInput {
              movies: [ActorMoviesCreateFieldInput!]
            }

            \\"\\"\\"
            Fields to sort Actors by. The order in which sorts are applied is not guaranteed when specifying many fields in one ActorSort object.
            \\"\\"\\"
            input ActorSort {
              name: SortDirection
            }

            input ActorUpdateInput {
              movies: [ActorMoviesUpdateFieldInput!]
              name: String
            }

            input ActorWhere {
              AND: [ActorWhere!]
              OR: [ActorWhere!]
              movies: MovieWhere
              moviesAggregate: ActorMoviesAggregateInput
              moviesConnection: ActorMoviesConnectionWhere
              moviesConnection_NOT: ActorMoviesConnectionWhere
              movies_NOT: MovieWhere
              name: String
              name_CONTAINS: String
              name_ENDS_WITH: String
              name_IN: [String]
              name_NOT: String
              name_NOT_CONTAINS: String
              name_NOT_ENDS_WITH: String
              name_NOT_IN: [String]
              name_NOT_STARTS_WITH: String
              name_STARTS_WITH: String
            }

            type CreateActorsMutationResponse {
              actors: [Actor!]!
              info: CreateInfo!
            }

            type CreateInfo {
              bookmark: String
              nodesCreated: Int!
              relationshipsCreated: Int!
            }

            type CreateMoviesMutationResponse {
              info: CreateInfo!
              movies: [Movie!]!
            }

            type DeleteInfo {
              bookmark: String
              nodesDeleted: Int!
              relationshipsDeleted: Int!
            }

            type IDAggregateSelectionNullable {
              longest: ID
              shortest: ID
            }

            type Movie {
              actors(directed: Boolean = true, options: ActorOptions, where: ActorWhere): [Actor!]!
              actorsAggregate(directed: Boolean = true, where: ActorWhere): MovieActorActorsAggregationSelection
              actorsConnection(after: String, directed: Boolean = true, first: Int, sort: [MovieActorsConnectionSort!], where: MovieActorsConnectionWhere): MovieActorsConnection!
              id: ID
            }

            type MovieActorActorsAggregationSelection {
              count: Int!
              node: MovieActorActorsNodeAggregateSelection
            }

            type MovieActorActorsNodeAggregateSelection {
              name: StringAggregateSelectionNullable!
            }

            input MovieActorsAggregateInput {
              AND: [MovieActorsAggregateInput!]
              OR: [MovieActorsAggregateInput!]
              count: Int
              count_GT: Int
              count_GTE: Int
              count_LT: Int
              count_LTE: Int
              node: MovieActorsNodeAggregationWhereInput
            }

            input MovieActorsConnectFieldInput {
              connect: [ActorConnectInput!]
              where: ActorConnectWhere
            }

            type MovieActorsConnection {
              edges: [MovieActorsRelationship!]!
              pageInfo: PageInfo!
              totalCount: Int!
            }

            input MovieActorsConnectionSort {
              node: ActorSort
            }

            input MovieActorsConnectionWhere {
              AND: [MovieActorsConnectionWhere!]
              OR: [MovieActorsConnectionWhere!]
              node: ActorWhere
              node_NOT: ActorWhere
            }

            input MovieActorsCreateFieldInput {
              node: ActorCreateInput!
            }

            input MovieActorsDeleteFieldInput {
              delete: ActorDeleteInput
              where: MovieActorsConnectionWhere
            }

            input MovieActorsDisconnectFieldInput {
              disconnect: ActorDisconnectInput
              where: MovieActorsConnectionWhere
            }

            input MovieActorsFieldInput {
              connect: [MovieActorsConnectFieldInput!]
              create: [MovieActorsCreateFieldInput!]
            }

            input MovieActorsNodeAggregationWhereInput {
              AND: [MovieActorsNodeAggregationWhereInput!]
              OR: [MovieActorsNodeAggregationWhereInput!]
              name_AVERAGE_EQUAL: Float
              name_AVERAGE_GT: Float
              name_AVERAGE_GTE: Float
              name_AVERAGE_LT: Float
              name_AVERAGE_LTE: Float
              name_EQUAL: String
              name_GT: Int
              name_GTE: Int
              name_LONGEST_EQUAL: Int
              name_LONGEST_GT: Int
              name_LONGEST_GTE: Int
              name_LONGEST_LT: Int
              name_LONGEST_LTE: Int
              name_LT: Int
              name_LTE: Int
              name_SHORTEST_EQUAL: Int
              name_SHORTEST_GT: Int
              name_SHORTEST_GTE: Int
              name_SHORTEST_LT: Int
              name_SHORTEST_LTE: Int
            }

            type MovieActorsRelationship {
              cursor: String!
              node: Actor!
            }

            input MovieActorsUpdateConnectionInput {
              node: ActorUpdateInput
            }

            input MovieActorsUpdateFieldInput {
              connect: [MovieActorsConnectFieldInput!]
              create: [MovieActorsCreateFieldInput!]
              delete: [MovieActorsDeleteFieldInput!]
              disconnect: [MovieActorsDisconnectFieldInput!]
              update: MovieActorsUpdateConnectionInput
              where: MovieActorsConnectionWhere
            }

            type MovieAggregateSelection {
              count: Int!
              id: IDAggregateSelectionNullable!
            }

            input MovieConnectInput {
              actors: [MovieActorsConnectFieldInput!]
            }

            input MovieConnectWhere {
              node: MovieWhere!
            }

            input MovieCreateInput {
              actors: MovieActorsFieldInput
              id: ID
            }

            input MovieDeleteInput {
              actors: [MovieActorsDeleteFieldInput!]
            }

            input MovieDisconnectInput {
              actors: [MovieActorsDisconnectFieldInput!]
            }

            input MovieOptions {
              limit: Int
              offset: Int
              \\"\\"\\"
              Specify one or more MovieSort objects to sort Movies by. The sorts will be applied in the order in which they are arranged in the array.
              \\"\\"\\"
              sort: [MovieSort]
            }

            input MovieRelationInput {
              actors: [MovieActorsCreateFieldInput!]
            }

            \\"\\"\\"
            Fields to sort Movies by. The order in which sorts are applied is not guaranteed when specifying many fields in one MovieSort object.
            \\"\\"\\"
            input MovieSort {
              id: SortDirection
            }

            input MovieUpdateInput {
              actors: [MovieActorsUpdateFieldInput!]
              id: ID
>>>>>>> 1630ecb1
            }
        `;
        const neoSchema = new Neo4jGraphQL({ typeDefs });
        const printedSchema = printSchemaWithDirectives(lexicographicSortSchema(neoSchema.schema));

        expect(printedSchema).toMatchInlineSnapshot(`
          "schema {
            query: Query
            mutation: Mutation
          }

          type Actor {
            movies(options: MovieOptions, where: MovieWhere): [Movie!]!
            moviesAggregate(where: MovieWhere): ActorMovieMoviesAggregationSelection
            moviesConnection(after: String, first: Int, sort: [ActorMoviesConnectionSort!], where: ActorMoviesConnectionWhere): ActorMoviesConnection!
            name: String
          }

          type ActorAggregateSelection {
            count: Int!
            name: StringAggregateSelectionNullable!
          }

          input ActorConnectInput {
            movies: [ActorMoviesConnectFieldInput!]
          }

          input ActorConnectWhere {
            node: ActorWhere!
          }

          input ActorCreateInput {
            movies: ActorMoviesFieldInput
            name: String
          }

          input ActorDeleteInput {
            movies: [ActorMoviesDeleteFieldInput!]
          }

          input ActorDisconnectInput {
            movies: [ActorMoviesDisconnectFieldInput!]
          }

          type ActorMovieMoviesAggregationSelection {
            count: Int!
            node: ActorMovieMoviesNodeAggregateSelection
          }

          type ActorMovieMoviesNodeAggregateSelection {
            id: IDAggregateSelectionNullable!
          }

          input ActorMoviesAggregateInput {
            AND: [ActorMoviesAggregateInput!]
            OR: [ActorMoviesAggregateInput!]
            count: Int
            count_GT: Int
            count_GTE: Int
            count_LT: Int
            count_LTE: Int
            node: ActorMoviesNodeAggregationWhereInput
          }

          input ActorMoviesConnectFieldInput {
            connect: [MovieConnectInput!]
            where: MovieConnectWhere
          }

          type ActorMoviesConnection {
            edges: [ActorMoviesRelationship!]!
            pageInfo: PageInfo!
            totalCount: Int!
          }

          input ActorMoviesConnectionSort {
            node: MovieSort
          }

          input ActorMoviesConnectionWhere {
            AND: [ActorMoviesConnectionWhere!]
            OR: [ActorMoviesConnectionWhere!]
            node: MovieWhere
            node_NOT: MovieWhere
          }

          input ActorMoviesCreateFieldInput {
            node: MovieCreateInput!
          }

          input ActorMoviesDeleteFieldInput {
            delete: MovieDeleteInput
            where: ActorMoviesConnectionWhere
          }

          input ActorMoviesDisconnectFieldInput {
            disconnect: MovieDisconnectInput
            where: ActorMoviesConnectionWhere
          }

          input ActorMoviesFieldInput {
            connect: [ActorMoviesConnectFieldInput!]
            create: [ActorMoviesCreateFieldInput!]
          }

          input ActorMoviesNodeAggregationWhereInput {
            AND: [ActorMoviesNodeAggregationWhereInput!]
            OR: [ActorMoviesNodeAggregationWhereInput!]
            id_EQUAL: ID
          }

          type ActorMoviesRelationship {
            cursor: String!
            node: Movie!
          }

          input ActorMoviesUpdateConnectionInput {
            node: MovieUpdateInput
          }

          input ActorMoviesUpdateFieldInput {
            connect: [ActorMoviesConnectFieldInput!]
            create: [ActorMoviesCreateFieldInput!]
            delete: [ActorMoviesDeleteFieldInput!]
            disconnect: [ActorMoviesDisconnectFieldInput!]
            update: ActorMoviesUpdateConnectionInput
            where: ActorMoviesConnectionWhere
          }

          input ActorOptions {
            limit: Int
            offset: Int
            \\"\\"\\"Specify one or more ActorSort objects to sort Actors by. The sorts will be applied in the order in which they are arranged in the array.\\"\\"\\"
            sort: [ActorSort]
          }

          input ActorRelationInput {
            movies: [ActorMoviesCreateFieldInput!]
          }

          \\"\\"\\"Fields to sort Actors by. The order in which sorts are applied is not guaranteed when specifying many fields in one ActorSort object.\\"\\"\\"
          input ActorSort {
            name: SortDirection
          }

          input ActorUpdateInput {
            movies: [ActorMoviesUpdateFieldInput!]
            name: String
          }

          input ActorWhere {
            AND: [ActorWhere!]
            OR: [ActorWhere!]
            movies: MovieWhere
            moviesAggregate: ActorMoviesAggregateInput
            moviesConnection: ActorMoviesConnectionWhere
            moviesConnection_NOT: ActorMoviesConnectionWhere
            movies_NOT: MovieWhere
            name: String
            name_CONTAINS: String
            name_ENDS_WITH: String
            name_IN: [String]
            name_NOT: String
            name_NOT_CONTAINS: String
            name_NOT_ENDS_WITH: String
            name_NOT_IN: [String]
            name_NOT_STARTS_WITH: String
            name_STARTS_WITH: String
          }

          type CreateActorsMutationResponse {
            actors: [Actor!]!
            info: CreateInfo!
          }

          type CreateInfo {
            bookmark: String
            nodesCreated: Int!
            relationshipsCreated: Int!
          }

          type CreateMoviesMutationResponse {
            info: CreateInfo!
            movies: [Movie!]!
          }

          type DeleteInfo {
            bookmark: String
            nodesDeleted: Int!
            relationshipsDeleted: Int!
          }

          type IDAggregateSelectionNullable {
            longest: ID
            shortest: ID
          }

          type Movie {
            actors(options: ActorOptions, where: ActorWhere): [Actor!]!
            actorsAggregate(where: ActorWhere): MovieActorActorsAggregationSelection
            actorsConnection(after: String, first: Int, sort: [MovieActorsConnectionSort!], where: MovieActorsConnectionWhere): MovieActorsConnection!
            id: ID
          }

          type MovieActorActorsAggregationSelection {
            count: Int!
            node: MovieActorActorsNodeAggregateSelection
          }

          type MovieActorActorsNodeAggregateSelection {
            name: StringAggregateSelectionNullable!
          }

          input MovieActorsAggregateInput {
            AND: [MovieActorsAggregateInput!]
            OR: [MovieActorsAggregateInput!]
            count: Int
            count_GT: Int
            count_GTE: Int
            count_LT: Int
            count_LTE: Int
            node: MovieActorsNodeAggregationWhereInput
          }

          input MovieActorsConnectFieldInput {
            connect: [ActorConnectInput!]
            where: ActorConnectWhere
          }

          type MovieActorsConnection {
            edges: [MovieActorsRelationship!]!
            pageInfo: PageInfo!
            totalCount: Int!
          }

          input MovieActorsConnectionSort {
            node: ActorSort
          }

          input MovieActorsConnectionWhere {
            AND: [MovieActorsConnectionWhere!]
            OR: [MovieActorsConnectionWhere!]
            node: ActorWhere
            node_NOT: ActorWhere
          }

          input MovieActorsCreateFieldInput {
            node: ActorCreateInput!
          }

          input MovieActorsDeleteFieldInput {
            delete: ActorDeleteInput
            where: MovieActorsConnectionWhere
          }

          input MovieActorsDisconnectFieldInput {
            disconnect: ActorDisconnectInput
            where: MovieActorsConnectionWhere
          }

          input MovieActorsFieldInput {
            connect: [MovieActorsConnectFieldInput!]
            create: [MovieActorsCreateFieldInput!]
          }

          input MovieActorsNodeAggregationWhereInput {
            AND: [MovieActorsNodeAggregationWhereInput!]
            OR: [MovieActorsNodeAggregationWhereInput!]
            name_AVERAGE_EQUAL: Float
            name_AVERAGE_GT: Float
            name_AVERAGE_GTE: Float
            name_AVERAGE_LT: Float
            name_AVERAGE_LTE: Float
            name_EQUAL: String
            name_GT: Int
            name_GTE: Int
            name_LONGEST_EQUAL: Int
            name_LONGEST_GT: Int
            name_LONGEST_GTE: Int
            name_LONGEST_LT: Int
            name_LONGEST_LTE: Int
            name_LT: Int
            name_LTE: Int
            name_SHORTEST_EQUAL: Int
            name_SHORTEST_GT: Int
            name_SHORTEST_GTE: Int
            name_SHORTEST_LT: Int
            name_SHORTEST_LTE: Int
          }

          type MovieActorsRelationship {
            cursor: String!
            node: Actor!
          }

          input MovieActorsUpdateConnectionInput {
            node: ActorUpdateInput
          }

          input MovieActorsUpdateFieldInput {
            connect: [MovieActorsConnectFieldInput!]
            create: [MovieActorsCreateFieldInput!]
            delete: [MovieActorsDeleteFieldInput!]
            disconnect: [MovieActorsDisconnectFieldInput!]
            update: MovieActorsUpdateConnectionInput
            where: MovieActorsConnectionWhere
          }

          type MovieAggregateSelection {
            count: Int!
            id: IDAggregateSelectionNullable!
          }

          input MovieConnectInput {
            actors: [MovieActorsConnectFieldInput!]
          }

          input MovieConnectWhere {
            node: MovieWhere!
          }

          input MovieCreateInput {
            actors: MovieActorsFieldInput
            id: ID
          }

          input MovieDeleteInput {
            actors: [MovieActorsDeleteFieldInput!]
          }

          input MovieDisconnectInput {
            actors: [MovieActorsDisconnectFieldInput!]
          }

          input MovieOptions {
            limit: Int
            offset: Int
            \\"\\"\\"Specify one or more MovieSort objects to sort Movies by. The sorts will be applied in the order in which they are arranged in the array.\\"\\"\\"
            sort: [MovieSort]
          }

          input MovieRelationInput {
            actors: [MovieActorsCreateFieldInput!]
          }

          \\"\\"\\"Fields to sort Movies by. The order in which sorts are applied is not guaranteed when specifying many fields in one MovieSort object.\\"\\"\\"
          input MovieSort {
            id: SortDirection
          }

          input MovieUpdateInput {
            actors: [MovieActorsUpdateFieldInput!]
            id: ID
          }

          input MovieWhere {
            AND: [MovieWhere!]
            OR: [MovieWhere!]
            actors: ActorWhere
            actorsAggregate: MovieActorsAggregateInput
            actorsConnection: MovieActorsConnectionWhere
            actorsConnection_NOT: MovieActorsConnectionWhere
            actors_NOT: ActorWhere
            id: ID
            id_CONTAINS: ID
            id_ENDS_WITH: ID
            id_IN: [ID]
            id_NOT: ID
            id_NOT_CONTAINS: ID
            id_NOT_ENDS_WITH: ID
            id_NOT_IN: [ID]
            id_NOT_STARTS_WITH: ID
            id_STARTS_WITH: ID
          }

          type Mutation {
            createActors(input: [ActorCreateInput!]!): CreateActorsMutationResponse!
            createMovies(input: [MovieCreateInput!]!): CreateMoviesMutationResponse!
            deleteActors(delete: ActorDeleteInput, where: ActorWhere): DeleteInfo!
            deleteMovies(delete: MovieDeleteInput, where: MovieWhere): DeleteInfo!
            updateActors(connect: ActorConnectInput, create: ActorRelationInput, delete: ActorDeleteInput, disconnect: ActorDisconnectInput, update: ActorUpdateInput, where: ActorWhere): UpdateActorsMutationResponse!
            updateMovies(connect: MovieConnectInput, create: MovieRelationInput, delete: MovieDeleteInput, disconnect: MovieDisconnectInput, update: MovieUpdateInput, where: MovieWhere): UpdateMoviesMutationResponse!
          }

          \\"\\"\\"Pagination information (Relay)\\"\\"\\"
          type PageInfo {
            endCursor: String
            hasNextPage: Boolean!
            hasPreviousPage: Boolean!
            startCursor: String
          }

          type Query {
            actors(options: ActorOptions, where: ActorWhere): [Actor!]!
            actorsAggregate(where: ActorWhere): ActorAggregateSelection!
            movies(options: MovieOptions, where: MovieWhere): [Movie!]!
            moviesAggregate(where: MovieWhere): MovieAggregateSelection!
          }

          enum SortDirection {
            \\"\\"\\"Sort by field values in ascending order.\\"\\"\\"
            ASC
            \\"\\"\\"Sort by field values in descending order.\\"\\"\\"
            DESC
          }

          type StringAggregateSelectionNullable {
            longest: String
            shortest: String
          }

          type UpdateActorsMutationResponse {
            actors: [Actor!]!
            info: UpdateInfo!
          }

          type UpdateInfo {
            bookmark: String
            nodesCreated: Int!
            nodesDeleted: Int!
            relationshipsCreated: Int!
            relationshipsDeleted: Int!
          }

          type UpdateMoviesMutationResponse {
            info: UpdateInfo!
            movies: [Movie!]!
          }
          "
      `);
    });

    test("Multi Relationship With Multiple Types", () => {
        const typeDefs = gql`
            type Actor {
                name: String
                movies: [Movie!]! @relationship(type: "ACTED_IN|ACTING_IN", direction: OUT)
            }

            type Movie {
                id: ID
                currentActors: [Actor!]! @relationship(type: "ACTING_IN", direction: IN)
            }
        `;
        const neoSchema = new Neo4jGraphQL({ typeDefs });
        const printedSchema = printSchemaWithDirectives(lexicographicSortSchema(neoSchema.schema));

        expect(printedSchema).toMatchInlineSnapshot(`
          "schema {
            query: Query
            mutation: Mutation
          }

          type Actor {
            movies(options: MovieOptions, where: MovieWhere): [Movie!]!
            moviesAggregate(where: MovieWhere): ActorMovieMoviesAggregationSelection
            moviesConnection(after: String, first: Int, sort: [ActorMoviesConnectionSort!], where: ActorMoviesConnectionWhere): ActorMoviesConnection!
            name: String
          }

          type ActorAggregateSelection {
            count: Int!
            name: StringAggregateSelectionNullable!
          }

          input ActorConnectInput {
            movies: [ActorMoviesConnectFieldInput!]
          }

          input ActorConnectWhere {
            node: ActorWhere!
          }

          input ActorCreateInput {
            movies: ActorMoviesFieldInput
            name: String
          }

          input ActorDeleteInput {
            movies: [ActorMoviesDeleteFieldInput!]
          }

          input ActorDisconnectInput {
            movies: [ActorMoviesDisconnectFieldInput!]
          }

          type ActorMovieMoviesAggregationSelection {
            count: Int!
            node: ActorMovieMoviesNodeAggregateSelection
          }

          type ActorMovieMoviesNodeAggregateSelection {
            id: IDAggregateSelectionNullable!
          }

          input ActorMoviesAggregateInput {
            AND: [ActorMoviesAggregateInput!]
            OR: [ActorMoviesAggregateInput!]
            count: Int
            count_GT: Int
            count_GTE: Int
            count_LT: Int
            count_LTE: Int
            node: ActorMoviesNodeAggregationWhereInput
          }

          input ActorMoviesConnectFieldInput {
            connect: [MovieConnectInput!]
            edge: ActorMoviesRelationshipCreateInput!
            where: MovieConnectWhere
          }

          type ActorMoviesConnection {
            edges: [ActorMoviesRelationship!]!
            pageInfo: PageInfo!
            totalCount: Int!
          }

          input ActorMoviesConnectionSort {
            node: MovieSort
          }

          input ActorMoviesConnectionWhere {
            AND: [ActorMoviesConnectionWhere!]
            OR: [ActorMoviesConnectionWhere!]
            edge: ActorMoviesRelationshipWhere
            edge_NOT: ActorMoviesRelationshipWhere
            node: MovieWhere
            node_NOT: MovieWhere
          }

          input ActorMoviesCreateFieldInput {
            edge: ActorMoviesRelationshipCreateInput!
            node: MovieCreateInput!
          }

          input ActorMoviesDeleteFieldInput {
            delete: MovieDeleteInput
            where: ActorMoviesConnectionWhere
          }

          input ActorMoviesDisconnectFieldInput {
            disconnect: MovieDisconnectInput
            where: ActorMoviesConnectionWhere
          }

          input ActorMoviesFieldInput {
            connect: [ActorMoviesConnectFieldInput!]
            create: [ActorMoviesCreateFieldInput!]
          }

          input ActorMoviesNodeAggregationWhereInput {
            AND: [ActorMoviesNodeAggregationWhereInput!]
            OR: [ActorMoviesNodeAggregationWhereInput!]
            id_EQUAL: ID
          }

          type ActorMoviesRelationship {
            _type: ActorMoviesRelationshipType!
            cursor: String!
            node: Movie!
          }
          
          input ActorMoviesRelationshipCreateInput {
            _type: ActorMoviesRelationshipType!
          }

          enum ActorMoviesRelationshipType {
            ACTED_IN
            ACTING_IN
          }

          input ActorMoviesRelationshipWhere {
            _type: ActorMoviesRelationshipType
          }

          input ActorMoviesUpdateConnectionInput {
            node: MovieUpdateInput
          }

          input ActorMoviesUpdateFieldInput {
            connect: [ActorMoviesConnectFieldInput!]
            create: [ActorMoviesCreateFieldInput!]
            delete: [ActorMoviesDeleteFieldInput!]
            disconnect: [ActorMoviesDisconnectFieldInput!]
            update: ActorMoviesUpdateConnectionInput
            where: ActorMoviesConnectionWhere
          }

          input ActorOptions {
            limit: Int
            offset: Int
            \\"\\"\\"Specify one or more ActorSort objects to sort Actors by. The sorts will be applied in the order in which they are arranged in the array.\\"\\"\\"
            sort: [ActorSort]
          }

          input ActorRelationInput {
            movies: [ActorMoviesCreateFieldInput!]
          }

          \\"\\"\\"Fields to sort Actors by. The order in which sorts are applied is not guaranteed when specifying many fields in one ActorSort object.\\"\\"\\"
          input ActorSort {
            name: SortDirection
          }

          input ActorUpdateInput {
            movies: [ActorMoviesUpdateFieldInput!]
            name: String
          }

          input ActorWhere {
            AND: [ActorWhere!]
            OR: [ActorWhere!]
            movies: MovieWhere
            moviesAggregate: ActorMoviesAggregateInput
            moviesConnection: ActorMoviesConnectionWhere
            moviesConnection_NOT: ActorMoviesConnectionWhere
            movies_NOT: MovieWhere
            name: String
            name_CONTAINS: String
            name_ENDS_WITH: String
            name_IN: [String]
            name_NOT: String
            name_NOT_CONTAINS: String
            name_NOT_ENDS_WITH: String
            name_NOT_IN: [String]
            name_NOT_STARTS_WITH: String
            name_STARTS_WITH: String
          }

          type CreateActorsMutationResponse {
            actors: [Actor!]!
            info: CreateInfo!
          }

          type CreateInfo {
            bookmark: String
            nodesCreated: Int!
            relationshipsCreated: Int!
          }

          type CreateMoviesMutationResponse {
            info: CreateInfo!
            movies: [Movie!]!
          }

          type DeleteInfo {
            bookmark: String
            nodesDeleted: Int!
            relationshipsDeleted: Int!
          }

          type IDAggregateSelectionNullable {
            longest: ID
            shortest: ID
          }

          type Movie {
            currentActors(options: ActorOptions, where: ActorWhere): [Actor!]!
            currentActorsAggregate(where: ActorWhere): MovieActorCurrentActorsAggregationSelection
            currentActorsConnection(after: String, first: Int, sort: [MovieCurrentActorsConnectionSort!], where: MovieCurrentActorsConnectionWhere): MovieCurrentActorsConnection!
            id: ID
          }

          type MovieActorCurrentActorsAggregationSelection {
            count: Int!
            node: MovieActorCurrentActorsNodeAggregateSelection
          }

          type MovieActorCurrentActorsNodeAggregateSelection {
            name: StringAggregateSelectionNullable!
          }

          type MovieAggregateSelection {
            count: Int!
            id: IDAggregateSelectionNullable!
          }

          input MovieConnectInput {
            currentActors: [MovieCurrentActorsConnectFieldInput!]
          }

          input MovieConnectWhere {
            node: MovieWhere!
          }

          input MovieCreateInput {
            currentActors: MovieCurrentActorsFieldInput
            id: ID
          }

          input MovieCurrentActorsAggregateInput {
            AND: [MovieCurrentActorsAggregateInput!]
            OR: [MovieCurrentActorsAggregateInput!]
            count: Int
            count_GT: Int
            count_GTE: Int
            count_LT: Int
            count_LTE: Int
            node: MovieCurrentActorsNodeAggregationWhereInput
          }

          input MovieCurrentActorsConnectFieldInput {
            connect: [ActorConnectInput!]
            where: ActorConnectWhere
          }

          type MovieCurrentActorsConnection {
            edges: [MovieCurrentActorsRelationship!]!
            pageInfo: PageInfo!
            totalCount: Int!
          }

          input MovieCurrentActorsConnectionSort {
            node: ActorSort
          }

          input MovieCurrentActorsConnectionWhere {
            AND: [MovieCurrentActorsConnectionWhere!]
            OR: [MovieCurrentActorsConnectionWhere!]
            node: ActorWhere
            node_NOT: ActorWhere
          }

          input MovieCurrentActorsCreateFieldInput {
            node: ActorCreateInput!
          }

          input MovieCurrentActorsDeleteFieldInput {
            delete: ActorDeleteInput
            where: MovieCurrentActorsConnectionWhere
          }

          input MovieCurrentActorsDisconnectFieldInput {
            disconnect: ActorDisconnectInput
            where: MovieCurrentActorsConnectionWhere
          }

          input MovieCurrentActorsFieldInput {
            connect: [MovieCurrentActorsConnectFieldInput!]
            create: [MovieCurrentActorsCreateFieldInput!]
          }

          input MovieCurrentActorsNodeAggregationWhereInput {
            AND: [MovieCurrentActorsNodeAggregationWhereInput!]
            OR: [MovieCurrentActorsNodeAggregationWhereInput!]
            name_AVERAGE_EQUAL: Float
            name_AVERAGE_GT: Float
            name_AVERAGE_GTE: Float
            name_AVERAGE_LT: Float
            name_AVERAGE_LTE: Float
            name_EQUAL: String
            name_GT: Int
            name_GTE: Int
            name_LONGEST_EQUAL: Int
            name_LONGEST_GT: Int
            name_LONGEST_GTE: Int
            name_LONGEST_LT: Int
            name_LONGEST_LTE: Int
            name_LT: Int
            name_LTE: Int
            name_SHORTEST_EQUAL: Int
            name_SHORTEST_GT: Int
            name_SHORTEST_GTE: Int
            name_SHORTEST_LT: Int
            name_SHORTEST_LTE: Int
          }

          type MovieCurrentActorsRelationship {
            cursor: String!
            node: Actor!
          }

          input MovieCurrentActorsUpdateConnectionInput {
            node: ActorUpdateInput
          }

          input MovieCurrentActorsUpdateFieldInput {
            connect: [MovieCurrentActorsConnectFieldInput!]
            create: [MovieCurrentActorsCreateFieldInput!]
            delete: [MovieCurrentActorsDeleteFieldInput!]
            disconnect: [MovieCurrentActorsDisconnectFieldInput!]
            update: MovieCurrentActorsUpdateConnectionInput
            where: MovieCurrentActorsConnectionWhere
          }

          input MovieDeleteInput {
            currentActors: [MovieCurrentActorsDeleteFieldInput!]
          }

          input MovieDisconnectInput {
            currentActors: [MovieCurrentActorsDisconnectFieldInput!]
          }

          input MovieOptions {
            limit: Int
            offset: Int
            \\"\\"\\"Specify one or more MovieSort objects to sort Movies by. The sorts will be applied in the order in which they are arranged in the array.\\"\\"\\"
            sort: [MovieSort]
          }

          input MovieRelationInput {
            currentActors: [MovieCurrentActorsCreateFieldInput!]
          }

          \\"\\"\\"Fields to sort Movies by. The order in which sorts are applied is not guaranteed when specifying many fields in one MovieSort object.\\"\\"\\"
          input MovieSort {
            id: SortDirection
          }

          input MovieUpdateInput {
            currentActors: [MovieCurrentActorsUpdateFieldInput!]
            id: ID
          }

          input MovieWhere {
            AND: [MovieWhere!]
            OR: [MovieWhere!]
            currentActors: ActorWhere
            currentActorsAggregate: MovieCurrentActorsAggregateInput
            currentActorsConnection: MovieCurrentActorsConnectionWhere
            currentActorsConnection_NOT: MovieCurrentActorsConnectionWhere
            currentActors_NOT: ActorWhere
            id: ID
            id_CONTAINS: ID
            id_ENDS_WITH: ID
            id_IN: [ID]
            id_NOT: ID
            id_NOT_CONTAINS: ID
            id_NOT_ENDS_WITH: ID
            id_NOT_IN: [ID]
            id_NOT_STARTS_WITH: ID
            id_STARTS_WITH: ID
          }

          type Mutation {
            createActors(input: [ActorCreateInput!]!): CreateActorsMutationResponse!
            createMovies(input: [MovieCreateInput!]!): CreateMoviesMutationResponse!
            deleteActors(delete: ActorDeleteInput, where: ActorWhere): DeleteInfo!
            deleteMovies(delete: MovieDeleteInput, where: MovieWhere): DeleteInfo!
            updateActors(connect: ActorConnectInput, create: ActorRelationInput, delete: ActorDeleteInput, disconnect: ActorDisconnectInput, update: ActorUpdateInput, where: ActorWhere): UpdateActorsMutationResponse!
            updateMovies(connect: MovieConnectInput, create: MovieRelationInput, delete: MovieDeleteInput, disconnect: MovieDisconnectInput, update: MovieUpdateInput, where: MovieWhere): UpdateMoviesMutationResponse!
          }

          \\"\\"\\"Pagination information (Relay)\\"\\"\\"
          type PageInfo {
            endCursor: String
            hasNextPage: Boolean!
            hasPreviousPage: Boolean!
            startCursor: String
          }

          type Query {
            actors(options: ActorOptions, where: ActorWhere): [Actor!]!
            actorsAggregate(where: ActorWhere): ActorAggregateSelection!
            movies(options: MovieOptions, where: MovieWhere): [Movie!]!
            moviesAggregate(where: MovieWhere): MovieAggregateSelection!
          }

          enum SortDirection {
            \\"\\"\\"Sort by field values in ascending order.\\"\\"\\"
            ASC
            \\"\\"\\"Sort by field values in descending order.\\"\\"\\"
            DESC
          }

          type StringAggregateSelectionNullable {
            longest: String
            shortest: String
          }

          type UpdateActorsMutationResponse {
            actors: [Actor!]!
            info: UpdateInfo!
          }

          type UpdateInfo {
            bookmark: String
            nodesCreated: Int!
            nodesDeleted: Int!
            relationshipsCreated: Int!
            relationshipsDeleted: Int!
          }

          type UpdateMoviesMutationResponse {
            info: UpdateInfo!
            movies: [Movie!]!
          }
          "
    `);
    });

    test("Multi Relationship With Multiple Types - Union", () => {
        const typeDefs = gql`
            union Person = Director | Actor

            type Director {
                name: String
                directed: [Movie!]! @relationship(type: "DIRECTED", direction: OUT)
            }

            type Actor {
                name: String
                movies: [Movie!]! @relationship(type: "ACTED_IN", direction: OUT)
            }

            type Movie {
                id: ID
                actors: [Actor!]! @relationship(type: "ACTED_IN", direction: IN)
                director: Director! @relationship(type: "DIRECTED", direction: IN)
                people: [Person!]! @relationship(type: "DIRECTED|ACTED_IN", direction: IN)
            }
        `;
        const neoSchema = new Neo4jGraphQL({ typeDefs });
        const printedSchema = printSchemaWithDirectives(lexicographicSortSchema(neoSchema.schema));

<<<<<<< HEAD
        expect(printedSchema).toMatchInlineSnapshot(`
          "schema {
            query: Query
            mutation: Mutation
          }

          type Actor {
            movies(options: MovieOptions, where: MovieWhere): [Movie!]!
            moviesAggregate(where: MovieWhere): ActorMovieMoviesAggregationSelection
            moviesConnection(after: String, first: Int, sort: [ActorMoviesConnectionSort!], where: ActorMoviesConnectionWhere): ActorMoviesConnection!
            name: String
          }

          type ActorAggregateSelection {
            count: Int!
            name: StringAggregateSelectionNullable!
          }

          input ActorConnectInput {
            movies: [ActorMoviesConnectFieldInput!]
          }

          input ActorConnectWhere {
            node: ActorWhere!
          }

          input ActorCreateInput {
            movies: ActorMoviesFieldInput
            name: String
          }

          input ActorDeleteInput {
            movies: [ActorMoviesDeleteFieldInput!]
          }

          input ActorDisconnectInput {
            movies: [ActorMoviesDisconnectFieldInput!]
          }

          type ActorMovieMoviesAggregationSelection {
            count: Int!
            node: ActorMovieMoviesNodeAggregateSelection
          }

          type ActorMovieMoviesNodeAggregateSelection {
            id: IDAggregateSelectionNullable!
          }

          input ActorMoviesAggregateInput {
            AND: [ActorMoviesAggregateInput!]
            OR: [ActorMoviesAggregateInput!]
            count: Int
            count_GT: Int
            count_GTE: Int
            count_LT: Int
            count_LTE: Int
            node: ActorMoviesNodeAggregationWhereInput
          }

          input ActorMoviesConnectFieldInput {
            connect: [MovieConnectInput!]
            where: MovieConnectWhere
          }

          type ActorMoviesConnection {
            edges: [ActorMoviesRelationship!]!
            pageInfo: PageInfo!
            totalCount: Int!
          }

          input ActorMoviesConnectionSort {
            node: MovieSort
          }

          input ActorMoviesConnectionWhere {
            AND: [ActorMoviesConnectionWhere!]
            OR: [ActorMoviesConnectionWhere!]
            node: MovieWhere
            node_NOT: MovieWhere
          }

          input ActorMoviesCreateFieldInput {
            node: MovieCreateInput!
          }

          input ActorMoviesDeleteFieldInput {
            delete: MovieDeleteInput
            where: ActorMoviesConnectionWhere
          }

          input ActorMoviesDisconnectFieldInput {
            disconnect: MovieDisconnectInput
            where: ActorMoviesConnectionWhere
          }

          input ActorMoviesFieldInput {
            connect: [ActorMoviesConnectFieldInput!]
            create: [ActorMoviesCreateFieldInput!]
          }

          input ActorMoviesNodeAggregationWhereInput {
            AND: [ActorMoviesNodeAggregationWhereInput!]
            OR: [ActorMoviesNodeAggregationWhereInput!]
            id_EQUAL: ID
          }

          type ActorMoviesRelationship {
            cursor: String!
            node: Movie!
          }

          input ActorMoviesUpdateConnectionInput {
            node: MovieUpdateInput
          }

          input ActorMoviesUpdateFieldInput {
            connect: [ActorMoviesConnectFieldInput!]
            create: [ActorMoviesCreateFieldInput!]
            delete: [ActorMoviesDeleteFieldInput!]
            disconnect: [ActorMoviesDisconnectFieldInput!]
            update: ActorMoviesUpdateConnectionInput
            where: ActorMoviesConnectionWhere
          }

          input ActorOptions {
            limit: Int
            offset: Int
            \\"\\"\\"Specify one or more ActorSort objects to sort Actors by. The sorts will be applied in the order in which they are arranged in the array.\\"\\"\\"
            sort: [ActorSort]
          }

          input ActorRelationInput {
            movies: [ActorMoviesCreateFieldInput!]
          }

          \\"\\"\\"Fields to sort Actors by. The order in which sorts are applied is not guaranteed when specifying many fields in one ActorSort object.\\"\\"\\"
          input ActorSort {
            name: SortDirection
          }

          input ActorUpdateInput {
            movies: [ActorMoviesUpdateFieldInput!]
            name: String
          }

          input ActorWhere {
            AND: [ActorWhere!]
            OR: [ActorWhere!]
            movies: MovieWhere
            moviesAggregate: ActorMoviesAggregateInput
            moviesConnection: ActorMoviesConnectionWhere
            moviesConnection_NOT: ActorMoviesConnectionWhere
            movies_NOT: MovieWhere
            name: String
            name_CONTAINS: String
            name_ENDS_WITH: String
            name_IN: [String]
            name_NOT: String
            name_NOT_CONTAINS: String
            name_NOT_ENDS_WITH: String
            name_NOT_IN: [String]
            name_NOT_STARTS_WITH: String
            name_STARTS_WITH: String
          }

          type CreateActorsMutationResponse {
            actors: [Actor!]!
            info: CreateInfo!
          }

          type CreateDirectorsMutationResponse {
            directors: [Director!]!
            info: CreateInfo!
          }

          type CreateInfo {
            bookmark: String
            nodesCreated: Int!
            relationshipsCreated: Int!
          }

          type CreateMoviesMutationResponse {
            info: CreateInfo!
            movies: [Movie!]!
          }

          type DeleteInfo {
            bookmark: String
            nodesDeleted: Int!
            relationshipsDeleted: Int!
          }

          type Director {
            directed(options: MovieOptions, where: MovieWhere): [Movie!]!
            directedAggregate(where: MovieWhere): DirectorMovieDirectedAggregationSelection
            directedConnection(after: String, first: Int, sort: [DirectorDirectedConnectionSort!], where: DirectorDirectedConnectionWhere): DirectorDirectedConnection!
            name: String
          }

          type DirectorAggregateSelection {
            count: Int!
            name: StringAggregateSelectionNullable!
          }

          input DirectorConnectInput {
            directed: [DirectorDirectedConnectFieldInput!]
          }

          input DirectorConnectWhere {
            node: DirectorWhere!
          }

          input DirectorCreateInput {
            directed: DirectorDirectedFieldInput
            name: String
          }

          input DirectorDeleteInput {
            directed: [DirectorDirectedDeleteFieldInput!]
          }

          input DirectorDirectedAggregateInput {
            AND: [DirectorDirectedAggregateInput!]
            OR: [DirectorDirectedAggregateInput!]
            count: Int
            count_GT: Int
            count_GTE: Int
            count_LT: Int
            count_LTE: Int
            node: DirectorDirectedNodeAggregationWhereInput
          }

          input DirectorDirectedConnectFieldInput {
            connect: [MovieConnectInput!]
            where: MovieConnectWhere
          }

          type DirectorDirectedConnection {
            edges: [DirectorDirectedRelationship!]!
            pageInfo: PageInfo!
            totalCount: Int!
          }

          input DirectorDirectedConnectionSort {
            node: MovieSort
          }

          input DirectorDirectedConnectionWhere {
            AND: [DirectorDirectedConnectionWhere!]
            OR: [DirectorDirectedConnectionWhere!]
            node: MovieWhere
            node_NOT: MovieWhere
          }

          input DirectorDirectedCreateFieldInput {
            node: MovieCreateInput!
          }

          input DirectorDirectedDeleteFieldInput {
            delete: MovieDeleteInput
            where: DirectorDirectedConnectionWhere
          }

          input DirectorDirectedDisconnectFieldInput {
            disconnect: MovieDisconnectInput
            where: DirectorDirectedConnectionWhere
          }

          input DirectorDirectedFieldInput {
            connect: [DirectorDirectedConnectFieldInput!]
            create: [DirectorDirectedCreateFieldInput!]
          }

          input DirectorDirectedNodeAggregationWhereInput {
            AND: [DirectorDirectedNodeAggregationWhereInput!]
            OR: [DirectorDirectedNodeAggregationWhereInput!]
            id_EQUAL: ID
          }

          type DirectorDirectedRelationship {
            cursor: String!
            node: Movie!
          }

          input DirectorDirectedUpdateConnectionInput {
            node: MovieUpdateInput
          }

          input DirectorDirectedUpdateFieldInput {
            connect: [DirectorDirectedConnectFieldInput!]
            create: [DirectorDirectedCreateFieldInput!]
            delete: [DirectorDirectedDeleteFieldInput!]
            disconnect: [DirectorDirectedDisconnectFieldInput!]
            update: DirectorDirectedUpdateConnectionInput
            where: DirectorDirectedConnectionWhere
          }

          input DirectorDisconnectInput {
            directed: [DirectorDirectedDisconnectFieldInput!]
          }

          type DirectorMovieDirectedAggregationSelection {
            count: Int!
            node: DirectorMovieDirectedNodeAggregateSelection
          }

          type DirectorMovieDirectedNodeAggregateSelection {
            id: IDAggregateSelectionNullable!
          }

          input DirectorOptions {
            limit: Int
            offset: Int
            \\"\\"\\"Specify one or more DirectorSort objects to sort Directors by. The sorts will be applied in the order in which they are arranged in the array.\\"\\"\\"
            sort: [DirectorSort]
          }

          input DirectorRelationInput {
            directed: [DirectorDirectedCreateFieldInput!]
          }

          \\"\\"\\"Fields to sort Directors by. The order in which sorts are applied is not guaranteed when specifying many fields in one DirectorSort object.\\"\\"\\"
          input DirectorSort {
            name: SortDirection
          }

          input DirectorUpdateInput {
            directed: [DirectorDirectedUpdateFieldInput!]
            name: String
          }

          input DirectorWhere {
            AND: [DirectorWhere!]
            OR: [DirectorWhere!]
            directed: MovieWhere
            directedAggregate: DirectorDirectedAggregateInput
            directedConnection: DirectorDirectedConnectionWhere
            directedConnection_NOT: DirectorDirectedConnectionWhere
            directed_NOT: MovieWhere
            name: String
            name_CONTAINS: String
            name_ENDS_WITH: String
            name_IN: [String]
            name_NOT: String
            name_NOT_CONTAINS: String
            name_NOT_ENDS_WITH: String
            name_NOT_IN: [String]
            name_NOT_STARTS_WITH: String
            name_STARTS_WITH: String
          }

          type IDAggregateSelectionNullable {
            longest: ID
            shortest: ID
          }

          type Movie {
            actors(options: ActorOptions, where: ActorWhere): [Actor!]!
            actorsAggregate(where: ActorWhere): MovieActorActorsAggregationSelection
            actorsConnection(after: String, first: Int, sort: [MovieActorsConnectionSort!], where: MovieActorsConnectionWhere): MovieActorsConnection!
            director(options: DirectorOptions, where: DirectorWhere): Director!
            directorAggregate(where: DirectorWhere): MovieDirectorDirectorAggregationSelection
            directorConnection(after: String, first: Int, sort: [MovieDirectorConnectionSort!], where: MovieDirectorConnectionWhere): MovieDirectorConnection!
            id: ID
            people(options: QueryOptions, where: PersonWhere): [Person!]!
            peopleConnection(where: MoviePeopleConnectionWhere): MoviePeopleConnection!
          }

          type MovieActorActorsAggregationSelection {
            count: Int!
            node: MovieActorActorsNodeAggregateSelection
          }

          type MovieActorActorsNodeAggregateSelection {
            name: StringAggregateSelectionNullable!
          }

          input MovieActorsAggregateInput {
            AND: [MovieActorsAggregateInput!]
            OR: [MovieActorsAggregateInput!]
            count: Int
            count_GT: Int
            count_GTE: Int
            count_LT: Int
            count_LTE: Int
            node: MovieActorsNodeAggregationWhereInput
          }

          input MovieActorsConnectFieldInput {
            connect: [ActorConnectInput!]
            where: ActorConnectWhere
          }

          type MovieActorsConnection {
            edges: [MovieActorsRelationship!]!
            pageInfo: PageInfo!
            totalCount: Int!
          }

          input MovieActorsConnectionSort {
            node: ActorSort
          }

          input MovieActorsConnectionWhere {
            AND: [MovieActorsConnectionWhere!]
            OR: [MovieActorsConnectionWhere!]
            node: ActorWhere
            node_NOT: ActorWhere
          }

          input MovieActorsCreateFieldInput {
            node: ActorCreateInput!
          }

          input MovieActorsDeleteFieldInput {
            delete: ActorDeleteInput
            where: MovieActorsConnectionWhere
          }

          input MovieActorsDisconnectFieldInput {
            disconnect: ActorDisconnectInput
            where: MovieActorsConnectionWhere
          }

          input MovieActorsFieldInput {
            connect: [MovieActorsConnectFieldInput!]
            create: [MovieActorsCreateFieldInput!]
          }

          input MovieActorsNodeAggregationWhereInput {
            AND: [MovieActorsNodeAggregationWhereInput!]
            OR: [MovieActorsNodeAggregationWhereInput!]
            name_AVERAGE_EQUAL: Float
            name_AVERAGE_GT: Float
            name_AVERAGE_GTE: Float
            name_AVERAGE_LT: Float
            name_AVERAGE_LTE: Float
            name_EQUAL: String
            name_GT: Int
            name_GTE: Int
            name_LONGEST_EQUAL: Int
            name_LONGEST_GT: Int
            name_LONGEST_GTE: Int
            name_LONGEST_LT: Int
            name_LONGEST_LTE: Int
            name_LT: Int
            name_LTE: Int
            name_SHORTEST_EQUAL: Int
            name_SHORTEST_GT: Int
            name_SHORTEST_GTE: Int
            name_SHORTEST_LT: Int
            name_SHORTEST_LTE: Int
          }

          type MovieActorsRelationship {
            cursor: String!
            node: Actor!
          }

          input MovieActorsUpdateConnectionInput {
            node: ActorUpdateInput
          }

          input MovieActorsUpdateFieldInput {
            connect: [MovieActorsConnectFieldInput!]
            create: [MovieActorsCreateFieldInput!]
            delete: [MovieActorsDeleteFieldInput!]
            disconnect: [MovieActorsDisconnectFieldInput!]
            update: MovieActorsUpdateConnectionInput
            where: MovieActorsConnectionWhere
          }

          type MovieAggregateSelection {
            count: Int!
            id: IDAggregateSelectionNullable!
          }

          input MovieConnectInput {
            actors: [MovieActorsConnectFieldInput!]
            director: MovieDirectorConnectFieldInput
            people: MoviePeopleConnectInput
          }

          input MovieConnectWhere {
            node: MovieWhere!
          }

          input MovieCreateInput {
            actors: MovieActorsFieldInput
            director: MovieDirectorFieldInput
            id: ID
            people: MoviePeopleCreateInput
          }

          input MovieDeleteInput {
            actors: [MovieActorsDeleteFieldInput!]
            director: MovieDirectorDeleteFieldInput
            people: MoviePeopleDeleteInput
          }

          input MovieDirectorAggregateInput {
            AND: [MovieDirectorAggregateInput!]
            OR: [MovieDirectorAggregateInput!]
            count: Int
            count_GT: Int
            count_GTE: Int
            count_LT: Int
            count_LTE: Int
            node: MovieDirectorNodeAggregationWhereInput
          }

          input MovieDirectorConnectFieldInput {
            connect: DirectorConnectInput
            where: DirectorConnectWhere
          }

          type MovieDirectorConnection {
            edges: [MovieDirectorRelationship!]!
            pageInfo: PageInfo!
            totalCount: Int!
          }

          input MovieDirectorConnectionSort {
            node: DirectorSort
          }

          input MovieDirectorConnectionWhere {
            AND: [MovieDirectorConnectionWhere!]
            OR: [MovieDirectorConnectionWhere!]
            node: DirectorWhere
            node_NOT: DirectorWhere
          }

          input MovieDirectorCreateFieldInput {
            node: DirectorCreateInput!
          }

          input MovieDirectorDeleteFieldInput {
            delete: DirectorDeleteInput
            where: MovieDirectorConnectionWhere
          }

          type MovieDirectorDirectorAggregationSelection {
            count: Int!
            node: MovieDirectorDirectorNodeAggregateSelection
          }

          type MovieDirectorDirectorNodeAggregateSelection {
            name: StringAggregateSelectionNullable!
          }

          input MovieDirectorDisconnectFieldInput {
            disconnect: DirectorDisconnectInput
            where: MovieDirectorConnectionWhere
          }

          input MovieDirectorFieldInput {
            connect: MovieDirectorConnectFieldInput
            create: MovieDirectorCreateFieldInput
          }

          input MovieDirectorNodeAggregationWhereInput {
            AND: [MovieDirectorNodeAggregationWhereInput!]
            OR: [MovieDirectorNodeAggregationWhereInput!]
            name_AVERAGE_EQUAL: Float
            name_AVERAGE_GT: Float
            name_AVERAGE_GTE: Float
            name_AVERAGE_LT: Float
            name_AVERAGE_LTE: Float
            name_EQUAL: String
            name_GT: Int
            name_GTE: Int
            name_LONGEST_EQUAL: Int
            name_LONGEST_GT: Int
            name_LONGEST_GTE: Int
            name_LONGEST_LT: Int
            name_LONGEST_LTE: Int
            name_LT: Int
            name_LTE: Int
            name_SHORTEST_EQUAL: Int
            name_SHORTEST_GT: Int
            name_SHORTEST_GTE: Int
            name_SHORTEST_LT: Int
            name_SHORTEST_LTE: Int
          }

          type MovieDirectorRelationship {
            cursor: String!
            node: Director!
          }

          input MovieDirectorUpdateConnectionInput {
            node: DirectorUpdateInput
          }

          input MovieDirectorUpdateFieldInput {
            connect: MovieDirectorConnectFieldInput
            create: MovieDirectorCreateFieldInput
            delete: MovieDirectorDeleteFieldInput
            disconnect: MovieDirectorDisconnectFieldInput
            update: MovieDirectorUpdateConnectionInput
            where: MovieDirectorConnectionWhere
          }

          input MovieDisconnectInput {
            actors: [MovieActorsDisconnectFieldInput!]
            director: MovieDirectorDisconnectFieldInput
            people: MoviePeopleDisconnectInput
          }

          input MovieOptions {
            limit: Int
            offset: Int
            \\"\\"\\"Specify one or more MovieSort objects to sort Movies by. The sorts will be applied in the order in which they are arranged in the array.\\"\\"\\"
            sort: [MovieSort]
          }

          input MoviePeopleActorConnectFieldInput {
            connect: [ActorConnectInput!]
            edge: MoviePeopleRelationshipCreateInput!
            where: ActorConnectWhere
          }

          input MoviePeopleActorConnectionWhere {
            AND: [MoviePeopleActorConnectionWhere!]
            OR: [MoviePeopleActorConnectionWhere!]
            edge: MoviePeopleRelationshipWhere
            edge_NOT: MoviePeopleRelationshipWhere
            node: ActorWhere
            node_NOT: ActorWhere
          }

          input MoviePeopleActorCreateFieldInput {
            edge: MoviePeopleRelationshipCreateInput!
            node: ActorCreateInput!
          }

          input MoviePeopleActorDeleteFieldInput {
            delete: ActorDeleteInput
            where: MoviePeopleActorConnectionWhere
          }

          input MoviePeopleActorDisconnectFieldInput {
            disconnect: ActorDisconnectInput
            where: MoviePeopleActorConnectionWhere
          }

          input MoviePeopleActorFieldInput {
            connect: [MoviePeopleActorConnectFieldInput!]
            create: [MoviePeopleActorCreateFieldInput!]
          }

          input MoviePeopleActorUpdateConnectionInput {
            node: ActorUpdateInput
          }

          input MoviePeopleActorUpdateFieldInput {
            connect: [MoviePeopleActorConnectFieldInput!]
            create: [MoviePeopleActorCreateFieldInput!]
            delete: [MoviePeopleActorDeleteFieldInput!]
            disconnect: [MoviePeopleActorDisconnectFieldInput!]
            update: MoviePeopleActorUpdateConnectionInput
            where: MoviePeopleActorConnectionWhere
          }

          input MoviePeopleConnectInput {
            Actor: [MoviePeopleActorConnectFieldInput!]
            Director: [MoviePeopleDirectorConnectFieldInput!]
          }

          type MoviePeopleConnection {
            edges: [MoviePeopleRelationship!]!
            pageInfo: PageInfo!
            totalCount: Int!
          }

          input MoviePeopleConnectionActorWhere {
            AND: [MoviePeopleConnectionActorWhere]
            OR: [MoviePeopleConnectionActorWhere]
            edge: MoviePeopleRelationshipWhere
            edge_NOT: MoviePeopleRelationshipWhere
            node: ActorWhere
            node_NOT: ActorWhere
          }

          input MoviePeopleConnectionDirectorWhere {
            AND: [MoviePeopleConnectionDirectorWhere]
            OR: [MoviePeopleConnectionDirectorWhere]
            edge: MoviePeopleRelationshipWhere
            edge_NOT: MoviePeopleRelationshipWhere
            node: DirectorWhere
            node_NOT: DirectorWhere
          }

          input MoviePeopleConnectionWhere {
            Actor: MoviePeopleConnectionActorWhere
            Director: MoviePeopleConnectionDirectorWhere
          }

          input MoviePeopleCreateFieldInput {
            Actor: [MoviePeopleActorCreateFieldInput!]
            Director: [MoviePeopleDirectorCreateFieldInput!]
          }

          input MoviePeopleCreateInput {
            Actor: MoviePeopleActorFieldInput
            Director: MoviePeopleDirectorFieldInput
          }

          input MoviePeopleDeleteInput {
            Actor: [MoviePeopleActorDeleteFieldInput!]
            Director: [MoviePeopleDirectorDeleteFieldInput!]
          }

          input MoviePeopleDirectorConnectFieldInput {
            connect: [DirectorConnectInput!]
            edge: MoviePeopleRelationshipCreateInput!
            where: DirectorConnectWhere
          }

          input MoviePeopleDirectorConnectionWhere {
            AND: [MoviePeopleDirectorConnectionWhere!]
            OR: [MoviePeopleDirectorConnectionWhere!]
            edge: MoviePeopleRelationshipWhere
            edge_NOT: MoviePeopleRelationshipWhere
            node: DirectorWhere
            node_NOT: DirectorWhere
          }

          input MoviePeopleDirectorCreateFieldInput {
            edge: MoviePeopleRelationshipCreateInput!
            node: DirectorCreateInput!
          }

          input MoviePeopleDirectorDeleteFieldInput {
            delete: DirectorDeleteInput
            where: MoviePeopleDirectorConnectionWhere
          }

          input MoviePeopleDirectorDisconnectFieldInput {
            disconnect: DirectorDisconnectInput
            where: MoviePeopleDirectorConnectionWhere
          }

          input MoviePeopleDirectorFieldInput {
            connect: [MoviePeopleDirectorConnectFieldInput!]
            create: [MoviePeopleDirectorCreateFieldInput!]
          }

          input MoviePeopleDirectorUpdateConnectionInput {
            node: DirectorUpdateInput
          }

          input MoviePeopleDirectorUpdateFieldInput {
            connect: [MoviePeopleDirectorConnectFieldInput!]
            create: [MoviePeopleDirectorCreateFieldInput!]
            delete: [MoviePeopleDirectorDeleteFieldInput!]
            disconnect: [MoviePeopleDirectorDisconnectFieldInput!]
            update: MoviePeopleDirectorUpdateConnectionInput
            where: MoviePeopleDirectorConnectionWhere
          }

          input MoviePeopleDisconnectInput {
            Actor: [MoviePeopleActorDisconnectFieldInput!]
            Director: [MoviePeopleDirectorDisconnectFieldInput!]
          }

          type MoviePeopleRelationship {
            _type: MoviePeopleRelationshipType
            cursor: String!
            node: Person!
          }

          input MoviePeopleRelationshipCreateInput {
            _type: MoviePeopleRelationshipType!
          }

          enum MoviePeopleRelationshipType {
            ACTED_IN
            DIRECTED
          }

          input MoviePeopleRelationshipWhere {
            _type: MoviePeopleRelationshipType
          }

          input MoviePeopleUpdateInput {
            Actor: [MoviePeopleActorUpdateFieldInput!]
            Director: [MoviePeopleDirectorUpdateFieldInput!]
          }

          input MovieRelationInput {
            actors: [MovieActorsCreateFieldInput!]
            director: MovieDirectorCreateFieldInput
            people: MoviePeopleCreateFieldInput
          }

          \\"\\"\\"Fields to sort Movies by. The order in which sorts are applied is not guaranteed when specifying many fields in one MovieSort object.\\"\\"\\"
          input MovieSort {
            id: SortDirection
          }

          input MovieUpdateInput {
            actors: [MovieActorsUpdateFieldInput!]
            director: MovieDirectorUpdateFieldInput
            id: ID
            people: MoviePeopleUpdateInput
          }

          input MovieWhere {
            AND: [MovieWhere!]
            OR: [MovieWhere!]
            actors: ActorWhere
            actorsAggregate: MovieActorsAggregateInput
            actorsConnection: MovieActorsConnectionWhere
            actorsConnection_NOT: MovieActorsConnectionWhere
            actors_NOT: ActorWhere
            director: DirectorWhere
            directorAggregate: MovieDirectorAggregateInput
            directorConnection: MovieDirectorConnectionWhere
            directorConnection_NOT: MovieDirectorConnectionWhere
            director_NOT: DirectorWhere
            id: ID
            id_CONTAINS: ID
            id_ENDS_WITH: ID
            id_IN: [ID]
            id_NOT: ID
            id_NOT_CONTAINS: ID
            id_NOT_ENDS_WITH: ID
            id_NOT_IN: [ID]
            id_NOT_STARTS_WITH: ID
            id_STARTS_WITH: ID
            peopleConnection: MoviePeopleConnectionWhere
            peopleConnection_NOT: MoviePeopleConnectionWhere
          }

          type Mutation {
            createActors(input: [ActorCreateInput!]!): CreateActorsMutationResponse!
            createDirectors(input: [DirectorCreateInput!]!): CreateDirectorsMutationResponse!
            createMovies(input: [MovieCreateInput!]!): CreateMoviesMutationResponse!
            deleteActors(delete: ActorDeleteInput, where: ActorWhere): DeleteInfo!
            deleteDirectors(delete: DirectorDeleteInput, where: DirectorWhere): DeleteInfo!
            deleteMovies(delete: MovieDeleteInput, where: MovieWhere): DeleteInfo!
            updateActors(connect: ActorConnectInput, create: ActorRelationInput, delete: ActorDeleteInput, disconnect: ActorDisconnectInput, update: ActorUpdateInput, where: ActorWhere): UpdateActorsMutationResponse!
            updateDirectors(connect: DirectorConnectInput, create: DirectorRelationInput, delete: DirectorDeleteInput, disconnect: DirectorDisconnectInput, update: DirectorUpdateInput, where: DirectorWhere): UpdateDirectorsMutationResponse!
            updateMovies(connect: MovieConnectInput, create: MovieRelationInput, delete: MovieDeleteInput, disconnect: MovieDisconnectInput, update: MovieUpdateInput, where: MovieWhere): UpdateMoviesMutationResponse!
          }

          \\"\\"\\"Pagination information (Relay)\\"\\"\\"
          type PageInfo {
            endCursor: String
            hasNextPage: Boolean!
            hasPreviousPage: Boolean!
            startCursor: String
          }

          union Person = Actor | Director

          input PersonWhere {
            Actor: ActorWhere
            Director: DirectorWhere
          }

          type Query {
            actors(options: ActorOptions, where: ActorWhere): [Actor!]!
            actorsAggregate(where: ActorWhere): ActorAggregateSelection!
            directors(options: DirectorOptions, where: DirectorWhere): [Director!]!
            directorsAggregate(where: DirectorWhere): DirectorAggregateSelection!
            movies(options: MovieOptions, where: MovieWhere): [Movie!]!
            moviesAggregate(where: MovieWhere): MovieAggregateSelection!
          }

          input QueryOptions {
            limit: Int
            offset: Int
          }

          enum SortDirection {
            \\"\\"\\"Sort by field values in ascending order.\\"\\"\\"
            ASC
            \\"\\"\\"Sort by field values in descending order.\\"\\"\\"
            DESC
          }

          type StringAggregateSelectionNullable {
            longest: String
            shortest: String
          }

          type UpdateActorsMutationResponse {
            actors: [Actor!]!
            info: UpdateInfo!
          }

          type UpdateDirectorsMutationResponse {
            directors: [Director!]!
            info: UpdateInfo!
          }

          type UpdateInfo {
            bookmark: String
            nodesCreated: Int!
            nodesDeleted: Int!
            relationshipsCreated: Int!
            relationshipsDeleted: Int!
          }

          type UpdateMoviesMutationResponse {
            info: UpdateInfo!
            movies: [Movie!]!
          }
          "
    `);
=======
            type UpdateMoviesMutationResponse {
              info: UpdateInfo!
              movies: [Movie!]!
            }"
        `);
>>>>>>> 1630ecb1
    });
});<|MERGE_RESOLUTION|>--- conflicted
+++ resolved
@@ -400,11 +400,15 @@
           input ActorOptions {
             limit: Int
             offset: Int
-            \\"\\"\\"Specify one or more ActorSort objects to sort Actors by. The sorts will be applied in the order in which they are arranged in the array.\\"\\"\\"
+            \\"\\"\\"
+            Specify one or more ActorSort objects to sort Actors by. The sorts will be applied in the order in which they are arranged in the array.
+            \\"\\"\\"
             sort: [ActorSort]
           }
 
-          \\"\\"\\"Fields to sort Actors by. The order in which sorts are applied is not guaranteed when specifying many fields in one ActorSort object.\\"\\"\\"
+          \\"\\"\\"
+          Fields to sort Actors by. The order in which sorts are applied is not guaranteed when specifying many fields in one ActorSort object.
+          \\"\\"\\"
           input ActorSort {
             id: SortDirection
             name: SortDirection
@@ -476,9 +480,9 @@
           }
 
           type Movie {
-            actors(options: ActorOptions, where: ActorWhere): [Actor!]!
-            actorsAggregate(where: ActorWhere): MovieActorActorsAggregationSelection
-            actorsConnection(after: String, first: Int, sort: [MovieActorsConnectionSort!], where: MovieActorsConnectionWhere): MovieActorsConnection!
+            actors(directed: Boolean = true, options: ActorOptions, where: ActorWhere): [Actor!]!
+            actorsAggregate(directed: Boolean = true, where: ActorWhere): MovieActorActorsAggregationSelection
+            actorsConnection(after: String, directed: Boolean = true, first: Int, sort: [MovieActorsConnectionSort!], where: MovieActorsConnectionWhere): MovieActorsConnection!
             id: ID
           }
 
@@ -644,7 +648,9 @@
           input MovieOptions {
             limit: Int
             offset: Int
-            \\"\\"\\"Specify one or more MovieSort objects to sort Movies by. The sorts will be applied in the order in which they are arranged in the array.\\"\\"\\"
+            \\"\\"\\"
+            Specify one or more MovieSort objects to sort Movies by. The sorts will be applied in the order in which they are arranged in the array.
+            \\"\\"\\"
             sort: [MovieSort]
           }
 
@@ -652,7 +658,9 @@
             actors: [MovieActorsCreateFieldInput!]
           }
 
-          \\"\\"\\"Fields to sort Movies by. The order in which sorts are applied is not guaranteed when specifying many fields in one MovieSort object.\\"\\"\\"
+          \\"\\"\\"
+          Fields to sort Movies by. The order in which sorts are applied is not guaranteed when specifying many fields in one MovieSort object.
+          \\"\\"\\"
           input MovieSort {
             id: SortDirection
           }
@@ -734,15 +742,13 @@
           type UpdateMoviesMutationResponse {
             info: UpdateInfo!
             movies: [Movie!]!
-          }
-          "
+          }"
       `);
     });
 
     test("Multi Relationship", () => {
         const typeDefs = gql`
             type Actor {
-<<<<<<< HEAD
                 name: String
                 movies: [Movie!]! @relationship(type: "ACTED_IN", direction: OUT)
             }
@@ -750,357 +756,6 @@
             type Movie {
                 id: ID
                 actors: [Actor!]! @relationship(type: "ACTED_IN", direction: IN)
-=======
-              movies(directed: Boolean = true, options: MovieOptions, where: MovieWhere): [Movie!]!
-              moviesAggregate(directed: Boolean = true, where: MovieWhere): ActorMovieMoviesAggregationSelection
-              moviesConnection(after: String, directed: Boolean = true, first: Int, sort: [ActorMoviesConnectionSort!], where: ActorMoviesConnectionWhere): ActorMoviesConnection!
-              name: String
-            }
-
-            type ActorAggregateSelection {
-              count: Int!
-              name: StringAggregateSelectionNullable!
-            }
-
-            input ActorConnectInput {
-              movies: [ActorMoviesConnectFieldInput!]
-            }
-
-            input ActorConnectWhere {
-              node: ActorWhere!
-            }
-
-            input ActorCreateInput {
-              movies: ActorMoviesFieldInput
-              name: String
-            }
-
-            input ActorDeleteInput {
-              movies: [ActorMoviesDeleteFieldInput!]
-            }
-
-            input ActorDisconnectInput {
-              movies: [ActorMoviesDisconnectFieldInput!]
-            }
-
-            type ActorMovieMoviesAggregationSelection {
-              count: Int!
-              node: ActorMovieMoviesNodeAggregateSelection
-            }
-
-            type ActorMovieMoviesNodeAggregateSelection {
-              id: IDAggregateSelectionNullable!
-            }
-
-            input ActorMoviesAggregateInput {
-              AND: [ActorMoviesAggregateInput!]
-              OR: [ActorMoviesAggregateInput!]
-              count: Int
-              count_GT: Int
-              count_GTE: Int
-              count_LT: Int
-              count_LTE: Int
-              node: ActorMoviesNodeAggregationWhereInput
-            }
-
-            input ActorMoviesConnectFieldInput {
-              connect: [MovieConnectInput!]
-              where: MovieConnectWhere
-            }
-
-            type ActorMoviesConnection {
-              edges: [ActorMoviesRelationship!]!
-              pageInfo: PageInfo!
-              totalCount: Int!
-            }
-
-            input ActorMoviesConnectionSort {
-              node: MovieSort
-            }
-
-            input ActorMoviesConnectionWhere {
-              AND: [ActorMoviesConnectionWhere!]
-              OR: [ActorMoviesConnectionWhere!]
-              node: MovieWhere
-              node_NOT: MovieWhere
-            }
-
-            input ActorMoviesCreateFieldInput {
-              node: MovieCreateInput!
-            }
-
-            input ActorMoviesDeleteFieldInput {
-              delete: MovieDeleteInput
-              where: ActorMoviesConnectionWhere
-            }
-
-            input ActorMoviesDisconnectFieldInput {
-              disconnect: MovieDisconnectInput
-              where: ActorMoviesConnectionWhere
-            }
-
-            input ActorMoviesFieldInput {
-              connect: [ActorMoviesConnectFieldInput!]
-              create: [ActorMoviesCreateFieldInput!]
-            }
-
-            input ActorMoviesNodeAggregationWhereInput {
-              AND: [ActorMoviesNodeAggregationWhereInput!]
-              OR: [ActorMoviesNodeAggregationWhereInput!]
-              id_EQUAL: ID
-            }
-
-            type ActorMoviesRelationship {
-              cursor: String!
-              node: Movie!
-            }
-
-            input ActorMoviesUpdateConnectionInput {
-              node: MovieUpdateInput
-            }
-
-            input ActorMoviesUpdateFieldInput {
-              connect: [ActorMoviesConnectFieldInput!]
-              create: [ActorMoviesCreateFieldInput!]
-              delete: [ActorMoviesDeleteFieldInput!]
-              disconnect: [ActorMoviesDisconnectFieldInput!]
-              update: ActorMoviesUpdateConnectionInput
-              where: ActorMoviesConnectionWhere
-            }
-
-            input ActorOptions {
-              limit: Int
-              offset: Int
-              \\"\\"\\"
-              Specify one or more ActorSort objects to sort Actors by. The sorts will be applied in the order in which they are arranged in the array.
-              \\"\\"\\"
-              sort: [ActorSort]
-            }
-
-            input ActorRelationInput {
-              movies: [ActorMoviesCreateFieldInput!]
-            }
-
-            \\"\\"\\"
-            Fields to sort Actors by. The order in which sorts are applied is not guaranteed when specifying many fields in one ActorSort object.
-            \\"\\"\\"
-            input ActorSort {
-              name: SortDirection
-            }
-
-            input ActorUpdateInput {
-              movies: [ActorMoviesUpdateFieldInput!]
-              name: String
-            }
-
-            input ActorWhere {
-              AND: [ActorWhere!]
-              OR: [ActorWhere!]
-              movies: MovieWhere
-              moviesAggregate: ActorMoviesAggregateInput
-              moviesConnection: ActorMoviesConnectionWhere
-              moviesConnection_NOT: ActorMoviesConnectionWhere
-              movies_NOT: MovieWhere
-              name: String
-              name_CONTAINS: String
-              name_ENDS_WITH: String
-              name_IN: [String]
-              name_NOT: String
-              name_NOT_CONTAINS: String
-              name_NOT_ENDS_WITH: String
-              name_NOT_IN: [String]
-              name_NOT_STARTS_WITH: String
-              name_STARTS_WITH: String
-            }
-
-            type CreateActorsMutationResponse {
-              actors: [Actor!]!
-              info: CreateInfo!
-            }
-
-            type CreateInfo {
-              bookmark: String
-              nodesCreated: Int!
-              relationshipsCreated: Int!
-            }
-
-            type CreateMoviesMutationResponse {
-              info: CreateInfo!
-              movies: [Movie!]!
-            }
-
-            type DeleteInfo {
-              bookmark: String
-              nodesDeleted: Int!
-              relationshipsDeleted: Int!
-            }
-
-            type IDAggregateSelectionNullable {
-              longest: ID
-              shortest: ID
-            }
-
-            type Movie {
-              actors(directed: Boolean = true, options: ActorOptions, where: ActorWhere): [Actor!]!
-              actorsAggregate(directed: Boolean = true, where: ActorWhere): MovieActorActorsAggregationSelection
-              actorsConnection(after: String, directed: Boolean = true, first: Int, sort: [MovieActorsConnectionSort!], where: MovieActorsConnectionWhere): MovieActorsConnection!
-              id: ID
-            }
-
-            type MovieActorActorsAggregationSelection {
-              count: Int!
-              node: MovieActorActorsNodeAggregateSelection
-            }
-
-            type MovieActorActorsNodeAggregateSelection {
-              name: StringAggregateSelectionNullable!
-            }
-
-            input MovieActorsAggregateInput {
-              AND: [MovieActorsAggregateInput!]
-              OR: [MovieActorsAggregateInput!]
-              count: Int
-              count_GT: Int
-              count_GTE: Int
-              count_LT: Int
-              count_LTE: Int
-              node: MovieActorsNodeAggregationWhereInput
-            }
-
-            input MovieActorsConnectFieldInput {
-              connect: [ActorConnectInput!]
-              where: ActorConnectWhere
-            }
-
-            type MovieActorsConnection {
-              edges: [MovieActorsRelationship!]!
-              pageInfo: PageInfo!
-              totalCount: Int!
-            }
-
-            input MovieActorsConnectionSort {
-              node: ActorSort
-            }
-
-            input MovieActorsConnectionWhere {
-              AND: [MovieActorsConnectionWhere!]
-              OR: [MovieActorsConnectionWhere!]
-              node: ActorWhere
-              node_NOT: ActorWhere
-            }
-
-            input MovieActorsCreateFieldInput {
-              node: ActorCreateInput!
-            }
-
-            input MovieActorsDeleteFieldInput {
-              delete: ActorDeleteInput
-              where: MovieActorsConnectionWhere
-            }
-
-            input MovieActorsDisconnectFieldInput {
-              disconnect: ActorDisconnectInput
-              where: MovieActorsConnectionWhere
-            }
-
-            input MovieActorsFieldInput {
-              connect: [MovieActorsConnectFieldInput!]
-              create: [MovieActorsCreateFieldInput!]
-            }
-
-            input MovieActorsNodeAggregationWhereInput {
-              AND: [MovieActorsNodeAggregationWhereInput!]
-              OR: [MovieActorsNodeAggregationWhereInput!]
-              name_AVERAGE_EQUAL: Float
-              name_AVERAGE_GT: Float
-              name_AVERAGE_GTE: Float
-              name_AVERAGE_LT: Float
-              name_AVERAGE_LTE: Float
-              name_EQUAL: String
-              name_GT: Int
-              name_GTE: Int
-              name_LONGEST_EQUAL: Int
-              name_LONGEST_GT: Int
-              name_LONGEST_GTE: Int
-              name_LONGEST_LT: Int
-              name_LONGEST_LTE: Int
-              name_LT: Int
-              name_LTE: Int
-              name_SHORTEST_EQUAL: Int
-              name_SHORTEST_GT: Int
-              name_SHORTEST_GTE: Int
-              name_SHORTEST_LT: Int
-              name_SHORTEST_LTE: Int
-            }
-
-            type MovieActorsRelationship {
-              cursor: String!
-              node: Actor!
-            }
-
-            input MovieActorsUpdateConnectionInput {
-              node: ActorUpdateInput
-            }
-
-            input MovieActorsUpdateFieldInput {
-              connect: [MovieActorsConnectFieldInput!]
-              create: [MovieActorsCreateFieldInput!]
-              delete: [MovieActorsDeleteFieldInput!]
-              disconnect: [MovieActorsDisconnectFieldInput!]
-              update: MovieActorsUpdateConnectionInput
-              where: MovieActorsConnectionWhere
-            }
-
-            type MovieAggregateSelection {
-              count: Int!
-              id: IDAggregateSelectionNullable!
-            }
-
-            input MovieConnectInput {
-              actors: [MovieActorsConnectFieldInput!]
-            }
-
-            input MovieConnectWhere {
-              node: MovieWhere!
-            }
-
-            input MovieCreateInput {
-              actors: MovieActorsFieldInput
-              id: ID
-            }
-
-            input MovieDeleteInput {
-              actors: [MovieActorsDeleteFieldInput!]
-            }
-
-            input MovieDisconnectInput {
-              actors: [MovieActorsDisconnectFieldInput!]
-            }
-
-            input MovieOptions {
-              limit: Int
-              offset: Int
-              \\"\\"\\"
-              Specify one or more MovieSort objects to sort Movies by. The sorts will be applied in the order in which they are arranged in the array.
-              \\"\\"\\"
-              sort: [MovieSort]
-            }
-
-            input MovieRelationInput {
-              actors: [MovieActorsCreateFieldInput!]
-            }
-
-            \\"\\"\\"
-            Fields to sort Movies by. The order in which sorts are applied is not guaranteed when specifying many fields in one MovieSort object.
-            \\"\\"\\"
-            input MovieSort {
-              id: SortDirection
-            }
-
-            input MovieUpdateInput {
-              actors: [MovieActorsUpdateFieldInput!]
-              id: ID
->>>>>>> 1630ecb1
             }
         `;
         const neoSchema = new Neo4jGraphQL({ typeDefs });
@@ -1113,9 +768,9 @@
           }
 
           type Actor {
-            movies(options: MovieOptions, where: MovieWhere): [Movie!]!
-            moviesAggregate(where: MovieWhere): ActorMovieMoviesAggregationSelection
-            moviesConnection(after: String, first: Int, sort: [ActorMoviesConnectionSort!], where: ActorMoviesConnectionWhere): ActorMoviesConnection!
+            movies(directed: Boolean = true, options: MovieOptions, where: MovieWhere): [Movie!]!
+            moviesAggregate(directed: Boolean = true, where: MovieWhere): ActorMovieMoviesAggregationSelection
+            moviesConnection(after: String, directed: Boolean = true, first: Int, sort: [ActorMoviesConnectionSort!], where: ActorMoviesConnectionWhere): ActorMoviesConnection!
             name: String
           }
 
@@ -1233,7 +888,9 @@
           input ActorOptions {
             limit: Int
             offset: Int
-            \\"\\"\\"Specify one or more ActorSort objects to sort Actors by. The sorts will be applied in the order in which they are arranged in the array.\\"\\"\\"
+            \\"\\"\\"
+            Specify one or more ActorSort objects to sort Actors by. The sorts will be applied in the order in which they are arranged in the array.
+            \\"\\"\\"
             sort: [ActorSort]
           }
 
@@ -1241,7 +898,9 @@
             movies: [ActorMoviesCreateFieldInput!]
           }
 
-          \\"\\"\\"Fields to sort Actors by. The order in which sorts are applied is not guaranteed when specifying many fields in one ActorSort object.\\"\\"\\"
+          \\"\\"\\"
+          Fields to sort Actors by. The order in which sorts are applied is not guaranteed when specifying many fields in one ActorSort object.
+          \\"\\"\\"
           input ActorSort {
             name: SortDirection
           }
@@ -1299,9 +958,9 @@
           }
 
           type Movie {
-            actors(options: ActorOptions, where: ActorWhere): [Actor!]!
-            actorsAggregate(where: ActorWhere): MovieActorActorsAggregationSelection
-            actorsConnection(after: String, first: Int, sort: [MovieActorsConnectionSort!], where: MovieActorsConnectionWhere): MovieActorsConnection!
+            actors(directed: Boolean = true, options: ActorOptions, where: ActorWhere): [Actor!]!
+            actorsAggregate(directed: Boolean = true, where: ActorWhere): MovieActorActorsAggregationSelection
+            actorsConnection(after: String, directed: Boolean = true, first: Int, sort: [MovieActorsConnectionSort!], where: MovieActorsConnectionWhere): MovieActorsConnection!
             id: ID
           }
 
@@ -1438,7 +1097,9 @@
           input MovieOptions {
             limit: Int
             offset: Int
-            \\"\\"\\"Specify one or more MovieSort objects to sort Movies by. The sorts will be applied in the order in which they are arranged in the array.\\"\\"\\"
+            \\"\\"\\"
+            Specify one or more MovieSort objects to sort Movies by. The sorts will be applied in the order in which they are arranged in the array.
+            \\"\\"\\"
             sort: [MovieSort]
           }
 
@@ -1446,7 +1107,9 @@
             actors: [MovieActorsCreateFieldInput!]
           }
 
-          \\"\\"\\"Fields to sort Movies by. The order in which sorts are applied is not guaranteed when specifying many fields in one MovieSort object.\\"\\"\\"
+          \\"\\"\\"
+          Fields to sort Movies by. The order in which sorts are applied is not guaranteed when specifying many fields in one MovieSort object.
+          \\"\\"\\"
           input MovieSort {
             id: SortDirection
           }
@@ -1528,8 +1191,7 @@
           type UpdateMoviesMutationResponse {
             info: UpdateInfo!
             movies: [Movie!]!
-          }
-          "
+          }"
       `);
     });
 
@@ -1555,9 +1217,9 @@
           }
 
           type Actor {
-            movies(options: MovieOptions, where: MovieWhere): [Movie!]!
-            moviesAggregate(where: MovieWhere): ActorMovieMoviesAggregationSelection
-            moviesConnection(after: String, first: Int, sort: [ActorMoviesConnectionSort!], where: ActorMoviesConnectionWhere): ActorMoviesConnection!
+            movies(directed: Boolean = true, options: MovieOptions, where: MovieWhere): [Movie!]!
+            moviesAggregate(directed: Boolean = true, where: MovieWhere): ActorMovieMoviesAggregationSelection
+            moviesConnection(after: String, directed: Boolean = true, first: Int, sort: [ActorMoviesConnectionSort!], where: ActorMoviesConnectionWhere): ActorMoviesConnection!
             name: String
           }
 
@@ -1693,7 +1355,9 @@
           input ActorOptions {
             limit: Int
             offset: Int
-            \\"\\"\\"Specify one or more ActorSort objects to sort Actors by. The sorts will be applied in the order in which they are arranged in the array.\\"\\"\\"
+            \\"\\"\\"
+            Specify one or more ActorSort objects to sort Actors by. The sorts will be applied in the order in which they are arranged in the array.
+            \\"\\"\\"
             sort: [ActorSort]
           }
 
@@ -1701,7 +1365,9 @@
             movies: [ActorMoviesCreateFieldInput!]
           }
 
-          \\"\\"\\"Fields to sort Actors by. The order in which sorts are applied is not guaranteed when specifying many fields in one ActorSort object.\\"\\"\\"
+          \\"\\"\\"
+          Fields to sort Actors by. The order in which sorts are applied is not guaranteed when specifying many fields in one ActorSort object.
+          \\"\\"\\"
           input ActorSort {
             name: SortDirection
           }
@@ -1759,9 +1425,9 @@
           }
 
           type Movie {
-            currentActors(options: ActorOptions, where: ActorWhere): [Actor!]!
-            currentActorsAggregate(where: ActorWhere): MovieActorCurrentActorsAggregationSelection
-            currentActorsConnection(after: String, first: Int, sort: [MovieCurrentActorsConnectionSort!], where: MovieCurrentActorsConnectionWhere): MovieCurrentActorsConnection!
+            currentActors(directed: Boolean = true, options: ActorOptions, where: ActorWhere): [Actor!]!
+            currentActorsAggregate(directed: Boolean = true, where: ActorWhere): MovieActorCurrentActorsAggregationSelection
+            currentActorsConnection(after: String, directed: Boolean = true, first: Int, sort: [MovieCurrentActorsConnectionSort!], where: MovieCurrentActorsConnectionWhere): MovieCurrentActorsConnection!
             id: ID
           }
 
@@ -1898,7 +1564,9 @@
           input MovieOptions {
             limit: Int
             offset: Int
-            \\"\\"\\"Specify one or more MovieSort objects to sort Movies by. The sorts will be applied in the order in which they are arranged in the array.\\"\\"\\"
+            \\"\\"\\"
+            Specify one or more MovieSort objects to sort Movies by. The sorts will be applied in the order in which they are arranged in the array.
+            \\"\\"\\"
             sort: [MovieSort]
           }
 
@@ -1906,7 +1574,9 @@
             currentActors: [MovieCurrentActorsCreateFieldInput!]
           }
 
-          \\"\\"\\"Fields to sort Movies by. The order in which sorts are applied is not guaranteed when specifying many fields in one MovieSort object.\\"\\"\\"
+          \\"\\"\\"
+          Fields to sort Movies by. The order in which sorts are applied is not guaranteed when specifying many fields in one MovieSort object.
+          \\"\\"\\"
           input MovieSort {
             id: SortDirection
           }
@@ -1988,8 +1658,7 @@
           type UpdateMoviesMutationResponse {
             info: UpdateInfo!
             movies: [Movie!]!
-          }
-          "
+          }"
     `);
     });
 
@@ -2017,7 +1686,6 @@
         const neoSchema = new Neo4jGraphQL({ typeDefs });
         const printedSchema = printSchemaWithDirectives(lexicographicSortSchema(neoSchema.schema));
 
-<<<<<<< HEAD
         expect(printedSchema).toMatchInlineSnapshot(`
           "schema {
             query: Query
@@ -2025,9 +1693,9 @@
           }
 
           type Actor {
-            movies(options: MovieOptions, where: MovieWhere): [Movie!]!
-            moviesAggregate(where: MovieWhere): ActorMovieMoviesAggregationSelection
-            moviesConnection(after: String, first: Int, sort: [ActorMoviesConnectionSort!], where: ActorMoviesConnectionWhere): ActorMoviesConnection!
+            movies(directed: Boolean = true, options: MovieOptions, where: MovieWhere): [Movie!]!
+            moviesAggregate(directed: Boolean = true, where: MovieWhere): ActorMovieMoviesAggregationSelection
+            moviesConnection(after: String, directed: Boolean = true, first: Int, sort: [ActorMoviesConnectionSort!], where: ActorMoviesConnectionWhere): ActorMoviesConnection!
             name: String
           }
 
@@ -2145,7 +1813,9 @@
           input ActorOptions {
             limit: Int
             offset: Int
-            \\"\\"\\"Specify one or more ActorSort objects to sort Actors by. The sorts will be applied in the order in which they are arranged in the array.\\"\\"\\"
+            \\"\\"\\"
+            Specify one or more ActorSort objects to sort Actors by. The sorts will be applied in the order in which they are arranged in the array.
+            \\"\\"\\"
             sort: [ActorSort]
           }
 
@@ -2153,7 +1823,9 @@
             movies: [ActorMoviesCreateFieldInput!]
           }
 
-          \\"\\"\\"Fields to sort Actors by. The order in which sorts are applied is not guaranteed when specifying many fields in one ActorSort object.\\"\\"\\"
+          \\"\\"\\"
+          Fields to sort Actors by. The order in which sorts are applied is not guaranteed when specifying many fields in one ActorSort object.
+          \\"\\"\\"
           input ActorSort {
             name: SortDirection
           }
@@ -2211,9 +1883,9 @@
           }
 
           type Director {
-            directed(options: MovieOptions, where: MovieWhere): [Movie!]!
-            directedAggregate(where: MovieWhere): DirectorMovieDirectedAggregationSelection
-            directedConnection(after: String, first: Int, sort: [DirectorDirectedConnectionSort!], where: DirectorDirectedConnectionWhere): DirectorDirectedConnection!
+            directed(directed: Boolean = true, options: MovieOptions, where: MovieWhere): [Movie!]!
+            directedAggregate(directed: Boolean = true, where: MovieWhere): DirectorMovieDirectedAggregationSelection
+            directedConnection(after: String, directed: Boolean = true, first: Int, sort: [DirectorDirectedConnectionSort!], where: DirectorDirectedConnectionWhere): DirectorDirectedConnection!
             name: String
           }
 
@@ -2331,7 +2003,9 @@
           input DirectorOptions {
             limit: Int
             offset: Int
-            \\"\\"\\"Specify one or more DirectorSort objects to sort Directors by. The sorts will be applied in the order in which they are arranged in the array.\\"\\"\\"
+            \\"\\"\\"
+            Specify one or more DirectorSort objects to sort Directors by. The sorts will be applied in the order in which they are arranged in the array.
+            \\"\\"\\"
             sort: [DirectorSort]
           }
 
@@ -2339,7 +2013,9 @@
             directed: [DirectorDirectedCreateFieldInput!]
           }
 
-          \\"\\"\\"Fields to sort Directors by. The order in which sorts are applied is not guaranteed when specifying many fields in one DirectorSort object.\\"\\"\\"
+          \\"\\"\\"
+          Fields to sort Directors by. The order in which sorts are applied is not guaranteed when specifying many fields in one DirectorSort object.
+          \\"\\"\\"
           input DirectorSort {
             name: SortDirection
           }
@@ -2375,15 +2051,15 @@
           }
 
           type Movie {
-            actors(options: ActorOptions, where: ActorWhere): [Actor!]!
-            actorsAggregate(where: ActorWhere): MovieActorActorsAggregationSelection
-            actorsConnection(after: String, first: Int, sort: [MovieActorsConnectionSort!], where: MovieActorsConnectionWhere): MovieActorsConnection!
-            director(options: DirectorOptions, where: DirectorWhere): Director!
-            directorAggregate(where: DirectorWhere): MovieDirectorDirectorAggregationSelection
-            directorConnection(after: String, first: Int, sort: [MovieDirectorConnectionSort!], where: MovieDirectorConnectionWhere): MovieDirectorConnection!
+            actors(directed: Boolean = true, options: ActorOptions, where: ActorWhere): [Actor!]!
+            actorsAggregate(directed: Boolean = true, where: ActorWhere): MovieActorActorsAggregationSelection
+            actorsConnection(after: String, directed: Boolean = true, first: Int, sort: [MovieActorsConnectionSort!], where: MovieActorsConnectionWhere): MovieActorsConnection!
+            director(directed: Boolean = true, options: DirectorOptions, where: DirectorWhere): Director!
+            directorAggregate(directed: Boolean = true, where: DirectorWhere): MovieDirectorDirectorAggregationSelection
+            directorConnection(after: String, directed: Boolean = true, first: Int, sort: [MovieDirectorConnectionSort!], where: MovieDirectorConnectionWhere): MovieDirectorConnection!
             id: ID
-            people(options: QueryOptions, where: PersonWhere): [Person!]!
-            peopleConnection(where: MoviePeopleConnectionWhere): MoviePeopleConnection!
+            people(directed: Boolean = true, options: QueryOptions, where: PersonWhere): [Person!]!
+            peopleConnection(directed: Boolean = true, where: MoviePeopleConnectionWhere): MoviePeopleConnection!
           }
 
           type MovieActorActorsAggregationSelection {
@@ -2631,7 +2307,9 @@
           input MovieOptions {
             limit: Int
             offset: Int
-            \\"\\"\\"Specify one or more MovieSort objects to sort Movies by. The sorts will be applied in the order in which they are arranged in the array.\\"\\"\\"
+            \\"\\"\\"
+            Specify one or more MovieSort objects to sort Movies by. The sorts will be applied in the order in which they are arranged in the array.
+            \\"\\"\\"
             sort: [MovieSort]
           }
 
@@ -2815,7 +2493,9 @@
             people: MoviePeopleCreateFieldInput
           }
 
-          \\"\\"\\"Fields to sort Movies by. The order in which sorts are applied is not guaranteed when specifying many fields in one MovieSort object.\\"\\"\\"
+          \\"\\"\\"
+          Fields to sort Movies by. The order in which sorts are applied is not guaranteed when specifying many fields in one MovieSort object.
+          \\"\\"\\"
           input MovieSort {
             id: SortDirection
           }
@@ -2928,15 +2608,7 @@
           type UpdateMoviesMutationResponse {
             info: UpdateInfo!
             movies: [Movie!]!
-          }
-          "
+          }"
     `);
-=======
-            type UpdateMoviesMutationResponse {
-              info: UpdateInfo!
-              movies: [Movie!]!
-            }"
-        `);
->>>>>>> 1630ecb1
     });
 });