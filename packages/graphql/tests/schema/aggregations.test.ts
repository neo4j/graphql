/*
 * Copyright (c) "Neo4j"
 * Neo4j Sweden AB [http://neo4j.com]
 *
 * This file is part of Neo4j.
 *
 * Licensed under the Apache License, Version 2.0 (the "License");
 * you may not use this file except in compliance with the License.
 * You may obtain a copy of the License at
 *
 *     http://www.apache.org/licenses/LICENSE-2.0
 *
 * Unless required by applicable law or agreed to in writing, software
 * distributed under the License is distributed on an "AS IS" BASIS,
 * WITHOUT WARRANTIES OR CONDITIONS OF ANY KIND, either express or implied.
 * See the License for the specific language governing permissions and
 * limitations under the License.
 */

import { printSchemaWithDirectives } from "@graphql-tools/utils";
import { gql } from "graphql-tag";
import { lexicographicSortSchema } from "graphql/utilities";
import { Neo4jGraphQL } from "../../src";

describe("Aggregations", () => {
    test("Top Level Aggregations", async () => {
        const typeDefs = gql`
            type Movie @node {
                id: ID
                isbn: String!
                title: String
                createdAt: DateTime
                someTime: Time
                someLocalTime: LocalTime
                someLocalDateTime: LocalDateTime
                imdbRating: Float
                someInt: Int
                someBigInt: BigInt
                screenTime: Duration
            }
        `;
        const neoSchema = new Neo4jGraphQL({ typeDefs });
        const printedSchema = printSchemaWithDirectives(lexicographicSortSchema(await neoSchema.getSchema()));

        expect(printedSchema).toMatchInlineSnapshot(`
            "schema {
              query: Query
              mutation: Mutation
            }

            \\"\\"\\"
            A BigInt value up to 64 bits in size, which can be a number or a string if used inline, or a string only if used as a variable. Always returned as a string.
            \\"\\"\\"
            scalar BigInt

            type BigIntAggregateSelection {
              average: BigInt
              max: BigInt
              min: BigInt
              sum: BigInt
            }

            \\"\\"\\"
            Information about the number of nodes and relationships created during a create mutation
            \\"\\"\\"
            type CreateInfo {
              bookmark: String @deprecated(reason: \\"This field has been deprecated because bookmarks are now handled by the driver.\\")
              nodesCreated: Int!
              relationshipsCreated: Int!
            }

            type CreateMoviesMutationResponse {
              info: CreateInfo!
              movies: [Movie!]!
            }

            \\"\\"\\"A date and time, represented as an ISO-8601 string\\"\\"\\"
            scalar DateTime

            type DateTimeAggregateSelection {
              max: DateTime
              min: DateTime
            }

            \\"\\"\\"
            Information about the number of nodes and relationships deleted during a delete mutation
            \\"\\"\\"
            type DeleteInfo {
              bookmark: String @deprecated(reason: \\"This field has been deprecated because bookmarks are now handled by the driver.\\")
              nodesDeleted: Int!
              relationshipsDeleted: Int!
            }

            \\"\\"\\"A duration, represented as an ISO 8601 duration string\\"\\"\\"
            scalar Duration

            type DurationAggregateSelection {
              max: Duration
              min: Duration
            }

            type FloatAggregateSelection {
              average: Float
              max: Float
              min: Float
              sum: Float
            }

            type IDAggregateSelection {
              longest: ID
              shortest: ID
            }

            type IntAggregateSelection {
              average: Float
              max: Int
              min: Int
              sum: Int
            }

            \\"\\"\\"A local datetime, represented as 'YYYY-MM-DDTHH:MM:SS'\\"\\"\\"
            scalar LocalDateTime

            type LocalDateTimeAggregateSelection {
              max: LocalDateTime
              min: LocalDateTime
            }

            \\"\\"\\"
            A local time, represented as a time string without timezone information
            \\"\\"\\"
            scalar LocalTime

            type LocalTimeAggregateSelection {
              max: LocalTime
              min: LocalTime
            }

            type Movie {
              createdAt: DateTime
              id: ID
              imdbRating: Float
              isbn: String!
              screenTime: Duration
              someBigInt: BigInt
              someInt: Int
              someLocalDateTime: LocalDateTime
              someLocalTime: LocalTime
              someTime: Time
              title: String
            }

            type MovieAggregateSelection {
              count: Int!
              createdAt: DateTimeAggregateSelection!
              id: IDAggregateSelection!
              imdbRating: FloatAggregateSelection!
              isbn: StringAggregateSelection!
              screenTime: DurationAggregateSelection!
              someBigInt: BigIntAggregateSelection!
              someInt: IntAggregateSelection!
              someLocalDateTime: LocalDateTimeAggregateSelection!
              someLocalTime: LocalTimeAggregateSelection!
              someTime: TimeAggregateSelection!
              title: StringAggregateSelection!
            }

            input MovieCreateInput {
              createdAt: DateTime
              id: ID
              imdbRating: Float
              isbn: String!
              screenTime: Duration
              someBigInt: BigInt
              someInt: Int
              someLocalDateTime: LocalDateTime
              someLocalTime: LocalTime
              someTime: Time
              title: String
            }

            type MovieEdge {
              cursor: String!
              node: Movie!
            }

            input MovieOptions {
              limit: Int
              offset: Int
              \\"\\"\\"
              Specify one or more MovieSort objects to sort Movies by. The sorts will be applied in the order in which they are arranged in the array.
              \\"\\"\\"
              sort: [MovieSort!]
            }

            \\"\\"\\"
            Fields to sort Movies by. The order in which sorts are applied is not guaranteed when specifying many fields in one MovieSort object.
            \\"\\"\\"
            input MovieSort {
              createdAt: SortDirection
              id: SortDirection
              imdbRating: SortDirection
              isbn: SortDirection
              screenTime: SortDirection
              someBigInt: SortDirection
              someInt: SortDirection
              someLocalDateTime: SortDirection
              someLocalTime: SortDirection
              someTime: SortDirection
              title: SortDirection
            }

            input MovieUpdateInput {
              createdAt: DateTime
              id: ID
              imdbRating: Float
              imdbRating_ADD: Float
              imdbRating_DIVIDE: Float
              imdbRating_MULTIPLY: Float
              imdbRating_SUBTRACT: Float
              isbn: String
              screenTime: Duration
              someBigInt: BigInt
              someBigInt_DECREMENT: BigInt
              someBigInt_INCREMENT: BigInt
              someInt: Int
              someInt_DECREMENT: Int
              someInt_INCREMENT: Int
              someLocalDateTime: LocalDateTime
              someLocalTime: LocalTime
              someTime: Time
              title: String
            }

            input MovieWhere {
              AND: [MovieWhere!]
              NOT: MovieWhere
              OR: [MovieWhere!]
              createdAt: DateTime @deprecated(reason: \\"Please use the explicit _EQ version\\")
              createdAt_EQ: DateTime
              createdAt_GT: DateTime
              createdAt_GTE: DateTime
              createdAt_IN: [DateTime]
              createdAt_LT: DateTime
              createdAt_LTE: DateTime
<<<<<<< HEAD
              createdAt_NOT: DateTime @deprecated(reason: \\"Negation filters will be deprecated, use the NOT operator to achieve the same behavior\\")
              createdAt_NOT_IN: [DateTime] @deprecated(reason: \\"Negation filters will be deprecated, use the NOT operator to achieve the same behavior\\")
=======
>>>>>>> 8a39a872
              id: ID @deprecated(reason: \\"Please use the explicit _EQ version\\")
              id_CONTAINS: ID
              id_ENDS_WITH: ID
              id_EQ: ID
              id_IN: [ID]
              id_STARTS_WITH: ID
              imdbRating: Float @deprecated(reason: \\"Please use the explicit _EQ version\\")
              imdbRating_EQ: Float
              imdbRating_GT: Float
              imdbRating_GTE: Float
              imdbRating_IN: [Float]
              imdbRating_LT: Float
              imdbRating_LTE: Float
<<<<<<< HEAD
              imdbRating_NOT: Float @deprecated(reason: \\"Negation filters will be deprecated, use the NOT operator to achieve the same behavior\\")
              imdbRating_NOT_IN: [Float] @deprecated(reason: \\"Negation filters will be deprecated, use the NOT operator to achieve the same behavior\\")
=======
>>>>>>> 8a39a872
              isbn: String @deprecated(reason: \\"Please use the explicit _EQ version\\")
              isbn_CONTAINS: String
              isbn_ENDS_WITH: String
              isbn_EQ: String
              isbn_IN: [String!]
              isbn_STARTS_WITH: String
              screenTime: Duration @deprecated(reason: \\"Please use the explicit _EQ version\\")
              screenTime_EQ: Duration
              screenTime_GT: Duration
              screenTime_GTE: Duration
              screenTime_IN: [Duration]
              screenTime_LT: Duration
              screenTime_LTE: Duration
<<<<<<< HEAD
              screenTime_NOT: Duration @deprecated(reason: \\"Negation filters will be deprecated, use the NOT operator to achieve the same behavior\\")
              screenTime_NOT_IN: [Duration] @deprecated(reason: \\"Negation filters will be deprecated, use the NOT operator to achieve the same behavior\\")
=======
>>>>>>> 8a39a872
              someBigInt: BigInt @deprecated(reason: \\"Please use the explicit _EQ version\\")
              someBigInt_EQ: BigInt
              someBigInt_GT: BigInt
              someBigInt_GTE: BigInt
              someBigInt_IN: [BigInt]
              someBigInt_LT: BigInt
              someBigInt_LTE: BigInt
<<<<<<< HEAD
              someBigInt_NOT: BigInt @deprecated(reason: \\"Negation filters will be deprecated, use the NOT operator to achieve the same behavior\\")
              someBigInt_NOT_IN: [BigInt] @deprecated(reason: \\"Negation filters will be deprecated, use the NOT operator to achieve the same behavior\\")
=======
>>>>>>> 8a39a872
              someInt: Int @deprecated(reason: \\"Please use the explicit _EQ version\\")
              someInt_EQ: Int
              someInt_GT: Int
              someInt_GTE: Int
              someInt_IN: [Int]
              someInt_LT: Int
              someInt_LTE: Int
<<<<<<< HEAD
              someInt_NOT: Int @deprecated(reason: \\"Negation filters will be deprecated, use the NOT operator to achieve the same behavior\\")
              someInt_NOT_IN: [Int] @deprecated(reason: \\"Negation filters will be deprecated, use the NOT operator to achieve the same behavior\\")
=======
>>>>>>> 8a39a872
              someLocalDateTime: LocalDateTime @deprecated(reason: \\"Please use the explicit _EQ version\\")
              someLocalDateTime_EQ: LocalDateTime
              someLocalDateTime_GT: LocalDateTime
              someLocalDateTime_GTE: LocalDateTime
              someLocalDateTime_IN: [LocalDateTime]
              someLocalDateTime_LT: LocalDateTime
              someLocalDateTime_LTE: LocalDateTime
<<<<<<< HEAD
              someLocalDateTime_NOT: LocalDateTime @deprecated(reason: \\"Negation filters will be deprecated, use the NOT operator to achieve the same behavior\\")
              someLocalDateTime_NOT_IN: [LocalDateTime] @deprecated(reason: \\"Negation filters will be deprecated, use the NOT operator to achieve the same behavior\\")
=======
>>>>>>> 8a39a872
              someLocalTime: LocalTime @deprecated(reason: \\"Please use the explicit _EQ version\\")
              someLocalTime_EQ: LocalTime
              someLocalTime_GT: LocalTime
              someLocalTime_GTE: LocalTime
              someLocalTime_IN: [LocalTime]
              someLocalTime_LT: LocalTime
              someLocalTime_LTE: LocalTime
<<<<<<< HEAD
              someLocalTime_NOT: LocalTime @deprecated(reason: \\"Negation filters will be deprecated, use the NOT operator to achieve the same behavior\\")
              someLocalTime_NOT_IN: [LocalTime] @deprecated(reason: \\"Negation filters will be deprecated, use the NOT operator to achieve the same behavior\\")
=======
>>>>>>> 8a39a872
              someTime: Time @deprecated(reason: \\"Please use the explicit _EQ version\\")
              someTime_EQ: Time
              someTime_GT: Time
              someTime_GTE: Time
              someTime_IN: [Time]
              someTime_LT: Time
              someTime_LTE: Time
<<<<<<< HEAD
              someTime_NOT: Time @deprecated(reason: \\"Negation filters will be deprecated, use the NOT operator to achieve the same behavior\\")
              someTime_NOT_IN: [Time] @deprecated(reason: \\"Negation filters will be deprecated, use the NOT operator to achieve the same behavior\\")
=======
>>>>>>> 8a39a872
              title: String @deprecated(reason: \\"Please use the explicit _EQ version\\")
              title_CONTAINS: String
              title_ENDS_WITH: String
              title_EQ: String
              title_IN: [String]
              title_STARTS_WITH: String
            }

            type MoviesConnection {
              edges: [MovieEdge!]!
              pageInfo: PageInfo!
              totalCount: Int!
            }

            type Mutation {
              createMovies(input: [MovieCreateInput!]!): CreateMoviesMutationResponse!
              deleteMovies(where: MovieWhere): DeleteInfo!
              updateMovies(update: MovieUpdateInput, where: MovieWhere): UpdateMoviesMutationResponse!
            }

            \\"\\"\\"Pagination information (Relay)\\"\\"\\"
            type PageInfo {
              endCursor: String
              hasNextPage: Boolean!
              hasPreviousPage: Boolean!
              startCursor: String
            }

            type Query {
              movies(limit: Int, offset: Int, options: MovieOptions @deprecated(reason: \\"Query options argument is deprecated, please use pagination arguments like limit, offset and sort instead.\\"), sort: [MovieSort!], where: MovieWhere): [Movie!]!
              moviesAggregate(where: MovieWhere): MovieAggregateSelection!
              moviesConnection(after: String, first: Int, sort: [MovieSort!], where: MovieWhere): MoviesConnection!
            }

            \\"\\"\\"An enum for sorting in either ascending or descending order.\\"\\"\\"
            enum SortDirection {
              \\"\\"\\"Sort by field values in ascending order.\\"\\"\\"
              ASC
              \\"\\"\\"Sort by field values in descending order.\\"\\"\\"
              DESC
            }

            type StringAggregateSelection {
              longest: String
              shortest: String
            }

            \\"\\"\\"A time, represented as an RFC3339 time string\\"\\"\\"
            scalar Time

            type TimeAggregateSelection {
              max: Time
              min: Time
            }

            \\"\\"\\"
            Information about the number of nodes and relationships created and deleted during an update mutation
            \\"\\"\\"
            type UpdateInfo {
              bookmark: String @deprecated(reason: \\"This field has been deprecated because bookmarks are now handled by the driver.\\")
              nodesCreated: Int!
              nodesDeleted: Int!
              relationshipsCreated: Int!
              relationshipsDeleted: Int!
            }

            type UpdateMoviesMutationResponse {
              info: UpdateInfo!
              movies: [Movie!]!
            }"
        `);
    });

    test("Where Level Aggregations", async () => {
        const typeDefs = gql`
            type User @node {
                someId: ID
                someString: String
                someFloat: Float
                someInt: Int
                someBigInt: BigInt
                someDateTime: DateTime
                someLocalDateTime: LocalDateTime
                someLocalTime: LocalTime
                someTime: Time
                someDuration: Duration
            }

            type Post @node {
                title: String
                likes: [User!]! @relationship(type: "LIKES", direction: IN, properties: "Likes")
            }

            type Likes @relationshipProperties {
                someId: ID
                someString: String
                someFloat: Float
                someInt: Int
                someBigInt: BigInt
                someDateTime: DateTime
                someLocalDateTime: LocalDateTime
                someLocalTime: LocalTime
                someTime: Time
                someDuration: Duration
            }
        `;
        const neoSchema = new Neo4jGraphQL({ typeDefs });
        const printedSchema = printSchemaWithDirectives(lexicographicSortSchema(await neoSchema.getSchema()));

        expect(printedSchema).toMatchInlineSnapshot(`
            "schema {
              query: Query
              mutation: Mutation
            }

            \\"\\"\\"
            A BigInt value up to 64 bits in size, which can be a number or a string if used inline, or a string only if used as a variable. Always returned as a string.
            \\"\\"\\"
            scalar BigInt

            type BigIntAggregateSelection {
              average: BigInt
              max: BigInt
              min: BigInt
              sum: BigInt
            }

            \\"\\"\\"
            Information about the number of nodes and relationships created during a create mutation
            \\"\\"\\"
            type CreateInfo {
              bookmark: String @deprecated(reason: \\"This field has been deprecated because bookmarks are now handled by the driver.\\")
              nodesCreated: Int!
              relationshipsCreated: Int!
            }

            type CreatePostsMutationResponse {
              info: CreateInfo!
              posts: [Post!]!
            }

            type CreateUsersMutationResponse {
              info: CreateInfo!
              users: [User!]!
            }

            \\"\\"\\"A date and time, represented as an ISO-8601 string\\"\\"\\"
            scalar DateTime

            type DateTimeAggregateSelection {
              max: DateTime
              min: DateTime
            }

            \\"\\"\\"
            Information about the number of nodes and relationships deleted during a delete mutation
            \\"\\"\\"
            type DeleteInfo {
              bookmark: String @deprecated(reason: \\"This field has been deprecated because bookmarks are now handled by the driver.\\")
              nodesDeleted: Int!
              relationshipsDeleted: Int!
            }

            \\"\\"\\"A duration, represented as an ISO 8601 duration string\\"\\"\\"
            scalar Duration

            type DurationAggregateSelection {
              max: Duration
              min: Duration
            }

            type FloatAggregateSelection {
              average: Float
              max: Float
              min: Float
              sum: Float
            }

            type IDAggregateSelection {
              longest: ID
              shortest: ID
            }

            type IntAggregateSelection {
              average: Float
              max: Int
              min: Int
              sum: Int
            }

            \\"\\"\\"
            The edge properties for the following fields:
            * Post.likes
            \\"\\"\\"
            type Likes {
              someBigInt: BigInt
              someDateTime: DateTime
              someDuration: Duration
              someFloat: Float
              someId: ID
              someInt: Int
              someLocalDateTime: LocalDateTime
              someLocalTime: LocalTime
              someString: String
              someTime: Time
            }

            input LikesAggregationWhereInput {
              AND: [LikesAggregationWhereInput!]
              NOT: LikesAggregationWhereInput
              OR: [LikesAggregationWhereInput!]
              someBigInt_AVERAGE_EQUAL: BigInt
              someBigInt_AVERAGE_GT: BigInt
              someBigInt_AVERAGE_GTE: BigInt
              someBigInt_AVERAGE_LT: BigInt
              someBigInt_AVERAGE_LTE: BigInt
              someBigInt_EQUAL: BigInt @deprecated(reason: \\"Aggregation filters that are not relying on an aggregating function will be deprecated.\\")
              someBigInt_GT: BigInt @deprecated(reason: \\"Aggregation filters that are not relying on an aggregating function will be deprecated.\\")
              someBigInt_GTE: BigInt @deprecated(reason: \\"Aggregation filters that are not relying on an aggregating function will be deprecated.\\")
              someBigInt_LT: BigInt @deprecated(reason: \\"Aggregation filters that are not relying on an aggregating function will be deprecated.\\")
              someBigInt_LTE: BigInt @deprecated(reason: \\"Aggregation filters that are not relying on an aggregating function will be deprecated.\\")
              someBigInt_MAX_EQUAL: BigInt
              someBigInt_MAX_GT: BigInt
              someBigInt_MAX_GTE: BigInt
              someBigInt_MAX_LT: BigInt
              someBigInt_MAX_LTE: BigInt
              someBigInt_MIN_EQUAL: BigInt
              someBigInt_MIN_GT: BigInt
              someBigInt_MIN_GTE: BigInt
              someBigInt_MIN_LT: BigInt
              someBigInt_MIN_LTE: BigInt
              someBigInt_SUM_EQUAL: BigInt
              someBigInt_SUM_GT: BigInt
              someBigInt_SUM_GTE: BigInt
              someBigInt_SUM_LT: BigInt
              someBigInt_SUM_LTE: BigInt
              someDateTime_EQUAL: DateTime @deprecated(reason: \\"Aggregation filters that are not relying on an aggregating function will be deprecated.\\")
              someDateTime_GT: DateTime @deprecated(reason: \\"Aggregation filters that are not relying on an aggregating function will be deprecated.\\")
              someDateTime_GTE: DateTime @deprecated(reason: \\"Aggregation filters that are not relying on an aggregating function will be deprecated.\\")
              someDateTime_LT: DateTime @deprecated(reason: \\"Aggregation filters that are not relying on an aggregating function will be deprecated.\\")
              someDateTime_LTE: DateTime @deprecated(reason: \\"Aggregation filters that are not relying on an aggregating function will be deprecated.\\")
              someDateTime_MAX_EQUAL: DateTime
              someDateTime_MAX_GT: DateTime
              someDateTime_MAX_GTE: DateTime
              someDateTime_MAX_LT: DateTime
              someDateTime_MAX_LTE: DateTime
              someDateTime_MIN_EQUAL: DateTime
              someDateTime_MIN_GT: DateTime
              someDateTime_MIN_GTE: DateTime
              someDateTime_MIN_LT: DateTime
              someDateTime_MIN_LTE: DateTime
              someDuration_AVERAGE_EQUAL: Duration
              someDuration_AVERAGE_GT: Duration
              someDuration_AVERAGE_GTE: Duration
              someDuration_AVERAGE_LT: Duration
              someDuration_AVERAGE_LTE: Duration
              someDuration_EQUAL: Duration @deprecated(reason: \\"Aggregation filters that are not relying on an aggregating function will be deprecated.\\")
              someDuration_GT: Duration @deprecated(reason: \\"Aggregation filters that are not relying on an aggregating function will be deprecated.\\")
              someDuration_GTE: Duration @deprecated(reason: \\"Aggregation filters that are not relying on an aggregating function will be deprecated.\\")
              someDuration_LT: Duration @deprecated(reason: \\"Aggregation filters that are not relying on an aggregating function will be deprecated.\\")
              someDuration_LTE: Duration @deprecated(reason: \\"Aggregation filters that are not relying on an aggregating function will be deprecated.\\")
              someDuration_MAX_EQUAL: Duration
              someDuration_MAX_GT: Duration
              someDuration_MAX_GTE: Duration
              someDuration_MAX_LT: Duration
              someDuration_MAX_LTE: Duration
              someDuration_MIN_EQUAL: Duration
              someDuration_MIN_GT: Duration
              someDuration_MIN_GTE: Duration
              someDuration_MIN_LT: Duration
              someDuration_MIN_LTE: Duration
              someFloat_AVERAGE_EQUAL: Float
              someFloat_AVERAGE_GT: Float
              someFloat_AVERAGE_GTE: Float
              someFloat_AVERAGE_LT: Float
              someFloat_AVERAGE_LTE: Float
              someFloat_EQUAL: Float @deprecated(reason: \\"Aggregation filters that are not relying on an aggregating function will be deprecated.\\")
              someFloat_GT: Float @deprecated(reason: \\"Aggregation filters that are not relying on an aggregating function will be deprecated.\\")
              someFloat_GTE: Float @deprecated(reason: \\"Aggregation filters that are not relying on an aggregating function will be deprecated.\\")
              someFloat_LT: Float @deprecated(reason: \\"Aggregation filters that are not relying on an aggregating function will be deprecated.\\")
              someFloat_LTE: Float @deprecated(reason: \\"Aggregation filters that are not relying on an aggregating function will be deprecated.\\")
              someFloat_MAX_EQUAL: Float
              someFloat_MAX_GT: Float
              someFloat_MAX_GTE: Float
              someFloat_MAX_LT: Float
              someFloat_MAX_LTE: Float
              someFloat_MIN_EQUAL: Float
              someFloat_MIN_GT: Float
              someFloat_MIN_GTE: Float
              someFloat_MIN_LT: Float
              someFloat_MIN_LTE: Float
              someFloat_SUM_EQUAL: Float
              someFloat_SUM_GT: Float
              someFloat_SUM_GTE: Float
              someFloat_SUM_LT: Float
              someFloat_SUM_LTE: Float
              someId_EQUAL: ID @deprecated(reason: \\"Aggregation filters that are not relying on an aggregating function will be deprecated.\\")
              someInt_AVERAGE_EQUAL: Float
              someInt_AVERAGE_GT: Float
              someInt_AVERAGE_GTE: Float
              someInt_AVERAGE_LT: Float
              someInt_AVERAGE_LTE: Float
              someInt_EQUAL: Int @deprecated(reason: \\"Aggregation filters that are not relying on an aggregating function will be deprecated.\\")
              someInt_GT: Int @deprecated(reason: \\"Aggregation filters that are not relying on an aggregating function will be deprecated.\\")
              someInt_GTE: Int @deprecated(reason: \\"Aggregation filters that are not relying on an aggregating function will be deprecated.\\")
              someInt_LT: Int @deprecated(reason: \\"Aggregation filters that are not relying on an aggregating function will be deprecated.\\")
              someInt_LTE: Int @deprecated(reason: \\"Aggregation filters that are not relying on an aggregating function will be deprecated.\\")
              someInt_MAX_EQUAL: Int
              someInt_MAX_GT: Int
              someInt_MAX_GTE: Int
              someInt_MAX_LT: Int
              someInt_MAX_LTE: Int
              someInt_MIN_EQUAL: Int
              someInt_MIN_GT: Int
              someInt_MIN_GTE: Int
              someInt_MIN_LT: Int
              someInt_MIN_LTE: Int
              someInt_SUM_EQUAL: Int
              someInt_SUM_GT: Int
              someInt_SUM_GTE: Int
              someInt_SUM_LT: Int
              someInt_SUM_LTE: Int
              someLocalDateTime_EQUAL: LocalDateTime @deprecated(reason: \\"Aggregation filters that are not relying on an aggregating function will be deprecated.\\")
              someLocalDateTime_GT: LocalDateTime @deprecated(reason: \\"Aggregation filters that are not relying on an aggregating function will be deprecated.\\")
              someLocalDateTime_GTE: LocalDateTime @deprecated(reason: \\"Aggregation filters that are not relying on an aggregating function will be deprecated.\\")
              someLocalDateTime_LT: LocalDateTime @deprecated(reason: \\"Aggregation filters that are not relying on an aggregating function will be deprecated.\\")
              someLocalDateTime_LTE: LocalDateTime @deprecated(reason: \\"Aggregation filters that are not relying on an aggregating function will be deprecated.\\")
              someLocalDateTime_MAX_EQUAL: LocalDateTime
              someLocalDateTime_MAX_GT: LocalDateTime
              someLocalDateTime_MAX_GTE: LocalDateTime
              someLocalDateTime_MAX_LT: LocalDateTime
              someLocalDateTime_MAX_LTE: LocalDateTime
              someLocalDateTime_MIN_EQUAL: LocalDateTime
              someLocalDateTime_MIN_GT: LocalDateTime
              someLocalDateTime_MIN_GTE: LocalDateTime
              someLocalDateTime_MIN_LT: LocalDateTime
              someLocalDateTime_MIN_LTE: LocalDateTime
              someLocalTime_EQUAL: LocalTime @deprecated(reason: \\"Aggregation filters that are not relying on an aggregating function will be deprecated.\\")
              someLocalTime_GT: LocalTime @deprecated(reason: \\"Aggregation filters that are not relying on an aggregating function will be deprecated.\\")
              someLocalTime_GTE: LocalTime @deprecated(reason: \\"Aggregation filters that are not relying on an aggregating function will be deprecated.\\")
              someLocalTime_LT: LocalTime @deprecated(reason: \\"Aggregation filters that are not relying on an aggregating function will be deprecated.\\")
              someLocalTime_LTE: LocalTime @deprecated(reason: \\"Aggregation filters that are not relying on an aggregating function will be deprecated.\\")
              someLocalTime_MAX_EQUAL: LocalTime
              someLocalTime_MAX_GT: LocalTime
              someLocalTime_MAX_GTE: LocalTime
              someLocalTime_MAX_LT: LocalTime
              someLocalTime_MAX_LTE: LocalTime
              someLocalTime_MIN_EQUAL: LocalTime
              someLocalTime_MIN_GT: LocalTime
              someLocalTime_MIN_GTE: LocalTime
              someLocalTime_MIN_LT: LocalTime
              someLocalTime_MIN_LTE: LocalTime
              someString_AVERAGE_EQUAL: Float @deprecated(reason: \\"Please use the explicit _LENGTH version for string aggregation.\\")
              someString_AVERAGE_GT: Float @deprecated(reason: \\"Please use the explicit _LENGTH version for string aggregation.\\")
              someString_AVERAGE_GTE: Float @deprecated(reason: \\"Please use the explicit _LENGTH version for string aggregation.\\")
              someString_AVERAGE_LENGTH_EQUAL: Float
              someString_AVERAGE_LENGTH_GT: Float
              someString_AVERAGE_LENGTH_GTE: Float
              someString_AVERAGE_LENGTH_LT: Float
              someString_AVERAGE_LENGTH_LTE: Float
              someString_AVERAGE_LT: Float @deprecated(reason: \\"Please use the explicit _LENGTH version for string aggregation.\\")
              someString_AVERAGE_LTE: Float @deprecated(reason: \\"Please use the explicit _LENGTH version for string aggregation.\\")
              someString_EQUAL: String @deprecated(reason: \\"Aggregation filters that are not relying on an aggregating function will be deprecated.\\")
              someString_GT: Int @deprecated(reason: \\"Aggregation filters that are not relying on an aggregating function will be deprecated.\\")
              someString_GTE: Int @deprecated(reason: \\"Aggregation filters that are not relying on an aggregating function will be deprecated.\\")
              someString_LONGEST_EQUAL: Int @deprecated(reason: \\"Please use the explicit _LENGTH version for string aggregation.\\")
              someString_LONGEST_GT: Int @deprecated(reason: \\"Please use the explicit _LENGTH version for string aggregation.\\")
              someString_LONGEST_GTE: Int @deprecated(reason: \\"Please use the explicit _LENGTH version for string aggregation.\\")
              someString_LONGEST_LENGTH_EQUAL: Int
              someString_LONGEST_LENGTH_GT: Int
              someString_LONGEST_LENGTH_GTE: Int
              someString_LONGEST_LENGTH_LT: Int
              someString_LONGEST_LENGTH_LTE: Int
              someString_LONGEST_LT: Int @deprecated(reason: \\"Please use the explicit _LENGTH version for string aggregation.\\")
              someString_LONGEST_LTE: Int @deprecated(reason: \\"Please use the explicit _LENGTH version for string aggregation.\\")
              someString_LT: Int @deprecated(reason: \\"Aggregation filters that are not relying on an aggregating function will be deprecated.\\")
              someString_LTE: Int @deprecated(reason: \\"Aggregation filters that are not relying on an aggregating function will be deprecated.\\")
              someString_SHORTEST_EQUAL: Int @deprecated(reason: \\"Please use the explicit _LENGTH version for string aggregation.\\")
              someString_SHORTEST_GT: Int @deprecated(reason: \\"Please use the explicit _LENGTH version for string aggregation.\\")
              someString_SHORTEST_GTE: Int @deprecated(reason: \\"Please use the explicit _LENGTH version for string aggregation.\\")
              someString_SHORTEST_LENGTH_EQUAL: Int
              someString_SHORTEST_LENGTH_GT: Int
              someString_SHORTEST_LENGTH_GTE: Int
              someString_SHORTEST_LENGTH_LT: Int
              someString_SHORTEST_LENGTH_LTE: Int
              someString_SHORTEST_LT: Int @deprecated(reason: \\"Please use the explicit _LENGTH version for string aggregation.\\")
              someString_SHORTEST_LTE: Int @deprecated(reason: \\"Please use the explicit _LENGTH version for string aggregation.\\")
              someTime_EQUAL: Time @deprecated(reason: \\"Aggregation filters that are not relying on an aggregating function will be deprecated.\\")
              someTime_GT: Time @deprecated(reason: \\"Aggregation filters that are not relying on an aggregating function will be deprecated.\\")
              someTime_GTE: Time @deprecated(reason: \\"Aggregation filters that are not relying on an aggregating function will be deprecated.\\")
              someTime_LT: Time @deprecated(reason: \\"Aggregation filters that are not relying on an aggregating function will be deprecated.\\")
              someTime_LTE: Time @deprecated(reason: \\"Aggregation filters that are not relying on an aggregating function will be deprecated.\\")
              someTime_MAX_EQUAL: Time
              someTime_MAX_GT: Time
              someTime_MAX_GTE: Time
              someTime_MAX_LT: Time
              someTime_MAX_LTE: Time
              someTime_MIN_EQUAL: Time
              someTime_MIN_GT: Time
              someTime_MIN_GTE: Time
              someTime_MIN_LT: Time
              someTime_MIN_LTE: Time
            }

            input LikesCreateInput {
              someBigInt: BigInt
              someDateTime: DateTime
              someDuration: Duration
              someFloat: Float
              someId: ID
              someInt: Int
              someLocalDateTime: LocalDateTime
              someLocalTime: LocalTime
              someString: String
              someTime: Time
            }

            input LikesSort {
              someBigInt: SortDirection
              someDateTime: SortDirection
              someDuration: SortDirection
              someFloat: SortDirection
              someId: SortDirection
              someInt: SortDirection
              someLocalDateTime: SortDirection
              someLocalTime: SortDirection
              someString: SortDirection
              someTime: SortDirection
            }

            input LikesUpdateInput {
              someBigInt: BigInt
              someBigInt_DECREMENT: BigInt
              someBigInt_INCREMENT: BigInt
              someDateTime: DateTime
              someDuration: Duration
              someFloat: Float
              someFloat_ADD: Float
              someFloat_DIVIDE: Float
              someFloat_MULTIPLY: Float
              someFloat_SUBTRACT: Float
              someId: ID
              someInt: Int
              someInt_DECREMENT: Int
              someInt_INCREMENT: Int
              someLocalDateTime: LocalDateTime
              someLocalTime: LocalTime
              someString: String
              someTime: Time
            }

            input LikesWhere {
              AND: [LikesWhere!]
              NOT: LikesWhere
              OR: [LikesWhere!]
              someBigInt: BigInt @deprecated(reason: \\"Please use the explicit _EQ version\\")
              someBigInt_EQ: BigInt
              someBigInt_GT: BigInt
              someBigInt_GTE: BigInt
              someBigInt_IN: [BigInt]
              someBigInt_LT: BigInt
              someBigInt_LTE: BigInt
<<<<<<< HEAD
              someBigInt_NOT: BigInt @deprecated(reason: \\"Negation filters will be deprecated, use the NOT operator to achieve the same behavior\\")
              someBigInt_NOT_IN: [BigInt] @deprecated(reason: \\"Negation filters will be deprecated, use the NOT operator to achieve the same behavior\\")
=======
>>>>>>> 8a39a872
              someDateTime: DateTime @deprecated(reason: \\"Please use the explicit _EQ version\\")
              someDateTime_EQ: DateTime
              someDateTime_GT: DateTime
              someDateTime_GTE: DateTime
              someDateTime_IN: [DateTime]
              someDateTime_LT: DateTime
              someDateTime_LTE: DateTime
<<<<<<< HEAD
              someDateTime_NOT: DateTime @deprecated(reason: \\"Negation filters will be deprecated, use the NOT operator to achieve the same behavior\\")
              someDateTime_NOT_IN: [DateTime] @deprecated(reason: \\"Negation filters will be deprecated, use the NOT operator to achieve the same behavior\\")
=======
>>>>>>> 8a39a872
              someDuration: Duration @deprecated(reason: \\"Please use the explicit _EQ version\\")
              someDuration_EQ: Duration
              someDuration_GT: Duration
              someDuration_GTE: Duration
              someDuration_IN: [Duration]
              someDuration_LT: Duration
              someDuration_LTE: Duration
<<<<<<< HEAD
              someDuration_NOT: Duration @deprecated(reason: \\"Negation filters will be deprecated, use the NOT operator to achieve the same behavior\\")
              someDuration_NOT_IN: [Duration] @deprecated(reason: \\"Negation filters will be deprecated, use the NOT operator to achieve the same behavior\\")
=======
>>>>>>> 8a39a872
              someFloat: Float @deprecated(reason: \\"Please use the explicit _EQ version\\")
              someFloat_EQ: Float
              someFloat_GT: Float
              someFloat_GTE: Float
              someFloat_IN: [Float]
              someFloat_LT: Float
              someFloat_LTE: Float
<<<<<<< HEAD
              someFloat_NOT: Float @deprecated(reason: \\"Negation filters will be deprecated, use the NOT operator to achieve the same behavior\\")
              someFloat_NOT_IN: [Float] @deprecated(reason: \\"Negation filters will be deprecated, use the NOT operator to achieve the same behavior\\")
=======
>>>>>>> 8a39a872
              someId: ID @deprecated(reason: \\"Please use the explicit _EQ version\\")
              someId_CONTAINS: ID
              someId_ENDS_WITH: ID
              someId_EQ: ID
              someId_IN: [ID]
              someId_STARTS_WITH: ID
              someInt: Int @deprecated(reason: \\"Please use the explicit _EQ version\\")
              someInt_EQ: Int
              someInt_GT: Int
              someInt_GTE: Int
              someInt_IN: [Int]
              someInt_LT: Int
              someInt_LTE: Int
<<<<<<< HEAD
              someInt_NOT: Int @deprecated(reason: \\"Negation filters will be deprecated, use the NOT operator to achieve the same behavior\\")
              someInt_NOT_IN: [Int] @deprecated(reason: \\"Negation filters will be deprecated, use the NOT operator to achieve the same behavior\\")
=======
>>>>>>> 8a39a872
              someLocalDateTime: LocalDateTime @deprecated(reason: \\"Please use the explicit _EQ version\\")
              someLocalDateTime_EQ: LocalDateTime
              someLocalDateTime_GT: LocalDateTime
              someLocalDateTime_GTE: LocalDateTime
              someLocalDateTime_IN: [LocalDateTime]
              someLocalDateTime_LT: LocalDateTime
              someLocalDateTime_LTE: LocalDateTime
<<<<<<< HEAD
              someLocalDateTime_NOT: LocalDateTime @deprecated(reason: \\"Negation filters will be deprecated, use the NOT operator to achieve the same behavior\\")
              someLocalDateTime_NOT_IN: [LocalDateTime] @deprecated(reason: \\"Negation filters will be deprecated, use the NOT operator to achieve the same behavior\\")
=======
>>>>>>> 8a39a872
              someLocalTime: LocalTime @deprecated(reason: \\"Please use the explicit _EQ version\\")
              someLocalTime_EQ: LocalTime
              someLocalTime_GT: LocalTime
              someLocalTime_GTE: LocalTime
              someLocalTime_IN: [LocalTime]
              someLocalTime_LT: LocalTime
              someLocalTime_LTE: LocalTime
<<<<<<< HEAD
              someLocalTime_NOT: LocalTime @deprecated(reason: \\"Negation filters will be deprecated, use the NOT operator to achieve the same behavior\\")
              someLocalTime_NOT_IN: [LocalTime] @deprecated(reason: \\"Negation filters will be deprecated, use the NOT operator to achieve the same behavior\\")
=======
>>>>>>> 8a39a872
              someString: String @deprecated(reason: \\"Please use the explicit _EQ version\\")
              someString_CONTAINS: String
              someString_ENDS_WITH: String
              someString_EQ: String
              someString_IN: [String]
              someString_STARTS_WITH: String
              someTime: Time @deprecated(reason: \\"Please use the explicit _EQ version\\")
              someTime_EQ: Time
              someTime_GT: Time
              someTime_GTE: Time
              someTime_IN: [Time]
              someTime_LT: Time
              someTime_LTE: Time
            }

            \\"\\"\\"A local datetime, represented as 'YYYY-MM-DDTHH:MM:SS'\\"\\"\\"
            scalar LocalDateTime

            type LocalDateTimeAggregateSelection {
              max: LocalDateTime
              min: LocalDateTime
            }

            \\"\\"\\"
            A local time, represented as a time string without timezone information
            \\"\\"\\"
            scalar LocalTime

            type LocalTimeAggregateSelection {
              max: LocalTime
              min: LocalTime
            }

            type Mutation {
              createPosts(input: [PostCreateInput!]!): CreatePostsMutationResponse!
              createUsers(input: [UserCreateInput!]!): CreateUsersMutationResponse!
              deletePosts(delete: PostDeleteInput, where: PostWhere): DeleteInfo!
              deleteUsers(where: UserWhere): DeleteInfo!
              updatePosts(update: PostUpdateInput, where: PostWhere): UpdatePostsMutationResponse!
              updateUsers(update: UserUpdateInput, where: UserWhere): UpdateUsersMutationResponse!
            }

            \\"\\"\\"Pagination information (Relay)\\"\\"\\"
            type PageInfo {
              endCursor: String
              hasNextPage: Boolean!
              hasPreviousPage: Boolean!
              startCursor: String
            }

            type Post {
              likes(directed: Boolean = true, limit: Int, offset: Int, options: UserOptions @deprecated(reason: \\"Query options argument is deprecated, please use pagination arguments like limit, offset and sort instead.\\"), sort: [UserSort!], where: UserWhere): [User!]!
              likesAggregate(directed: Boolean = true, where: UserWhere): PostUserLikesAggregationSelection
              likesConnection(after: String, directed: Boolean = true, first: Int, sort: [PostLikesConnectionSort!], where: PostLikesConnectionWhere): PostLikesConnection!
              title: String
            }

            type PostAggregateSelection {
              count: Int!
              title: StringAggregateSelection!
            }

            input PostCreateInput {
              likes: PostLikesFieldInput
              title: String
            }

            input PostDeleteInput {
              likes: [PostLikesDeleteFieldInput!]
            }

            type PostEdge {
              cursor: String!
              node: Post!
            }

            input PostLikesAggregateInput {
              AND: [PostLikesAggregateInput!]
              NOT: PostLikesAggregateInput
              OR: [PostLikesAggregateInput!]
              count: Int
              count_GT: Int
              count_GTE: Int
              count_LT: Int
              count_LTE: Int
              edge: LikesAggregationWhereInput
              node: PostLikesNodeAggregationWhereInput
            }

            input PostLikesConnectFieldInput {
              edge: LikesCreateInput
              \\"\\"\\"
              Whether or not to overwrite any matching relationship with the new properties.
              \\"\\"\\"
              overwrite: Boolean! = true
              where: UserConnectWhere
            }

            type PostLikesConnection {
              edges: [PostLikesRelationship!]!
              pageInfo: PageInfo!
              totalCount: Int!
            }

            input PostLikesConnectionSort {
              edge: LikesSort
              node: UserSort
            }

            input PostLikesConnectionWhere {
              AND: [PostLikesConnectionWhere!]
              NOT: PostLikesConnectionWhere
              OR: [PostLikesConnectionWhere!]
              edge: LikesWhere
              node: UserWhere
            }

            input PostLikesCreateFieldInput {
              edge: LikesCreateInput
              node: UserCreateInput!
            }

            input PostLikesDeleteFieldInput {
              where: PostLikesConnectionWhere
            }

            input PostLikesDisconnectFieldInput {
              where: PostLikesConnectionWhere
            }

            input PostLikesFieldInput {
              connect: [PostLikesConnectFieldInput!]
              create: [PostLikesCreateFieldInput!]
            }

            input PostLikesNodeAggregationWhereInput {
              AND: [PostLikesNodeAggregationWhereInput!]
              NOT: PostLikesNodeAggregationWhereInput
              OR: [PostLikesNodeAggregationWhereInput!]
              someBigInt_AVERAGE_EQUAL: BigInt
              someBigInt_AVERAGE_GT: BigInt
              someBigInt_AVERAGE_GTE: BigInt
              someBigInt_AVERAGE_LT: BigInt
              someBigInt_AVERAGE_LTE: BigInt
              someBigInt_EQUAL: BigInt @deprecated(reason: \\"Aggregation filters that are not relying on an aggregating function will be deprecated.\\")
              someBigInt_GT: BigInt @deprecated(reason: \\"Aggregation filters that are not relying on an aggregating function will be deprecated.\\")
              someBigInt_GTE: BigInt @deprecated(reason: \\"Aggregation filters that are not relying on an aggregating function will be deprecated.\\")
              someBigInt_LT: BigInt @deprecated(reason: \\"Aggregation filters that are not relying on an aggregating function will be deprecated.\\")
              someBigInt_LTE: BigInt @deprecated(reason: \\"Aggregation filters that are not relying on an aggregating function will be deprecated.\\")
              someBigInt_MAX_EQUAL: BigInt
              someBigInt_MAX_GT: BigInt
              someBigInt_MAX_GTE: BigInt
              someBigInt_MAX_LT: BigInt
              someBigInt_MAX_LTE: BigInt
              someBigInt_MIN_EQUAL: BigInt
              someBigInt_MIN_GT: BigInt
              someBigInt_MIN_GTE: BigInt
              someBigInt_MIN_LT: BigInt
              someBigInt_MIN_LTE: BigInt
              someBigInt_SUM_EQUAL: BigInt
              someBigInt_SUM_GT: BigInt
              someBigInt_SUM_GTE: BigInt
              someBigInt_SUM_LT: BigInt
              someBigInt_SUM_LTE: BigInt
              someDateTime_EQUAL: DateTime @deprecated(reason: \\"Aggregation filters that are not relying on an aggregating function will be deprecated.\\")
              someDateTime_GT: DateTime @deprecated(reason: \\"Aggregation filters that are not relying on an aggregating function will be deprecated.\\")
              someDateTime_GTE: DateTime @deprecated(reason: \\"Aggregation filters that are not relying on an aggregating function will be deprecated.\\")
              someDateTime_LT: DateTime @deprecated(reason: \\"Aggregation filters that are not relying on an aggregating function will be deprecated.\\")
              someDateTime_LTE: DateTime @deprecated(reason: \\"Aggregation filters that are not relying on an aggregating function will be deprecated.\\")
              someDateTime_MAX_EQUAL: DateTime
              someDateTime_MAX_GT: DateTime
              someDateTime_MAX_GTE: DateTime
              someDateTime_MAX_LT: DateTime
              someDateTime_MAX_LTE: DateTime
              someDateTime_MIN_EQUAL: DateTime
              someDateTime_MIN_GT: DateTime
              someDateTime_MIN_GTE: DateTime
              someDateTime_MIN_LT: DateTime
              someDateTime_MIN_LTE: DateTime
              someDuration_AVERAGE_EQUAL: Duration
              someDuration_AVERAGE_GT: Duration
              someDuration_AVERAGE_GTE: Duration
              someDuration_AVERAGE_LT: Duration
              someDuration_AVERAGE_LTE: Duration
              someDuration_EQUAL: Duration @deprecated(reason: \\"Aggregation filters that are not relying on an aggregating function will be deprecated.\\")
              someDuration_GT: Duration @deprecated(reason: \\"Aggregation filters that are not relying on an aggregating function will be deprecated.\\")
              someDuration_GTE: Duration @deprecated(reason: \\"Aggregation filters that are not relying on an aggregating function will be deprecated.\\")
              someDuration_LT: Duration @deprecated(reason: \\"Aggregation filters that are not relying on an aggregating function will be deprecated.\\")
              someDuration_LTE: Duration @deprecated(reason: \\"Aggregation filters that are not relying on an aggregating function will be deprecated.\\")
              someDuration_MAX_EQUAL: Duration
              someDuration_MAX_GT: Duration
              someDuration_MAX_GTE: Duration
              someDuration_MAX_LT: Duration
              someDuration_MAX_LTE: Duration
              someDuration_MIN_EQUAL: Duration
              someDuration_MIN_GT: Duration
              someDuration_MIN_GTE: Duration
              someDuration_MIN_LT: Duration
              someDuration_MIN_LTE: Duration
              someFloat_AVERAGE_EQUAL: Float
              someFloat_AVERAGE_GT: Float
              someFloat_AVERAGE_GTE: Float
              someFloat_AVERAGE_LT: Float
              someFloat_AVERAGE_LTE: Float
              someFloat_EQUAL: Float @deprecated(reason: \\"Aggregation filters that are not relying on an aggregating function will be deprecated.\\")
              someFloat_GT: Float @deprecated(reason: \\"Aggregation filters that are not relying on an aggregating function will be deprecated.\\")
              someFloat_GTE: Float @deprecated(reason: \\"Aggregation filters that are not relying on an aggregating function will be deprecated.\\")
              someFloat_LT: Float @deprecated(reason: \\"Aggregation filters that are not relying on an aggregating function will be deprecated.\\")
              someFloat_LTE: Float @deprecated(reason: \\"Aggregation filters that are not relying on an aggregating function will be deprecated.\\")
              someFloat_MAX_EQUAL: Float
              someFloat_MAX_GT: Float
              someFloat_MAX_GTE: Float
              someFloat_MAX_LT: Float
              someFloat_MAX_LTE: Float
              someFloat_MIN_EQUAL: Float
              someFloat_MIN_GT: Float
              someFloat_MIN_GTE: Float
              someFloat_MIN_LT: Float
              someFloat_MIN_LTE: Float
              someFloat_SUM_EQUAL: Float
              someFloat_SUM_GT: Float
              someFloat_SUM_GTE: Float
              someFloat_SUM_LT: Float
              someFloat_SUM_LTE: Float
              someId_EQUAL: ID @deprecated(reason: \\"Aggregation filters that are not relying on an aggregating function will be deprecated.\\")
              someInt_AVERAGE_EQUAL: Float
              someInt_AVERAGE_GT: Float
              someInt_AVERAGE_GTE: Float
              someInt_AVERAGE_LT: Float
              someInt_AVERAGE_LTE: Float
              someInt_EQUAL: Int @deprecated(reason: \\"Aggregation filters that are not relying on an aggregating function will be deprecated.\\")
              someInt_GT: Int @deprecated(reason: \\"Aggregation filters that are not relying on an aggregating function will be deprecated.\\")
              someInt_GTE: Int @deprecated(reason: \\"Aggregation filters that are not relying on an aggregating function will be deprecated.\\")
              someInt_LT: Int @deprecated(reason: \\"Aggregation filters that are not relying on an aggregating function will be deprecated.\\")
              someInt_LTE: Int @deprecated(reason: \\"Aggregation filters that are not relying on an aggregating function will be deprecated.\\")
              someInt_MAX_EQUAL: Int
              someInt_MAX_GT: Int
              someInt_MAX_GTE: Int
              someInt_MAX_LT: Int
              someInt_MAX_LTE: Int
              someInt_MIN_EQUAL: Int
              someInt_MIN_GT: Int
              someInt_MIN_GTE: Int
              someInt_MIN_LT: Int
              someInt_MIN_LTE: Int
              someInt_SUM_EQUAL: Int
              someInt_SUM_GT: Int
              someInt_SUM_GTE: Int
              someInt_SUM_LT: Int
              someInt_SUM_LTE: Int
              someLocalDateTime_EQUAL: LocalDateTime @deprecated(reason: \\"Aggregation filters that are not relying on an aggregating function will be deprecated.\\")
              someLocalDateTime_GT: LocalDateTime @deprecated(reason: \\"Aggregation filters that are not relying on an aggregating function will be deprecated.\\")
              someLocalDateTime_GTE: LocalDateTime @deprecated(reason: \\"Aggregation filters that are not relying on an aggregating function will be deprecated.\\")
              someLocalDateTime_LT: LocalDateTime @deprecated(reason: \\"Aggregation filters that are not relying on an aggregating function will be deprecated.\\")
              someLocalDateTime_LTE: LocalDateTime @deprecated(reason: \\"Aggregation filters that are not relying on an aggregating function will be deprecated.\\")
              someLocalDateTime_MAX_EQUAL: LocalDateTime
              someLocalDateTime_MAX_GT: LocalDateTime
              someLocalDateTime_MAX_GTE: LocalDateTime
              someLocalDateTime_MAX_LT: LocalDateTime
              someLocalDateTime_MAX_LTE: LocalDateTime
              someLocalDateTime_MIN_EQUAL: LocalDateTime
              someLocalDateTime_MIN_GT: LocalDateTime
              someLocalDateTime_MIN_GTE: LocalDateTime
              someLocalDateTime_MIN_LT: LocalDateTime
              someLocalDateTime_MIN_LTE: LocalDateTime
              someLocalTime_EQUAL: LocalTime @deprecated(reason: \\"Aggregation filters that are not relying on an aggregating function will be deprecated.\\")
              someLocalTime_GT: LocalTime @deprecated(reason: \\"Aggregation filters that are not relying on an aggregating function will be deprecated.\\")
              someLocalTime_GTE: LocalTime @deprecated(reason: \\"Aggregation filters that are not relying on an aggregating function will be deprecated.\\")
              someLocalTime_LT: LocalTime @deprecated(reason: \\"Aggregation filters that are not relying on an aggregating function will be deprecated.\\")
              someLocalTime_LTE: LocalTime @deprecated(reason: \\"Aggregation filters that are not relying on an aggregating function will be deprecated.\\")
              someLocalTime_MAX_EQUAL: LocalTime
              someLocalTime_MAX_GT: LocalTime
              someLocalTime_MAX_GTE: LocalTime
              someLocalTime_MAX_LT: LocalTime
              someLocalTime_MAX_LTE: LocalTime
              someLocalTime_MIN_EQUAL: LocalTime
              someLocalTime_MIN_GT: LocalTime
              someLocalTime_MIN_GTE: LocalTime
              someLocalTime_MIN_LT: LocalTime
              someLocalTime_MIN_LTE: LocalTime
              someString_AVERAGE_EQUAL: Float @deprecated(reason: \\"Please use the explicit _LENGTH version for string aggregation.\\")
              someString_AVERAGE_GT: Float @deprecated(reason: \\"Please use the explicit _LENGTH version for string aggregation.\\")
              someString_AVERAGE_GTE: Float @deprecated(reason: \\"Please use the explicit _LENGTH version for string aggregation.\\")
              someString_AVERAGE_LENGTH_EQUAL: Float
              someString_AVERAGE_LENGTH_GT: Float
              someString_AVERAGE_LENGTH_GTE: Float
              someString_AVERAGE_LENGTH_LT: Float
              someString_AVERAGE_LENGTH_LTE: Float
              someString_AVERAGE_LT: Float @deprecated(reason: \\"Please use the explicit _LENGTH version for string aggregation.\\")
              someString_AVERAGE_LTE: Float @deprecated(reason: \\"Please use the explicit _LENGTH version for string aggregation.\\")
              someString_EQUAL: String @deprecated(reason: \\"Aggregation filters that are not relying on an aggregating function will be deprecated.\\")
              someString_GT: Int @deprecated(reason: \\"Aggregation filters that are not relying on an aggregating function will be deprecated.\\")
              someString_GTE: Int @deprecated(reason: \\"Aggregation filters that are not relying on an aggregating function will be deprecated.\\")
              someString_LONGEST_EQUAL: Int @deprecated(reason: \\"Please use the explicit _LENGTH version for string aggregation.\\")
              someString_LONGEST_GT: Int @deprecated(reason: \\"Please use the explicit _LENGTH version for string aggregation.\\")
              someString_LONGEST_GTE: Int @deprecated(reason: \\"Please use the explicit _LENGTH version for string aggregation.\\")
              someString_LONGEST_LENGTH_EQUAL: Int
              someString_LONGEST_LENGTH_GT: Int
              someString_LONGEST_LENGTH_GTE: Int
              someString_LONGEST_LENGTH_LT: Int
              someString_LONGEST_LENGTH_LTE: Int
              someString_LONGEST_LT: Int @deprecated(reason: \\"Please use the explicit _LENGTH version for string aggregation.\\")
              someString_LONGEST_LTE: Int @deprecated(reason: \\"Please use the explicit _LENGTH version for string aggregation.\\")
              someString_LT: Int @deprecated(reason: \\"Aggregation filters that are not relying on an aggregating function will be deprecated.\\")
              someString_LTE: Int @deprecated(reason: \\"Aggregation filters that are not relying on an aggregating function will be deprecated.\\")
              someString_SHORTEST_EQUAL: Int @deprecated(reason: \\"Please use the explicit _LENGTH version for string aggregation.\\")
              someString_SHORTEST_GT: Int @deprecated(reason: \\"Please use the explicit _LENGTH version for string aggregation.\\")
              someString_SHORTEST_GTE: Int @deprecated(reason: \\"Please use the explicit _LENGTH version for string aggregation.\\")
              someString_SHORTEST_LENGTH_EQUAL: Int
              someString_SHORTEST_LENGTH_GT: Int
              someString_SHORTEST_LENGTH_GTE: Int
              someString_SHORTEST_LENGTH_LT: Int
              someString_SHORTEST_LENGTH_LTE: Int
              someString_SHORTEST_LT: Int @deprecated(reason: \\"Please use the explicit _LENGTH version for string aggregation.\\")
              someString_SHORTEST_LTE: Int @deprecated(reason: \\"Please use the explicit _LENGTH version for string aggregation.\\")
              someTime_EQUAL: Time @deprecated(reason: \\"Aggregation filters that are not relying on an aggregating function will be deprecated.\\")
              someTime_GT: Time @deprecated(reason: \\"Aggregation filters that are not relying on an aggregating function will be deprecated.\\")
              someTime_GTE: Time @deprecated(reason: \\"Aggregation filters that are not relying on an aggregating function will be deprecated.\\")
              someTime_LT: Time @deprecated(reason: \\"Aggregation filters that are not relying on an aggregating function will be deprecated.\\")
              someTime_LTE: Time @deprecated(reason: \\"Aggregation filters that are not relying on an aggregating function will be deprecated.\\")
              someTime_MAX_EQUAL: Time
              someTime_MAX_GT: Time
              someTime_MAX_GTE: Time
              someTime_MAX_LT: Time
              someTime_MAX_LTE: Time
              someTime_MIN_EQUAL: Time
              someTime_MIN_GT: Time
              someTime_MIN_GTE: Time
              someTime_MIN_LT: Time
              someTime_MIN_LTE: Time
            }

            type PostLikesRelationship {
              cursor: String!
              node: User!
              properties: Likes!
            }

            input PostLikesUpdateConnectionInput {
              edge: LikesUpdateInput
              node: UserUpdateInput
            }

            input PostLikesUpdateFieldInput {
              connect: [PostLikesConnectFieldInput!]
              create: [PostLikesCreateFieldInput!]
              delete: [PostLikesDeleteFieldInput!]
              disconnect: [PostLikesDisconnectFieldInput!]
              update: PostLikesUpdateConnectionInput
              where: PostLikesConnectionWhere
            }

            input PostOptions {
              limit: Int
              offset: Int
              \\"\\"\\"
              Specify one or more PostSort objects to sort Posts by. The sorts will be applied in the order in which they are arranged in the array.
              \\"\\"\\"
              sort: [PostSort!]
            }

            \\"\\"\\"
            Fields to sort Posts by. The order in which sorts are applied is not guaranteed when specifying many fields in one PostSort object.
            \\"\\"\\"
            input PostSort {
              title: SortDirection
            }

            input PostUpdateInput {
              likes: [PostLikesUpdateFieldInput!]
              title: String
            }

            type PostUserLikesAggregationSelection {
              count: Int!
              edge: PostUserLikesEdgeAggregateSelection
              node: PostUserLikesNodeAggregateSelection
            }

            type PostUserLikesEdgeAggregateSelection {
              someBigInt: BigIntAggregateSelection!
              someDateTime: DateTimeAggregateSelection!
              someDuration: DurationAggregateSelection!
              someFloat: FloatAggregateSelection!
              someId: IDAggregateSelection!
              someInt: IntAggregateSelection!
              someLocalDateTime: LocalDateTimeAggregateSelection!
              someLocalTime: LocalTimeAggregateSelection!
              someString: StringAggregateSelection!
              someTime: TimeAggregateSelection!
            }

            type PostUserLikesNodeAggregateSelection {
              someBigInt: BigIntAggregateSelection!
              someDateTime: DateTimeAggregateSelection!
              someDuration: DurationAggregateSelection!
              someFloat: FloatAggregateSelection!
              someId: IDAggregateSelection!
              someInt: IntAggregateSelection!
              someLocalDateTime: LocalDateTimeAggregateSelection!
              someLocalTime: LocalTimeAggregateSelection!
              someString: StringAggregateSelection!
              someTime: TimeAggregateSelection!
            }

            input PostWhere {
              AND: [PostWhere!]
              NOT: PostWhere
              OR: [PostWhere!]
              likes: UserWhere @deprecated(reason: \\"Use \`likes_SOME\` instead.\\")
              likesAggregate: PostLikesAggregateInput
              likesConnection: PostLikesConnectionWhere @deprecated(reason: \\"Use \`likesConnection_SOME\` instead.\\")
              \\"\\"\\"
              Return Posts where all of the related PostLikesConnections match this filter
              \\"\\"\\"
              likesConnection_ALL: PostLikesConnectionWhere
              \\"\\"\\"
              Return Posts where none of the related PostLikesConnections match this filter
              \\"\\"\\"
              likesConnection_NONE: PostLikesConnectionWhere
              \\"\\"\\"
              Return Posts where one of the related PostLikesConnections match this filter
              \\"\\"\\"
              likesConnection_SINGLE: PostLikesConnectionWhere
              \\"\\"\\"
              Return Posts where some of the related PostLikesConnections match this filter
              \\"\\"\\"
              likesConnection_SOME: PostLikesConnectionWhere
              \\"\\"\\"Return Posts where all of the related Users match this filter\\"\\"\\"
              likes_ALL: UserWhere
              \\"\\"\\"Return Posts where none of the related Users match this filter\\"\\"\\"
              likes_NONE: UserWhere
              \\"\\"\\"Return Posts where one of the related Users match this filter\\"\\"\\"
              likes_SINGLE: UserWhere
              \\"\\"\\"Return Posts where some of the related Users match this filter\\"\\"\\"
              likes_SOME: UserWhere
              title: String @deprecated(reason: \\"Please use the explicit _EQ version\\")
              title_CONTAINS: String
              title_ENDS_WITH: String
              title_EQ: String
              title_IN: [String]
              title_STARTS_WITH: String
            }

            type PostsConnection {
              edges: [PostEdge!]!
              pageInfo: PageInfo!
              totalCount: Int!
            }

            type Query {
              posts(limit: Int, offset: Int, options: PostOptions @deprecated(reason: \\"Query options argument is deprecated, please use pagination arguments like limit, offset and sort instead.\\"), sort: [PostSort!], where: PostWhere): [Post!]!
              postsAggregate(where: PostWhere): PostAggregateSelection!
              postsConnection(after: String, first: Int, sort: [PostSort!], where: PostWhere): PostsConnection!
              users(limit: Int, offset: Int, options: UserOptions @deprecated(reason: \\"Query options argument is deprecated, please use pagination arguments like limit, offset and sort instead.\\"), sort: [UserSort!], where: UserWhere): [User!]!
              usersAggregate(where: UserWhere): UserAggregateSelection!
              usersConnection(after: String, first: Int, sort: [UserSort!], where: UserWhere): UsersConnection!
            }

            \\"\\"\\"An enum for sorting in either ascending or descending order.\\"\\"\\"
            enum SortDirection {
              \\"\\"\\"Sort by field values in ascending order.\\"\\"\\"
              ASC
              \\"\\"\\"Sort by field values in descending order.\\"\\"\\"
              DESC
            }

            type StringAggregateSelection {
              longest: String
              shortest: String
            }

            \\"\\"\\"A time, represented as an RFC3339 time string\\"\\"\\"
            scalar Time

            type TimeAggregateSelection {
              max: Time
              min: Time
            }

            \\"\\"\\"
            Information about the number of nodes and relationships created and deleted during an update mutation
            \\"\\"\\"
            type UpdateInfo {
              bookmark: String @deprecated(reason: \\"This field has been deprecated because bookmarks are now handled by the driver.\\")
              nodesCreated: Int!
              nodesDeleted: Int!
              relationshipsCreated: Int!
              relationshipsDeleted: Int!
            }

            type UpdatePostsMutationResponse {
              info: UpdateInfo!
              posts: [Post!]!
            }

            type UpdateUsersMutationResponse {
              info: UpdateInfo!
              users: [User!]!
            }

            type User {
              someBigInt: BigInt
              someDateTime: DateTime
              someDuration: Duration
              someFloat: Float
              someId: ID
              someInt: Int
              someLocalDateTime: LocalDateTime
              someLocalTime: LocalTime
              someString: String
              someTime: Time
            }

            type UserAggregateSelection {
              count: Int!
              someBigInt: BigIntAggregateSelection!
              someDateTime: DateTimeAggregateSelection!
              someDuration: DurationAggregateSelection!
              someFloat: FloatAggregateSelection!
              someId: IDAggregateSelection!
              someInt: IntAggregateSelection!
              someLocalDateTime: LocalDateTimeAggregateSelection!
              someLocalTime: LocalTimeAggregateSelection!
              someString: StringAggregateSelection!
              someTime: TimeAggregateSelection!
            }

            input UserConnectWhere {
              node: UserWhere!
            }

            input UserCreateInput {
              someBigInt: BigInt
              someDateTime: DateTime
              someDuration: Duration
              someFloat: Float
              someId: ID
              someInt: Int
              someLocalDateTime: LocalDateTime
              someLocalTime: LocalTime
              someString: String
              someTime: Time
            }

            type UserEdge {
              cursor: String!
              node: User!
            }

            input UserOptions {
              limit: Int
              offset: Int
              \\"\\"\\"
              Specify one or more UserSort objects to sort Users by. The sorts will be applied in the order in which they are arranged in the array.
              \\"\\"\\"
              sort: [UserSort!]
            }

            \\"\\"\\"
            Fields to sort Users by. The order in which sorts are applied is not guaranteed when specifying many fields in one UserSort object.
            \\"\\"\\"
            input UserSort {
              someBigInt: SortDirection
              someDateTime: SortDirection
              someDuration: SortDirection
              someFloat: SortDirection
              someId: SortDirection
              someInt: SortDirection
              someLocalDateTime: SortDirection
              someLocalTime: SortDirection
              someString: SortDirection
              someTime: SortDirection
            }

            input UserUpdateInput {
              someBigInt: BigInt
              someBigInt_DECREMENT: BigInt
              someBigInt_INCREMENT: BigInt
              someDateTime: DateTime
              someDuration: Duration
              someFloat: Float
              someFloat_ADD: Float
              someFloat_DIVIDE: Float
              someFloat_MULTIPLY: Float
              someFloat_SUBTRACT: Float
              someId: ID
              someInt: Int
              someInt_DECREMENT: Int
              someInt_INCREMENT: Int
              someLocalDateTime: LocalDateTime
              someLocalTime: LocalTime
              someString: String
              someTime: Time
            }

            input UserWhere {
              AND: [UserWhere!]
              NOT: UserWhere
              OR: [UserWhere!]
              someBigInt: BigInt @deprecated(reason: \\"Please use the explicit _EQ version\\")
              someBigInt_EQ: BigInt
              someBigInt_GT: BigInt
              someBigInt_GTE: BigInt
              someBigInt_IN: [BigInt]
              someBigInt_LT: BigInt
              someBigInt_LTE: BigInt
<<<<<<< HEAD
              someBigInt_NOT: BigInt @deprecated(reason: \\"Negation filters will be deprecated, use the NOT operator to achieve the same behavior\\")
              someBigInt_NOT_IN: [BigInt] @deprecated(reason: \\"Negation filters will be deprecated, use the NOT operator to achieve the same behavior\\")
=======
>>>>>>> 8a39a872
              someDateTime: DateTime @deprecated(reason: \\"Please use the explicit _EQ version\\")
              someDateTime_EQ: DateTime
              someDateTime_GT: DateTime
              someDateTime_GTE: DateTime
              someDateTime_IN: [DateTime]
              someDateTime_LT: DateTime
              someDateTime_LTE: DateTime
<<<<<<< HEAD
              someDateTime_NOT: DateTime @deprecated(reason: \\"Negation filters will be deprecated, use the NOT operator to achieve the same behavior\\")
              someDateTime_NOT_IN: [DateTime] @deprecated(reason: \\"Negation filters will be deprecated, use the NOT operator to achieve the same behavior\\")
=======
>>>>>>> 8a39a872
              someDuration: Duration @deprecated(reason: \\"Please use the explicit _EQ version\\")
              someDuration_EQ: Duration
              someDuration_GT: Duration
              someDuration_GTE: Duration
              someDuration_IN: [Duration]
              someDuration_LT: Duration
              someDuration_LTE: Duration
<<<<<<< HEAD
              someDuration_NOT: Duration @deprecated(reason: \\"Negation filters will be deprecated, use the NOT operator to achieve the same behavior\\")
              someDuration_NOT_IN: [Duration] @deprecated(reason: \\"Negation filters will be deprecated, use the NOT operator to achieve the same behavior\\")
=======
>>>>>>> 8a39a872
              someFloat: Float @deprecated(reason: \\"Please use the explicit _EQ version\\")
              someFloat_EQ: Float
              someFloat_GT: Float
              someFloat_GTE: Float
              someFloat_IN: [Float]
              someFloat_LT: Float
              someFloat_LTE: Float
<<<<<<< HEAD
              someFloat_NOT: Float @deprecated(reason: \\"Negation filters will be deprecated, use the NOT operator to achieve the same behavior\\")
              someFloat_NOT_IN: [Float] @deprecated(reason: \\"Negation filters will be deprecated, use the NOT operator to achieve the same behavior\\")
=======
>>>>>>> 8a39a872
              someId: ID @deprecated(reason: \\"Please use the explicit _EQ version\\")
              someId_CONTAINS: ID
              someId_ENDS_WITH: ID
              someId_EQ: ID
              someId_IN: [ID]
              someId_STARTS_WITH: ID
              someInt: Int @deprecated(reason: \\"Please use the explicit _EQ version\\")
              someInt_EQ: Int
              someInt_GT: Int
              someInt_GTE: Int
              someInt_IN: [Int]
              someInt_LT: Int
              someInt_LTE: Int
<<<<<<< HEAD
              someInt_NOT: Int @deprecated(reason: \\"Negation filters will be deprecated, use the NOT operator to achieve the same behavior\\")
              someInt_NOT_IN: [Int] @deprecated(reason: \\"Negation filters will be deprecated, use the NOT operator to achieve the same behavior\\")
=======
>>>>>>> 8a39a872
              someLocalDateTime: LocalDateTime @deprecated(reason: \\"Please use the explicit _EQ version\\")
              someLocalDateTime_EQ: LocalDateTime
              someLocalDateTime_GT: LocalDateTime
              someLocalDateTime_GTE: LocalDateTime
              someLocalDateTime_IN: [LocalDateTime]
              someLocalDateTime_LT: LocalDateTime
              someLocalDateTime_LTE: LocalDateTime
<<<<<<< HEAD
              someLocalDateTime_NOT: LocalDateTime @deprecated(reason: \\"Negation filters will be deprecated, use the NOT operator to achieve the same behavior\\")
              someLocalDateTime_NOT_IN: [LocalDateTime] @deprecated(reason: \\"Negation filters will be deprecated, use the NOT operator to achieve the same behavior\\")
=======
>>>>>>> 8a39a872
              someLocalTime: LocalTime @deprecated(reason: \\"Please use the explicit _EQ version\\")
              someLocalTime_EQ: LocalTime
              someLocalTime_GT: LocalTime
              someLocalTime_GTE: LocalTime
              someLocalTime_IN: [LocalTime]
              someLocalTime_LT: LocalTime
              someLocalTime_LTE: LocalTime
<<<<<<< HEAD
              someLocalTime_NOT: LocalTime @deprecated(reason: \\"Negation filters will be deprecated, use the NOT operator to achieve the same behavior\\")
              someLocalTime_NOT_IN: [LocalTime] @deprecated(reason: \\"Negation filters will be deprecated, use the NOT operator to achieve the same behavior\\")
=======
>>>>>>> 8a39a872
              someString: String @deprecated(reason: \\"Please use the explicit _EQ version\\")
              someString_CONTAINS: String
              someString_ENDS_WITH: String
              someString_EQ: String
              someString_IN: [String]
              someString_STARTS_WITH: String
              someTime: Time @deprecated(reason: \\"Please use the explicit _EQ version\\")
              someTime_EQ: Time
              someTime_GT: Time
              someTime_GTE: Time
              someTime_IN: [Time]
              someTime_LT: Time
              someTime_LTE: Time
            }

            type UsersConnection {
              edges: [UserEdge!]!
              pageInfo: PageInfo!
              totalCount: Int!
            }"
        `);
    });
});<|MERGE_RESOLUTION|>--- conflicted
+++ resolved
@@ -243,11 +243,6 @@
               createdAt_IN: [DateTime]
               createdAt_LT: DateTime
               createdAt_LTE: DateTime
-<<<<<<< HEAD
-              createdAt_NOT: DateTime @deprecated(reason: \\"Negation filters will be deprecated, use the NOT operator to achieve the same behavior\\")
-              createdAt_NOT_IN: [DateTime] @deprecated(reason: \\"Negation filters will be deprecated, use the NOT operator to achieve the same behavior\\")
-=======
->>>>>>> 8a39a872
               id: ID @deprecated(reason: \\"Please use the explicit _EQ version\\")
               id_CONTAINS: ID
               id_ENDS_WITH: ID
@@ -261,11 +256,6 @@
               imdbRating_IN: [Float]
               imdbRating_LT: Float
               imdbRating_LTE: Float
-<<<<<<< HEAD
-              imdbRating_NOT: Float @deprecated(reason: \\"Negation filters will be deprecated, use the NOT operator to achieve the same behavior\\")
-              imdbRating_NOT_IN: [Float] @deprecated(reason: \\"Negation filters will be deprecated, use the NOT operator to achieve the same behavior\\")
-=======
->>>>>>> 8a39a872
               isbn: String @deprecated(reason: \\"Please use the explicit _EQ version\\")
               isbn_CONTAINS: String
               isbn_ENDS_WITH: String
@@ -279,11 +269,6 @@
               screenTime_IN: [Duration]
               screenTime_LT: Duration
               screenTime_LTE: Duration
-<<<<<<< HEAD
-              screenTime_NOT: Duration @deprecated(reason: \\"Negation filters will be deprecated, use the NOT operator to achieve the same behavior\\")
-              screenTime_NOT_IN: [Duration] @deprecated(reason: \\"Negation filters will be deprecated, use the NOT operator to achieve the same behavior\\")
-=======
->>>>>>> 8a39a872
               someBigInt: BigInt @deprecated(reason: \\"Please use the explicit _EQ version\\")
               someBigInt_EQ: BigInt
               someBigInt_GT: BigInt
@@ -291,11 +276,6 @@
               someBigInt_IN: [BigInt]
               someBigInt_LT: BigInt
               someBigInt_LTE: BigInt
-<<<<<<< HEAD
-              someBigInt_NOT: BigInt @deprecated(reason: \\"Negation filters will be deprecated, use the NOT operator to achieve the same behavior\\")
-              someBigInt_NOT_IN: [BigInt] @deprecated(reason: \\"Negation filters will be deprecated, use the NOT operator to achieve the same behavior\\")
-=======
->>>>>>> 8a39a872
               someInt: Int @deprecated(reason: \\"Please use the explicit _EQ version\\")
               someInt_EQ: Int
               someInt_GT: Int
@@ -303,11 +283,6 @@
               someInt_IN: [Int]
               someInt_LT: Int
               someInt_LTE: Int
-<<<<<<< HEAD
-              someInt_NOT: Int @deprecated(reason: \\"Negation filters will be deprecated, use the NOT operator to achieve the same behavior\\")
-              someInt_NOT_IN: [Int] @deprecated(reason: \\"Negation filters will be deprecated, use the NOT operator to achieve the same behavior\\")
-=======
->>>>>>> 8a39a872
               someLocalDateTime: LocalDateTime @deprecated(reason: \\"Please use the explicit _EQ version\\")
               someLocalDateTime_EQ: LocalDateTime
               someLocalDateTime_GT: LocalDateTime
@@ -315,11 +290,6 @@
               someLocalDateTime_IN: [LocalDateTime]
               someLocalDateTime_LT: LocalDateTime
               someLocalDateTime_LTE: LocalDateTime
-<<<<<<< HEAD
-              someLocalDateTime_NOT: LocalDateTime @deprecated(reason: \\"Negation filters will be deprecated, use the NOT operator to achieve the same behavior\\")
-              someLocalDateTime_NOT_IN: [LocalDateTime] @deprecated(reason: \\"Negation filters will be deprecated, use the NOT operator to achieve the same behavior\\")
-=======
->>>>>>> 8a39a872
               someLocalTime: LocalTime @deprecated(reason: \\"Please use the explicit _EQ version\\")
               someLocalTime_EQ: LocalTime
               someLocalTime_GT: LocalTime
@@ -327,11 +297,6 @@
               someLocalTime_IN: [LocalTime]
               someLocalTime_LT: LocalTime
               someLocalTime_LTE: LocalTime
-<<<<<<< HEAD
-              someLocalTime_NOT: LocalTime @deprecated(reason: \\"Negation filters will be deprecated, use the NOT operator to achieve the same behavior\\")
-              someLocalTime_NOT_IN: [LocalTime] @deprecated(reason: \\"Negation filters will be deprecated, use the NOT operator to achieve the same behavior\\")
-=======
->>>>>>> 8a39a872
               someTime: Time @deprecated(reason: \\"Please use the explicit _EQ version\\")
               someTime_EQ: Time
               someTime_GT: Time
@@ -339,11 +304,6 @@
               someTime_IN: [Time]
               someTime_LT: Time
               someTime_LTE: Time
-<<<<<<< HEAD
-              someTime_NOT: Time @deprecated(reason: \\"Negation filters will be deprecated, use the NOT operator to achieve the same behavior\\")
-              someTime_NOT_IN: [Time] @deprecated(reason: \\"Negation filters will be deprecated, use the NOT operator to achieve the same behavior\\")
-=======
->>>>>>> 8a39a872
               title: String @deprecated(reason: \\"Please use the explicit _EQ version\\")
               title_CONTAINS: String
               title_ENDS_WITH: String
@@ -806,11 +766,6 @@
               someBigInt_IN: [BigInt]
               someBigInt_LT: BigInt
               someBigInt_LTE: BigInt
-<<<<<<< HEAD
-              someBigInt_NOT: BigInt @deprecated(reason: \\"Negation filters will be deprecated, use the NOT operator to achieve the same behavior\\")
-              someBigInt_NOT_IN: [BigInt] @deprecated(reason: \\"Negation filters will be deprecated, use the NOT operator to achieve the same behavior\\")
-=======
->>>>>>> 8a39a872
               someDateTime: DateTime @deprecated(reason: \\"Please use the explicit _EQ version\\")
               someDateTime_EQ: DateTime
               someDateTime_GT: DateTime
@@ -818,11 +773,6 @@
               someDateTime_IN: [DateTime]
               someDateTime_LT: DateTime
               someDateTime_LTE: DateTime
-<<<<<<< HEAD
-              someDateTime_NOT: DateTime @deprecated(reason: \\"Negation filters will be deprecated, use the NOT operator to achieve the same behavior\\")
-              someDateTime_NOT_IN: [DateTime] @deprecated(reason: \\"Negation filters will be deprecated, use the NOT operator to achieve the same behavior\\")
-=======
->>>>>>> 8a39a872
               someDuration: Duration @deprecated(reason: \\"Please use the explicit _EQ version\\")
               someDuration_EQ: Duration
               someDuration_GT: Duration
@@ -830,11 +780,6 @@
               someDuration_IN: [Duration]
               someDuration_LT: Duration
               someDuration_LTE: Duration
-<<<<<<< HEAD
-              someDuration_NOT: Duration @deprecated(reason: \\"Negation filters will be deprecated, use the NOT operator to achieve the same behavior\\")
-              someDuration_NOT_IN: [Duration] @deprecated(reason: \\"Negation filters will be deprecated, use the NOT operator to achieve the same behavior\\")
-=======
->>>>>>> 8a39a872
               someFloat: Float @deprecated(reason: \\"Please use the explicit _EQ version\\")
               someFloat_EQ: Float
               someFloat_GT: Float
@@ -842,11 +787,6 @@
               someFloat_IN: [Float]
               someFloat_LT: Float
               someFloat_LTE: Float
-<<<<<<< HEAD
-              someFloat_NOT: Float @deprecated(reason: \\"Negation filters will be deprecated, use the NOT operator to achieve the same behavior\\")
-              someFloat_NOT_IN: [Float] @deprecated(reason: \\"Negation filters will be deprecated, use the NOT operator to achieve the same behavior\\")
-=======
->>>>>>> 8a39a872
               someId: ID @deprecated(reason: \\"Please use the explicit _EQ version\\")
               someId_CONTAINS: ID
               someId_ENDS_WITH: ID
@@ -860,11 +800,6 @@
               someInt_IN: [Int]
               someInt_LT: Int
               someInt_LTE: Int
-<<<<<<< HEAD
-              someInt_NOT: Int @deprecated(reason: \\"Negation filters will be deprecated, use the NOT operator to achieve the same behavior\\")
-              someInt_NOT_IN: [Int] @deprecated(reason: \\"Negation filters will be deprecated, use the NOT operator to achieve the same behavior\\")
-=======
->>>>>>> 8a39a872
               someLocalDateTime: LocalDateTime @deprecated(reason: \\"Please use the explicit _EQ version\\")
               someLocalDateTime_EQ: LocalDateTime
               someLocalDateTime_GT: LocalDateTime
@@ -872,11 +807,6 @@
               someLocalDateTime_IN: [LocalDateTime]
               someLocalDateTime_LT: LocalDateTime
               someLocalDateTime_LTE: LocalDateTime
-<<<<<<< HEAD
-              someLocalDateTime_NOT: LocalDateTime @deprecated(reason: \\"Negation filters will be deprecated, use the NOT operator to achieve the same behavior\\")
-              someLocalDateTime_NOT_IN: [LocalDateTime] @deprecated(reason: \\"Negation filters will be deprecated, use the NOT operator to achieve the same behavior\\")
-=======
->>>>>>> 8a39a872
               someLocalTime: LocalTime @deprecated(reason: \\"Please use the explicit _EQ version\\")
               someLocalTime_EQ: LocalTime
               someLocalTime_GT: LocalTime
@@ -884,11 +814,6 @@
               someLocalTime_IN: [LocalTime]
               someLocalTime_LT: LocalTime
               someLocalTime_LTE: LocalTime
-<<<<<<< HEAD
-              someLocalTime_NOT: LocalTime @deprecated(reason: \\"Negation filters will be deprecated, use the NOT operator to achieve the same behavior\\")
-              someLocalTime_NOT_IN: [LocalTime] @deprecated(reason: \\"Negation filters will be deprecated, use the NOT operator to achieve the same behavior\\")
-=======
->>>>>>> 8a39a872
               someString: String @deprecated(reason: \\"Please use the explicit _EQ version\\")
               someString_CONTAINS: String
               someString_ENDS_WITH: String
@@ -1496,11 +1421,6 @@
               someBigInt_IN: [BigInt]
               someBigInt_LT: BigInt
               someBigInt_LTE: BigInt
-<<<<<<< HEAD
-              someBigInt_NOT: BigInt @deprecated(reason: \\"Negation filters will be deprecated, use the NOT operator to achieve the same behavior\\")
-              someBigInt_NOT_IN: [BigInt] @deprecated(reason: \\"Negation filters will be deprecated, use the NOT operator to achieve the same behavior\\")
-=======
->>>>>>> 8a39a872
               someDateTime: DateTime @deprecated(reason: \\"Please use the explicit _EQ version\\")
               someDateTime_EQ: DateTime
               someDateTime_GT: DateTime
@@ -1508,11 +1428,6 @@
               someDateTime_IN: [DateTime]
               someDateTime_LT: DateTime
               someDateTime_LTE: DateTime
-<<<<<<< HEAD
-              someDateTime_NOT: DateTime @deprecated(reason: \\"Negation filters will be deprecated, use the NOT operator to achieve the same behavior\\")
-              someDateTime_NOT_IN: [DateTime] @deprecated(reason: \\"Negation filters will be deprecated, use the NOT operator to achieve the same behavior\\")
-=======
->>>>>>> 8a39a872
               someDuration: Duration @deprecated(reason: \\"Please use the explicit _EQ version\\")
               someDuration_EQ: Duration
               someDuration_GT: Duration
@@ -1520,11 +1435,6 @@
               someDuration_IN: [Duration]
               someDuration_LT: Duration
               someDuration_LTE: Duration
-<<<<<<< HEAD
-              someDuration_NOT: Duration @deprecated(reason: \\"Negation filters will be deprecated, use the NOT operator to achieve the same behavior\\")
-              someDuration_NOT_IN: [Duration] @deprecated(reason: \\"Negation filters will be deprecated, use the NOT operator to achieve the same behavior\\")
-=======
->>>>>>> 8a39a872
               someFloat: Float @deprecated(reason: \\"Please use the explicit _EQ version\\")
               someFloat_EQ: Float
               someFloat_GT: Float
@@ -1532,11 +1442,6 @@
               someFloat_IN: [Float]
               someFloat_LT: Float
               someFloat_LTE: Float
-<<<<<<< HEAD
-              someFloat_NOT: Float @deprecated(reason: \\"Negation filters will be deprecated, use the NOT operator to achieve the same behavior\\")
-              someFloat_NOT_IN: [Float] @deprecated(reason: \\"Negation filters will be deprecated, use the NOT operator to achieve the same behavior\\")
-=======
->>>>>>> 8a39a872
               someId: ID @deprecated(reason: \\"Please use the explicit _EQ version\\")
               someId_CONTAINS: ID
               someId_ENDS_WITH: ID
@@ -1550,11 +1455,6 @@
               someInt_IN: [Int]
               someInt_LT: Int
               someInt_LTE: Int
-<<<<<<< HEAD
-              someInt_NOT: Int @deprecated(reason: \\"Negation filters will be deprecated, use the NOT operator to achieve the same behavior\\")
-              someInt_NOT_IN: [Int] @deprecated(reason: \\"Negation filters will be deprecated, use the NOT operator to achieve the same behavior\\")
-=======
->>>>>>> 8a39a872
               someLocalDateTime: LocalDateTime @deprecated(reason: \\"Please use the explicit _EQ version\\")
               someLocalDateTime_EQ: LocalDateTime
               someLocalDateTime_GT: LocalDateTime
@@ -1562,11 +1462,6 @@
               someLocalDateTime_IN: [LocalDateTime]
               someLocalDateTime_LT: LocalDateTime
               someLocalDateTime_LTE: LocalDateTime
-<<<<<<< HEAD
-              someLocalDateTime_NOT: LocalDateTime @deprecated(reason: \\"Negation filters will be deprecated, use the NOT operator to achieve the same behavior\\")
-              someLocalDateTime_NOT_IN: [LocalDateTime] @deprecated(reason: \\"Negation filters will be deprecated, use the NOT operator to achieve the same behavior\\")
-=======
->>>>>>> 8a39a872
               someLocalTime: LocalTime @deprecated(reason: \\"Please use the explicit _EQ version\\")
               someLocalTime_EQ: LocalTime
               someLocalTime_GT: LocalTime
@@ -1574,11 +1469,6 @@
               someLocalTime_IN: [LocalTime]
               someLocalTime_LT: LocalTime
               someLocalTime_LTE: LocalTime
-<<<<<<< HEAD
-              someLocalTime_NOT: LocalTime @deprecated(reason: \\"Negation filters will be deprecated, use the NOT operator to achieve the same behavior\\")
-              someLocalTime_NOT_IN: [LocalTime] @deprecated(reason: \\"Negation filters will be deprecated, use the NOT operator to achieve the same behavior\\")
-=======
->>>>>>> 8a39a872
               someString: String @deprecated(reason: \\"Please use the explicit _EQ version\\")
               someString_CONTAINS: String
               someString_ENDS_WITH: String
