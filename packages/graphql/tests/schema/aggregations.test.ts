/*
 * Copyright (c) "Neo4j"
 * Neo4j Sweden AB [http://neo4j.com]
 *
 * This file is part of Neo4j.
 *
 * Licensed under the Apache License, Version 2.0 (the "License");
 * you may not use this file except in compliance with the License.
 * You may obtain a copy of the License at
 *
 *     http://www.apache.org/licenses/LICENSE-2.0
 *
 * Unless required by applicable law or agreed to in writing, software
 * distributed under the License is distributed on an "AS IS" BASIS,
 * WITHOUT WARRANTIES OR CONDITIONS OF ANY KIND, either express or implied.
 * See the License for the specific language governing permissions and
 * limitations under the License.
 */

import { printSchemaWithDirectives } from "@graphql-tools/utils";
import { lexicographicSortSchema } from "graphql/utilities";
import { gql } from "apollo-server";
import { Neo4jGraphQL } from "../../src";

describe("Aggregations", () => {
    test("Top Level Aggregations", () => {
        const typeDefs = gql`
            type Movie {
                id: ID
                isbn: String!
                title: String
                createdAt: DateTime
                someTime: Time
                someLocalTime: LocalTime
                someLocalDateTime: LocalDateTime
                imdbRating: Float
                someInt: Int
                someBigInt: BigInt
                screenTime: Duration
            }
        `;
        const neoSchema = new Neo4jGraphQL({ typeDefs });
        const printedSchema = printSchemaWithDirectives(lexicographicSortSchema(neoSchema.schema));

        expect(printedSchema).toMatchInlineSnapshot(`
            "schema {
              query: Query
              mutation: Mutation
              subscription: Subscription
            }

            \\"\\"\\"A BigInt value up to 64 bits in size, which can be a number or a string if used inline, or a string only if used as a variable. Always returned as a string.\\"\\"\\"
            scalar BigInt

            type BigIntAggregateSelectionNullable {
              average: BigInt
              max: BigInt
              min: BigInt
              sum: BigInt
            }

            type CreateInfo {
              bookmark: String
              nodesCreated: Int!
              relationshipsCreated: Int!
            }

            type CreateMoviesMutationResponse {
              info: CreateInfo!
              movies: [Movie!]!
            }

            \\"\\"\\"A date and time, represented as an ISO-8601 string\\"\\"\\"
            scalar DateTime

            type DateTimeAggregateSelectionNullable {
              max: DateTime
              min: DateTime
            }

            type DeleteInfo {
              bookmark: String
              nodesDeleted: Int!
              relationshipsDeleted: Int!
            }

            \\"\\"\\"A duration, represented as an ISO 8601 duration string\\"\\"\\"
            scalar Duration

            type DurationAggregateSelectionNullable {
              max: Duration
              min: Duration
            }

            type FloatAggregateSelectionNullable {
              average: Float
              max: Float
              min: Float
              sum: Float
            }

            type IDAggregateSelectionNullable {
              longest: ID
              shortest: ID
            }

            type IntAggregateSelectionNullable {
              average: Float
              max: Int
              min: Int
              sum: Int
            }

            \\"\\"\\"A local datetime, represented as 'YYYY-MM-DDTHH:MM:SS'\\"\\"\\"
            scalar LocalDateTime

            type LocalDateTimeAggregateSelectionNullable {
              max: LocalDateTime
              min: LocalDateTime
            }

            \\"\\"\\"A local time, represented as a time string without timezone information\\"\\"\\"
            scalar LocalTime

            type LocalTimeAggregateSelectionNullable {
              max: LocalTime
              min: LocalTime
            }

            type Movie {
              createdAt: DateTime
              id: ID
              imdbRating: Float
              isbn: String!
              screenTime: Duration
              someBigInt: BigInt
              someInt: Int
              someLocalDateTime: LocalDateTime
              someLocalTime: LocalTime
              someTime: Time
              title: String
            }

            type MovieAggregateSelection {
              count: Int!
              createdAt: DateTimeAggregateSelectionNullable!
              id: IDAggregateSelectionNullable!
              imdbRating: FloatAggregateSelectionNullable!
              isbn: StringAggregateSelectionNonNullable!
              screenTime: DurationAggregateSelectionNullable!
              someBigInt: BigIntAggregateSelectionNullable!
              someInt: IntAggregateSelectionNullable!
              someLocalDateTime: LocalDateTimeAggregateSelectionNullable!
              someLocalTime: LocalTimeAggregateSelectionNullable!
              someTime: TimeAggregateSelectionNullable!
              title: StringAggregateSelectionNullable!
            }

            input MovieCreateInput {
              createdAt: DateTime
              id: ID
              imdbRating: Float
              isbn: String!
              screenTime: Duration
              someBigInt: BigInt
              someInt: Int
              someLocalDateTime: LocalDateTime
              someLocalTime: LocalTime
              someTime: Time
              title: String
            }

            input MovieOptions {
              limit: Int
              offset: Int
              \\"\\"\\"Specify one or more MovieSort objects to sort Movies by. The sorts will be applied in the order in which they are arranged in the array.\\"\\"\\"
              sort: [MovieSort]
            }

            \\"\\"\\"Fields to sort Movies by. The order in which sorts are applied is not guaranteed when specifying many fields in one MovieSort object.\\"\\"\\"
            input MovieSort {
              createdAt: SortDirection
              id: SortDirection
              imdbRating: SortDirection
              isbn: SortDirection
              screenTime: SortDirection
              someBigInt: SortDirection
              someInt: SortDirection
              someLocalDateTime: SortDirection
              someLocalTime: SortDirection
              someTime: SortDirection
              title: SortDirection
            }

            type MovieSubscriptionResponse {
              id: Int!
              movie: Movie
              name: String!
              propsUpdated: [String!]
              relationshipID: String
              relationshipName: String
              toID: String
              toType: String
              type: String!
            }

            input MovieUpdateInput {
              createdAt: DateTime
              id: ID
              imdbRating: Float
              isbn: String
              screenTime: Duration
              someBigInt: BigInt
              someInt: Int
              someLocalDateTime: LocalDateTime
              someLocalTime: LocalTime
              someTime: Time
              title: String
            }

            input MovieWhere {
              AND: [MovieWhere!]
              OR: [MovieWhere!]
              createdAt: DateTime
              createdAt_GT: DateTime
              createdAt_GTE: DateTime
              createdAt_IN: [DateTime]
              createdAt_LT: DateTime
              createdAt_LTE: DateTime
              createdAt_NOT: DateTime
              createdAt_NOT_IN: [DateTime]
              id: ID
              id_CONTAINS: ID
              id_ENDS_WITH: ID
              id_IN: [ID]
              id_NOT: ID
              id_NOT_CONTAINS: ID
              id_NOT_ENDS_WITH: ID
              id_NOT_IN: [ID]
              id_NOT_STARTS_WITH: ID
              id_STARTS_WITH: ID
              imdbRating: Float
              imdbRating_GT: Float
              imdbRating_GTE: Float
              imdbRating_IN: [Float]
              imdbRating_LT: Float
              imdbRating_LTE: Float
              imdbRating_NOT: Float
              imdbRating_NOT_IN: [Float]
              isbn: String
              isbn_CONTAINS: String
              isbn_ENDS_WITH: String
              isbn_IN: [String]
              isbn_NOT: String
              isbn_NOT_CONTAINS: String
              isbn_NOT_ENDS_WITH: String
              isbn_NOT_IN: [String]
              isbn_NOT_STARTS_WITH: String
              isbn_STARTS_WITH: String
              screenTime: Duration
              screenTime_GT: Duration
              screenTime_GTE: Duration
              screenTime_IN: [Duration]
              screenTime_LT: Duration
              screenTime_LTE: Duration
              screenTime_NOT: Duration
              screenTime_NOT_IN: [Duration]
              someBigInt: BigInt
              someBigInt_GT: BigInt
              someBigInt_GTE: BigInt
              someBigInt_IN: [BigInt]
              someBigInt_LT: BigInt
              someBigInt_LTE: BigInt
              someBigInt_NOT: BigInt
              someBigInt_NOT_IN: [BigInt]
              someInt: Int
              someInt_GT: Int
              someInt_GTE: Int
              someInt_IN: [Int]
              someInt_LT: Int
              someInt_LTE: Int
              someInt_NOT: Int
              someInt_NOT_IN: [Int]
              someLocalDateTime: LocalDateTime
              someLocalDateTime_GT: LocalDateTime
              someLocalDateTime_GTE: LocalDateTime
              someLocalDateTime_IN: [LocalDateTime]
              someLocalDateTime_LT: LocalDateTime
              someLocalDateTime_LTE: LocalDateTime
              someLocalDateTime_NOT: LocalDateTime
              someLocalDateTime_NOT_IN: [LocalDateTime]
              someLocalTime: LocalTime
              someLocalTime_GT: LocalTime
              someLocalTime_GTE: LocalTime
              someLocalTime_IN: [LocalTime]
              someLocalTime_LT: LocalTime
              someLocalTime_LTE: LocalTime
              someLocalTime_NOT: LocalTime
              someLocalTime_NOT_IN: [LocalTime]
              someTime: Time
              someTime_GT: Time
              someTime_GTE: Time
              someTime_IN: [Time]
              someTime_LT: Time
              someTime_LTE: Time
              someTime_NOT: Time
              someTime_NOT_IN: [Time]
              title: String
              title_CONTAINS: String
              title_ENDS_WITH: String
              title_IN: [String]
              title_NOT: String
              title_NOT_CONTAINS: String
              title_NOT_ENDS_WITH: String
              title_NOT_IN: [String]
              title_NOT_STARTS_WITH: String
              title_STARTS_WITH: String
            }

            type Mutation {
              createMovies(input: [MovieCreateInput!]!): CreateMoviesMutationResponse!
              deleteMovies(where: MovieWhere): DeleteInfo!
              updateMovies(update: MovieUpdateInput, where: MovieWhere): UpdateMoviesMutationResponse!
            }

            enum NodeUpdatedType {
              Connected
              Created
              Deleted
              Disconnected
              Updated
            }

            type Query {
              movies(options: MovieOptions, where: MovieWhere): [Movie!]!
              moviesAggregate(where: MovieWhere): MovieAggregateSelection!
              moviesCount(where: MovieWhere): Int!
            }

            enum SortDirection {
              \\"\\"\\"Sort by field values in ascending order.\\"\\"\\"
              ASC
              \\"\\"\\"Sort by field values in descending order.\\"\\"\\"
              DESC
            }

            type StringAggregateSelectionNonNullable {
              longest: String!
              shortest: String!
            }

<<<<<<< HEAD
            type Subscription {
              \\"\\"\\"Subscribe to updates from Movie\\"\\"\\"
              subscribeToMovie(types: [NodeUpdatedType!], where: MovieWhere): MovieSubscriptionResponse!
=======
            type StringAggregateSelectionNullable {
              longest: String
              shortest: String
>>>>>>> cae256d7
            }

            \\"\\"\\"A time, represented as an RFC3339 time string\\"\\"\\"
            scalar Time

            type TimeAggregateSelectionNullable {
              max: Time
              min: Time
            }

            type UpdateInfo {
              bookmark: String
              nodesCreated: Int!
              nodesDeleted: Int!
              relationshipsCreated: Int!
              relationshipsDeleted: Int!
            }

            type UpdateMoviesMutationResponse {
              info: UpdateInfo!
              movies: [Movie!]!
            }
            "
        `);
    });

    test("Where Level Aggregations", () => {
        const typeDefs = gql`
            type User {
                someId: ID
                someString: String
                someFloat: Float
                someInt: Int
                someBigInt: BigInt
                someDateTime: DateTime
                someLocalDateTime: LocalDateTime
                someLocalTime: LocalTime
                someTime: Time
                someDuration: Duration
            }

            type Post {
                title: String
                likes: [User] @relationship(type: "LIKES", direction: IN, properties: "Likes")
            }

            interface Likes {
                someId: ID
                someString: String
                someFloat: Float
                someInt: Int
                someBigInt: BigInt
                someDateTime: DateTime
                someLocalDateTime: LocalDateTime
                someLocalTime: LocalTime
                someTime: Time
                someDuration: Duration
            }
        `;
        const neoSchema = new Neo4jGraphQL({ typeDefs });
        const printedSchema = printSchemaWithDirectives(lexicographicSortSchema(neoSchema.schema));

        expect(printedSchema).toMatchInlineSnapshot(`
            "schema {
              query: Query
              mutation: Mutation
              subscription: Subscription
            }

            \\"\\"\\"A BigInt value up to 64 bits in size, which can be a number or a string if used inline, or a string only if used as a variable. Always returned as a string.\\"\\"\\"
            scalar BigInt

            type BigIntAggregateSelectionNullable {
              average: BigInt
              max: BigInt
              min: BigInt
              sum: BigInt
            }

            type CreateInfo {
              bookmark: String
              nodesCreated: Int!
              relationshipsCreated: Int!
            }

            type CreatePostsMutationResponse {
              info: CreateInfo!
              posts: [Post!]!
            }

            type CreateUsersMutationResponse {
              info: CreateInfo!
              users: [User!]!
            }

            \\"\\"\\"A date and time, represented as an ISO-8601 string\\"\\"\\"
            scalar DateTime

            type DateTimeAggregateSelectionNullable {
              max: DateTime
              min: DateTime
            }

            type DeleteInfo {
              bookmark: String
              nodesDeleted: Int!
              relationshipsDeleted: Int!
            }

            \\"\\"\\"A duration, represented as an ISO 8601 duration string\\"\\"\\"
            scalar Duration

            type DurationAggregateSelectionNullable {
              max: Duration
              min: Duration
            }

            type FloatAggregateSelectionNullable {
              average: Float
              max: Float
              min: Float
              sum: Float
            }

            type IDAggregateSelectionNullable {
              longest: ID
              shortest: ID
            }

            type IntAggregateSelectionNullable {
              average: Float
              max: Int
              min: Int
              sum: Int
            }

            interface Likes {
              someBigInt: BigInt
              someDateTime: DateTime
              someDuration: Duration
              someFloat: Float
              someId: ID
              someInt: Int
              someLocalDateTime: LocalDateTime
              someLocalTime: LocalTime
              someString: String
              someTime: Time
            }

            input LikesCreateInput {
              someBigInt: BigInt
              someDateTime: DateTime
              someDuration: Duration
              someFloat: Float
              someId: ID
              someInt: Int
              someLocalDateTime: LocalDateTime
              someLocalTime: LocalTime
              someString: String
              someTime: Time
            }

            input LikesSort {
              someBigInt: SortDirection
              someDateTime: SortDirection
              someDuration: SortDirection
              someFloat: SortDirection
              someId: SortDirection
              someInt: SortDirection
              someLocalDateTime: SortDirection
              someLocalTime: SortDirection
              someString: SortDirection
              someTime: SortDirection
            }

            input LikesUpdateInput {
              someBigInt: BigInt
              someDateTime: DateTime
              someDuration: Duration
              someFloat: Float
              someId: ID
              someInt: Int
              someLocalDateTime: LocalDateTime
              someLocalTime: LocalTime
              someString: String
              someTime: Time
            }

            input LikesWhere {
              AND: [LikesWhere!]
              OR: [LikesWhere!]
              someBigInt: BigInt
              someBigInt_GT: BigInt
              someBigInt_GTE: BigInt
              someBigInt_IN: [BigInt]
              someBigInt_LT: BigInt
              someBigInt_LTE: BigInt
              someBigInt_NOT: BigInt
              someBigInt_NOT_IN: [BigInt]
              someDateTime: DateTime
              someDateTime_GT: DateTime
              someDateTime_GTE: DateTime
              someDateTime_IN: [DateTime]
              someDateTime_LT: DateTime
              someDateTime_LTE: DateTime
              someDateTime_NOT: DateTime
              someDateTime_NOT_IN: [DateTime]
              someDuration: Duration
              someDuration_GT: Duration
              someDuration_GTE: Duration
              someDuration_IN: [Duration]
              someDuration_LT: Duration
              someDuration_LTE: Duration
              someDuration_NOT: Duration
              someDuration_NOT_IN: [Duration]
              someFloat: Float
              someFloat_GT: Float
              someFloat_GTE: Float
              someFloat_IN: [Float]
              someFloat_LT: Float
              someFloat_LTE: Float
              someFloat_NOT: Float
              someFloat_NOT_IN: [Float]
              someId: ID
              someId_CONTAINS: ID
              someId_ENDS_WITH: ID
              someId_IN: [ID]
              someId_NOT: ID
              someId_NOT_CONTAINS: ID
              someId_NOT_ENDS_WITH: ID
              someId_NOT_IN: [ID]
              someId_NOT_STARTS_WITH: ID
              someId_STARTS_WITH: ID
              someInt: Int
              someInt_GT: Int
              someInt_GTE: Int
              someInt_IN: [Int]
              someInt_LT: Int
              someInt_LTE: Int
              someInt_NOT: Int
              someInt_NOT_IN: [Int]
              someLocalDateTime: LocalDateTime
              someLocalDateTime_GT: LocalDateTime
              someLocalDateTime_GTE: LocalDateTime
              someLocalDateTime_IN: [LocalDateTime]
              someLocalDateTime_LT: LocalDateTime
              someLocalDateTime_LTE: LocalDateTime
              someLocalDateTime_NOT: LocalDateTime
              someLocalDateTime_NOT_IN: [LocalDateTime]
              someLocalTime: LocalTime
              someLocalTime_GT: LocalTime
              someLocalTime_GTE: LocalTime
              someLocalTime_IN: [LocalTime]
              someLocalTime_LT: LocalTime
              someLocalTime_LTE: LocalTime
              someLocalTime_NOT: LocalTime
              someLocalTime_NOT_IN: [LocalTime]
              someString: String
              someString_CONTAINS: String
              someString_ENDS_WITH: String
              someString_IN: [String]
              someString_NOT: String
              someString_NOT_CONTAINS: String
              someString_NOT_ENDS_WITH: String
              someString_NOT_IN: [String]
              someString_NOT_STARTS_WITH: String
              someString_STARTS_WITH: String
              someTime: Time
              someTime_GT: Time
              someTime_GTE: Time
              someTime_IN: [Time]
              someTime_LT: Time
              someTime_LTE: Time
              someTime_NOT: Time
              someTime_NOT_IN: [Time]
            }

            \\"\\"\\"A local datetime, represented as 'YYYY-MM-DDTHH:MM:SS'\\"\\"\\"
            scalar LocalDateTime

            type LocalDateTimeAggregateSelectionNullable {
              max: LocalDateTime
              min: LocalDateTime
            }

            \\"\\"\\"A local time, represented as a time string without timezone information\\"\\"\\"
            scalar LocalTime

            type LocalTimeAggregateSelectionNullable {
              max: LocalTime
              min: LocalTime
            }

            type Mutation {
              createPosts(input: [PostCreateInput!]!): CreatePostsMutationResponse!
              createUsers(input: [UserCreateInput!]!): CreateUsersMutationResponse!
              deletePosts(delete: PostDeleteInput, where: PostWhere): DeleteInfo!
              deleteUsers(where: UserWhere): DeleteInfo!
              updatePosts(connect: PostConnectInput, create: PostRelationInput, delete: PostDeleteInput, disconnect: PostDisconnectInput, update: PostUpdateInput, where: PostWhere): UpdatePostsMutationResponse!
              updateUsers(update: UserUpdateInput, where: UserWhere): UpdateUsersMutationResponse!
            }

            enum NodeUpdatedType {
              Connected
              Created
              Deleted
              Disconnected
              Updated
            }

            \\"\\"\\"Pagination information (Relay)\\"\\"\\"
            type PageInfo {
              endCursor: String
              hasNextPage: Boolean!
              hasPreviousPage: Boolean!
              startCursor: String
            }

            type Post {
              likes(options: UserOptions, where: UserWhere): [User]
              likesAggregate(where: UserWhere): PostUserLikesAggregationSelection
              likesConnection(after: String, first: Int, sort: [PostLikesConnectionSort!], where: PostLikesConnectionWhere): PostLikesConnection!
              title: String
            }

            type PostAggregateSelection {
              count: Int!
              title: StringAggregateSelectionNullable!
            }

            input PostConnectInput {
              likes: [PostLikesConnectFieldInput!]
            }

            input PostCreateInput {
              likes: PostLikesFieldInput
              title: String
            }

            input PostDeleteInput {
              likes: [PostLikesDeleteFieldInput!]
            }

            input PostDisconnectInput {
              likes: [PostLikesDisconnectFieldInput!]
            }

            input PostLikesAggregateInput {
              AND: [PostLikesAggregateInput!]
              OR: [PostLikesAggregateInput!]
              count: Int
              count_GT: Int
              count_GTE: Int
              count_LT: Int
              count_LTE: Int
              edge: PostLikesEdgeAggregationWhereInput
              node: PostLikesNodeAggregationWhereInput
            }

            input PostLikesConnectFieldInput {
              edge: LikesCreateInput
              where: UserConnectWhere
            }

            type PostLikesConnection {
              edges: [PostLikesRelationship!]!
              pageInfo: PageInfo!
              totalCount: Int!
            }

            input PostLikesConnectionSort {
              edge: LikesSort
              node: UserSort
            }

            input PostLikesConnectionWhere {
              AND: [PostLikesConnectionWhere!]
              OR: [PostLikesConnectionWhere!]
              edge: LikesWhere
              edge_NOT: LikesWhere
              node: UserWhere
              node_NOT: UserWhere
            }

            input PostLikesCreateFieldInput {
              edge: LikesCreateInput
              node: UserCreateInput!
            }

            input PostLikesDeleteFieldInput {
              where: PostLikesConnectionWhere
            }

            input PostLikesDisconnectFieldInput {
              where: PostLikesConnectionWhere
            }

            input PostLikesEdgeAggregationWhereInput {
              AND: [PostLikesEdgeAggregationWhereInput!]
              OR: [PostLikesEdgeAggregationWhereInput!]
              someBigInt_AVERAGE_EQUAL: BigInt
              someBigInt_AVERAGE_GT: BigInt
              someBigInt_AVERAGE_GTE: BigInt
              someBigInt_AVERAGE_LT: BigInt
              someBigInt_AVERAGE_LTE: BigInt
              someBigInt_EQUAL: BigInt
              someBigInt_GT: BigInt
              someBigInt_GTE: BigInt
              someBigInt_LT: BigInt
              someBigInt_LTE: BigInt
              someBigInt_MAX_EQUAL: BigInt
              someBigInt_MAX_GT: BigInt
              someBigInt_MAX_GTE: BigInt
              someBigInt_MAX_LT: BigInt
              someBigInt_MAX_LTE: BigInt
              someBigInt_MIN_EQUAL: BigInt
              someBigInt_MIN_GT: BigInt
              someBigInt_MIN_GTE: BigInt
              someBigInt_MIN_LT: BigInt
              someBigInt_MIN_LTE: BigInt
              someBigInt_SUM_EQUAL: BigInt
              someBigInt_SUM_GT: BigInt
              someBigInt_SUM_GTE: BigInt
              someBigInt_SUM_LT: BigInt
              someBigInt_SUM_LTE: BigInt
              someDateTime_EQUAL: DateTime
              someDateTime_GT: DateTime
              someDateTime_GTE: DateTime
              someDateTime_LT: DateTime
              someDateTime_LTE: DateTime
              someDateTime_MAX_EQUAL: DateTime
              someDateTime_MAX_GT: DateTime
              someDateTime_MAX_GTE: DateTime
              someDateTime_MAX_LT: DateTime
              someDateTime_MAX_LTE: DateTime
              someDateTime_MIN_EQUAL: DateTime
              someDateTime_MIN_GT: DateTime
              someDateTime_MIN_GTE: DateTime
              someDateTime_MIN_LT: DateTime
              someDateTime_MIN_LTE: DateTime
              someDuration_AVERAGE_EQUAL: Duration
              someDuration_AVERAGE_GT: Duration
              someDuration_AVERAGE_GTE: Duration
              someDuration_AVERAGE_LT: Duration
              someDuration_AVERAGE_LTE: Duration
              someDuration_EQUAL: Duration
              someDuration_GT: Duration
              someDuration_GTE: Duration
              someDuration_LT: Duration
              someDuration_LTE: Duration
              someDuration_MAX_EQUAL: Duration
              someDuration_MAX_GT: Duration
              someDuration_MAX_GTE: Duration
              someDuration_MAX_LT: Duration
              someDuration_MAX_LTE: Duration
              someDuration_MIN_EQUAL: Duration
              someDuration_MIN_GT: Duration
              someDuration_MIN_GTE: Duration
              someDuration_MIN_LT: Duration
              someDuration_MIN_LTE: Duration
              someFloat_AVERAGE_EQUAL: Float
              someFloat_AVERAGE_GT: Float
              someFloat_AVERAGE_GTE: Float
              someFloat_AVERAGE_LT: Float
              someFloat_AVERAGE_LTE: Float
              someFloat_EQUAL: Float
              someFloat_GT: Float
              someFloat_GTE: Float
              someFloat_LT: Float
              someFloat_LTE: Float
              someFloat_MAX_EQUAL: Float
              someFloat_MAX_GT: Float
              someFloat_MAX_GTE: Float
              someFloat_MAX_LT: Float
              someFloat_MAX_LTE: Float
              someFloat_MIN_EQUAL: Float
              someFloat_MIN_GT: Float
              someFloat_MIN_GTE: Float
              someFloat_MIN_LT: Float
              someFloat_MIN_LTE: Float
              someFloat_SUM_EQUAL: Float
              someFloat_SUM_GT: Float
              someFloat_SUM_GTE: Float
              someFloat_SUM_LT: Float
              someFloat_SUM_LTE: Float
              someId_EQUAL: ID
              someInt_AVERAGE_EQUAL: Float
              someInt_AVERAGE_GT: Float
              someInt_AVERAGE_GTE: Float
              someInt_AVERAGE_LT: Float
              someInt_AVERAGE_LTE: Float
              someInt_EQUAL: Int
              someInt_GT: Int
              someInt_GTE: Int
              someInt_LT: Int
              someInt_LTE: Int
              someInt_MAX_EQUAL: Int
              someInt_MAX_GT: Int
              someInt_MAX_GTE: Int
              someInt_MAX_LT: Int
              someInt_MAX_LTE: Int
              someInt_MIN_EQUAL: Int
              someInt_MIN_GT: Int
              someInt_MIN_GTE: Int
              someInt_MIN_LT: Int
              someInt_MIN_LTE: Int
              someInt_SUM_EQUAL: Int
              someInt_SUM_GT: Int
              someInt_SUM_GTE: Int
              someInt_SUM_LT: Int
              someInt_SUM_LTE: Int
              someLocalDateTime_EQUAL: LocalDateTime
              someLocalDateTime_GT: LocalDateTime
              someLocalDateTime_GTE: LocalDateTime
              someLocalDateTime_LT: LocalDateTime
              someLocalDateTime_LTE: LocalDateTime
              someLocalDateTime_MAX_EQUAL: LocalDateTime
              someLocalDateTime_MAX_GT: LocalDateTime
              someLocalDateTime_MAX_GTE: LocalDateTime
              someLocalDateTime_MAX_LT: LocalDateTime
              someLocalDateTime_MAX_LTE: LocalDateTime
              someLocalDateTime_MIN_EQUAL: LocalDateTime
              someLocalDateTime_MIN_GT: LocalDateTime
              someLocalDateTime_MIN_GTE: LocalDateTime
              someLocalDateTime_MIN_LT: LocalDateTime
              someLocalDateTime_MIN_LTE: LocalDateTime
              someLocalTime_EQUAL: LocalTime
              someLocalTime_GT: LocalTime
              someLocalTime_GTE: LocalTime
              someLocalTime_LT: LocalTime
              someLocalTime_LTE: LocalTime
              someLocalTime_MAX_EQUAL: LocalTime
              someLocalTime_MAX_GT: LocalTime
              someLocalTime_MAX_GTE: LocalTime
              someLocalTime_MAX_LT: LocalTime
              someLocalTime_MAX_LTE: LocalTime
              someLocalTime_MIN_EQUAL: LocalTime
              someLocalTime_MIN_GT: LocalTime
              someLocalTime_MIN_GTE: LocalTime
              someLocalTime_MIN_LT: LocalTime
              someLocalTime_MIN_LTE: LocalTime
              someString_AVERAGE_EQUAL: Float
              someString_AVERAGE_GT: Float
              someString_AVERAGE_GTE: Float
              someString_AVERAGE_LT: Float
              someString_AVERAGE_LTE: Float
              someString_EQUAL: String
              someString_GT: Int
              someString_GTE: Int
              someString_LONGEST_EQUAL: Int
              someString_LONGEST_GT: Int
              someString_LONGEST_GTE: Int
              someString_LONGEST_LT: Int
              someString_LONGEST_LTE: Int
              someString_LT: Int
              someString_LTE: Int
              someString_SHORTEST_EQUAL: Int
              someString_SHORTEST_GT: Int
              someString_SHORTEST_GTE: Int
              someString_SHORTEST_LT: Int
              someString_SHORTEST_LTE: Int
              someTime_EQUAL: Time
              someTime_GT: Time
              someTime_GTE: Time
              someTime_LT: Time
              someTime_LTE: Time
              someTime_MAX_EQUAL: Time
              someTime_MAX_GT: Time
              someTime_MAX_GTE: Time
              someTime_MAX_LT: Time
              someTime_MAX_LTE: Time
              someTime_MIN_EQUAL: Time
              someTime_MIN_GT: Time
              someTime_MIN_GTE: Time
              someTime_MIN_LT: Time
              someTime_MIN_LTE: Time
            }

            input PostLikesFieldInput {
              connect: [PostLikesConnectFieldInput!]
              create: [PostLikesCreateFieldInput!]
            }

            input PostLikesNodeAggregationWhereInput {
              AND: [PostLikesNodeAggregationWhereInput!]
              OR: [PostLikesNodeAggregationWhereInput!]
              someBigInt_AVERAGE_EQUAL: BigInt
              someBigInt_AVERAGE_GT: BigInt
              someBigInt_AVERAGE_GTE: BigInt
              someBigInt_AVERAGE_LT: BigInt
              someBigInt_AVERAGE_LTE: BigInt
              someBigInt_EQUAL: BigInt
              someBigInt_GT: BigInt
              someBigInt_GTE: BigInt
              someBigInt_LT: BigInt
              someBigInt_LTE: BigInt
              someBigInt_MAX_EQUAL: BigInt
              someBigInt_MAX_GT: BigInt
              someBigInt_MAX_GTE: BigInt
              someBigInt_MAX_LT: BigInt
              someBigInt_MAX_LTE: BigInt
              someBigInt_MIN_EQUAL: BigInt
              someBigInt_MIN_GT: BigInt
              someBigInt_MIN_GTE: BigInt
              someBigInt_MIN_LT: BigInt
              someBigInt_MIN_LTE: BigInt
              someBigInt_SUM_EQUAL: BigInt
              someBigInt_SUM_GT: BigInt
              someBigInt_SUM_GTE: BigInt
              someBigInt_SUM_LT: BigInt
              someBigInt_SUM_LTE: BigInt
              someDateTime_EQUAL: DateTime
              someDateTime_GT: DateTime
              someDateTime_GTE: DateTime
              someDateTime_LT: DateTime
              someDateTime_LTE: DateTime
              someDateTime_MAX_EQUAL: DateTime
              someDateTime_MAX_GT: DateTime
              someDateTime_MAX_GTE: DateTime
              someDateTime_MAX_LT: DateTime
              someDateTime_MAX_LTE: DateTime
              someDateTime_MIN_EQUAL: DateTime
              someDateTime_MIN_GT: DateTime
              someDateTime_MIN_GTE: DateTime
              someDateTime_MIN_LT: DateTime
              someDateTime_MIN_LTE: DateTime
              someDuration_AVERAGE_EQUAL: Duration
              someDuration_AVERAGE_GT: Duration
              someDuration_AVERAGE_GTE: Duration
              someDuration_AVERAGE_LT: Duration
              someDuration_AVERAGE_LTE: Duration
              someDuration_EQUAL: Duration
              someDuration_GT: Duration
              someDuration_GTE: Duration
              someDuration_LT: Duration
              someDuration_LTE: Duration
              someDuration_MAX_EQUAL: Duration
              someDuration_MAX_GT: Duration
              someDuration_MAX_GTE: Duration
              someDuration_MAX_LT: Duration
              someDuration_MAX_LTE: Duration
              someDuration_MIN_EQUAL: Duration
              someDuration_MIN_GT: Duration
              someDuration_MIN_GTE: Duration
              someDuration_MIN_LT: Duration
              someDuration_MIN_LTE: Duration
              someFloat_AVERAGE_EQUAL: Float
              someFloat_AVERAGE_GT: Float
              someFloat_AVERAGE_GTE: Float
              someFloat_AVERAGE_LT: Float
              someFloat_AVERAGE_LTE: Float
              someFloat_EQUAL: Float
              someFloat_GT: Float
              someFloat_GTE: Float
              someFloat_LT: Float
              someFloat_LTE: Float
              someFloat_MAX_EQUAL: Float
              someFloat_MAX_GT: Float
              someFloat_MAX_GTE: Float
              someFloat_MAX_LT: Float
              someFloat_MAX_LTE: Float
              someFloat_MIN_EQUAL: Float
              someFloat_MIN_GT: Float
              someFloat_MIN_GTE: Float
              someFloat_MIN_LT: Float
              someFloat_MIN_LTE: Float
              someFloat_SUM_EQUAL: Float
              someFloat_SUM_GT: Float
              someFloat_SUM_GTE: Float
              someFloat_SUM_LT: Float
              someFloat_SUM_LTE: Float
              someId_EQUAL: ID
              someInt_AVERAGE_EQUAL: Float
              someInt_AVERAGE_GT: Float
              someInt_AVERAGE_GTE: Float
              someInt_AVERAGE_LT: Float
              someInt_AVERAGE_LTE: Float
              someInt_EQUAL: Int
              someInt_GT: Int
              someInt_GTE: Int
              someInt_LT: Int
              someInt_LTE: Int
              someInt_MAX_EQUAL: Int
              someInt_MAX_GT: Int
              someInt_MAX_GTE: Int
              someInt_MAX_LT: Int
              someInt_MAX_LTE: Int
              someInt_MIN_EQUAL: Int
              someInt_MIN_GT: Int
              someInt_MIN_GTE: Int
              someInt_MIN_LT: Int
              someInt_MIN_LTE: Int
              someInt_SUM_EQUAL: Int
              someInt_SUM_GT: Int
              someInt_SUM_GTE: Int
              someInt_SUM_LT: Int
              someInt_SUM_LTE: Int
              someLocalDateTime_EQUAL: LocalDateTime
              someLocalDateTime_GT: LocalDateTime
              someLocalDateTime_GTE: LocalDateTime
              someLocalDateTime_LT: LocalDateTime
              someLocalDateTime_LTE: LocalDateTime
              someLocalDateTime_MAX_EQUAL: LocalDateTime
              someLocalDateTime_MAX_GT: LocalDateTime
              someLocalDateTime_MAX_GTE: LocalDateTime
              someLocalDateTime_MAX_LT: LocalDateTime
              someLocalDateTime_MAX_LTE: LocalDateTime
              someLocalDateTime_MIN_EQUAL: LocalDateTime
              someLocalDateTime_MIN_GT: LocalDateTime
              someLocalDateTime_MIN_GTE: LocalDateTime
              someLocalDateTime_MIN_LT: LocalDateTime
              someLocalDateTime_MIN_LTE: LocalDateTime
              someLocalTime_EQUAL: LocalTime
              someLocalTime_GT: LocalTime
              someLocalTime_GTE: LocalTime
              someLocalTime_LT: LocalTime
              someLocalTime_LTE: LocalTime
              someLocalTime_MAX_EQUAL: LocalTime
              someLocalTime_MAX_GT: LocalTime
              someLocalTime_MAX_GTE: LocalTime
              someLocalTime_MAX_LT: LocalTime
              someLocalTime_MAX_LTE: LocalTime
              someLocalTime_MIN_EQUAL: LocalTime
              someLocalTime_MIN_GT: LocalTime
              someLocalTime_MIN_GTE: LocalTime
              someLocalTime_MIN_LT: LocalTime
              someLocalTime_MIN_LTE: LocalTime
              someString_AVERAGE_EQUAL: Float
              someString_AVERAGE_GT: Float
              someString_AVERAGE_GTE: Float
              someString_AVERAGE_LT: Float
              someString_AVERAGE_LTE: Float
              someString_EQUAL: String
              someString_GT: Int
              someString_GTE: Int
              someString_LONGEST_EQUAL: Int
              someString_LONGEST_GT: Int
              someString_LONGEST_GTE: Int
              someString_LONGEST_LT: Int
              someString_LONGEST_LTE: Int
              someString_LT: Int
              someString_LTE: Int
              someString_SHORTEST_EQUAL: Int
              someString_SHORTEST_GT: Int
              someString_SHORTEST_GTE: Int
              someString_SHORTEST_LT: Int
              someString_SHORTEST_LTE: Int
              someTime_EQUAL: Time
              someTime_GT: Time
              someTime_GTE: Time
              someTime_LT: Time
              someTime_LTE: Time
              someTime_MAX_EQUAL: Time
              someTime_MAX_GT: Time
              someTime_MAX_GTE: Time
              someTime_MAX_LT: Time
              someTime_MAX_LTE: Time
              someTime_MIN_EQUAL: Time
              someTime_MIN_GT: Time
              someTime_MIN_GTE: Time
              someTime_MIN_LT: Time
              someTime_MIN_LTE: Time
            }

            type PostLikesRelationship implements Likes {
              cursor: String!
              node: User!
              someBigInt: BigInt
              someDateTime: DateTime
              someDuration: Duration
              someFloat: Float
              someId: ID
              someInt: Int
              someLocalDateTime: LocalDateTime
              someLocalTime: LocalTime
              someString: String
              someTime: Time
            }

            input PostLikesUpdateConnectionInput {
              edge: LikesUpdateInput
              node: UserUpdateInput
            }

            input PostLikesUpdateFieldInput {
              connect: [PostLikesConnectFieldInput!]
              create: [PostLikesCreateFieldInput!]
              delete: [PostLikesDeleteFieldInput!]
              disconnect: [PostLikesDisconnectFieldInput!]
              update: PostLikesUpdateConnectionInput
              where: PostLikesConnectionWhere
            }

            input PostOptions {
              limit: Int
              offset: Int
              \\"\\"\\"Specify one or more PostSort objects to sort Posts by. The sorts will be applied in the order in which they are arranged in the array.\\"\\"\\"
              sort: [PostSort]
            }

            input PostRelationInput {
              likes: [PostLikesCreateFieldInput!]
            }

            \\"\\"\\"Fields to sort Posts by. The order in which sorts are applied is not guaranteed when specifying many fields in one PostSort object.\\"\\"\\"
            input PostSort {
              title: SortDirection
            }

            type PostSubscriptionResponse {
              id: Int!
              name: String!
              post: Post
              propsUpdated: [String!]
              relationshipID: String
              relationshipName: String
              toID: String
              toType: String
              type: String!
            }

            input PostUpdateInput {
              likes: [PostLikesUpdateFieldInput!]
              title: String
            }

            type PostUserLikesAggregationSelection {
              count: Int!
              edge: PostUserLikesEdgeAggregateSelection
              node: PostUserLikesNodeAggregateSelection
            }

            type PostUserLikesEdgeAggregateSelection {
              someBigInt: BigIntAggregateSelectionNullable!
              someDateTime: DateTimeAggregateSelectionNullable!
              someDuration: DurationAggregateSelectionNullable!
              someFloat: FloatAggregateSelectionNullable!
              someId: IDAggregateSelectionNullable!
              someInt: IntAggregateSelectionNullable!
              someLocalDateTime: LocalDateTimeAggregateSelectionNullable!
              someLocalTime: LocalTimeAggregateSelectionNullable!
              someString: StringAggregateSelectionNullable!
              someTime: TimeAggregateSelectionNullable!
            }

            type PostUserLikesNodeAggregateSelection {
              someBigInt: BigIntAggregateSelectionNullable!
              someDateTime: DateTimeAggregateSelectionNullable!
              someDuration: DurationAggregateSelectionNullable!
              someFloat: FloatAggregateSelectionNullable!
              someId: IDAggregateSelectionNullable!
              someInt: IntAggregateSelectionNullable!
              someLocalDateTime: LocalDateTimeAggregateSelectionNullable!
              someLocalTime: LocalTimeAggregateSelectionNullable!
              someString: StringAggregateSelectionNullable!
              someTime: TimeAggregateSelectionNullable!
            }

            input PostWhere {
              AND: [PostWhere!]
              OR: [PostWhere!]
              likes: UserWhere
              likesAggregate: PostLikesAggregateInput
              likesConnection: PostLikesConnectionWhere
              likesConnection_NOT: PostLikesConnectionWhere
              likes_NOT: UserWhere
              title: String
              title_CONTAINS: String
              title_ENDS_WITH: String
              title_IN: [String]
              title_NOT: String
              title_NOT_CONTAINS: String
              title_NOT_ENDS_WITH: String
              title_NOT_IN: [String]
              title_NOT_STARTS_WITH: String
              title_STARTS_WITH: String
            }

            type Query {
              posts(options: PostOptions, where: PostWhere): [Post!]!
              postsAggregate(where: PostWhere): PostAggregateSelection!
              postsCount(where: PostWhere): Int!
              users(options: UserOptions, where: UserWhere): [User!]!
              usersAggregate(where: UserWhere): UserAggregateSelection!
              usersCount(where: UserWhere): Int!
            }

            enum SortDirection {
              \\"\\"\\"Sort by field values in ascending order.\\"\\"\\"
              ASC
              \\"\\"\\"Sort by field values in descending order.\\"\\"\\"
              DESC
            }

            type StringAggregateSelectionNullable {
              longest: String
              shortest: String
            }

            type Subscription {
              \\"\\"\\"Subscribe to updates from Post\\"\\"\\"
              subscribeToPost(types: [NodeUpdatedType!], where: PostWhere): PostSubscriptionResponse!
              \\"\\"\\"Subscribe to updates from User\\"\\"\\"
              subscribeToUser(types: [NodeUpdatedType!], where: UserWhere): UserSubscriptionResponse!
            }

            \\"\\"\\"A time, represented as an RFC3339 time string\\"\\"\\"
            scalar Time

            type TimeAggregateSelectionNullable {
              max: Time
              min: Time
            }

            type UpdateInfo {
              bookmark: String
              nodesCreated: Int!
              nodesDeleted: Int!
              relationshipsCreated: Int!
              relationshipsDeleted: Int!
            }

            type UpdatePostsMutationResponse {
              info: UpdateInfo!
              posts: [Post!]!
            }

            type UpdateUsersMutationResponse {
              info: UpdateInfo!
              users: [User!]!
            }

            type User {
              someBigInt: BigInt
              someDateTime: DateTime
              someDuration: Duration
              someFloat: Float
              someId: ID
              someInt: Int
              someLocalDateTime: LocalDateTime
              someLocalTime: LocalTime
              someString: String
              someTime: Time
            }

            type UserAggregateSelection {
              count: Int!
              someBigInt: BigIntAggregateSelectionNullable!
              someDateTime: DateTimeAggregateSelectionNullable!
              someDuration: DurationAggregateSelectionNullable!
              someFloat: FloatAggregateSelectionNullable!
              someId: IDAggregateSelectionNullable!
              someInt: IntAggregateSelectionNullable!
              someLocalDateTime: LocalDateTimeAggregateSelectionNullable!
              someLocalTime: LocalTimeAggregateSelectionNullable!
              someString: StringAggregateSelectionNullable!
              someTime: TimeAggregateSelectionNullable!
            }

            input UserConnectWhere {
              node: UserWhere!
            }

            input UserCreateInput {
              someBigInt: BigInt
              someDateTime: DateTime
              someDuration: Duration
              someFloat: Float
              someId: ID
              someInt: Int
              someLocalDateTime: LocalDateTime
              someLocalTime: LocalTime
              someString: String
              someTime: Time
            }

            input UserOptions {
              limit: Int
              offset: Int
              \\"\\"\\"Specify one or more UserSort objects to sort Users by. The sorts will be applied in the order in which they are arranged in the array.\\"\\"\\"
              sort: [UserSort]
            }

            \\"\\"\\"Fields to sort Users by. The order in which sorts are applied is not guaranteed when specifying many fields in one UserSort object.\\"\\"\\"
            input UserSort {
              someBigInt: SortDirection
              someDateTime: SortDirection
              someDuration: SortDirection
              someFloat: SortDirection
              someId: SortDirection
              someInt: SortDirection
              someLocalDateTime: SortDirection
              someLocalTime: SortDirection
              someString: SortDirection
              someTime: SortDirection
            }

            type UserSubscriptionResponse {
              id: Int!
              name: String!
              propsUpdated: [String!]
              relationshipID: String
              relationshipName: String
              toID: String
              toType: String
              type: String!
              user: User
            }

            input UserUpdateInput {
              someBigInt: BigInt
              someDateTime: DateTime
              someDuration: Duration
              someFloat: Float
              someId: ID
              someInt: Int
              someLocalDateTime: LocalDateTime
              someLocalTime: LocalTime
              someString: String
              someTime: Time
            }

            input UserWhere {
              AND: [UserWhere!]
              OR: [UserWhere!]
              someBigInt: BigInt
              someBigInt_GT: BigInt
              someBigInt_GTE: BigInt
              someBigInt_IN: [BigInt]
              someBigInt_LT: BigInt
              someBigInt_LTE: BigInt
              someBigInt_NOT: BigInt
              someBigInt_NOT_IN: [BigInt]
              someDateTime: DateTime
              someDateTime_GT: DateTime
              someDateTime_GTE: DateTime
              someDateTime_IN: [DateTime]
              someDateTime_LT: DateTime
              someDateTime_LTE: DateTime
              someDateTime_NOT: DateTime
              someDateTime_NOT_IN: [DateTime]
              someDuration: Duration
              someDuration_GT: Duration
              someDuration_GTE: Duration
              someDuration_IN: [Duration]
              someDuration_LT: Duration
              someDuration_LTE: Duration
              someDuration_NOT: Duration
              someDuration_NOT_IN: [Duration]
              someFloat: Float
              someFloat_GT: Float
              someFloat_GTE: Float
              someFloat_IN: [Float]
              someFloat_LT: Float
              someFloat_LTE: Float
              someFloat_NOT: Float
              someFloat_NOT_IN: [Float]
              someId: ID
              someId_CONTAINS: ID
              someId_ENDS_WITH: ID
              someId_IN: [ID]
              someId_NOT: ID
              someId_NOT_CONTAINS: ID
              someId_NOT_ENDS_WITH: ID
              someId_NOT_IN: [ID]
              someId_NOT_STARTS_WITH: ID
              someId_STARTS_WITH: ID
              someInt: Int
              someInt_GT: Int
              someInt_GTE: Int
              someInt_IN: [Int]
              someInt_LT: Int
              someInt_LTE: Int
              someInt_NOT: Int
              someInt_NOT_IN: [Int]
              someLocalDateTime: LocalDateTime
              someLocalDateTime_GT: LocalDateTime
              someLocalDateTime_GTE: LocalDateTime
              someLocalDateTime_IN: [LocalDateTime]
              someLocalDateTime_LT: LocalDateTime
              someLocalDateTime_LTE: LocalDateTime
              someLocalDateTime_NOT: LocalDateTime
              someLocalDateTime_NOT_IN: [LocalDateTime]
              someLocalTime: LocalTime
              someLocalTime_GT: LocalTime
              someLocalTime_GTE: LocalTime
              someLocalTime_IN: [LocalTime]
              someLocalTime_LT: LocalTime
              someLocalTime_LTE: LocalTime
              someLocalTime_NOT: LocalTime
              someLocalTime_NOT_IN: [LocalTime]
              someString: String
              someString_CONTAINS: String
              someString_ENDS_WITH: String
              someString_IN: [String]
              someString_NOT: String
              someString_NOT_CONTAINS: String
              someString_NOT_ENDS_WITH: String
              someString_NOT_IN: [String]
              someString_NOT_STARTS_WITH: String
              someString_STARTS_WITH: String
              someTime: Time
              someTime_GT: Time
              someTime_GTE: Time
              someTime_IN: [Time]
              someTime_LT: Time
              someTime_LTE: Time
              someTime_NOT: Time
              someTime_NOT_IN: [Time]
            }
            "
        `);
    });
});<|MERGE_RESOLUTION|>--- conflicted
+++ resolved
@@ -349,15 +349,9 @@
               shortest: String!
             }
 
-<<<<<<< HEAD
-            type Subscription {
-              \\"\\"\\"Subscribe to updates from Movie\\"\\"\\"
-              subscribeToMovie(types: [NodeUpdatedType!], where: MovieWhere): MovieSubscriptionResponse!
-=======
             type StringAggregateSelectionNullable {
               longest: String
               shortest: String
->>>>>>> cae256d7
             }
 
             \\"\\"\\"A time, represented as an RFC3339 time string\\"\\"\\"
