/*
 * Copyright (c) "Neo4j"
 * Neo4j Sweden AB [http://neo4j.com]
 *
 * This file is part of Neo4j.
 *
 * Licensed under the Apache License, Version 2.0 (the "License");
 * you may not use this file except in compliance with the License.
 * You may obtain a copy of the License at
 *
 *     http://www.apache.org/licenses/LICENSE-2.0
 *
 * Unless required by applicable law or agreed to in writing, software
 * distributed under the License is distributed on an "AS IS" BASIS,
 * WITHOUT WARRANTIES OR CONDITIONS OF ANY KIND, either express or implied.
 * See the License for the specific language governing permissions and
 * limitations under the License.
 */

import { printSchemaWithDirectives } from "@graphql-tools/utils";
import type { NamedTypeNode, NonNullTypeNode, ObjectTypeDefinitionNode } from "graphql";
import { gql } from "graphql-tag";
import { lexicographicSortSchema } from "graphql/utilities";
import { Neo4jGraphQL } from "../../src";

describe("Directive-preserve", () => {
    test("Custom directives preserved", async () => {
        const typeDefs = gql`
            directive @preservedTopLevel(string: String, int: Int, float: Float, boolean: Boolean) on OBJECT
            directive @preservedFieldLevel(string: String, int: Int, float: Float, boolean: Boolean) on FIELD_DEFINITION

            type Movie @preservedTopLevel @node {
                id: ID @preservedFieldLevel(string: "str", int: 12, float: 1.2, boolean: true)
            }
        `;
        const neoSchema = new Neo4jGraphQL({ typeDefs });
        const printedSchema = printSchemaWithDirectives(lexicographicSortSchema(await neoSchema.getSchema()));

        expect(printedSchema).toMatchInlineSnapshot(`
            "schema {
              query: Query
              mutation: Mutation
            }

            directive @preservedFieldLevel(boolean: Boolean, float: Float, int: Int, string: String) on FIELD_DEFINITION

            directive @preservedTopLevel(boolean: Boolean, float: Float, int: Int, string: String) on OBJECT

            \\"\\"\\"
            Information about the number of nodes and relationships created during a create mutation
            \\"\\"\\"
            type CreateInfo {
              bookmark: String @deprecated(reason: \\"This field has been deprecated because bookmarks are now handled by the driver.\\")
              nodesCreated: Int!
              relationshipsCreated: Int!
            }

            type CreateMoviesMutationResponse {
              info: CreateInfo!
              movies: [Movie!]!
            }

            \\"\\"\\"
            Information about the number of nodes and relationships deleted during a delete mutation
            \\"\\"\\"
            type DeleteInfo {
              bookmark: String @deprecated(reason: \\"This field has been deprecated because bookmarks are now handled by the driver.\\")
              nodesDeleted: Int!
              relationshipsDeleted: Int!
            }

            type IDAggregateSelection {
              longest: ID
              shortest: ID
            }

            type Movie @preservedTopLevel {
              id: ID @preservedFieldLevel(string: \\"str\\", int: 12, float: 1.2, boolean: true)
            }

            type MovieAggregateSelection {
              count: Int!
              id: IDAggregateSelection!
            }

            input MovieCreateInput {
              id: ID
            }

            type MovieEdge {
              cursor: String!
              node: Movie!
            }

            input MovieOptions {
              limit: Int
              offset: Int
              \\"\\"\\"
              Specify one or more MovieSort objects to sort Movies by. The sorts will be applied in the order in which they are arranged in the array.
              \\"\\"\\"
              sort: [MovieSort!]
            }

            \\"\\"\\"
            Fields to sort Movies by. The order in which sorts are applied is not guaranteed when specifying many fields in one MovieSort object.
            \\"\\"\\"
            input MovieSort {
              id: SortDirection
            }

            input MovieUpdateInput {
              id: ID
            }

            input MovieWhere {
              AND: [MovieWhere!]
              NOT: MovieWhere
              OR: [MovieWhere!]
              id: ID @deprecated(reason: \\"Please use the explicit _EQ version\\")
              id_CONTAINS: ID
              id_ENDS_WITH: ID
              id_EQ: ID
              id_IN: [ID]
              id_STARTS_WITH: ID
            }

            type MoviesConnection {
              edges: [MovieEdge!]!
              pageInfo: PageInfo!
              totalCount: Int!
            }

            type Mutation {
              createMovies(input: [MovieCreateInput!]!): CreateMoviesMutationResponse!
              deleteMovies(where: MovieWhere): DeleteInfo!
              updateMovies(update: MovieUpdateInput, where: MovieWhere): UpdateMoviesMutationResponse!
            }

            \\"\\"\\"Pagination information (Relay)\\"\\"\\"
            type PageInfo {
              endCursor: String
              hasNextPage: Boolean!
              hasPreviousPage: Boolean!
              startCursor: String
            }

            type Query {
              movies(limit: Int, offset: Int, options: MovieOptions @deprecated(reason: \\"Query options argument is deprecated, please use pagination arguments like limit, offset and sort instead.\\"), sort: [MovieSort!], where: MovieWhere): [Movie!]!
              moviesAggregate(where: MovieWhere): MovieAggregateSelection!
              moviesConnection(after: String, first: Int, sort: [MovieSort!], where: MovieWhere): MoviesConnection!
            }

            \\"\\"\\"An enum for sorting in either ascending or descending order.\\"\\"\\"
            enum SortDirection {
              \\"\\"\\"Sort by field values in ascending order.\\"\\"\\"
              ASC
              \\"\\"\\"Sort by field values in descending order.\\"\\"\\"
              DESC
            }

            \\"\\"\\"
            Information about the number of nodes and relationships created and deleted during an update mutation
            \\"\\"\\"
            type UpdateInfo {
              bookmark: String @deprecated(reason: \\"This field has been deprecated because bookmarks are now handled by the driver.\\")
              nodesCreated: Int!
              nodesDeleted: Int!
              relationshipsCreated: Int!
              relationshipsDeleted: Int!
            }

            type UpdateMoviesMutationResponse {
              info: UpdateInfo!
              movies: [Movie!]!
            }"
        `);
    });

    test("Directives on relations preserved", async () => {
        const typeDefs = gql`
            type Movie @node {
                title: String
                year: Int
                imdbRating: Float
                genres: [Genre!]! @relationship(type: "IN_GENRE", direction: OUT) @deprecated(reason: "Do not use")
            }

            type Genre @node {
                name: String
                movies: [Movie!]! @relationship(type: "IN_GENRE", direction: IN)
            }
        `;
        const neoSchema = new Neo4jGraphQL({ typeDefs });
        const printedSchema = printSchemaWithDirectives(lexicographicSortSchema(await neoSchema.getSchema()));

        expect(printedSchema).toMatchInlineSnapshot(`
            "schema {
              query: Query
              mutation: Mutation
            }

            type CreateGenresMutationResponse {
              genres: [Genre!]!
              info: CreateInfo!
            }

            \\"\\"\\"
            Information about the number of nodes and relationships created during a create mutation
            \\"\\"\\"
            type CreateInfo {
              bookmark: String @deprecated(reason: \\"This field has been deprecated because bookmarks are now handled by the driver.\\")
              nodesCreated: Int!
              relationshipsCreated: Int!
            }

            type CreateMoviesMutationResponse {
              info: CreateInfo!
              movies: [Movie!]!
            }

            \\"\\"\\"
            Information about the number of nodes and relationships deleted during a delete mutation
            \\"\\"\\"
            type DeleteInfo {
              bookmark: String @deprecated(reason: \\"This field has been deprecated because bookmarks are now handled by the driver.\\")
              nodesDeleted: Int!
              relationshipsDeleted: Int!
            }

            type FloatAggregateSelection {
              average: Float
              max: Float
              min: Float
              sum: Float
            }

            type Genre {
              movies(directed: Boolean = true, limit: Int, offset: Int, options: MovieOptions @deprecated(reason: \\"Query options argument is deprecated, please use pagination arguments like limit, offset and sort instead.\\"), sort: [MovieSort!], where: MovieWhere): [Movie!]!
              moviesAggregate(directed: Boolean = true, where: MovieWhere): GenreMovieMoviesAggregationSelection
              moviesConnection(after: String, directed: Boolean = true, first: Int, sort: [GenreMoviesConnectionSort!], where: GenreMoviesConnectionWhere): GenreMoviesConnection!
              name: String
            }

            type GenreAggregateSelection {
              count: Int!
              name: StringAggregateSelection!
            }

            input GenreConnectInput {
              movies: [GenreMoviesConnectFieldInput!]
            }

            input GenreConnectWhere {
              node: GenreWhere!
            }

            input GenreCreateInput {
              movies: GenreMoviesFieldInput
              name: String
            }

            input GenreDeleteInput {
              movies: [GenreMoviesDeleteFieldInput!]
            }

            input GenreDisconnectInput {
              movies: [GenreMoviesDisconnectFieldInput!]
            }

            type GenreEdge {
              cursor: String!
              node: Genre!
            }

            type GenreMovieMoviesAggregationSelection {
              count: Int!
              node: GenreMovieMoviesNodeAggregateSelection
            }

            type GenreMovieMoviesNodeAggregateSelection {
              imdbRating: FloatAggregateSelection!
              title: StringAggregateSelection!
              year: IntAggregateSelection!
            }

            input GenreMoviesAggregateInput {
              AND: [GenreMoviesAggregateInput!]
              NOT: GenreMoviesAggregateInput
              OR: [GenreMoviesAggregateInput!]
              count: Int
              count_GT: Int
              count_GTE: Int
              count_LT: Int
              count_LTE: Int
              node: GenreMoviesNodeAggregationWhereInput
            }

            input GenreMoviesConnectFieldInput {
              connect: [MovieConnectInput!]
              \\"\\"\\"
              Whether or not to overwrite any matching relationship with the new properties.
              \\"\\"\\"
              overwrite: Boolean! = true
              where: MovieConnectWhere
            }

            type GenreMoviesConnection {
              edges: [GenreMoviesRelationship!]!
              pageInfo: PageInfo!
              totalCount: Int!
            }

            input GenreMoviesConnectionSort {
              node: MovieSort
            }

            input GenreMoviesConnectionWhere {
              AND: [GenreMoviesConnectionWhere!]
              NOT: GenreMoviesConnectionWhere
              OR: [GenreMoviesConnectionWhere!]
              node: MovieWhere
            }

            input GenreMoviesCreateFieldInput {
              node: MovieCreateInput!
            }

            input GenreMoviesDeleteFieldInput {
              delete: MovieDeleteInput
              where: GenreMoviesConnectionWhere
            }

            input GenreMoviesDisconnectFieldInput {
              disconnect: MovieDisconnectInput
              where: GenreMoviesConnectionWhere
            }

            input GenreMoviesFieldInput {
              connect: [GenreMoviesConnectFieldInput!]
              create: [GenreMoviesCreateFieldInput!]
            }

            input GenreMoviesNodeAggregationWhereInput {
              AND: [GenreMoviesNodeAggregationWhereInput!]
              NOT: GenreMoviesNodeAggregationWhereInput
              OR: [GenreMoviesNodeAggregationWhereInput!]
              imdbRating_AVERAGE_EQUAL: Float
              imdbRating_AVERAGE_GT: Float
              imdbRating_AVERAGE_GTE: Float
              imdbRating_AVERAGE_LT: Float
              imdbRating_AVERAGE_LTE: Float
              imdbRating_EQUAL: Float @deprecated(reason: \\"Aggregation filters that are not relying on an aggregating function will be deprecated.\\")
              imdbRating_GT: Float @deprecated(reason: \\"Aggregation filters that are not relying on an aggregating function will be deprecated.\\")
              imdbRating_GTE: Float @deprecated(reason: \\"Aggregation filters that are not relying on an aggregating function will be deprecated.\\")
              imdbRating_LT: Float @deprecated(reason: \\"Aggregation filters that are not relying on an aggregating function will be deprecated.\\")
              imdbRating_LTE: Float @deprecated(reason: \\"Aggregation filters that are not relying on an aggregating function will be deprecated.\\")
              imdbRating_MAX_EQUAL: Float
              imdbRating_MAX_GT: Float
              imdbRating_MAX_GTE: Float
              imdbRating_MAX_LT: Float
              imdbRating_MAX_LTE: Float
              imdbRating_MIN_EQUAL: Float
              imdbRating_MIN_GT: Float
              imdbRating_MIN_GTE: Float
              imdbRating_MIN_LT: Float
              imdbRating_MIN_LTE: Float
              imdbRating_SUM_EQUAL: Float
              imdbRating_SUM_GT: Float
              imdbRating_SUM_GTE: Float
              imdbRating_SUM_LT: Float
              imdbRating_SUM_LTE: Float
              title_AVERAGE_EQUAL: Float @deprecated(reason: \\"Please use the explicit _LENGTH version for string aggregation.\\")
              title_AVERAGE_GT: Float @deprecated(reason: \\"Please use the explicit _LENGTH version for string aggregation.\\")
              title_AVERAGE_GTE: Float @deprecated(reason: \\"Please use the explicit _LENGTH version for string aggregation.\\")
              title_AVERAGE_LENGTH_EQUAL: Float
              title_AVERAGE_LENGTH_GT: Float
              title_AVERAGE_LENGTH_GTE: Float
              title_AVERAGE_LENGTH_LT: Float
              title_AVERAGE_LENGTH_LTE: Float
              title_AVERAGE_LT: Float @deprecated(reason: \\"Please use the explicit _LENGTH version for string aggregation.\\")
              title_AVERAGE_LTE: Float @deprecated(reason: \\"Please use the explicit _LENGTH version for string aggregation.\\")
              title_EQUAL: String @deprecated(reason: \\"Aggregation filters that are not relying on an aggregating function will be deprecated.\\")
              title_GT: Int @deprecated(reason: \\"Aggregation filters that are not relying on an aggregating function will be deprecated.\\")
              title_GTE: Int @deprecated(reason: \\"Aggregation filters that are not relying on an aggregating function will be deprecated.\\")
              title_LONGEST_EQUAL: Int @deprecated(reason: \\"Please use the explicit _LENGTH version for string aggregation.\\")
              title_LONGEST_GT: Int @deprecated(reason: \\"Please use the explicit _LENGTH version for string aggregation.\\")
              title_LONGEST_GTE: Int @deprecated(reason: \\"Please use the explicit _LENGTH version for string aggregation.\\")
              title_LONGEST_LENGTH_EQUAL: Int
              title_LONGEST_LENGTH_GT: Int
              title_LONGEST_LENGTH_GTE: Int
              title_LONGEST_LENGTH_LT: Int
              title_LONGEST_LENGTH_LTE: Int
              title_LONGEST_LT: Int @deprecated(reason: \\"Please use the explicit _LENGTH version for string aggregation.\\")
              title_LONGEST_LTE: Int @deprecated(reason: \\"Please use the explicit _LENGTH version for string aggregation.\\")
              title_LT: Int @deprecated(reason: \\"Aggregation filters that are not relying on an aggregating function will be deprecated.\\")
              title_LTE: Int @deprecated(reason: \\"Aggregation filters that are not relying on an aggregating function will be deprecated.\\")
              title_SHORTEST_EQUAL: Int @deprecated(reason: \\"Please use the explicit _LENGTH version for string aggregation.\\")
              title_SHORTEST_GT: Int @deprecated(reason: \\"Please use the explicit _LENGTH version for string aggregation.\\")
              title_SHORTEST_GTE: Int @deprecated(reason: \\"Please use the explicit _LENGTH version for string aggregation.\\")
              title_SHORTEST_LENGTH_EQUAL: Int
              title_SHORTEST_LENGTH_GT: Int
              title_SHORTEST_LENGTH_GTE: Int
              title_SHORTEST_LENGTH_LT: Int
              title_SHORTEST_LENGTH_LTE: Int
              title_SHORTEST_LT: Int @deprecated(reason: \\"Please use the explicit _LENGTH version for string aggregation.\\")
              title_SHORTEST_LTE: Int @deprecated(reason: \\"Please use the explicit _LENGTH version for string aggregation.\\")
              year_AVERAGE_EQUAL: Float
              year_AVERAGE_GT: Float
              year_AVERAGE_GTE: Float
              year_AVERAGE_LT: Float
              year_AVERAGE_LTE: Float
              year_EQUAL: Int @deprecated(reason: \\"Aggregation filters that are not relying on an aggregating function will be deprecated.\\")
              year_GT: Int @deprecated(reason: \\"Aggregation filters that are not relying on an aggregating function will be deprecated.\\")
              year_GTE: Int @deprecated(reason: \\"Aggregation filters that are not relying on an aggregating function will be deprecated.\\")
              year_LT: Int @deprecated(reason: \\"Aggregation filters that are not relying on an aggregating function will be deprecated.\\")
              year_LTE: Int @deprecated(reason: \\"Aggregation filters that are not relying on an aggregating function will be deprecated.\\")
              year_MAX_EQUAL: Int
              year_MAX_GT: Int
              year_MAX_GTE: Int
              year_MAX_LT: Int
              year_MAX_LTE: Int
              year_MIN_EQUAL: Int
              year_MIN_GT: Int
              year_MIN_GTE: Int
              year_MIN_LT: Int
              year_MIN_LTE: Int
              year_SUM_EQUAL: Int
              year_SUM_GT: Int
              year_SUM_GTE: Int
              year_SUM_LT: Int
              year_SUM_LTE: Int
            }

            type GenreMoviesRelationship {
              cursor: String!
              node: Movie!
            }

            input GenreMoviesUpdateConnectionInput {
              node: MovieUpdateInput
            }

            input GenreMoviesUpdateFieldInput {
              connect: [GenreMoviesConnectFieldInput!]
              create: [GenreMoviesCreateFieldInput!]
              delete: [GenreMoviesDeleteFieldInput!]
              disconnect: [GenreMoviesDisconnectFieldInput!]
              update: GenreMoviesUpdateConnectionInput
              where: GenreMoviesConnectionWhere
            }

            input GenreOptions {
              limit: Int
              offset: Int
              \\"\\"\\"
              Specify one or more GenreSort objects to sort Genres by. The sorts will be applied in the order in which they are arranged in the array.
              \\"\\"\\"
              sort: [GenreSort!]
            }

            \\"\\"\\"
            Fields to sort Genres by. The order in which sorts are applied is not guaranteed when specifying many fields in one GenreSort object.
            \\"\\"\\"
            input GenreSort {
              name: SortDirection
            }

            input GenreUpdateInput {
              movies: [GenreMoviesUpdateFieldInput!]
              name: String
            }

            input GenreWhere {
              AND: [GenreWhere!]
              NOT: GenreWhere
              OR: [GenreWhere!]
              movies: MovieWhere @deprecated(reason: \\"Use \`movies_SOME\` instead.\\")
              moviesAggregate: GenreMoviesAggregateInput
              moviesConnection: GenreMoviesConnectionWhere @deprecated(reason: \\"Use \`moviesConnection_SOME\` instead.\\")
              \\"\\"\\"
              Return Genres where all of the related GenreMoviesConnections match this filter
              \\"\\"\\"
              moviesConnection_ALL: GenreMoviesConnectionWhere
              \\"\\"\\"
              Return Genres where none of the related GenreMoviesConnections match this filter
              \\"\\"\\"
              moviesConnection_NONE: GenreMoviesConnectionWhere
              \\"\\"\\"
              Return Genres where one of the related GenreMoviesConnections match this filter
              \\"\\"\\"
              moviesConnection_SINGLE: GenreMoviesConnectionWhere
              \\"\\"\\"
              Return Genres where some of the related GenreMoviesConnections match this filter
              \\"\\"\\"
              moviesConnection_SOME: GenreMoviesConnectionWhere
              \\"\\"\\"Return Genres where all of the related Movies match this filter\\"\\"\\"
              movies_ALL: MovieWhere
              \\"\\"\\"Return Genres where none of the related Movies match this filter\\"\\"\\"
              movies_NONE: MovieWhere
              \\"\\"\\"Return Genres where one of the related Movies match this filter\\"\\"\\"
              movies_SINGLE: MovieWhere
              \\"\\"\\"Return Genres where some of the related Movies match this filter\\"\\"\\"
              movies_SOME: MovieWhere
              name: String @deprecated(reason: \\"Please use the explicit _EQ version\\")
              name_CONTAINS: String
              name_ENDS_WITH: String
              name_EQ: String
              name_IN: [String]
              name_STARTS_WITH: String
            }

            type GenresConnection {
              edges: [GenreEdge!]!
              pageInfo: PageInfo!
              totalCount: Int!
            }

            type IntAggregateSelection {
              average: Float
              max: Int
              min: Int
              sum: Int
            }

            type Movie {
              genres(directed: Boolean = true, limit: Int, offset: Int, options: GenreOptions @deprecated(reason: \\"Query options argument is deprecated, please use pagination arguments like limit, offset and sort instead.\\"), sort: [GenreSort!], where: GenreWhere): [Genre!]! @deprecated(reason: \\"Do not use\\")
              genresAggregate(directed: Boolean = true, where: GenreWhere): MovieGenreGenresAggregationSelection @deprecated(reason: \\"Do not use\\")
              genresConnection(after: String, directed: Boolean = true, first: Int, sort: [MovieGenresConnectionSort!], where: MovieGenresConnectionWhere): MovieGenresConnection! @deprecated(reason: \\"Do not use\\")
              imdbRating: Float
              title: String
              year: Int
            }

            type MovieAggregateSelection {
              count: Int!
              imdbRating: FloatAggregateSelection!
              title: StringAggregateSelection!
              year: IntAggregateSelection!
            }

            input MovieConnectInput {
              genres: [MovieGenresConnectFieldInput!] @deprecated(reason: \\"Do not use\\")
            }

            input MovieConnectWhere {
              node: MovieWhere!
            }

            input MovieCreateInput {
              genres: MovieGenresFieldInput @deprecated(reason: \\"Do not use\\")
              imdbRating: Float
              title: String
              year: Int
            }

            input MovieDeleteInput {
              genres: [MovieGenresDeleteFieldInput!] @deprecated(reason: \\"Do not use\\")
            }

            input MovieDisconnectInput {
              genres: [MovieGenresDisconnectFieldInput!] @deprecated(reason: \\"Do not use\\")
            }

            type MovieEdge {
              cursor: String!
              node: Movie!
            }

            type MovieGenreGenresAggregationSelection {
              count: Int!
              node: MovieGenreGenresNodeAggregateSelection
            }

            type MovieGenreGenresNodeAggregateSelection {
              name: StringAggregateSelection!
            }

            input MovieGenresAggregateInput {
              AND: [MovieGenresAggregateInput!]
              NOT: MovieGenresAggregateInput
              OR: [MovieGenresAggregateInput!]
              count: Int
              count_GT: Int
              count_GTE: Int
              count_LT: Int
              count_LTE: Int
              node: MovieGenresNodeAggregationWhereInput
            }

            input MovieGenresConnectFieldInput {
              connect: [GenreConnectInput!]
              \\"\\"\\"
              Whether or not to overwrite any matching relationship with the new properties.
              \\"\\"\\"
              overwrite: Boolean! = true
              where: GenreConnectWhere
            }

            type MovieGenresConnection {
              edges: [MovieGenresRelationship!]!
              pageInfo: PageInfo!
              totalCount: Int!
            }

            input MovieGenresConnectionSort {
              node: GenreSort
            }

            input MovieGenresConnectionWhere {
              AND: [MovieGenresConnectionWhere!]
              NOT: MovieGenresConnectionWhere
              OR: [MovieGenresConnectionWhere!]
              node: GenreWhere
            }

            input MovieGenresCreateFieldInput {
              node: GenreCreateInput!
            }

            input MovieGenresDeleteFieldInput {
              delete: GenreDeleteInput
              where: MovieGenresConnectionWhere
            }

            input MovieGenresDisconnectFieldInput {
              disconnect: GenreDisconnectInput
              where: MovieGenresConnectionWhere
            }

            input MovieGenresFieldInput {
              connect: [MovieGenresConnectFieldInput!]
              create: [MovieGenresCreateFieldInput!]
            }

            input MovieGenresNodeAggregationWhereInput {
              AND: [MovieGenresNodeAggregationWhereInput!]
              NOT: MovieGenresNodeAggregationWhereInput
              OR: [MovieGenresNodeAggregationWhereInput!]
              name_AVERAGE_EQUAL: Float @deprecated(reason: \\"Please use the explicit _LENGTH version for string aggregation.\\")
              name_AVERAGE_GT: Float @deprecated(reason: \\"Please use the explicit _LENGTH version for string aggregation.\\")
              name_AVERAGE_GTE: Float @deprecated(reason: \\"Please use the explicit _LENGTH version for string aggregation.\\")
              name_AVERAGE_LENGTH_EQUAL: Float
              name_AVERAGE_LENGTH_GT: Float
              name_AVERAGE_LENGTH_GTE: Float
              name_AVERAGE_LENGTH_LT: Float
              name_AVERAGE_LENGTH_LTE: Float
              name_AVERAGE_LT: Float @deprecated(reason: \\"Please use the explicit _LENGTH version for string aggregation.\\")
              name_AVERAGE_LTE: Float @deprecated(reason: \\"Please use the explicit _LENGTH version for string aggregation.\\")
              name_EQUAL: String @deprecated(reason: \\"Aggregation filters that are not relying on an aggregating function will be deprecated.\\")
              name_GT: Int @deprecated(reason: \\"Aggregation filters that are not relying on an aggregating function will be deprecated.\\")
              name_GTE: Int @deprecated(reason: \\"Aggregation filters that are not relying on an aggregating function will be deprecated.\\")
              name_LONGEST_EQUAL: Int @deprecated(reason: \\"Please use the explicit _LENGTH version for string aggregation.\\")
              name_LONGEST_GT: Int @deprecated(reason: \\"Please use the explicit _LENGTH version for string aggregation.\\")
              name_LONGEST_GTE: Int @deprecated(reason: \\"Please use the explicit _LENGTH version for string aggregation.\\")
              name_LONGEST_LENGTH_EQUAL: Int
              name_LONGEST_LENGTH_GT: Int
              name_LONGEST_LENGTH_GTE: Int
              name_LONGEST_LENGTH_LT: Int
              name_LONGEST_LENGTH_LTE: Int
              name_LONGEST_LT: Int @deprecated(reason: \\"Please use the explicit _LENGTH version for string aggregation.\\")
              name_LONGEST_LTE: Int @deprecated(reason: \\"Please use the explicit _LENGTH version for string aggregation.\\")
              name_LT: Int @deprecated(reason: \\"Aggregation filters that are not relying on an aggregating function will be deprecated.\\")
              name_LTE: Int @deprecated(reason: \\"Aggregation filters that are not relying on an aggregating function will be deprecated.\\")
              name_SHORTEST_EQUAL: Int @deprecated(reason: \\"Please use the explicit _LENGTH version for string aggregation.\\")
              name_SHORTEST_GT: Int @deprecated(reason: \\"Please use the explicit _LENGTH version for string aggregation.\\")
              name_SHORTEST_GTE: Int @deprecated(reason: \\"Please use the explicit _LENGTH version for string aggregation.\\")
              name_SHORTEST_LENGTH_EQUAL: Int
              name_SHORTEST_LENGTH_GT: Int
              name_SHORTEST_LENGTH_GTE: Int
              name_SHORTEST_LENGTH_LT: Int
              name_SHORTEST_LENGTH_LTE: Int
              name_SHORTEST_LT: Int @deprecated(reason: \\"Please use the explicit _LENGTH version for string aggregation.\\")
              name_SHORTEST_LTE: Int @deprecated(reason: \\"Please use the explicit _LENGTH version for string aggregation.\\")
            }

            type MovieGenresRelationship {
              cursor: String!
              node: Genre!
            }

            input MovieGenresUpdateConnectionInput {
              node: GenreUpdateInput
            }

            input MovieGenresUpdateFieldInput {
              connect: [MovieGenresConnectFieldInput!]
              create: [MovieGenresCreateFieldInput!]
              delete: [MovieGenresDeleteFieldInput!]
              disconnect: [MovieGenresDisconnectFieldInput!]
              update: MovieGenresUpdateConnectionInput
              where: MovieGenresConnectionWhere
            }

            input MovieOptions {
              limit: Int
              offset: Int
              \\"\\"\\"
              Specify one or more MovieSort objects to sort Movies by. The sorts will be applied in the order in which they are arranged in the array.
              \\"\\"\\"
              sort: [MovieSort!]
            }

            \\"\\"\\"
            Fields to sort Movies by. The order in which sorts are applied is not guaranteed when specifying many fields in one MovieSort object.
            \\"\\"\\"
            input MovieSort {
              imdbRating: SortDirection
              title: SortDirection
              year: SortDirection
            }

            input MovieUpdateInput {
              genres: [MovieGenresUpdateFieldInput!] @deprecated(reason: \\"Do not use\\")
              imdbRating: Float
              imdbRating_ADD: Float
              imdbRating_DIVIDE: Float
              imdbRating_MULTIPLY: Float
              imdbRating_SUBTRACT: Float
              title: String
              year: Int
              year_DECREMENT: Int
              year_INCREMENT: Int
            }

            input MovieWhere {
              AND: [MovieWhere!]
              NOT: MovieWhere
              OR: [MovieWhere!]
              genres: GenreWhere @deprecated(reason: \\"Use \`genres_SOME\` instead.\\")
              genresAggregate: MovieGenresAggregateInput @deprecated(reason: \\"Do not use\\")
              genresConnection: MovieGenresConnectionWhere @deprecated(reason: \\"Use \`genresConnection_SOME\` instead.\\")
              \\"\\"\\"
              Return Movies where all of the related MovieGenresConnections match this filter
              \\"\\"\\"
              genresConnection_ALL: MovieGenresConnectionWhere @deprecated(reason: \\"Do not use\\")
              \\"\\"\\"
              Return Movies where none of the related MovieGenresConnections match this filter
              \\"\\"\\"
              genresConnection_NONE: MovieGenresConnectionWhere @deprecated(reason: \\"Do not use\\")
              \\"\\"\\"
              Return Movies where one of the related MovieGenresConnections match this filter
              \\"\\"\\"
              genresConnection_SINGLE: MovieGenresConnectionWhere @deprecated(reason: \\"Do not use\\")
              \\"\\"\\"
              Return Movies where some of the related MovieGenresConnections match this filter
              \\"\\"\\"
              genresConnection_SOME: MovieGenresConnectionWhere @deprecated(reason: \\"Do not use\\")
              \\"\\"\\"Return Movies where all of the related Genres match this filter\\"\\"\\"
              genres_ALL: GenreWhere @deprecated(reason: \\"Do not use\\")
              \\"\\"\\"Return Movies where none of the related Genres match this filter\\"\\"\\"
              genres_NONE: GenreWhere @deprecated(reason: \\"Do not use\\")
              \\"\\"\\"Return Movies where one of the related Genres match this filter\\"\\"\\"
              genres_SINGLE: GenreWhere @deprecated(reason: \\"Do not use\\")
              \\"\\"\\"Return Movies where some of the related Genres match this filter\\"\\"\\"
              genres_SOME: GenreWhere @deprecated(reason: \\"Do not use\\")
              imdbRating: Float @deprecated(reason: \\"Please use the explicit _EQ version\\")
              imdbRating_EQ: Float
              imdbRating_GT: Float
              imdbRating_GTE: Float
              imdbRating_IN: [Float]
              imdbRating_LT: Float
              imdbRating_LTE: Float
<<<<<<< HEAD
              imdbRating_NOT: Float @deprecated(reason: \\"Negation filters will be deprecated, use the NOT operator to achieve the same behavior\\")
              imdbRating_NOT_IN: [Float] @deprecated(reason: \\"Negation filters will be deprecated, use the NOT operator to achieve the same behavior\\")
=======
>>>>>>> 8a39a872
              title: String @deprecated(reason: \\"Please use the explicit _EQ version\\")
              title_CONTAINS: String
              title_ENDS_WITH: String
              title_EQ: String
              title_IN: [String]
              title_STARTS_WITH: String
              year: Int @deprecated(reason: \\"Please use the explicit _EQ version\\")
              year_EQ: Int
              year_GT: Int
              year_GTE: Int
              year_IN: [Int]
              year_LT: Int
              year_LTE: Int
            }

            type MoviesConnection {
              edges: [MovieEdge!]!
              pageInfo: PageInfo!
              totalCount: Int!
            }

            type Mutation {
              createGenres(input: [GenreCreateInput!]!): CreateGenresMutationResponse!
              createMovies(input: [MovieCreateInput!]!): CreateMoviesMutationResponse!
              deleteGenres(delete: GenreDeleteInput, where: GenreWhere): DeleteInfo!
              deleteMovies(delete: MovieDeleteInput, where: MovieWhere): DeleteInfo!
              updateGenres(update: GenreUpdateInput, where: GenreWhere): UpdateGenresMutationResponse!
              updateMovies(update: MovieUpdateInput, where: MovieWhere): UpdateMoviesMutationResponse!
            }

            \\"\\"\\"Pagination information (Relay)\\"\\"\\"
            type PageInfo {
              endCursor: String
              hasNextPage: Boolean!
              hasPreviousPage: Boolean!
              startCursor: String
            }

            type Query {
              genres(limit: Int, offset: Int, options: GenreOptions @deprecated(reason: \\"Query options argument is deprecated, please use pagination arguments like limit, offset and sort instead.\\"), sort: [GenreSort!], where: GenreWhere): [Genre!]!
              genresAggregate(where: GenreWhere): GenreAggregateSelection!
              genresConnection(after: String, first: Int, sort: [GenreSort!], where: GenreWhere): GenresConnection!
              movies(limit: Int, offset: Int, options: MovieOptions @deprecated(reason: \\"Query options argument is deprecated, please use pagination arguments like limit, offset and sort instead.\\"), sort: [MovieSort!], where: MovieWhere): [Movie!]!
              moviesAggregate(where: MovieWhere): MovieAggregateSelection!
              moviesConnection(after: String, first: Int, sort: [MovieSort!], where: MovieWhere): MoviesConnection!
            }

            \\"\\"\\"An enum for sorting in either ascending or descending order.\\"\\"\\"
            enum SortDirection {
              \\"\\"\\"Sort by field values in ascending order.\\"\\"\\"
              ASC
              \\"\\"\\"Sort by field values in descending order.\\"\\"\\"
              DESC
            }

            type StringAggregateSelection {
              longest: String
              shortest: String
            }

            type UpdateGenresMutationResponse {
              genres: [Genre!]!
              info: UpdateInfo!
            }

            \\"\\"\\"
            Information about the number of nodes and relationships created and deleted during an update mutation
            \\"\\"\\"
            type UpdateInfo {
              bookmark: String @deprecated(reason: \\"This field has been deprecated because bookmarks are now handled by the driver.\\")
              nodesCreated: Int!
              nodesDeleted: Int!
              relationshipsCreated: Int!
              relationshipsDeleted: Int!
            }

            type UpdateMoviesMutationResponse {
              info: UpdateInfo!
              movies: [Movie!]!
            }"
        `);
    });

    test("Directives on implemented interface relations preserved - field declared relationship", async () => {
        const typeDefs = gql`
            interface Production {
                title: String!
                actors: [Actor!]! @declareRelationship
            }

            type Movie implements Production @node {
                title: String!
                actors: [Actor!]!
                    @relationship(type: "ACTED_IN", direction: IN, properties: "ActedIn")
                    @deprecated(reason: "Do not use")
                runtime: Int!
            }

            type Series implements Production @node {
                title: String!
                actors: [Actor!]! @relationship(type: "ACTED_IN", direction: IN, properties: "ActedIn")
                episodes: Int!
            }

            type ActedIn @relationshipProperties {
                role: String!
            }

            type Actor @node {
                name: String!
                actedIn: [Production!]! @relationship(type: "ACTED_IN", direction: OUT, properties: "ActedIn")
            }
        `;
        const neoSchema = new Neo4jGraphQL({ typeDefs });
        const gqlSchema = await neoSchema.getSchema();
        const relationshipConnectionTypeName = (
            (
                (gqlSchema.getType("Movie")?.astNode as ObjectTypeDefinitionNode).fields?.find(
                    (f) => f.name.value === "actorsConnection"
                )?.type as NonNullTypeNode
            ).type as NamedTypeNode
        ).name.value;
        expect(relationshipConnectionTypeName).toBe("ProductionActorsConnection");

        const printedSchema = printSchemaWithDirectives(lexicographicSortSchema(gqlSchema));
        expect(printedSchema).toMatchInlineSnapshot(`
            "schema {
              query: Query
              mutation: Mutation
            }

            \\"\\"\\"
            The edge properties for the following fields:
            * Movie.actors
            * Series.actors
            * Actor.actedIn
            \\"\\"\\"
            type ActedIn {
              role: String!
            }

            input ActedInAggregationWhereInput {
              AND: [ActedInAggregationWhereInput!]
              NOT: ActedInAggregationWhereInput
              OR: [ActedInAggregationWhereInput!]
              role_AVERAGE_EQUAL: Float @deprecated(reason: \\"Please use the explicit _LENGTH version for string aggregation.\\")
              role_AVERAGE_GT: Float @deprecated(reason: \\"Please use the explicit _LENGTH version for string aggregation.\\")
              role_AVERAGE_GTE: Float @deprecated(reason: \\"Please use the explicit _LENGTH version for string aggregation.\\")
              role_AVERAGE_LENGTH_EQUAL: Float
              role_AVERAGE_LENGTH_GT: Float
              role_AVERAGE_LENGTH_GTE: Float
              role_AVERAGE_LENGTH_LT: Float
              role_AVERAGE_LENGTH_LTE: Float
              role_AVERAGE_LT: Float @deprecated(reason: \\"Please use the explicit _LENGTH version for string aggregation.\\")
              role_AVERAGE_LTE: Float @deprecated(reason: \\"Please use the explicit _LENGTH version for string aggregation.\\")
              role_EQUAL: String @deprecated(reason: \\"Aggregation filters that are not relying on an aggregating function will be deprecated.\\")
              role_GT: Int @deprecated(reason: \\"Aggregation filters that are not relying on an aggregating function will be deprecated.\\")
              role_GTE: Int @deprecated(reason: \\"Aggregation filters that are not relying on an aggregating function will be deprecated.\\")
              role_LONGEST_EQUAL: Int @deprecated(reason: \\"Please use the explicit _LENGTH version for string aggregation.\\")
              role_LONGEST_GT: Int @deprecated(reason: \\"Please use the explicit _LENGTH version for string aggregation.\\")
              role_LONGEST_GTE: Int @deprecated(reason: \\"Please use the explicit _LENGTH version for string aggregation.\\")
              role_LONGEST_LENGTH_EQUAL: Int
              role_LONGEST_LENGTH_GT: Int
              role_LONGEST_LENGTH_GTE: Int
              role_LONGEST_LENGTH_LT: Int
              role_LONGEST_LENGTH_LTE: Int
              role_LONGEST_LT: Int @deprecated(reason: \\"Please use the explicit _LENGTH version for string aggregation.\\")
              role_LONGEST_LTE: Int @deprecated(reason: \\"Please use the explicit _LENGTH version for string aggregation.\\")
              role_LT: Int @deprecated(reason: \\"Aggregation filters that are not relying on an aggregating function will be deprecated.\\")
              role_LTE: Int @deprecated(reason: \\"Aggregation filters that are not relying on an aggregating function will be deprecated.\\")
              role_SHORTEST_EQUAL: Int @deprecated(reason: \\"Please use the explicit _LENGTH version for string aggregation.\\")
              role_SHORTEST_GT: Int @deprecated(reason: \\"Please use the explicit _LENGTH version for string aggregation.\\")
              role_SHORTEST_GTE: Int @deprecated(reason: \\"Please use the explicit _LENGTH version for string aggregation.\\")
              role_SHORTEST_LENGTH_EQUAL: Int
              role_SHORTEST_LENGTH_GT: Int
              role_SHORTEST_LENGTH_GTE: Int
              role_SHORTEST_LENGTH_LT: Int
              role_SHORTEST_LENGTH_LTE: Int
              role_SHORTEST_LT: Int @deprecated(reason: \\"Please use the explicit _LENGTH version for string aggregation.\\")
              role_SHORTEST_LTE: Int @deprecated(reason: \\"Please use the explicit _LENGTH version for string aggregation.\\")
            }

            input ActedInCreateInput {
              role: String!
            }

            input ActedInSort {
              role: SortDirection
            }

            input ActedInUpdateInput {
              role: String
            }

            input ActedInWhere {
              AND: [ActedInWhere!]
              NOT: ActedInWhere
              OR: [ActedInWhere!]
              role: String @deprecated(reason: \\"Please use the explicit _EQ version\\")
              role_CONTAINS: String
              role_ENDS_WITH: String
              role_EQ: String
              role_IN: [String!]
              role_STARTS_WITH: String
            }

            type Actor {
              actedIn(directed: Boolean = true, limit: Int, offset: Int, options: ProductionOptions @deprecated(reason: \\"Query options argument is deprecated, please use pagination arguments like limit, offset and sort instead.\\"), sort: [ProductionSort!], where: ProductionWhere): [Production!]!
              actedInAggregate(directed: Boolean = true, where: ProductionWhere): ActorProductionActedInAggregationSelection
              actedInConnection(after: String, directed: Boolean = true, first: Int, sort: [ActorActedInConnectionSort!], where: ActorActedInConnectionWhere): ActorActedInConnection!
              name: String!
            }

            input ActorActedInAggregateInput {
              AND: [ActorActedInAggregateInput!]
              NOT: ActorActedInAggregateInput
              OR: [ActorActedInAggregateInput!]
              count: Int
              count_GT: Int
              count_GTE: Int
              count_LT: Int
              count_LTE: Int
              edge: ActedInAggregationWhereInput
              node: ActorActedInNodeAggregationWhereInput
            }

            input ActorActedInConnectFieldInput {
              connect: ProductionConnectInput
              edge: ActedInCreateInput!
              where: ProductionConnectWhere
            }

            type ActorActedInConnection {
              edges: [ActorActedInRelationship!]!
              pageInfo: PageInfo!
              totalCount: Int!
            }

            input ActorActedInConnectionSort {
              edge: ActedInSort
              node: ProductionSort
            }

            input ActorActedInConnectionWhere {
              AND: [ActorActedInConnectionWhere!]
              NOT: ActorActedInConnectionWhere
              OR: [ActorActedInConnectionWhere!]
              edge: ActedInWhere
              node: ProductionWhere
            }

            input ActorActedInCreateFieldInput {
              edge: ActedInCreateInput!
              node: ProductionCreateInput!
            }

            input ActorActedInDeleteFieldInput {
              delete: ProductionDeleteInput
              where: ActorActedInConnectionWhere
            }

            input ActorActedInDisconnectFieldInput {
              disconnect: ProductionDisconnectInput
              where: ActorActedInConnectionWhere
            }

            input ActorActedInFieldInput {
              connect: [ActorActedInConnectFieldInput!]
              create: [ActorActedInCreateFieldInput!]
            }

            input ActorActedInNodeAggregationWhereInput {
              AND: [ActorActedInNodeAggregationWhereInput!]
              NOT: ActorActedInNodeAggregationWhereInput
              OR: [ActorActedInNodeAggregationWhereInput!]
              title_AVERAGE_EQUAL: Float @deprecated(reason: \\"Please use the explicit _LENGTH version for string aggregation.\\")
              title_AVERAGE_GT: Float @deprecated(reason: \\"Please use the explicit _LENGTH version for string aggregation.\\")
              title_AVERAGE_GTE: Float @deprecated(reason: \\"Please use the explicit _LENGTH version for string aggregation.\\")
              title_AVERAGE_LENGTH_EQUAL: Float
              title_AVERAGE_LENGTH_GT: Float
              title_AVERAGE_LENGTH_GTE: Float
              title_AVERAGE_LENGTH_LT: Float
              title_AVERAGE_LENGTH_LTE: Float
              title_AVERAGE_LT: Float @deprecated(reason: \\"Please use the explicit _LENGTH version for string aggregation.\\")
              title_AVERAGE_LTE: Float @deprecated(reason: \\"Please use the explicit _LENGTH version for string aggregation.\\")
              title_EQUAL: String @deprecated(reason: \\"Aggregation filters that are not relying on an aggregating function will be deprecated.\\")
              title_GT: Int @deprecated(reason: \\"Aggregation filters that are not relying on an aggregating function will be deprecated.\\")
              title_GTE: Int @deprecated(reason: \\"Aggregation filters that are not relying on an aggregating function will be deprecated.\\")
              title_LONGEST_EQUAL: Int @deprecated(reason: \\"Please use the explicit _LENGTH version for string aggregation.\\")
              title_LONGEST_GT: Int @deprecated(reason: \\"Please use the explicit _LENGTH version for string aggregation.\\")
              title_LONGEST_GTE: Int @deprecated(reason: \\"Please use the explicit _LENGTH version for string aggregation.\\")
              title_LONGEST_LENGTH_EQUAL: Int
              title_LONGEST_LENGTH_GT: Int
              title_LONGEST_LENGTH_GTE: Int
              title_LONGEST_LENGTH_LT: Int
              title_LONGEST_LENGTH_LTE: Int
              title_LONGEST_LT: Int @deprecated(reason: \\"Please use the explicit _LENGTH version for string aggregation.\\")
              title_LONGEST_LTE: Int @deprecated(reason: \\"Please use the explicit _LENGTH version for string aggregation.\\")
              title_LT: Int @deprecated(reason: \\"Aggregation filters that are not relying on an aggregating function will be deprecated.\\")
              title_LTE: Int @deprecated(reason: \\"Aggregation filters that are not relying on an aggregating function will be deprecated.\\")
              title_SHORTEST_EQUAL: Int @deprecated(reason: \\"Please use the explicit _LENGTH version for string aggregation.\\")
              title_SHORTEST_GT: Int @deprecated(reason: \\"Please use the explicit _LENGTH version for string aggregation.\\")
              title_SHORTEST_GTE: Int @deprecated(reason: \\"Please use the explicit _LENGTH version for string aggregation.\\")
              title_SHORTEST_LENGTH_EQUAL: Int
              title_SHORTEST_LENGTH_GT: Int
              title_SHORTEST_LENGTH_GTE: Int
              title_SHORTEST_LENGTH_LT: Int
              title_SHORTEST_LENGTH_LTE: Int
              title_SHORTEST_LT: Int @deprecated(reason: \\"Please use the explicit _LENGTH version for string aggregation.\\")
              title_SHORTEST_LTE: Int @deprecated(reason: \\"Please use the explicit _LENGTH version for string aggregation.\\")
            }

            type ActorActedInRelationship {
              cursor: String!
              node: Production!
              properties: ActedIn!
            }

            input ActorActedInUpdateConnectionInput {
              edge: ActedInUpdateInput
              node: ProductionUpdateInput
            }

            input ActorActedInUpdateFieldInput {
              connect: [ActorActedInConnectFieldInput!]
              create: [ActorActedInCreateFieldInput!]
              delete: [ActorActedInDeleteFieldInput!]
              disconnect: [ActorActedInDisconnectFieldInput!]
              update: ActorActedInUpdateConnectionInput
              where: ActorActedInConnectionWhere
            }

            type ActorAggregateSelection {
              count: Int!
              name: StringAggregateSelection!
            }

            input ActorConnectInput {
              actedIn: [ActorActedInConnectFieldInput!]
            }

            input ActorConnectWhere {
              node: ActorWhere!
            }

            input ActorCreateInput {
              actedIn: ActorActedInFieldInput
              name: String!
            }

            input ActorDeleteInput {
              actedIn: [ActorActedInDeleteFieldInput!]
            }

            input ActorDisconnectInput {
              actedIn: [ActorActedInDisconnectFieldInput!]
            }

            type ActorEdge {
              cursor: String!
              node: Actor!
            }

            input ActorOptions {
              limit: Int
              offset: Int
              \\"\\"\\"
              Specify one or more ActorSort objects to sort Actors by. The sorts will be applied in the order in which they are arranged in the array.
              \\"\\"\\"
              sort: [ActorSort!]
            }

            type ActorProductionActedInAggregationSelection {
              count: Int!
              edge: ActorProductionActedInEdgeAggregateSelection
              node: ActorProductionActedInNodeAggregateSelection
            }

            type ActorProductionActedInEdgeAggregateSelection {
              role: StringAggregateSelection!
            }

            type ActorProductionActedInNodeAggregateSelection {
              title: StringAggregateSelection!
            }

            \\"\\"\\"
            Fields to sort Actors by. The order in which sorts are applied is not guaranteed when specifying many fields in one ActorSort object.
            \\"\\"\\"
            input ActorSort {
              name: SortDirection
            }

            input ActorUpdateInput {
              actedIn: [ActorActedInUpdateFieldInput!]
              name: String
            }

            input ActorWhere {
              AND: [ActorWhere!]
              NOT: ActorWhere
              OR: [ActorWhere!]
              actedIn: ProductionWhere @deprecated(reason: \\"Use \`actedIn_SOME\` instead.\\")
              actedInAggregate: ActorActedInAggregateInput
              actedInConnection: ActorActedInConnectionWhere @deprecated(reason: \\"Use \`actedInConnection_SOME\` instead.\\")
              \\"\\"\\"
              Return Actors where all of the related ActorActedInConnections match this filter
              \\"\\"\\"
              actedInConnection_ALL: ActorActedInConnectionWhere
              \\"\\"\\"
              Return Actors where none of the related ActorActedInConnections match this filter
              \\"\\"\\"
              actedInConnection_NONE: ActorActedInConnectionWhere
              \\"\\"\\"
              Return Actors where one of the related ActorActedInConnections match this filter
              \\"\\"\\"
              actedInConnection_SINGLE: ActorActedInConnectionWhere
              \\"\\"\\"
              Return Actors where some of the related ActorActedInConnections match this filter
              \\"\\"\\"
              actedInConnection_SOME: ActorActedInConnectionWhere
              \\"\\"\\"Return Actors where all of the related Productions match this filter\\"\\"\\"
              actedIn_ALL: ProductionWhere
              \\"\\"\\"Return Actors where none of the related Productions match this filter\\"\\"\\"
              actedIn_NONE: ProductionWhere
              \\"\\"\\"Return Actors where one of the related Productions match this filter\\"\\"\\"
              actedIn_SINGLE: ProductionWhere
              \\"\\"\\"Return Actors where some of the related Productions match this filter\\"\\"\\"
              actedIn_SOME: ProductionWhere
              name: String @deprecated(reason: \\"Please use the explicit _EQ version\\")
              name_CONTAINS: String
              name_ENDS_WITH: String
              name_EQ: String
              name_IN: [String!]
              name_STARTS_WITH: String
            }

            type ActorsConnection {
              edges: [ActorEdge!]!
              pageInfo: PageInfo!
              totalCount: Int!
            }

            type CreateActorsMutationResponse {
              actors: [Actor!]!
              info: CreateInfo!
            }

            \\"\\"\\"
            Information about the number of nodes and relationships created during a create mutation
            \\"\\"\\"
            type CreateInfo {
              bookmark: String @deprecated(reason: \\"This field has been deprecated because bookmarks are now handled by the driver.\\")
              nodesCreated: Int!
              relationshipsCreated: Int!
            }

            type CreateMoviesMutationResponse {
              info: CreateInfo!
              movies: [Movie!]!
            }

            type CreateSeriesMutationResponse {
              info: CreateInfo!
              series: [Series!]!
            }

            \\"\\"\\"
            Information about the number of nodes and relationships deleted during a delete mutation
            \\"\\"\\"
            type DeleteInfo {
              bookmark: String @deprecated(reason: \\"This field has been deprecated because bookmarks are now handled by the driver.\\")
              nodesDeleted: Int!
              relationshipsDeleted: Int!
            }

            type IntAggregateSelection {
              average: Float
              max: Int
              min: Int
              sum: Int
            }

            type Movie implements Production {
              actors(directed: Boolean = true, limit: Int, offset: Int, options: ActorOptions @deprecated(reason: \\"Query options argument is deprecated, please use pagination arguments like limit, offset and sort instead.\\"), sort: [ActorSort!], where: ActorWhere): [Actor!]! @deprecated(reason: \\"Do not use\\")
              actorsAggregate(directed: Boolean = true, where: ActorWhere): MovieActorActorsAggregationSelection @deprecated(reason: \\"Do not use\\")
              actorsConnection(after: String, directed: Boolean = true, first: Int, sort: [ProductionActorsConnectionSort!], where: ProductionActorsConnectionWhere): ProductionActorsConnection! @deprecated(reason: \\"Do not use\\")
              runtime: Int!
              title: String!
            }

            type MovieActorActorsAggregationSelection {
              count: Int!
              edge: MovieActorActorsEdgeAggregateSelection
              node: MovieActorActorsNodeAggregateSelection
            }

            type MovieActorActorsEdgeAggregateSelection {
              role: StringAggregateSelection!
            }

            type MovieActorActorsNodeAggregateSelection {
              name: StringAggregateSelection!
            }

            input MovieActorsAggregateInput {
              AND: [MovieActorsAggregateInput!]
              NOT: MovieActorsAggregateInput
              OR: [MovieActorsAggregateInput!]
              count: Int
              count_GT: Int
              count_GTE: Int
              count_LT: Int
              count_LTE: Int
              edge: ActedInAggregationWhereInput
              node: MovieActorsNodeAggregationWhereInput
            }

            input MovieActorsConnectFieldInput {
              connect: [ActorConnectInput!]
              edge: ActedInCreateInput!
              \\"\\"\\"
              Whether or not to overwrite any matching relationship with the new properties.
              \\"\\"\\"
              overwrite: Boolean! = true
              where: ActorConnectWhere
            }

            input MovieActorsCreateFieldInput {
              edge: ActedInCreateInput!
              node: ActorCreateInput!
            }

            input MovieActorsFieldInput {
              connect: [MovieActorsConnectFieldInput!]
              create: [MovieActorsCreateFieldInput!]
            }

            input MovieActorsNodeAggregationWhereInput {
              AND: [MovieActorsNodeAggregationWhereInput!]
              NOT: MovieActorsNodeAggregationWhereInput
              OR: [MovieActorsNodeAggregationWhereInput!]
              name_AVERAGE_EQUAL: Float @deprecated(reason: \\"Please use the explicit _LENGTH version for string aggregation.\\")
              name_AVERAGE_GT: Float @deprecated(reason: \\"Please use the explicit _LENGTH version for string aggregation.\\")
              name_AVERAGE_GTE: Float @deprecated(reason: \\"Please use the explicit _LENGTH version for string aggregation.\\")
              name_AVERAGE_LENGTH_EQUAL: Float
              name_AVERAGE_LENGTH_GT: Float
              name_AVERAGE_LENGTH_GTE: Float
              name_AVERAGE_LENGTH_LT: Float
              name_AVERAGE_LENGTH_LTE: Float
              name_AVERAGE_LT: Float @deprecated(reason: \\"Please use the explicit _LENGTH version for string aggregation.\\")
              name_AVERAGE_LTE: Float @deprecated(reason: \\"Please use the explicit _LENGTH version for string aggregation.\\")
              name_EQUAL: String @deprecated(reason: \\"Aggregation filters that are not relying on an aggregating function will be deprecated.\\")
              name_GT: Int @deprecated(reason: \\"Aggregation filters that are not relying on an aggregating function will be deprecated.\\")
              name_GTE: Int @deprecated(reason: \\"Aggregation filters that are not relying on an aggregating function will be deprecated.\\")
              name_LONGEST_EQUAL: Int @deprecated(reason: \\"Please use the explicit _LENGTH version for string aggregation.\\")
              name_LONGEST_GT: Int @deprecated(reason: \\"Please use the explicit _LENGTH version for string aggregation.\\")
              name_LONGEST_GTE: Int @deprecated(reason: \\"Please use the explicit _LENGTH version for string aggregation.\\")
              name_LONGEST_LENGTH_EQUAL: Int
              name_LONGEST_LENGTH_GT: Int
              name_LONGEST_LENGTH_GTE: Int
              name_LONGEST_LENGTH_LT: Int
              name_LONGEST_LENGTH_LTE: Int
              name_LONGEST_LT: Int @deprecated(reason: \\"Please use the explicit _LENGTH version for string aggregation.\\")
              name_LONGEST_LTE: Int @deprecated(reason: \\"Please use the explicit _LENGTH version for string aggregation.\\")
              name_LT: Int @deprecated(reason: \\"Aggregation filters that are not relying on an aggregating function will be deprecated.\\")
              name_LTE: Int @deprecated(reason: \\"Aggregation filters that are not relying on an aggregating function will be deprecated.\\")
              name_SHORTEST_EQUAL: Int @deprecated(reason: \\"Please use the explicit _LENGTH version for string aggregation.\\")
              name_SHORTEST_GT: Int @deprecated(reason: \\"Please use the explicit _LENGTH version for string aggregation.\\")
              name_SHORTEST_GTE: Int @deprecated(reason: \\"Please use the explicit _LENGTH version for string aggregation.\\")
              name_SHORTEST_LENGTH_EQUAL: Int
              name_SHORTEST_LENGTH_GT: Int
              name_SHORTEST_LENGTH_GTE: Int
              name_SHORTEST_LENGTH_LT: Int
              name_SHORTEST_LENGTH_LTE: Int
              name_SHORTEST_LT: Int @deprecated(reason: \\"Please use the explicit _LENGTH version for string aggregation.\\")
              name_SHORTEST_LTE: Int @deprecated(reason: \\"Please use the explicit _LENGTH version for string aggregation.\\")
            }

            input MovieActorsUpdateConnectionInput {
              edge: ActedInUpdateInput
              node: ActorUpdateInput
            }

            input MovieActorsUpdateFieldInput {
              connect: [MovieActorsConnectFieldInput!]
              create: [MovieActorsCreateFieldInput!]
              delete: [ProductionActorsDeleteFieldInput!]
              disconnect: [ProductionActorsDisconnectFieldInput!]
              update: MovieActorsUpdateConnectionInput
              where: ProductionActorsConnectionWhere
            }

            type MovieAggregateSelection {
              count: Int!
              runtime: IntAggregateSelection!
              title: StringAggregateSelection!
            }

            input MovieCreateInput {
              actors: MovieActorsFieldInput @deprecated(reason: \\"Do not use\\")
              runtime: Int!
              title: String!
            }

            input MovieDeleteInput {
              actors: [ProductionActorsDeleteFieldInput!] @deprecated(reason: \\"Do not use\\")
            }

            type MovieEdge {
              cursor: String!
              node: Movie!
            }

            input MovieOptions {
              limit: Int
              offset: Int
              \\"\\"\\"
              Specify one or more MovieSort objects to sort Movies by. The sorts will be applied in the order in which they are arranged in the array.
              \\"\\"\\"
              sort: [MovieSort!]
            }

            \\"\\"\\"
            Fields to sort Movies by. The order in which sorts are applied is not guaranteed when specifying many fields in one MovieSort object.
            \\"\\"\\"
            input MovieSort {
              runtime: SortDirection
              title: SortDirection
            }

            input MovieUpdateInput {
              actors: [MovieActorsUpdateFieldInput!] @deprecated(reason: \\"Do not use\\")
              runtime: Int
              runtime_DECREMENT: Int
              runtime_INCREMENT: Int
              title: String
            }

            input MovieWhere {
              AND: [MovieWhere!]
              NOT: MovieWhere
              OR: [MovieWhere!]
              actors: ActorWhere @deprecated(reason: \\"Use \`actors_SOME\` instead.\\")
              actorsAggregate: MovieActorsAggregateInput @deprecated(reason: \\"Do not use\\")
              actorsConnection: ProductionActorsConnectionWhere @deprecated(reason: \\"Use \`actorsConnection_SOME\` instead.\\")
              \\"\\"\\"
              Return Movies where all of the related ProductionActorsConnections match this filter
              \\"\\"\\"
              actorsConnection_ALL: ProductionActorsConnectionWhere @deprecated(reason: \\"Do not use\\")
              \\"\\"\\"
              Return Movies where none of the related ProductionActorsConnections match this filter
              \\"\\"\\"
              actorsConnection_NONE: ProductionActorsConnectionWhere @deprecated(reason: \\"Do not use\\")
              \\"\\"\\"
              Return Movies where one of the related ProductionActorsConnections match this filter
              \\"\\"\\"
              actorsConnection_SINGLE: ProductionActorsConnectionWhere @deprecated(reason: \\"Do not use\\")
              \\"\\"\\"
              Return Movies where some of the related ProductionActorsConnections match this filter
              \\"\\"\\"
              actorsConnection_SOME: ProductionActorsConnectionWhere @deprecated(reason: \\"Do not use\\")
              \\"\\"\\"Return Movies where all of the related Actors match this filter\\"\\"\\"
              actors_ALL: ActorWhere @deprecated(reason: \\"Do not use\\")
              \\"\\"\\"Return Movies where none of the related Actors match this filter\\"\\"\\"
              actors_NONE: ActorWhere @deprecated(reason: \\"Do not use\\")
              \\"\\"\\"Return Movies where one of the related Actors match this filter\\"\\"\\"
              actors_SINGLE: ActorWhere @deprecated(reason: \\"Do not use\\")
              \\"\\"\\"Return Movies where some of the related Actors match this filter\\"\\"\\"
              actors_SOME: ActorWhere @deprecated(reason: \\"Do not use\\")
              runtime: Int @deprecated(reason: \\"Please use the explicit _EQ version\\")
              runtime_EQ: Int
              runtime_GT: Int
              runtime_GTE: Int
              runtime_IN: [Int!]
              runtime_LT: Int
              runtime_LTE: Int
<<<<<<< HEAD
              runtime_NOT: Int @deprecated(reason: \\"Negation filters will be deprecated, use the NOT operator to achieve the same behavior\\")
              runtime_NOT_IN: [Int!] @deprecated(reason: \\"Negation filters will be deprecated, use the NOT operator to achieve the same behavior\\")
=======
>>>>>>> 8a39a872
              title: String @deprecated(reason: \\"Please use the explicit _EQ version\\")
              title_CONTAINS: String
              title_ENDS_WITH: String
              title_EQ: String
              title_IN: [String!]
              title_STARTS_WITH: String
            }

            type MoviesConnection {
              edges: [MovieEdge!]!
              pageInfo: PageInfo!
              totalCount: Int!
            }

            type Mutation {
              createActors(input: [ActorCreateInput!]!): CreateActorsMutationResponse!
              createMovies(input: [MovieCreateInput!]!): CreateMoviesMutationResponse!
              createSeries(input: [SeriesCreateInput!]!): CreateSeriesMutationResponse!
              deleteActors(delete: ActorDeleteInput, where: ActorWhere): DeleteInfo!
              deleteMovies(delete: MovieDeleteInput, where: MovieWhere): DeleteInfo!
              deleteSeries(delete: SeriesDeleteInput, where: SeriesWhere): DeleteInfo!
              updateActors(update: ActorUpdateInput, where: ActorWhere): UpdateActorsMutationResponse!
              updateMovies(update: MovieUpdateInput, where: MovieWhere): UpdateMoviesMutationResponse!
              updateSeries(update: SeriesUpdateInput, where: SeriesWhere): UpdateSeriesMutationResponse!
            }

            \\"\\"\\"Pagination information (Relay)\\"\\"\\"
            type PageInfo {
              endCursor: String
              hasNextPage: Boolean!
              hasPreviousPage: Boolean!
              startCursor: String
            }

            interface Production {
              actors(limit: Int, offset: Int, options: ActorOptions @deprecated(reason: \\"Query options argument is deprecated, please use pagination arguments like limit, offset and sort instead.\\"), sort: [ActorSort!], where: ActorWhere): [Actor!]!
              actorsConnection(after: String, first: Int, sort: [ProductionActorsConnectionSort!], where: ProductionActorsConnectionWhere): ProductionActorsConnection!
              title: String!
            }

            input ProductionActorsAggregateInput {
              AND: [ProductionActorsAggregateInput!]
              NOT: ProductionActorsAggregateInput
              OR: [ProductionActorsAggregateInput!]
              count: Int
              count_GT: Int
              count_GTE: Int
              count_LT: Int
              count_LTE: Int
              edge: ProductionActorsEdgeAggregationWhereInput
              node: ProductionActorsNodeAggregationWhereInput
            }

            input ProductionActorsConnectFieldInput {
              connect: [ActorConnectInput!]
              edge: ProductionActorsEdgeCreateInput!
              \\"\\"\\"
              Whether or not to overwrite any matching relationship with the new properties.
              \\"\\"\\"
              overwrite: Boolean! = true
              where: ActorConnectWhere
            }

            type ProductionActorsConnection {
              edges: [ProductionActorsRelationship!]!
              pageInfo: PageInfo!
              totalCount: Int!
            }

            input ProductionActorsConnectionSort {
              edge: ProductionActorsEdgeSort
              node: ActorSort
            }

            input ProductionActorsConnectionWhere {
              AND: [ProductionActorsConnectionWhere!]
              NOT: ProductionActorsConnectionWhere
              OR: [ProductionActorsConnectionWhere!]
              edge: ProductionActorsEdgeWhere
              node: ActorWhere
            }

            input ProductionActorsCreateFieldInput {
              edge: ProductionActorsEdgeCreateInput!
              node: ActorCreateInput!
            }

            input ProductionActorsDeleteFieldInput {
              delete: ActorDeleteInput
              where: ProductionActorsConnectionWhere
            }

            input ProductionActorsDisconnectFieldInput {
              disconnect: ActorDisconnectInput
              where: ProductionActorsConnectionWhere
            }

            input ProductionActorsEdgeAggregationWhereInput {
              \\"\\"\\"
              Relationship properties when source node is of type:
              * Movie
              * Series
              \\"\\"\\"
              ActedIn: ActedInAggregationWhereInput
            }

            input ProductionActorsEdgeCreateInput {
              \\"\\"\\"
              Relationship properties when source node is of type:
              * Movie
              * Series
              \\"\\"\\"
              ActedIn: ActedInCreateInput!
            }

            input ProductionActorsEdgeSort {
              \\"\\"\\"
              Relationship properties when source node is of type:
              * Movie
              * Series
              \\"\\"\\"
              ActedIn: ActedInSort
            }

            input ProductionActorsEdgeUpdateInput {
              \\"\\"\\"
              Relationship properties when source node is of type:
              * Movie
              * Series
              \\"\\"\\"
              ActedIn: ActedInUpdateInput
            }

            input ProductionActorsEdgeWhere {
              \\"\\"\\"
              Relationship properties when source node is of type:
              * Movie
              * Series
              \\"\\"\\"
              ActedIn: ActedInWhere
            }

            input ProductionActorsNodeAggregationWhereInput {
              AND: [ProductionActorsNodeAggregationWhereInput!]
              NOT: ProductionActorsNodeAggregationWhereInput
              OR: [ProductionActorsNodeAggregationWhereInput!]
              name_AVERAGE_EQUAL: Float @deprecated(reason: \\"Please use the explicit _LENGTH version for string aggregation.\\")
              name_AVERAGE_GT: Float @deprecated(reason: \\"Please use the explicit _LENGTH version for string aggregation.\\")
              name_AVERAGE_GTE: Float @deprecated(reason: \\"Please use the explicit _LENGTH version for string aggregation.\\")
              name_AVERAGE_LENGTH_EQUAL: Float
              name_AVERAGE_LENGTH_GT: Float
              name_AVERAGE_LENGTH_GTE: Float
              name_AVERAGE_LENGTH_LT: Float
              name_AVERAGE_LENGTH_LTE: Float
              name_AVERAGE_LT: Float @deprecated(reason: \\"Please use the explicit _LENGTH version for string aggregation.\\")
              name_AVERAGE_LTE: Float @deprecated(reason: \\"Please use the explicit _LENGTH version for string aggregation.\\")
              name_EQUAL: String @deprecated(reason: \\"Aggregation filters that are not relying on an aggregating function will be deprecated.\\")
              name_GT: Int @deprecated(reason: \\"Aggregation filters that are not relying on an aggregating function will be deprecated.\\")
              name_GTE: Int @deprecated(reason: \\"Aggregation filters that are not relying on an aggregating function will be deprecated.\\")
              name_LONGEST_EQUAL: Int @deprecated(reason: \\"Please use the explicit _LENGTH version for string aggregation.\\")
              name_LONGEST_GT: Int @deprecated(reason: \\"Please use the explicit _LENGTH version for string aggregation.\\")
              name_LONGEST_GTE: Int @deprecated(reason: \\"Please use the explicit _LENGTH version for string aggregation.\\")
              name_LONGEST_LENGTH_EQUAL: Int
              name_LONGEST_LENGTH_GT: Int
              name_LONGEST_LENGTH_GTE: Int
              name_LONGEST_LENGTH_LT: Int
              name_LONGEST_LENGTH_LTE: Int
              name_LONGEST_LT: Int @deprecated(reason: \\"Please use the explicit _LENGTH version for string aggregation.\\")
              name_LONGEST_LTE: Int @deprecated(reason: \\"Please use the explicit _LENGTH version for string aggregation.\\")
              name_LT: Int @deprecated(reason: \\"Aggregation filters that are not relying on an aggregating function will be deprecated.\\")
              name_LTE: Int @deprecated(reason: \\"Aggregation filters that are not relying on an aggregating function will be deprecated.\\")
              name_SHORTEST_EQUAL: Int @deprecated(reason: \\"Please use the explicit _LENGTH version for string aggregation.\\")
              name_SHORTEST_GT: Int @deprecated(reason: \\"Please use the explicit _LENGTH version for string aggregation.\\")
              name_SHORTEST_GTE: Int @deprecated(reason: \\"Please use the explicit _LENGTH version for string aggregation.\\")
              name_SHORTEST_LENGTH_EQUAL: Int
              name_SHORTEST_LENGTH_GT: Int
              name_SHORTEST_LENGTH_GTE: Int
              name_SHORTEST_LENGTH_LT: Int
              name_SHORTEST_LENGTH_LTE: Int
              name_SHORTEST_LT: Int @deprecated(reason: \\"Please use the explicit _LENGTH version for string aggregation.\\")
              name_SHORTEST_LTE: Int @deprecated(reason: \\"Please use the explicit _LENGTH version for string aggregation.\\")
            }

            type ProductionActorsRelationship {
              cursor: String!
              node: Actor!
              properties: ProductionActorsRelationshipProperties!
            }

            union ProductionActorsRelationshipProperties = ActedIn

            input ProductionActorsUpdateConnectionInput {
              edge: ProductionActorsEdgeUpdateInput
              node: ActorUpdateInput
            }

            input ProductionActorsUpdateFieldInput {
              connect: [ProductionActorsConnectFieldInput!]
              create: [ProductionActorsCreateFieldInput!]
              delete: [ProductionActorsDeleteFieldInput!]
              disconnect: [ProductionActorsDisconnectFieldInput!]
              update: ProductionActorsUpdateConnectionInput
              where: ProductionActorsConnectionWhere
            }

            type ProductionAggregateSelection {
              count: Int!
              title: StringAggregateSelection!
            }

            input ProductionConnectInput {
              actors: [ProductionActorsConnectFieldInput!]
            }

            input ProductionConnectWhere {
              node: ProductionWhere!
            }

            input ProductionCreateInput {
              Movie: MovieCreateInput
              Series: SeriesCreateInput
            }

            input ProductionDeleteInput {
              actors: [ProductionActorsDeleteFieldInput!]
            }

            input ProductionDisconnectInput {
              actors: [ProductionActorsDisconnectFieldInput!]
            }

            type ProductionEdge {
              cursor: String!
              node: Production!
            }

            enum ProductionImplementation {
              Movie
              Series
            }

            input ProductionOptions {
              limit: Int
              offset: Int
              \\"\\"\\"
              Specify one or more ProductionSort objects to sort Productions by. The sorts will be applied in the order in which they are arranged in the array.
              \\"\\"\\"
              sort: [ProductionSort!]
            }

            \\"\\"\\"
            Fields to sort Productions by. The order in which sorts are applied is not guaranteed when specifying many fields in one ProductionSort object.
            \\"\\"\\"
            input ProductionSort {
              title: SortDirection
            }

            input ProductionUpdateInput {
              actors: [ProductionActorsUpdateFieldInput!]
              title: String
            }

            input ProductionWhere {
              AND: [ProductionWhere!]
              NOT: ProductionWhere
              OR: [ProductionWhere!]
              actors: ActorWhere @deprecated(reason: \\"Use \`actors_SOME\` instead.\\")
              actorsAggregate: ProductionActorsAggregateInput
              actorsConnection: ProductionActorsConnectionWhere @deprecated(reason: \\"Use \`actorsConnection_SOME\` instead.\\")
              \\"\\"\\"
              Return Productions where all of the related ProductionActorsConnections match this filter
              \\"\\"\\"
              actorsConnection_ALL: ProductionActorsConnectionWhere
              \\"\\"\\"
              Return Productions where none of the related ProductionActorsConnections match this filter
              \\"\\"\\"
              actorsConnection_NONE: ProductionActorsConnectionWhere
              \\"\\"\\"
              Return Productions where one of the related ProductionActorsConnections match this filter
              \\"\\"\\"
              actorsConnection_SINGLE: ProductionActorsConnectionWhere
              \\"\\"\\"
              Return Productions where some of the related ProductionActorsConnections match this filter
              \\"\\"\\"
              actorsConnection_SOME: ProductionActorsConnectionWhere
              \\"\\"\\"Return Productions where all of the related Actors match this filter\\"\\"\\"
              actors_ALL: ActorWhere
              \\"\\"\\"Return Productions where none of the related Actors match this filter\\"\\"\\"
              actors_NONE: ActorWhere
              \\"\\"\\"Return Productions where one of the related Actors match this filter\\"\\"\\"
              actors_SINGLE: ActorWhere
              \\"\\"\\"Return Productions where some of the related Actors match this filter\\"\\"\\"
              actors_SOME: ActorWhere
              title: String @deprecated(reason: \\"Please use the explicit _EQ version\\")
              title_CONTAINS: String
              title_ENDS_WITH: String
              title_EQ: String
              title_IN: [String!]
              title_STARTS_WITH: String
              typename_IN: [ProductionImplementation!]
            }

            type ProductionsConnection {
              edges: [ProductionEdge!]!
              pageInfo: PageInfo!
              totalCount: Int!
            }

            type Query {
              actors(limit: Int, offset: Int, options: ActorOptions @deprecated(reason: \\"Query options argument is deprecated, please use pagination arguments like limit, offset and sort instead.\\"), sort: [ActorSort!], where: ActorWhere): [Actor!]!
              actorsAggregate(where: ActorWhere): ActorAggregateSelection!
              actorsConnection(after: String, first: Int, sort: [ActorSort!], where: ActorWhere): ActorsConnection!
              movies(limit: Int, offset: Int, options: MovieOptions @deprecated(reason: \\"Query options argument is deprecated, please use pagination arguments like limit, offset and sort instead.\\"), sort: [MovieSort!], where: MovieWhere): [Movie!]!
              moviesAggregate(where: MovieWhere): MovieAggregateSelection!
              moviesConnection(after: String, first: Int, sort: [MovieSort!], where: MovieWhere): MoviesConnection!
              productions(limit: Int, offset: Int, options: ProductionOptions @deprecated(reason: \\"Query options argument is deprecated, please use pagination arguments like limit, offset and sort instead.\\"), sort: [ProductionSort!], where: ProductionWhere): [Production!]!
              productionsAggregate(where: ProductionWhere): ProductionAggregateSelection!
              productionsConnection(after: String, first: Int, sort: [ProductionSort!], where: ProductionWhere): ProductionsConnection!
              series(limit: Int, offset: Int, options: SeriesOptions @deprecated(reason: \\"Query options argument is deprecated, please use pagination arguments like limit, offset and sort instead.\\"), sort: [SeriesSort!], where: SeriesWhere): [Series!]!
              seriesAggregate(where: SeriesWhere): SeriesAggregateSelection!
              seriesConnection(after: String, first: Int, sort: [SeriesSort!], where: SeriesWhere): SeriesConnection!
            }

            type Series implements Production {
              actors(directed: Boolean = true, limit: Int, offset: Int, options: ActorOptions @deprecated(reason: \\"Query options argument is deprecated, please use pagination arguments like limit, offset and sort instead.\\"), sort: [ActorSort!], where: ActorWhere): [Actor!]!
              actorsAggregate(directed: Boolean = true, where: ActorWhere): SeriesActorActorsAggregationSelection
              actorsConnection(after: String, directed: Boolean = true, first: Int, sort: [ProductionActorsConnectionSort!], where: ProductionActorsConnectionWhere): ProductionActorsConnection!
              episodes: Int!
              title: String!
            }

            type SeriesActorActorsAggregationSelection {
              count: Int!
              edge: SeriesActorActorsEdgeAggregateSelection
              node: SeriesActorActorsNodeAggregateSelection
            }

            type SeriesActorActorsEdgeAggregateSelection {
              role: StringAggregateSelection!
            }

            type SeriesActorActorsNodeAggregateSelection {
              name: StringAggregateSelection!
            }

            input SeriesActorsAggregateInput {
              AND: [SeriesActorsAggregateInput!]
              NOT: SeriesActorsAggregateInput
              OR: [SeriesActorsAggregateInput!]
              count: Int
              count_GT: Int
              count_GTE: Int
              count_LT: Int
              count_LTE: Int
              edge: ActedInAggregationWhereInput
              node: SeriesActorsNodeAggregationWhereInput
            }

            input SeriesActorsConnectFieldInput {
              connect: [ActorConnectInput!]
              edge: ActedInCreateInput!
              \\"\\"\\"
              Whether or not to overwrite any matching relationship with the new properties.
              \\"\\"\\"
              overwrite: Boolean! = true
              where: ActorConnectWhere
            }

            input SeriesActorsCreateFieldInput {
              edge: ActedInCreateInput!
              node: ActorCreateInput!
            }

            input SeriesActorsFieldInput {
              connect: [SeriesActorsConnectFieldInput!]
              create: [SeriesActorsCreateFieldInput!]
            }

            input SeriesActorsNodeAggregationWhereInput {
              AND: [SeriesActorsNodeAggregationWhereInput!]
              NOT: SeriesActorsNodeAggregationWhereInput
              OR: [SeriesActorsNodeAggregationWhereInput!]
              name_AVERAGE_EQUAL: Float @deprecated(reason: \\"Please use the explicit _LENGTH version for string aggregation.\\")
              name_AVERAGE_GT: Float @deprecated(reason: \\"Please use the explicit _LENGTH version for string aggregation.\\")
              name_AVERAGE_GTE: Float @deprecated(reason: \\"Please use the explicit _LENGTH version for string aggregation.\\")
              name_AVERAGE_LENGTH_EQUAL: Float
              name_AVERAGE_LENGTH_GT: Float
              name_AVERAGE_LENGTH_GTE: Float
              name_AVERAGE_LENGTH_LT: Float
              name_AVERAGE_LENGTH_LTE: Float
              name_AVERAGE_LT: Float @deprecated(reason: \\"Please use the explicit _LENGTH version for string aggregation.\\")
              name_AVERAGE_LTE: Float @deprecated(reason: \\"Please use the explicit _LENGTH version for string aggregation.\\")
              name_EQUAL: String @deprecated(reason: \\"Aggregation filters that are not relying on an aggregating function will be deprecated.\\")
              name_GT: Int @deprecated(reason: \\"Aggregation filters that are not relying on an aggregating function will be deprecated.\\")
              name_GTE: Int @deprecated(reason: \\"Aggregation filters that are not relying on an aggregating function will be deprecated.\\")
              name_LONGEST_EQUAL: Int @deprecated(reason: \\"Please use the explicit _LENGTH version for string aggregation.\\")
              name_LONGEST_GT: Int @deprecated(reason: \\"Please use the explicit _LENGTH version for string aggregation.\\")
              name_LONGEST_GTE: Int @deprecated(reason: \\"Please use the explicit _LENGTH version for string aggregation.\\")
              name_LONGEST_LENGTH_EQUAL: Int
              name_LONGEST_LENGTH_GT: Int
              name_LONGEST_LENGTH_GTE: Int
              name_LONGEST_LENGTH_LT: Int
              name_LONGEST_LENGTH_LTE: Int
              name_LONGEST_LT: Int @deprecated(reason: \\"Please use the explicit _LENGTH version for string aggregation.\\")
              name_LONGEST_LTE: Int @deprecated(reason: \\"Please use the explicit _LENGTH version for string aggregation.\\")
              name_LT: Int @deprecated(reason: \\"Aggregation filters that are not relying on an aggregating function will be deprecated.\\")
              name_LTE: Int @deprecated(reason: \\"Aggregation filters that are not relying on an aggregating function will be deprecated.\\")
              name_SHORTEST_EQUAL: Int @deprecated(reason: \\"Please use the explicit _LENGTH version for string aggregation.\\")
              name_SHORTEST_GT: Int @deprecated(reason: \\"Please use the explicit _LENGTH version for string aggregation.\\")
              name_SHORTEST_GTE: Int @deprecated(reason: \\"Please use the explicit _LENGTH version for string aggregation.\\")
              name_SHORTEST_LENGTH_EQUAL: Int
              name_SHORTEST_LENGTH_GT: Int
              name_SHORTEST_LENGTH_GTE: Int
              name_SHORTEST_LENGTH_LT: Int
              name_SHORTEST_LENGTH_LTE: Int
              name_SHORTEST_LT: Int @deprecated(reason: \\"Please use the explicit _LENGTH version for string aggregation.\\")
              name_SHORTEST_LTE: Int @deprecated(reason: \\"Please use the explicit _LENGTH version for string aggregation.\\")
            }

            input SeriesActorsUpdateConnectionInput {
              edge: ActedInUpdateInput
              node: ActorUpdateInput
            }

            input SeriesActorsUpdateFieldInput {
              connect: [SeriesActorsConnectFieldInput!]
              create: [SeriesActorsCreateFieldInput!]
              delete: [ProductionActorsDeleteFieldInput!]
              disconnect: [ProductionActorsDisconnectFieldInput!]
              update: SeriesActorsUpdateConnectionInput
              where: ProductionActorsConnectionWhere
            }

            type SeriesAggregateSelection {
              count: Int!
              episodes: IntAggregateSelection!
              title: StringAggregateSelection!
            }

            type SeriesConnection {
              edges: [SeriesEdge!]!
              pageInfo: PageInfo!
              totalCount: Int!
            }

            input SeriesCreateInput {
              actors: SeriesActorsFieldInput
              episodes: Int!
              title: String!
            }

            input SeriesDeleteInput {
              actors: [ProductionActorsDeleteFieldInput!]
            }

            type SeriesEdge {
              cursor: String!
              node: Series!
            }

            input SeriesOptions {
              limit: Int
              offset: Int
              \\"\\"\\"
              Specify one or more SeriesSort objects to sort Series by. The sorts will be applied in the order in which they are arranged in the array.
              \\"\\"\\"
              sort: [SeriesSort!]
            }

            \\"\\"\\"
            Fields to sort Series by. The order in which sorts are applied is not guaranteed when specifying many fields in one SeriesSort object.
            \\"\\"\\"
            input SeriesSort {
              episodes: SortDirection
              title: SortDirection
            }

            input SeriesUpdateInput {
              actors: [SeriesActorsUpdateFieldInput!]
              episodes: Int
              episodes_DECREMENT: Int
              episodes_INCREMENT: Int
              title: String
            }

            input SeriesWhere {
              AND: [SeriesWhere!]
              NOT: SeriesWhere
              OR: [SeriesWhere!]
              actors: ActorWhere @deprecated(reason: \\"Use \`actors_SOME\` instead.\\")
              actorsAggregate: SeriesActorsAggregateInput
              actorsConnection: ProductionActorsConnectionWhere @deprecated(reason: \\"Use \`actorsConnection_SOME\` instead.\\")
              \\"\\"\\"
              Return Series where all of the related ProductionActorsConnections match this filter
              \\"\\"\\"
              actorsConnection_ALL: ProductionActorsConnectionWhere
              \\"\\"\\"
              Return Series where none of the related ProductionActorsConnections match this filter
              \\"\\"\\"
              actorsConnection_NONE: ProductionActorsConnectionWhere
              \\"\\"\\"
              Return Series where one of the related ProductionActorsConnections match this filter
              \\"\\"\\"
              actorsConnection_SINGLE: ProductionActorsConnectionWhere
              \\"\\"\\"
              Return Series where some of the related ProductionActorsConnections match this filter
              \\"\\"\\"
              actorsConnection_SOME: ProductionActorsConnectionWhere
              \\"\\"\\"Return Series where all of the related Actors match this filter\\"\\"\\"
              actors_ALL: ActorWhere
              \\"\\"\\"Return Series where none of the related Actors match this filter\\"\\"\\"
              actors_NONE: ActorWhere
              \\"\\"\\"Return Series where one of the related Actors match this filter\\"\\"\\"
              actors_SINGLE: ActorWhere
              \\"\\"\\"Return Series where some of the related Actors match this filter\\"\\"\\"
              actors_SOME: ActorWhere
              episodes: Int @deprecated(reason: \\"Please use the explicit _EQ version\\")
              episodes_EQ: Int
              episodes_GT: Int
              episodes_GTE: Int
              episodes_IN: [Int!]
              episodes_LT: Int
              episodes_LTE: Int
<<<<<<< HEAD
              episodes_NOT: Int @deprecated(reason: \\"Negation filters will be deprecated, use the NOT operator to achieve the same behavior\\")
              episodes_NOT_IN: [Int!] @deprecated(reason: \\"Negation filters will be deprecated, use the NOT operator to achieve the same behavior\\")
=======
>>>>>>> 8a39a872
              title: String @deprecated(reason: \\"Please use the explicit _EQ version\\")
              title_CONTAINS: String
              title_ENDS_WITH: String
              title_EQ: String
              title_IN: [String!]
              title_STARTS_WITH: String
            }

            \\"\\"\\"An enum for sorting in either ascending or descending order.\\"\\"\\"
            enum SortDirection {
              \\"\\"\\"Sort by field values in ascending order.\\"\\"\\"
              ASC
              \\"\\"\\"Sort by field values in descending order.\\"\\"\\"
              DESC
            }

            type StringAggregateSelection {
              longest: String
              shortest: String
            }

            type UpdateActorsMutationResponse {
              actors: [Actor!]!
              info: UpdateInfo!
            }

            \\"\\"\\"
            Information about the number of nodes and relationships created and deleted during an update mutation
            \\"\\"\\"
            type UpdateInfo {
              bookmark: String @deprecated(reason: \\"This field has been deprecated because bookmarks are now handled by the driver.\\")
              nodesCreated: Int!
              nodesDeleted: Int!
              relationshipsCreated: Int!
              relationshipsDeleted: Int!
            }

            type UpdateMoviesMutationResponse {
              info: UpdateInfo!
              movies: [Movie!]!
            }

            type UpdateSeriesMutationResponse {
              info: UpdateInfo!
              series: [Series!]!
            }"
        `);
    });

    test("Directives on implemented interface relations preserved - field not declared relationship", async () => {
        const typeDefs = gql`
            interface Production {
                title: String!
                actors: [Actor!]!
            }

            type Movie implements Production @node {
                title: String!
                actors: [Actor!]!
                    @relationship(type: "ACTED_IN", direction: IN, properties: "ActedIn")
                    @deprecated(reason: "Do not use")
                runtime: Int!
            }

            type Series implements Production @node {
                title: String!
                actors: [Actor!]! @relationship(type: "ACTED_IN", direction: IN, properties: "ActedIn")
                episodes: Int!
            }

            type ActedIn @relationshipProperties {
                role: String!
            }

            type Actor @node {
                name: String!
                actedIn: [Production!]! @relationship(type: "ACTED_IN", direction: OUT, properties: "ActedIn")
            }
        `;
        const neoSchema = new Neo4jGraphQL({ typeDefs });
        const gqlSchema = await neoSchema.getSchema();

        const relationshipConnectionTypeName = (
            (
                (gqlSchema.getType("Movie")?.astNode as ObjectTypeDefinitionNode).fields?.find(
                    (f) => f.name.value === "actorsConnection"
                )?.type as NonNullTypeNode
            ).type as NamedTypeNode
        ).name.value;
        expect(relationshipConnectionTypeName).toBe("MovieActorsConnection");
        const printedSchema = printSchemaWithDirectives(lexicographicSortSchema(gqlSchema));

        expect(printedSchema).toMatchInlineSnapshot(`
            "schema {
              query: Query
              mutation: Mutation
            }

            \\"\\"\\"
            The edge properties for the following fields:
            * Movie.actors
            * Series.actors
            * Actor.actedIn
            \\"\\"\\"
            type ActedIn {
              role: String!
            }

            input ActedInAggregationWhereInput {
              AND: [ActedInAggregationWhereInput!]
              NOT: ActedInAggregationWhereInput
              OR: [ActedInAggregationWhereInput!]
              role_AVERAGE_EQUAL: Float @deprecated(reason: \\"Please use the explicit _LENGTH version for string aggregation.\\")
              role_AVERAGE_GT: Float @deprecated(reason: \\"Please use the explicit _LENGTH version for string aggregation.\\")
              role_AVERAGE_GTE: Float @deprecated(reason: \\"Please use the explicit _LENGTH version for string aggregation.\\")
              role_AVERAGE_LENGTH_EQUAL: Float
              role_AVERAGE_LENGTH_GT: Float
              role_AVERAGE_LENGTH_GTE: Float
              role_AVERAGE_LENGTH_LT: Float
              role_AVERAGE_LENGTH_LTE: Float
              role_AVERAGE_LT: Float @deprecated(reason: \\"Please use the explicit _LENGTH version for string aggregation.\\")
              role_AVERAGE_LTE: Float @deprecated(reason: \\"Please use the explicit _LENGTH version for string aggregation.\\")
              role_EQUAL: String @deprecated(reason: \\"Aggregation filters that are not relying on an aggregating function will be deprecated.\\")
              role_GT: Int @deprecated(reason: \\"Aggregation filters that are not relying on an aggregating function will be deprecated.\\")
              role_GTE: Int @deprecated(reason: \\"Aggregation filters that are not relying on an aggregating function will be deprecated.\\")
              role_LONGEST_EQUAL: Int @deprecated(reason: \\"Please use the explicit _LENGTH version for string aggregation.\\")
              role_LONGEST_GT: Int @deprecated(reason: \\"Please use the explicit _LENGTH version for string aggregation.\\")
              role_LONGEST_GTE: Int @deprecated(reason: \\"Please use the explicit _LENGTH version for string aggregation.\\")
              role_LONGEST_LENGTH_EQUAL: Int
              role_LONGEST_LENGTH_GT: Int
              role_LONGEST_LENGTH_GTE: Int
              role_LONGEST_LENGTH_LT: Int
              role_LONGEST_LENGTH_LTE: Int
              role_LONGEST_LT: Int @deprecated(reason: \\"Please use the explicit _LENGTH version for string aggregation.\\")
              role_LONGEST_LTE: Int @deprecated(reason: \\"Please use the explicit _LENGTH version for string aggregation.\\")
              role_LT: Int @deprecated(reason: \\"Aggregation filters that are not relying on an aggregating function will be deprecated.\\")
              role_LTE: Int @deprecated(reason: \\"Aggregation filters that are not relying on an aggregating function will be deprecated.\\")
              role_SHORTEST_EQUAL: Int @deprecated(reason: \\"Please use the explicit _LENGTH version for string aggregation.\\")
              role_SHORTEST_GT: Int @deprecated(reason: \\"Please use the explicit _LENGTH version for string aggregation.\\")
              role_SHORTEST_GTE: Int @deprecated(reason: \\"Please use the explicit _LENGTH version for string aggregation.\\")
              role_SHORTEST_LENGTH_EQUAL: Int
              role_SHORTEST_LENGTH_GT: Int
              role_SHORTEST_LENGTH_GTE: Int
              role_SHORTEST_LENGTH_LT: Int
              role_SHORTEST_LENGTH_LTE: Int
              role_SHORTEST_LT: Int @deprecated(reason: \\"Please use the explicit _LENGTH version for string aggregation.\\")
              role_SHORTEST_LTE: Int @deprecated(reason: \\"Please use the explicit _LENGTH version for string aggregation.\\")
            }

            input ActedInCreateInput {
              role: String!
            }

            input ActedInSort {
              role: SortDirection
            }

            input ActedInUpdateInput {
              role: String
            }

            input ActedInWhere {
              AND: [ActedInWhere!]
              NOT: ActedInWhere
              OR: [ActedInWhere!]
              role: String @deprecated(reason: \\"Please use the explicit _EQ version\\")
              role_CONTAINS: String
              role_ENDS_WITH: String
              role_EQ: String
              role_IN: [String!]
              role_STARTS_WITH: String
            }

            type Actor {
              actedIn(directed: Boolean = true, limit: Int, offset: Int, options: ProductionOptions @deprecated(reason: \\"Query options argument is deprecated, please use pagination arguments like limit, offset and sort instead.\\"), sort: [ProductionSort!], where: ProductionWhere): [Production!]!
              actedInAggregate(directed: Boolean = true, where: ProductionWhere): ActorProductionActedInAggregationSelection
              actedInConnection(after: String, directed: Boolean = true, first: Int, sort: [ActorActedInConnectionSort!], where: ActorActedInConnectionWhere): ActorActedInConnection!
              name: String!
            }

            input ActorActedInAggregateInput {
              AND: [ActorActedInAggregateInput!]
              NOT: ActorActedInAggregateInput
              OR: [ActorActedInAggregateInput!]
              count: Int
              count_GT: Int
              count_GTE: Int
              count_LT: Int
              count_LTE: Int
              edge: ActedInAggregationWhereInput
              node: ActorActedInNodeAggregationWhereInput
            }

            input ActorActedInConnectFieldInput {
              edge: ActedInCreateInput!
              where: ProductionConnectWhere
            }

            type ActorActedInConnection {
              edges: [ActorActedInRelationship!]!
              pageInfo: PageInfo!
              totalCount: Int!
            }

            input ActorActedInConnectionSort {
              edge: ActedInSort
              node: ProductionSort
            }

            input ActorActedInConnectionWhere {
              AND: [ActorActedInConnectionWhere!]
              NOT: ActorActedInConnectionWhere
              OR: [ActorActedInConnectionWhere!]
              edge: ActedInWhere
              node: ProductionWhere
            }

            input ActorActedInCreateFieldInput {
              edge: ActedInCreateInput!
              node: ProductionCreateInput!
            }

            input ActorActedInDeleteFieldInput {
              where: ActorActedInConnectionWhere
            }

            input ActorActedInDisconnectFieldInput {
              where: ActorActedInConnectionWhere
            }

            input ActorActedInFieldInput {
              connect: [ActorActedInConnectFieldInput!]
              create: [ActorActedInCreateFieldInput!]
            }

            input ActorActedInNodeAggregationWhereInput {
              AND: [ActorActedInNodeAggregationWhereInput!]
              NOT: ActorActedInNodeAggregationWhereInput
              OR: [ActorActedInNodeAggregationWhereInput!]
              title_AVERAGE_EQUAL: Float @deprecated(reason: \\"Please use the explicit _LENGTH version for string aggregation.\\")
              title_AVERAGE_GT: Float @deprecated(reason: \\"Please use the explicit _LENGTH version for string aggregation.\\")
              title_AVERAGE_GTE: Float @deprecated(reason: \\"Please use the explicit _LENGTH version for string aggregation.\\")
              title_AVERAGE_LENGTH_EQUAL: Float
              title_AVERAGE_LENGTH_GT: Float
              title_AVERAGE_LENGTH_GTE: Float
              title_AVERAGE_LENGTH_LT: Float
              title_AVERAGE_LENGTH_LTE: Float
              title_AVERAGE_LT: Float @deprecated(reason: \\"Please use the explicit _LENGTH version for string aggregation.\\")
              title_AVERAGE_LTE: Float @deprecated(reason: \\"Please use the explicit _LENGTH version for string aggregation.\\")
              title_EQUAL: String @deprecated(reason: \\"Aggregation filters that are not relying on an aggregating function will be deprecated.\\")
              title_GT: Int @deprecated(reason: \\"Aggregation filters that are not relying on an aggregating function will be deprecated.\\")
              title_GTE: Int @deprecated(reason: \\"Aggregation filters that are not relying on an aggregating function will be deprecated.\\")
              title_LONGEST_EQUAL: Int @deprecated(reason: \\"Please use the explicit _LENGTH version for string aggregation.\\")
              title_LONGEST_GT: Int @deprecated(reason: \\"Please use the explicit _LENGTH version for string aggregation.\\")
              title_LONGEST_GTE: Int @deprecated(reason: \\"Please use the explicit _LENGTH version for string aggregation.\\")
              title_LONGEST_LENGTH_EQUAL: Int
              title_LONGEST_LENGTH_GT: Int
              title_LONGEST_LENGTH_GTE: Int
              title_LONGEST_LENGTH_LT: Int
              title_LONGEST_LENGTH_LTE: Int
              title_LONGEST_LT: Int @deprecated(reason: \\"Please use the explicit _LENGTH version for string aggregation.\\")
              title_LONGEST_LTE: Int @deprecated(reason: \\"Please use the explicit _LENGTH version for string aggregation.\\")
              title_LT: Int @deprecated(reason: \\"Aggregation filters that are not relying on an aggregating function will be deprecated.\\")
              title_LTE: Int @deprecated(reason: \\"Aggregation filters that are not relying on an aggregating function will be deprecated.\\")
              title_SHORTEST_EQUAL: Int @deprecated(reason: \\"Please use the explicit _LENGTH version for string aggregation.\\")
              title_SHORTEST_GT: Int @deprecated(reason: \\"Please use the explicit _LENGTH version for string aggregation.\\")
              title_SHORTEST_GTE: Int @deprecated(reason: \\"Please use the explicit _LENGTH version for string aggregation.\\")
              title_SHORTEST_LENGTH_EQUAL: Int
              title_SHORTEST_LENGTH_GT: Int
              title_SHORTEST_LENGTH_GTE: Int
              title_SHORTEST_LENGTH_LT: Int
              title_SHORTEST_LENGTH_LTE: Int
              title_SHORTEST_LT: Int @deprecated(reason: \\"Please use the explicit _LENGTH version for string aggregation.\\")
              title_SHORTEST_LTE: Int @deprecated(reason: \\"Please use the explicit _LENGTH version for string aggregation.\\")
            }

            type ActorActedInRelationship {
              cursor: String!
              node: Production!
              properties: ActedIn!
            }

            input ActorActedInUpdateConnectionInput {
              edge: ActedInUpdateInput
              node: ProductionUpdateInput
            }

            input ActorActedInUpdateFieldInput {
              connect: [ActorActedInConnectFieldInput!]
              create: [ActorActedInCreateFieldInput!]
              delete: [ActorActedInDeleteFieldInput!]
              disconnect: [ActorActedInDisconnectFieldInput!]
              update: ActorActedInUpdateConnectionInput
              where: ActorActedInConnectionWhere
            }

            type ActorAggregateSelection {
              count: Int!
              name: StringAggregateSelection!
            }

            input ActorConnectInput {
              actedIn: [ActorActedInConnectFieldInput!]
            }

            input ActorConnectWhere {
              node: ActorWhere!
            }

            input ActorCreateInput {
              actedIn: ActorActedInFieldInput
              name: String!
            }

            input ActorDeleteInput {
              actedIn: [ActorActedInDeleteFieldInput!]
            }

            input ActorDisconnectInput {
              actedIn: [ActorActedInDisconnectFieldInput!]
            }

            type ActorEdge {
              cursor: String!
              node: Actor!
            }

            input ActorOptions {
              limit: Int
              offset: Int
              \\"\\"\\"
              Specify one or more ActorSort objects to sort Actors by. The sorts will be applied in the order in which they are arranged in the array.
              \\"\\"\\"
              sort: [ActorSort!]
            }

            type ActorProductionActedInAggregationSelection {
              count: Int!
              edge: ActorProductionActedInEdgeAggregateSelection
              node: ActorProductionActedInNodeAggregateSelection
            }

            type ActorProductionActedInEdgeAggregateSelection {
              role: StringAggregateSelection!
            }

            type ActorProductionActedInNodeAggregateSelection {
              title: StringAggregateSelection!
            }

            \\"\\"\\"
            Fields to sort Actors by. The order in which sorts are applied is not guaranteed when specifying many fields in one ActorSort object.
            \\"\\"\\"
            input ActorSort {
              name: SortDirection
            }

            input ActorUpdateInput {
              actedIn: [ActorActedInUpdateFieldInput!]
              name: String
            }

            input ActorWhere {
              AND: [ActorWhere!]
              NOT: ActorWhere
              OR: [ActorWhere!]
              actedIn: ProductionWhere @deprecated(reason: \\"Use \`actedIn_SOME\` instead.\\")
              actedInAggregate: ActorActedInAggregateInput
              actedInConnection: ActorActedInConnectionWhere @deprecated(reason: \\"Use \`actedInConnection_SOME\` instead.\\")
              \\"\\"\\"
              Return Actors where all of the related ActorActedInConnections match this filter
              \\"\\"\\"
              actedInConnection_ALL: ActorActedInConnectionWhere
              \\"\\"\\"
              Return Actors where none of the related ActorActedInConnections match this filter
              \\"\\"\\"
              actedInConnection_NONE: ActorActedInConnectionWhere
              \\"\\"\\"
              Return Actors where one of the related ActorActedInConnections match this filter
              \\"\\"\\"
              actedInConnection_SINGLE: ActorActedInConnectionWhere
              \\"\\"\\"
              Return Actors where some of the related ActorActedInConnections match this filter
              \\"\\"\\"
              actedInConnection_SOME: ActorActedInConnectionWhere
              \\"\\"\\"Return Actors where all of the related Productions match this filter\\"\\"\\"
              actedIn_ALL: ProductionWhere
              \\"\\"\\"Return Actors where none of the related Productions match this filter\\"\\"\\"
              actedIn_NONE: ProductionWhere
              \\"\\"\\"Return Actors where one of the related Productions match this filter\\"\\"\\"
              actedIn_SINGLE: ProductionWhere
              \\"\\"\\"Return Actors where some of the related Productions match this filter\\"\\"\\"
              actedIn_SOME: ProductionWhere
              name: String @deprecated(reason: \\"Please use the explicit _EQ version\\")
              name_CONTAINS: String
              name_ENDS_WITH: String
              name_EQ: String
              name_IN: [String!]
              name_STARTS_WITH: String
            }

            type ActorsConnection {
              edges: [ActorEdge!]!
              pageInfo: PageInfo!
              totalCount: Int!
            }

            type CreateActorsMutationResponse {
              actors: [Actor!]!
              info: CreateInfo!
            }

            \\"\\"\\"
            Information about the number of nodes and relationships created during a create mutation
            \\"\\"\\"
            type CreateInfo {
              bookmark: String @deprecated(reason: \\"This field has been deprecated because bookmarks are now handled by the driver.\\")
              nodesCreated: Int!
              relationshipsCreated: Int!
            }

            type CreateMoviesMutationResponse {
              info: CreateInfo!
              movies: [Movie!]!
            }

            type CreateSeriesMutationResponse {
              info: CreateInfo!
              series: [Series!]!
            }

            \\"\\"\\"
            Information about the number of nodes and relationships deleted during a delete mutation
            \\"\\"\\"
            type DeleteInfo {
              bookmark: String @deprecated(reason: \\"This field has been deprecated because bookmarks are now handled by the driver.\\")
              nodesDeleted: Int!
              relationshipsDeleted: Int!
            }

            type IntAggregateSelection {
              average: Float
              max: Int
              min: Int
              sum: Int
            }

            type Movie implements Production {
              actors(directed: Boolean = true, limit: Int, offset: Int, options: ActorOptions @deprecated(reason: \\"Query options argument is deprecated, please use pagination arguments like limit, offset and sort instead.\\"), sort: [ActorSort!], where: ActorWhere): [Actor!]! @deprecated(reason: \\"Do not use\\")
              actorsAggregate(directed: Boolean = true, where: ActorWhere): MovieActorActorsAggregationSelection @deprecated(reason: \\"Do not use\\")
              actorsConnection(after: String, directed: Boolean = true, first: Int, sort: [MovieActorsConnectionSort!], where: MovieActorsConnectionWhere): MovieActorsConnection! @deprecated(reason: \\"Do not use\\")
              runtime: Int!
              title: String!
            }

            type MovieActorActorsAggregationSelection {
              count: Int!
              edge: MovieActorActorsEdgeAggregateSelection
              node: MovieActorActorsNodeAggregateSelection
            }

            type MovieActorActorsEdgeAggregateSelection {
              role: StringAggregateSelection!
            }

            type MovieActorActorsNodeAggregateSelection {
              name: StringAggregateSelection!
            }

            input MovieActorsAggregateInput {
              AND: [MovieActorsAggregateInput!]
              NOT: MovieActorsAggregateInput
              OR: [MovieActorsAggregateInput!]
              count: Int
              count_GT: Int
              count_GTE: Int
              count_LT: Int
              count_LTE: Int
              edge: ActedInAggregationWhereInput
              node: MovieActorsNodeAggregationWhereInput
            }

            input MovieActorsConnectFieldInput {
              connect: [ActorConnectInput!]
              edge: ActedInCreateInput!
              \\"\\"\\"
              Whether or not to overwrite any matching relationship with the new properties.
              \\"\\"\\"
              overwrite: Boolean! = true
              where: ActorConnectWhere
            }

            type MovieActorsConnection {
              edges: [MovieActorsRelationship!]!
              pageInfo: PageInfo!
              totalCount: Int!
            }

            input MovieActorsConnectionSort {
              edge: ActedInSort
              node: ActorSort
            }

            input MovieActorsConnectionWhere {
              AND: [MovieActorsConnectionWhere!]
              NOT: MovieActorsConnectionWhere
              OR: [MovieActorsConnectionWhere!]
              edge: ActedInWhere
              node: ActorWhere
            }

            input MovieActorsCreateFieldInput {
              edge: ActedInCreateInput!
              node: ActorCreateInput!
            }

            input MovieActorsDeleteFieldInput {
              delete: ActorDeleteInput
              where: MovieActorsConnectionWhere
            }

            input MovieActorsDisconnectFieldInput {
              disconnect: ActorDisconnectInput
              where: MovieActorsConnectionWhere
            }

            input MovieActorsFieldInput {
              connect: [MovieActorsConnectFieldInput!]
              create: [MovieActorsCreateFieldInput!]
            }

            input MovieActorsNodeAggregationWhereInput {
              AND: [MovieActorsNodeAggregationWhereInput!]
              NOT: MovieActorsNodeAggregationWhereInput
              OR: [MovieActorsNodeAggregationWhereInput!]
              name_AVERAGE_EQUAL: Float @deprecated(reason: \\"Please use the explicit _LENGTH version for string aggregation.\\")
              name_AVERAGE_GT: Float @deprecated(reason: \\"Please use the explicit _LENGTH version for string aggregation.\\")
              name_AVERAGE_GTE: Float @deprecated(reason: \\"Please use the explicit _LENGTH version for string aggregation.\\")
              name_AVERAGE_LENGTH_EQUAL: Float
              name_AVERAGE_LENGTH_GT: Float
              name_AVERAGE_LENGTH_GTE: Float
              name_AVERAGE_LENGTH_LT: Float
              name_AVERAGE_LENGTH_LTE: Float
              name_AVERAGE_LT: Float @deprecated(reason: \\"Please use the explicit _LENGTH version for string aggregation.\\")
              name_AVERAGE_LTE: Float @deprecated(reason: \\"Please use the explicit _LENGTH version for string aggregation.\\")
              name_EQUAL: String @deprecated(reason: \\"Aggregation filters that are not relying on an aggregating function will be deprecated.\\")
              name_GT: Int @deprecated(reason: \\"Aggregation filters that are not relying on an aggregating function will be deprecated.\\")
              name_GTE: Int @deprecated(reason: \\"Aggregation filters that are not relying on an aggregating function will be deprecated.\\")
              name_LONGEST_EQUAL: Int @deprecated(reason: \\"Please use the explicit _LENGTH version for string aggregation.\\")
              name_LONGEST_GT: Int @deprecated(reason: \\"Please use the explicit _LENGTH version for string aggregation.\\")
              name_LONGEST_GTE: Int @deprecated(reason: \\"Please use the explicit _LENGTH version for string aggregation.\\")
              name_LONGEST_LENGTH_EQUAL: Int
              name_LONGEST_LENGTH_GT: Int
              name_LONGEST_LENGTH_GTE: Int
              name_LONGEST_LENGTH_LT: Int
              name_LONGEST_LENGTH_LTE: Int
              name_LONGEST_LT: Int @deprecated(reason: \\"Please use the explicit _LENGTH version for string aggregation.\\")
              name_LONGEST_LTE: Int @deprecated(reason: \\"Please use the explicit _LENGTH version for string aggregation.\\")
              name_LT: Int @deprecated(reason: \\"Aggregation filters that are not relying on an aggregating function will be deprecated.\\")
              name_LTE: Int @deprecated(reason: \\"Aggregation filters that are not relying on an aggregating function will be deprecated.\\")
              name_SHORTEST_EQUAL: Int @deprecated(reason: \\"Please use the explicit _LENGTH version for string aggregation.\\")
              name_SHORTEST_GT: Int @deprecated(reason: \\"Please use the explicit _LENGTH version for string aggregation.\\")
              name_SHORTEST_GTE: Int @deprecated(reason: \\"Please use the explicit _LENGTH version for string aggregation.\\")
              name_SHORTEST_LENGTH_EQUAL: Int
              name_SHORTEST_LENGTH_GT: Int
              name_SHORTEST_LENGTH_GTE: Int
              name_SHORTEST_LENGTH_LT: Int
              name_SHORTEST_LENGTH_LTE: Int
              name_SHORTEST_LT: Int @deprecated(reason: \\"Please use the explicit _LENGTH version for string aggregation.\\")
              name_SHORTEST_LTE: Int @deprecated(reason: \\"Please use the explicit _LENGTH version for string aggregation.\\")
            }

            type MovieActorsRelationship {
              cursor: String!
              node: Actor!
              properties: ActedIn!
            }

            input MovieActorsUpdateConnectionInput {
              edge: ActedInUpdateInput
              node: ActorUpdateInput
            }

            input MovieActorsUpdateFieldInput {
              connect: [MovieActorsConnectFieldInput!]
              create: [MovieActorsCreateFieldInput!]
              delete: [MovieActorsDeleteFieldInput!]
              disconnect: [MovieActorsDisconnectFieldInput!]
              update: MovieActorsUpdateConnectionInput
              where: MovieActorsConnectionWhere
            }

            type MovieAggregateSelection {
              count: Int!
              runtime: IntAggregateSelection!
              title: StringAggregateSelection!
            }

            input MovieCreateInput {
              actors: MovieActorsFieldInput @deprecated(reason: \\"Do not use\\")
              runtime: Int!
              title: String!
            }

            input MovieDeleteInput {
              actors: [MovieActorsDeleteFieldInput!] @deprecated(reason: \\"Do not use\\")
            }

            type MovieEdge {
              cursor: String!
              node: Movie!
            }

            input MovieOptions {
              limit: Int
              offset: Int
              \\"\\"\\"
              Specify one or more MovieSort objects to sort Movies by. The sorts will be applied in the order in which they are arranged in the array.
              \\"\\"\\"
              sort: [MovieSort!]
            }

            \\"\\"\\"
            Fields to sort Movies by. The order in which sorts are applied is not guaranteed when specifying many fields in one MovieSort object.
            \\"\\"\\"
            input MovieSort {
              runtime: SortDirection
              title: SortDirection
            }

            input MovieUpdateInput {
              actors: [MovieActorsUpdateFieldInput!] @deprecated(reason: \\"Do not use\\")
              runtime: Int
              runtime_DECREMENT: Int
              runtime_INCREMENT: Int
              title: String
            }

            input MovieWhere {
              AND: [MovieWhere!]
              NOT: MovieWhere
              OR: [MovieWhere!]
              actors: ActorWhere @deprecated(reason: \\"Use \`actors_SOME\` instead.\\")
              actorsAggregate: MovieActorsAggregateInput @deprecated(reason: \\"Do not use\\")
              actorsConnection: MovieActorsConnectionWhere @deprecated(reason: \\"Use \`actorsConnection_SOME\` instead.\\")
              \\"\\"\\"
              Return Movies where all of the related MovieActorsConnections match this filter
              \\"\\"\\"
              actorsConnection_ALL: MovieActorsConnectionWhere @deprecated(reason: \\"Do not use\\")
              \\"\\"\\"
              Return Movies where none of the related MovieActorsConnections match this filter
              \\"\\"\\"
              actorsConnection_NONE: MovieActorsConnectionWhere @deprecated(reason: \\"Do not use\\")
              \\"\\"\\"
              Return Movies where one of the related MovieActorsConnections match this filter
              \\"\\"\\"
              actorsConnection_SINGLE: MovieActorsConnectionWhere @deprecated(reason: \\"Do not use\\")
              \\"\\"\\"
              Return Movies where some of the related MovieActorsConnections match this filter
              \\"\\"\\"
              actorsConnection_SOME: MovieActorsConnectionWhere @deprecated(reason: \\"Do not use\\")
              \\"\\"\\"Return Movies where all of the related Actors match this filter\\"\\"\\"
              actors_ALL: ActorWhere @deprecated(reason: \\"Do not use\\")
              \\"\\"\\"Return Movies where none of the related Actors match this filter\\"\\"\\"
              actors_NONE: ActorWhere @deprecated(reason: \\"Do not use\\")
              \\"\\"\\"Return Movies where one of the related Actors match this filter\\"\\"\\"
              actors_SINGLE: ActorWhere @deprecated(reason: \\"Do not use\\")
              \\"\\"\\"Return Movies where some of the related Actors match this filter\\"\\"\\"
              actors_SOME: ActorWhere @deprecated(reason: \\"Do not use\\")
              runtime: Int @deprecated(reason: \\"Please use the explicit _EQ version\\")
              runtime_EQ: Int
              runtime_GT: Int
              runtime_GTE: Int
              runtime_IN: [Int!]
              runtime_LT: Int
              runtime_LTE: Int
<<<<<<< HEAD
              runtime_NOT: Int @deprecated(reason: \\"Negation filters will be deprecated, use the NOT operator to achieve the same behavior\\")
              runtime_NOT_IN: [Int!] @deprecated(reason: \\"Negation filters will be deprecated, use the NOT operator to achieve the same behavior\\")
=======
>>>>>>> 8a39a872
              title: String @deprecated(reason: \\"Please use the explicit _EQ version\\")
              title_CONTAINS: String
              title_ENDS_WITH: String
              title_EQ: String
              title_IN: [String!]
              title_STARTS_WITH: String
            }

            type MoviesConnection {
              edges: [MovieEdge!]!
              pageInfo: PageInfo!
              totalCount: Int!
            }

            type Mutation {
              createActors(input: [ActorCreateInput!]!): CreateActorsMutationResponse!
              createMovies(input: [MovieCreateInput!]!): CreateMoviesMutationResponse!
              createSeries(input: [SeriesCreateInput!]!): CreateSeriesMutationResponse!
              deleteActors(delete: ActorDeleteInput, where: ActorWhere): DeleteInfo!
              deleteMovies(delete: MovieDeleteInput, where: MovieWhere): DeleteInfo!
              deleteSeries(delete: SeriesDeleteInput, where: SeriesWhere): DeleteInfo!
              updateActors(update: ActorUpdateInput, where: ActorWhere): UpdateActorsMutationResponse!
              updateMovies(update: MovieUpdateInput, where: MovieWhere): UpdateMoviesMutationResponse!
              updateSeries(update: SeriesUpdateInput, where: SeriesWhere): UpdateSeriesMutationResponse!
            }

            \\"\\"\\"Pagination information (Relay)\\"\\"\\"
            type PageInfo {
              endCursor: String
              hasNextPage: Boolean!
              hasPreviousPage: Boolean!
              startCursor: String
            }

            interface Production {
              actors: [Actor!]!
              title: String!
            }

            type ProductionAggregateSelection {
              count: Int!
              title: StringAggregateSelection!
            }

            input ProductionConnectWhere {
              node: ProductionWhere!
            }

            input ProductionCreateInput {
              Movie: MovieCreateInput
              Series: SeriesCreateInput
            }

            type ProductionEdge {
              cursor: String!
              node: Production!
            }

            enum ProductionImplementation {
              Movie
              Series
            }

            input ProductionOptions {
              limit: Int
              offset: Int
              \\"\\"\\"
              Specify one or more ProductionSort objects to sort Productions by. The sorts will be applied in the order in which they are arranged in the array.
              \\"\\"\\"
              sort: [ProductionSort!]
            }

            \\"\\"\\"
            Fields to sort Productions by. The order in which sorts are applied is not guaranteed when specifying many fields in one ProductionSort object.
            \\"\\"\\"
            input ProductionSort {
              title: SortDirection
            }

            input ProductionUpdateInput {
              title: String
            }

            input ProductionWhere {
              AND: [ProductionWhere!]
              NOT: ProductionWhere
              OR: [ProductionWhere!]
              title: String @deprecated(reason: \\"Please use the explicit _EQ version\\")
              title_CONTAINS: String
              title_ENDS_WITH: String
              title_EQ: String
              title_IN: [String!]
              title_STARTS_WITH: String
              typename_IN: [ProductionImplementation!]
            }

            type ProductionsConnection {
              edges: [ProductionEdge!]!
              pageInfo: PageInfo!
              totalCount: Int!
            }

            type Query {
              actors(limit: Int, offset: Int, options: ActorOptions @deprecated(reason: \\"Query options argument is deprecated, please use pagination arguments like limit, offset and sort instead.\\"), sort: [ActorSort!], where: ActorWhere): [Actor!]!
              actorsAggregate(where: ActorWhere): ActorAggregateSelection!
              actorsConnection(after: String, first: Int, sort: [ActorSort!], where: ActorWhere): ActorsConnection!
              movies(limit: Int, offset: Int, options: MovieOptions @deprecated(reason: \\"Query options argument is deprecated, please use pagination arguments like limit, offset and sort instead.\\"), sort: [MovieSort!], where: MovieWhere): [Movie!]!
              moviesAggregate(where: MovieWhere): MovieAggregateSelection!
              moviesConnection(after: String, first: Int, sort: [MovieSort!], where: MovieWhere): MoviesConnection!
              productions(limit: Int, offset: Int, options: ProductionOptions @deprecated(reason: \\"Query options argument is deprecated, please use pagination arguments like limit, offset and sort instead.\\"), sort: [ProductionSort!], where: ProductionWhere): [Production!]!
              productionsAggregate(where: ProductionWhere): ProductionAggregateSelection!
              productionsConnection(after: String, first: Int, sort: [ProductionSort!], where: ProductionWhere): ProductionsConnection!
              series(limit: Int, offset: Int, options: SeriesOptions @deprecated(reason: \\"Query options argument is deprecated, please use pagination arguments like limit, offset and sort instead.\\"), sort: [SeriesSort!], where: SeriesWhere): [Series!]!
              seriesAggregate(where: SeriesWhere): SeriesAggregateSelection!
              seriesConnection(after: String, first: Int, sort: [SeriesSort!], where: SeriesWhere): SeriesConnection!
            }

            type Series implements Production {
              actors(directed: Boolean = true, limit: Int, offset: Int, options: ActorOptions @deprecated(reason: \\"Query options argument is deprecated, please use pagination arguments like limit, offset and sort instead.\\"), sort: [ActorSort!], where: ActorWhere): [Actor!]!
              actorsAggregate(directed: Boolean = true, where: ActorWhere): SeriesActorActorsAggregationSelection
              actorsConnection(after: String, directed: Boolean = true, first: Int, sort: [SeriesActorsConnectionSort!], where: SeriesActorsConnectionWhere): SeriesActorsConnection!
              episodes: Int!
              title: String!
            }

            type SeriesActorActorsAggregationSelection {
              count: Int!
              edge: SeriesActorActorsEdgeAggregateSelection
              node: SeriesActorActorsNodeAggregateSelection
            }

            type SeriesActorActorsEdgeAggregateSelection {
              role: StringAggregateSelection!
            }

            type SeriesActorActorsNodeAggregateSelection {
              name: StringAggregateSelection!
            }

            input SeriesActorsAggregateInput {
              AND: [SeriesActorsAggregateInput!]
              NOT: SeriesActorsAggregateInput
              OR: [SeriesActorsAggregateInput!]
              count: Int
              count_GT: Int
              count_GTE: Int
              count_LT: Int
              count_LTE: Int
              edge: ActedInAggregationWhereInput
              node: SeriesActorsNodeAggregationWhereInput
            }

            input SeriesActorsConnectFieldInput {
              connect: [ActorConnectInput!]
              edge: ActedInCreateInput!
              \\"\\"\\"
              Whether or not to overwrite any matching relationship with the new properties.
              \\"\\"\\"
              overwrite: Boolean! = true
              where: ActorConnectWhere
            }

            type SeriesActorsConnection {
              edges: [SeriesActorsRelationship!]!
              pageInfo: PageInfo!
              totalCount: Int!
            }

            input SeriesActorsConnectionSort {
              edge: ActedInSort
              node: ActorSort
            }

            input SeriesActorsConnectionWhere {
              AND: [SeriesActorsConnectionWhere!]
              NOT: SeriesActorsConnectionWhere
              OR: [SeriesActorsConnectionWhere!]
              edge: ActedInWhere
              node: ActorWhere
            }

            input SeriesActorsCreateFieldInput {
              edge: ActedInCreateInput!
              node: ActorCreateInput!
            }

            input SeriesActorsDeleteFieldInput {
              delete: ActorDeleteInput
              where: SeriesActorsConnectionWhere
            }

            input SeriesActorsDisconnectFieldInput {
              disconnect: ActorDisconnectInput
              where: SeriesActorsConnectionWhere
            }

            input SeriesActorsFieldInput {
              connect: [SeriesActorsConnectFieldInput!]
              create: [SeriesActorsCreateFieldInput!]
            }

            input SeriesActorsNodeAggregationWhereInput {
              AND: [SeriesActorsNodeAggregationWhereInput!]
              NOT: SeriesActorsNodeAggregationWhereInput
              OR: [SeriesActorsNodeAggregationWhereInput!]
              name_AVERAGE_EQUAL: Float @deprecated(reason: \\"Please use the explicit _LENGTH version for string aggregation.\\")
              name_AVERAGE_GT: Float @deprecated(reason: \\"Please use the explicit _LENGTH version for string aggregation.\\")
              name_AVERAGE_GTE: Float @deprecated(reason: \\"Please use the explicit _LENGTH version for string aggregation.\\")
              name_AVERAGE_LENGTH_EQUAL: Float
              name_AVERAGE_LENGTH_GT: Float
              name_AVERAGE_LENGTH_GTE: Float
              name_AVERAGE_LENGTH_LT: Float
              name_AVERAGE_LENGTH_LTE: Float
              name_AVERAGE_LT: Float @deprecated(reason: \\"Please use the explicit _LENGTH version for string aggregation.\\")
              name_AVERAGE_LTE: Float @deprecated(reason: \\"Please use the explicit _LENGTH version for string aggregation.\\")
              name_EQUAL: String @deprecated(reason: \\"Aggregation filters that are not relying on an aggregating function will be deprecated.\\")
              name_GT: Int @deprecated(reason: \\"Aggregation filters that are not relying on an aggregating function will be deprecated.\\")
              name_GTE: Int @deprecated(reason: \\"Aggregation filters that are not relying on an aggregating function will be deprecated.\\")
              name_LONGEST_EQUAL: Int @deprecated(reason: \\"Please use the explicit _LENGTH version for string aggregation.\\")
              name_LONGEST_GT: Int @deprecated(reason: \\"Please use the explicit _LENGTH version for string aggregation.\\")
              name_LONGEST_GTE: Int @deprecated(reason: \\"Please use the explicit _LENGTH version for string aggregation.\\")
              name_LONGEST_LENGTH_EQUAL: Int
              name_LONGEST_LENGTH_GT: Int
              name_LONGEST_LENGTH_GTE: Int
              name_LONGEST_LENGTH_LT: Int
              name_LONGEST_LENGTH_LTE: Int
              name_LONGEST_LT: Int @deprecated(reason: \\"Please use the explicit _LENGTH version for string aggregation.\\")
              name_LONGEST_LTE: Int @deprecated(reason: \\"Please use the explicit _LENGTH version for string aggregation.\\")
              name_LT: Int @deprecated(reason: \\"Aggregation filters that are not relying on an aggregating function will be deprecated.\\")
              name_LTE: Int @deprecated(reason: \\"Aggregation filters that are not relying on an aggregating function will be deprecated.\\")
              name_SHORTEST_EQUAL: Int @deprecated(reason: \\"Please use the explicit _LENGTH version for string aggregation.\\")
              name_SHORTEST_GT: Int @deprecated(reason: \\"Please use the explicit _LENGTH version for string aggregation.\\")
              name_SHORTEST_GTE: Int @deprecated(reason: \\"Please use the explicit _LENGTH version for string aggregation.\\")
              name_SHORTEST_LENGTH_EQUAL: Int
              name_SHORTEST_LENGTH_GT: Int
              name_SHORTEST_LENGTH_GTE: Int
              name_SHORTEST_LENGTH_LT: Int
              name_SHORTEST_LENGTH_LTE: Int
              name_SHORTEST_LT: Int @deprecated(reason: \\"Please use the explicit _LENGTH version for string aggregation.\\")
              name_SHORTEST_LTE: Int @deprecated(reason: \\"Please use the explicit _LENGTH version for string aggregation.\\")
            }

            type SeriesActorsRelationship {
              cursor: String!
              node: Actor!
              properties: ActedIn!
            }

            input SeriesActorsUpdateConnectionInput {
              edge: ActedInUpdateInput
              node: ActorUpdateInput
            }

            input SeriesActorsUpdateFieldInput {
              connect: [SeriesActorsConnectFieldInput!]
              create: [SeriesActorsCreateFieldInput!]
              delete: [SeriesActorsDeleteFieldInput!]
              disconnect: [SeriesActorsDisconnectFieldInput!]
              update: SeriesActorsUpdateConnectionInput
              where: SeriesActorsConnectionWhere
            }

            type SeriesAggregateSelection {
              count: Int!
              episodes: IntAggregateSelection!
              title: StringAggregateSelection!
            }

            type SeriesConnection {
              edges: [SeriesEdge!]!
              pageInfo: PageInfo!
              totalCount: Int!
            }

            input SeriesCreateInput {
              actors: SeriesActorsFieldInput
              episodes: Int!
              title: String!
            }

            input SeriesDeleteInput {
              actors: [SeriesActorsDeleteFieldInput!]
            }

            type SeriesEdge {
              cursor: String!
              node: Series!
            }

            input SeriesOptions {
              limit: Int
              offset: Int
              \\"\\"\\"
              Specify one or more SeriesSort objects to sort Series by. The sorts will be applied in the order in which they are arranged in the array.
              \\"\\"\\"
              sort: [SeriesSort!]
            }

            \\"\\"\\"
            Fields to sort Series by. The order in which sorts are applied is not guaranteed when specifying many fields in one SeriesSort object.
            \\"\\"\\"
            input SeriesSort {
              episodes: SortDirection
              title: SortDirection
            }

            input SeriesUpdateInput {
              actors: [SeriesActorsUpdateFieldInput!]
              episodes: Int
              episodes_DECREMENT: Int
              episodes_INCREMENT: Int
              title: String
            }

            input SeriesWhere {
              AND: [SeriesWhere!]
              NOT: SeriesWhere
              OR: [SeriesWhere!]
              actors: ActorWhere @deprecated(reason: \\"Use \`actors_SOME\` instead.\\")
              actorsAggregate: SeriesActorsAggregateInput
              actorsConnection: SeriesActorsConnectionWhere @deprecated(reason: \\"Use \`actorsConnection_SOME\` instead.\\")
              \\"\\"\\"
              Return Series where all of the related SeriesActorsConnections match this filter
              \\"\\"\\"
              actorsConnection_ALL: SeriesActorsConnectionWhere
              \\"\\"\\"
              Return Series where none of the related SeriesActorsConnections match this filter
              \\"\\"\\"
              actorsConnection_NONE: SeriesActorsConnectionWhere
              \\"\\"\\"
              Return Series where one of the related SeriesActorsConnections match this filter
              \\"\\"\\"
              actorsConnection_SINGLE: SeriesActorsConnectionWhere
              \\"\\"\\"
              Return Series where some of the related SeriesActorsConnections match this filter
              \\"\\"\\"
              actorsConnection_SOME: SeriesActorsConnectionWhere
              \\"\\"\\"Return Series where all of the related Actors match this filter\\"\\"\\"
              actors_ALL: ActorWhere
              \\"\\"\\"Return Series where none of the related Actors match this filter\\"\\"\\"
              actors_NONE: ActorWhere
              \\"\\"\\"Return Series where one of the related Actors match this filter\\"\\"\\"
              actors_SINGLE: ActorWhere
              \\"\\"\\"Return Series where some of the related Actors match this filter\\"\\"\\"
              actors_SOME: ActorWhere
              episodes: Int @deprecated(reason: \\"Please use the explicit _EQ version\\")
              episodes_EQ: Int
              episodes_GT: Int
              episodes_GTE: Int
              episodes_IN: [Int!]
              episodes_LT: Int
              episodes_LTE: Int
<<<<<<< HEAD
              episodes_NOT: Int @deprecated(reason: \\"Negation filters will be deprecated, use the NOT operator to achieve the same behavior\\")
              episodes_NOT_IN: [Int!] @deprecated(reason: \\"Negation filters will be deprecated, use the NOT operator to achieve the same behavior\\")
=======
>>>>>>> 8a39a872
              title: String @deprecated(reason: \\"Please use the explicit _EQ version\\")
              title_CONTAINS: String
              title_ENDS_WITH: String
              title_EQ: String
              title_IN: [String!]
              title_STARTS_WITH: String
            }

            \\"\\"\\"An enum for sorting in either ascending or descending order.\\"\\"\\"
            enum SortDirection {
              \\"\\"\\"Sort by field values in ascending order.\\"\\"\\"
              ASC
              \\"\\"\\"Sort by field values in descending order.\\"\\"\\"
              DESC
            }

            type StringAggregateSelection {
              longest: String
              shortest: String
            }

            type UpdateActorsMutationResponse {
              actors: [Actor!]!
              info: UpdateInfo!
            }

            \\"\\"\\"
            Information about the number of nodes and relationships created and deleted during an update mutation
            \\"\\"\\"
            type UpdateInfo {
              bookmark: String @deprecated(reason: \\"This field has been deprecated because bookmarks are now handled by the driver.\\")
              nodesCreated: Int!
              nodesDeleted: Int!
              relationshipsCreated: Int!
              relationshipsDeleted: Int!
            }

            type UpdateMoviesMutationResponse {
              info: UpdateInfo!
              movies: [Movie!]!
            }

            type UpdateSeriesMutationResponse {
              info: UpdateInfo!
              series: [Series!]!
            }"
        `);
    });

    test("Directives on base interface preserved", async () => {
        const typeDefs = gql`
            interface Production {
                title: String!
                actors: [Actor!]! @deprecated(reason: "Do not use")
            }

            type Movie implements Production @node {
                title: String!
                actors: [Actor!]! @relationship(type: "ACTED_IN", direction: IN, properties: "ActedIn")
                runtime: Int!
            }

            type Series implements Production @node {
                title: String!
                actors: [Actor!]! @relationship(type: "ACTED_IN", direction: IN, properties: "ActedIn")
                episodes: Int!
            }

            type ActedIn @relationshipProperties {
                role: String!
            }

            type Actor @node {
                name: String!
                actedIn: [Production!]! @relationship(type: "ACTED_IN", direction: OUT, properties: "ActedIn")
            }
        `;
        const neoSchema = new Neo4jGraphQL({ typeDefs });
        const printedSchema = printSchemaWithDirectives(lexicographicSortSchema(await neoSchema.getSchema()));

        expect(printedSchema).toMatchInlineSnapshot(`
            "schema {
              query: Query
              mutation: Mutation
            }

            \\"\\"\\"
            The edge properties for the following fields:
            * Movie.actors
            * Series.actors
            * Actor.actedIn
            \\"\\"\\"
            type ActedIn {
              role: String!
            }

            input ActedInAggregationWhereInput {
              AND: [ActedInAggregationWhereInput!]
              NOT: ActedInAggregationWhereInput
              OR: [ActedInAggregationWhereInput!]
              role_AVERAGE_EQUAL: Float @deprecated(reason: \\"Please use the explicit _LENGTH version for string aggregation.\\")
              role_AVERAGE_GT: Float @deprecated(reason: \\"Please use the explicit _LENGTH version for string aggregation.\\")
              role_AVERAGE_GTE: Float @deprecated(reason: \\"Please use the explicit _LENGTH version for string aggregation.\\")
              role_AVERAGE_LENGTH_EQUAL: Float
              role_AVERAGE_LENGTH_GT: Float
              role_AVERAGE_LENGTH_GTE: Float
              role_AVERAGE_LENGTH_LT: Float
              role_AVERAGE_LENGTH_LTE: Float
              role_AVERAGE_LT: Float @deprecated(reason: \\"Please use the explicit _LENGTH version for string aggregation.\\")
              role_AVERAGE_LTE: Float @deprecated(reason: \\"Please use the explicit _LENGTH version for string aggregation.\\")
              role_EQUAL: String @deprecated(reason: \\"Aggregation filters that are not relying on an aggregating function will be deprecated.\\")
              role_GT: Int @deprecated(reason: \\"Aggregation filters that are not relying on an aggregating function will be deprecated.\\")
              role_GTE: Int @deprecated(reason: \\"Aggregation filters that are not relying on an aggregating function will be deprecated.\\")
              role_LONGEST_EQUAL: Int @deprecated(reason: \\"Please use the explicit _LENGTH version for string aggregation.\\")
              role_LONGEST_GT: Int @deprecated(reason: \\"Please use the explicit _LENGTH version for string aggregation.\\")
              role_LONGEST_GTE: Int @deprecated(reason: \\"Please use the explicit _LENGTH version for string aggregation.\\")
              role_LONGEST_LENGTH_EQUAL: Int
              role_LONGEST_LENGTH_GT: Int
              role_LONGEST_LENGTH_GTE: Int
              role_LONGEST_LENGTH_LT: Int
              role_LONGEST_LENGTH_LTE: Int
              role_LONGEST_LT: Int @deprecated(reason: \\"Please use the explicit _LENGTH version for string aggregation.\\")
              role_LONGEST_LTE: Int @deprecated(reason: \\"Please use the explicit _LENGTH version for string aggregation.\\")
              role_LT: Int @deprecated(reason: \\"Aggregation filters that are not relying on an aggregating function will be deprecated.\\")
              role_LTE: Int @deprecated(reason: \\"Aggregation filters that are not relying on an aggregating function will be deprecated.\\")
              role_SHORTEST_EQUAL: Int @deprecated(reason: \\"Please use the explicit _LENGTH version for string aggregation.\\")
              role_SHORTEST_GT: Int @deprecated(reason: \\"Please use the explicit _LENGTH version for string aggregation.\\")
              role_SHORTEST_GTE: Int @deprecated(reason: \\"Please use the explicit _LENGTH version for string aggregation.\\")
              role_SHORTEST_LENGTH_EQUAL: Int
              role_SHORTEST_LENGTH_GT: Int
              role_SHORTEST_LENGTH_GTE: Int
              role_SHORTEST_LENGTH_LT: Int
              role_SHORTEST_LENGTH_LTE: Int
              role_SHORTEST_LT: Int @deprecated(reason: \\"Please use the explicit _LENGTH version for string aggregation.\\")
              role_SHORTEST_LTE: Int @deprecated(reason: \\"Please use the explicit _LENGTH version for string aggregation.\\")
            }

            input ActedInCreateInput {
              role: String!
            }

            input ActedInSort {
              role: SortDirection
            }

            input ActedInUpdateInput {
              role: String
            }

            input ActedInWhere {
              AND: [ActedInWhere!]
              NOT: ActedInWhere
              OR: [ActedInWhere!]
              role: String @deprecated(reason: \\"Please use the explicit _EQ version\\")
              role_CONTAINS: String
              role_ENDS_WITH: String
              role_EQ: String
              role_IN: [String!]
              role_STARTS_WITH: String
            }

            type Actor {
              actedIn(directed: Boolean = true, limit: Int, offset: Int, options: ProductionOptions @deprecated(reason: \\"Query options argument is deprecated, please use pagination arguments like limit, offset and sort instead.\\"), sort: [ProductionSort!], where: ProductionWhere): [Production!]!
              actedInAggregate(directed: Boolean = true, where: ProductionWhere): ActorProductionActedInAggregationSelection
              actedInConnection(after: String, directed: Boolean = true, first: Int, sort: [ActorActedInConnectionSort!], where: ActorActedInConnectionWhere): ActorActedInConnection!
              name: String!
            }

            input ActorActedInAggregateInput {
              AND: [ActorActedInAggregateInput!]
              NOT: ActorActedInAggregateInput
              OR: [ActorActedInAggregateInput!]
              count: Int
              count_GT: Int
              count_GTE: Int
              count_LT: Int
              count_LTE: Int
              edge: ActedInAggregationWhereInput
              node: ActorActedInNodeAggregationWhereInput
            }

            input ActorActedInConnectFieldInput {
              edge: ActedInCreateInput!
              where: ProductionConnectWhere
            }

            type ActorActedInConnection {
              edges: [ActorActedInRelationship!]!
              pageInfo: PageInfo!
              totalCount: Int!
            }

            input ActorActedInConnectionSort {
              edge: ActedInSort
              node: ProductionSort
            }

            input ActorActedInConnectionWhere {
              AND: [ActorActedInConnectionWhere!]
              NOT: ActorActedInConnectionWhere
              OR: [ActorActedInConnectionWhere!]
              edge: ActedInWhere
              node: ProductionWhere
            }

            input ActorActedInCreateFieldInput {
              edge: ActedInCreateInput!
              node: ProductionCreateInput!
            }

            input ActorActedInDeleteFieldInput {
              where: ActorActedInConnectionWhere
            }

            input ActorActedInDisconnectFieldInput {
              where: ActorActedInConnectionWhere
            }

            input ActorActedInFieldInput {
              connect: [ActorActedInConnectFieldInput!]
              create: [ActorActedInCreateFieldInput!]
            }

            input ActorActedInNodeAggregationWhereInput {
              AND: [ActorActedInNodeAggregationWhereInput!]
              NOT: ActorActedInNodeAggregationWhereInput
              OR: [ActorActedInNodeAggregationWhereInput!]
              title_AVERAGE_EQUAL: Float @deprecated(reason: \\"Please use the explicit _LENGTH version for string aggregation.\\")
              title_AVERAGE_GT: Float @deprecated(reason: \\"Please use the explicit _LENGTH version for string aggregation.\\")
              title_AVERAGE_GTE: Float @deprecated(reason: \\"Please use the explicit _LENGTH version for string aggregation.\\")
              title_AVERAGE_LENGTH_EQUAL: Float
              title_AVERAGE_LENGTH_GT: Float
              title_AVERAGE_LENGTH_GTE: Float
              title_AVERAGE_LENGTH_LT: Float
              title_AVERAGE_LENGTH_LTE: Float
              title_AVERAGE_LT: Float @deprecated(reason: \\"Please use the explicit _LENGTH version for string aggregation.\\")
              title_AVERAGE_LTE: Float @deprecated(reason: \\"Please use the explicit _LENGTH version for string aggregation.\\")
              title_EQUAL: String @deprecated(reason: \\"Aggregation filters that are not relying on an aggregating function will be deprecated.\\")
              title_GT: Int @deprecated(reason: \\"Aggregation filters that are not relying on an aggregating function will be deprecated.\\")
              title_GTE: Int @deprecated(reason: \\"Aggregation filters that are not relying on an aggregating function will be deprecated.\\")
              title_LONGEST_EQUAL: Int @deprecated(reason: \\"Please use the explicit _LENGTH version for string aggregation.\\")
              title_LONGEST_GT: Int @deprecated(reason: \\"Please use the explicit _LENGTH version for string aggregation.\\")
              title_LONGEST_GTE: Int @deprecated(reason: \\"Please use the explicit _LENGTH version for string aggregation.\\")
              title_LONGEST_LENGTH_EQUAL: Int
              title_LONGEST_LENGTH_GT: Int
              title_LONGEST_LENGTH_GTE: Int
              title_LONGEST_LENGTH_LT: Int
              title_LONGEST_LENGTH_LTE: Int
              title_LONGEST_LT: Int @deprecated(reason: \\"Please use the explicit _LENGTH version for string aggregation.\\")
              title_LONGEST_LTE: Int @deprecated(reason: \\"Please use the explicit _LENGTH version for string aggregation.\\")
              title_LT: Int @deprecated(reason: \\"Aggregation filters that are not relying on an aggregating function will be deprecated.\\")
              title_LTE: Int @deprecated(reason: \\"Aggregation filters that are not relying on an aggregating function will be deprecated.\\")
              title_SHORTEST_EQUAL: Int @deprecated(reason: \\"Please use the explicit _LENGTH version for string aggregation.\\")
              title_SHORTEST_GT: Int @deprecated(reason: \\"Please use the explicit _LENGTH version for string aggregation.\\")
              title_SHORTEST_GTE: Int @deprecated(reason: \\"Please use the explicit _LENGTH version for string aggregation.\\")
              title_SHORTEST_LENGTH_EQUAL: Int
              title_SHORTEST_LENGTH_GT: Int
              title_SHORTEST_LENGTH_GTE: Int
              title_SHORTEST_LENGTH_LT: Int
              title_SHORTEST_LENGTH_LTE: Int
              title_SHORTEST_LT: Int @deprecated(reason: \\"Please use the explicit _LENGTH version for string aggregation.\\")
              title_SHORTEST_LTE: Int @deprecated(reason: \\"Please use the explicit _LENGTH version for string aggregation.\\")
            }

            type ActorActedInRelationship {
              cursor: String!
              node: Production!
              properties: ActedIn!
            }

            input ActorActedInUpdateConnectionInput {
              edge: ActedInUpdateInput
              node: ProductionUpdateInput
            }

            input ActorActedInUpdateFieldInput {
              connect: [ActorActedInConnectFieldInput!]
              create: [ActorActedInCreateFieldInput!]
              delete: [ActorActedInDeleteFieldInput!]
              disconnect: [ActorActedInDisconnectFieldInput!]
              update: ActorActedInUpdateConnectionInput
              where: ActorActedInConnectionWhere
            }

            type ActorAggregateSelection {
              count: Int!
              name: StringAggregateSelection!
            }

            input ActorConnectInput {
              actedIn: [ActorActedInConnectFieldInput!]
            }

            input ActorConnectWhere {
              node: ActorWhere!
            }

            input ActorCreateInput {
              actedIn: ActorActedInFieldInput
              name: String!
            }

            input ActorDeleteInput {
              actedIn: [ActorActedInDeleteFieldInput!]
            }

            input ActorDisconnectInput {
              actedIn: [ActorActedInDisconnectFieldInput!]
            }

            type ActorEdge {
              cursor: String!
              node: Actor!
            }

            input ActorOptions {
              limit: Int
              offset: Int
              \\"\\"\\"
              Specify one or more ActorSort objects to sort Actors by. The sorts will be applied in the order in which they are arranged in the array.
              \\"\\"\\"
              sort: [ActorSort!]
            }

            type ActorProductionActedInAggregationSelection {
              count: Int!
              edge: ActorProductionActedInEdgeAggregateSelection
              node: ActorProductionActedInNodeAggregateSelection
            }

            type ActorProductionActedInEdgeAggregateSelection {
              role: StringAggregateSelection!
            }

            type ActorProductionActedInNodeAggregateSelection {
              title: StringAggregateSelection!
            }

            \\"\\"\\"
            Fields to sort Actors by. The order in which sorts are applied is not guaranteed when specifying many fields in one ActorSort object.
            \\"\\"\\"
            input ActorSort {
              name: SortDirection
            }

            input ActorUpdateInput {
              actedIn: [ActorActedInUpdateFieldInput!]
              name: String
            }

            input ActorWhere {
              AND: [ActorWhere!]
              NOT: ActorWhere
              OR: [ActorWhere!]
              actedIn: ProductionWhere @deprecated(reason: \\"Use \`actedIn_SOME\` instead.\\")
              actedInAggregate: ActorActedInAggregateInput
              actedInConnection: ActorActedInConnectionWhere @deprecated(reason: \\"Use \`actedInConnection_SOME\` instead.\\")
              \\"\\"\\"
              Return Actors where all of the related ActorActedInConnections match this filter
              \\"\\"\\"
              actedInConnection_ALL: ActorActedInConnectionWhere
              \\"\\"\\"
              Return Actors where none of the related ActorActedInConnections match this filter
              \\"\\"\\"
              actedInConnection_NONE: ActorActedInConnectionWhere
              \\"\\"\\"
              Return Actors where one of the related ActorActedInConnections match this filter
              \\"\\"\\"
              actedInConnection_SINGLE: ActorActedInConnectionWhere
              \\"\\"\\"
              Return Actors where some of the related ActorActedInConnections match this filter
              \\"\\"\\"
              actedInConnection_SOME: ActorActedInConnectionWhere
              \\"\\"\\"Return Actors where all of the related Productions match this filter\\"\\"\\"
              actedIn_ALL: ProductionWhere
              \\"\\"\\"Return Actors where none of the related Productions match this filter\\"\\"\\"
              actedIn_NONE: ProductionWhere
              \\"\\"\\"Return Actors where one of the related Productions match this filter\\"\\"\\"
              actedIn_SINGLE: ProductionWhere
              \\"\\"\\"Return Actors where some of the related Productions match this filter\\"\\"\\"
              actedIn_SOME: ProductionWhere
              name: String @deprecated(reason: \\"Please use the explicit _EQ version\\")
              name_CONTAINS: String
              name_ENDS_WITH: String
              name_EQ: String
              name_IN: [String!]
              name_STARTS_WITH: String
            }

            type ActorsConnection {
              edges: [ActorEdge!]!
              pageInfo: PageInfo!
              totalCount: Int!
            }

            type CreateActorsMutationResponse {
              actors: [Actor!]!
              info: CreateInfo!
            }

            \\"\\"\\"
            Information about the number of nodes and relationships created during a create mutation
            \\"\\"\\"
            type CreateInfo {
              bookmark: String @deprecated(reason: \\"This field has been deprecated because bookmarks are now handled by the driver.\\")
              nodesCreated: Int!
              relationshipsCreated: Int!
            }

            type CreateMoviesMutationResponse {
              info: CreateInfo!
              movies: [Movie!]!
            }

            type CreateSeriesMutationResponse {
              info: CreateInfo!
              series: [Series!]!
            }

            \\"\\"\\"
            Information about the number of nodes and relationships deleted during a delete mutation
            \\"\\"\\"
            type DeleteInfo {
              bookmark: String @deprecated(reason: \\"This field has been deprecated because bookmarks are now handled by the driver.\\")
              nodesDeleted: Int!
              relationshipsDeleted: Int!
            }

            type IntAggregateSelection {
              average: Float
              max: Int
              min: Int
              sum: Int
            }

            type Movie implements Production {
              actors(directed: Boolean = true, limit: Int, offset: Int, options: ActorOptions @deprecated(reason: \\"Query options argument is deprecated, please use pagination arguments like limit, offset and sort instead.\\"), sort: [ActorSort!], where: ActorWhere): [Actor!]!
              actorsAggregate(directed: Boolean = true, where: ActorWhere): MovieActorActorsAggregationSelection
              actorsConnection(after: String, directed: Boolean = true, first: Int, sort: [MovieActorsConnectionSort!], where: MovieActorsConnectionWhere): MovieActorsConnection!
              runtime: Int!
              title: String!
            }

            type MovieActorActorsAggregationSelection {
              count: Int!
              edge: MovieActorActorsEdgeAggregateSelection
              node: MovieActorActorsNodeAggregateSelection
            }

            type MovieActorActorsEdgeAggregateSelection {
              role: StringAggregateSelection!
            }

            type MovieActorActorsNodeAggregateSelection {
              name: StringAggregateSelection!
            }

            input MovieActorsAggregateInput {
              AND: [MovieActorsAggregateInput!]
              NOT: MovieActorsAggregateInput
              OR: [MovieActorsAggregateInput!]
              count: Int
              count_GT: Int
              count_GTE: Int
              count_LT: Int
              count_LTE: Int
              edge: ActedInAggregationWhereInput
              node: MovieActorsNodeAggregationWhereInput
            }

            input MovieActorsConnectFieldInput {
              connect: [ActorConnectInput!]
              edge: ActedInCreateInput!
              \\"\\"\\"
              Whether or not to overwrite any matching relationship with the new properties.
              \\"\\"\\"
              overwrite: Boolean! = true
              where: ActorConnectWhere
            }

            type MovieActorsConnection {
              edges: [MovieActorsRelationship!]!
              pageInfo: PageInfo!
              totalCount: Int!
            }

            input MovieActorsConnectionSort {
              edge: ActedInSort
              node: ActorSort
            }

            input MovieActorsConnectionWhere {
              AND: [MovieActorsConnectionWhere!]
              NOT: MovieActorsConnectionWhere
              OR: [MovieActorsConnectionWhere!]
              edge: ActedInWhere
              node: ActorWhere
            }

            input MovieActorsCreateFieldInput {
              edge: ActedInCreateInput!
              node: ActorCreateInput!
            }

            input MovieActorsDeleteFieldInput {
              delete: ActorDeleteInput
              where: MovieActorsConnectionWhere
            }

            input MovieActorsDisconnectFieldInput {
              disconnect: ActorDisconnectInput
              where: MovieActorsConnectionWhere
            }

            input MovieActorsFieldInput {
              connect: [MovieActorsConnectFieldInput!]
              create: [MovieActorsCreateFieldInput!]
            }

            input MovieActorsNodeAggregationWhereInput {
              AND: [MovieActorsNodeAggregationWhereInput!]
              NOT: MovieActorsNodeAggregationWhereInput
              OR: [MovieActorsNodeAggregationWhereInput!]
              name_AVERAGE_EQUAL: Float @deprecated(reason: \\"Please use the explicit _LENGTH version for string aggregation.\\")
              name_AVERAGE_GT: Float @deprecated(reason: \\"Please use the explicit _LENGTH version for string aggregation.\\")
              name_AVERAGE_GTE: Float @deprecated(reason: \\"Please use the explicit _LENGTH version for string aggregation.\\")
              name_AVERAGE_LENGTH_EQUAL: Float
              name_AVERAGE_LENGTH_GT: Float
              name_AVERAGE_LENGTH_GTE: Float
              name_AVERAGE_LENGTH_LT: Float
              name_AVERAGE_LENGTH_LTE: Float
              name_AVERAGE_LT: Float @deprecated(reason: \\"Please use the explicit _LENGTH version for string aggregation.\\")
              name_AVERAGE_LTE: Float @deprecated(reason: \\"Please use the explicit _LENGTH version for string aggregation.\\")
              name_EQUAL: String @deprecated(reason: \\"Aggregation filters that are not relying on an aggregating function will be deprecated.\\")
              name_GT: Int @deprecated(reason: \\"Aggregation filters that are not relying on an aggregating function will be deprecated.\\")
              name_GTE: Int @deprecated(reason: \\"Aggregation filters that are not relying on an aggregating function will be deprecated.\\")
              name_LONGEST_EQUAL: Int @deprecated(reason: \\"Please use the explicit _LENGTH version for string aggregation.\\")
              name_LONGEST_GT: Int @deprecated(reason: \\"Please use the explicit _LENGTH version for string aggregation.\\")
              name_LONGEST_GTE: Int @deprecated(reason: \\"Please use the explicit _LENGTH version for string aggregation.\\")
              name_LONGEST_LENGTH_EQUAL: Int
              name_LONGEST_LENGTH_GT: Int
              name_LONGEST_LENGTH_GTE: Int
              name_LONGEST_LENGTH_LT: Int
              name_LONGEST_LENGTH_LTE: Int
              name_LONGEST_LT: Int @deprecated(reason: \\"Please use the explicit _LENGTH version for string aggregation.\\")
              name_LONGEST_LTE: Int @deprecated(reason: \\"Please use the explicit _LENGTH version for string aggregation.\\")
              name_LT: Int @deprecated(reason: \\"Aggregation filters that are not relying on an aggregating function will be deprecated.\\")
              name_LTE: Int @deprecated(reason: \\"Aggregation filters that are not relying on an aggregating function will be deprecated.\\")
              name_SHORTEST_EQUAL: Int @deprecated(reason: \\"Please use the explicit _LENGTH version for string aggregation.\\")
              name_SHORTEST_GT: Int @deprecated(reason: \\"Please use the explicit _LENGTH version for string aggregation.\\")
              name_SHORTEST_GTE: Int @deprecated(reason: \\"Please use the explicit _LENGTH version for string aggregation.\\")
              name_SHORTEST_LENGTH_EQUAL: Int
              name_SHORTEST_LENGTH_GT: Int
              name_SHORTEST_LENGTH_GTE: Int
              name_SHORTEST_LENGTH_LT: Int
              name_SHORTEST_LENGTH_LTE: Int
              name_SHORTEST_LT: Int @deprecated(reason: \\"Please use the explicit _LENGTH version for string aggregation.\\")
              name_SHORTEST_LTE: Int @deprecated(reason: \\"Please use the explicit _LENGTH version for string aggregation.\\")
            }

            type MovieActorsRelationship {
              cursor: String!
              node: Actor!
              properties: ActedIn!
            }

            input MovieActorsUpdateConnectionInput {
              edge: ActedInUpdateInput
              node: ActorUpdateInput
            }

            input MovieActorsUpdateFieldInput {
              connect: [MovieActorsConnectFieldInput!]
              create: [MovieActorsCreateFieldInput!]
              delete: [MovieActorsDeleteFieldInput!]
              disconnect: [MovieActorsDisconnectFieldInput!]
              update: MovieActorsUpdateConnectionInput
              where: MovieActorsConnectionWhere
            }

            type MovieAggregateSelection {
              count: Int!
              runtime: IntAggregateSelection!
              title: StringAggregateSelection!
            }

            input MovieCreateInput {
              actors: MovieActorsFieldInput
              runtime: Int!
              title: String!
            }

            input MovieDeleteInput {
              actors: [MovieActorsDeleteFieldInput!]
            }

            type MovieEdge {
              cursor: String!
              node: Movie!
            }

            input MovieOptions {
              limit: Int
              offset: Int
              \\"\\"\\"
              Specify one or more MovieSort objects to sort Movies by. The sorts will be applied in the order in which they are arranged in the array.
              \\"\\"\\"
              sort: [MovieSort!]
            }

            \\"\\"\\"
            Fields to sort Movies by. The order in which sorts are applied is not guaranteed when specifying many fields in one MovieSort object.
            \\"\\"\\"
            input MovieSort {
              runtime: SortDirection
              title: SortDirection
            }

            input MovieUpdateInput {
              actors: [MovieActorsUpdateFieldInput!]
              runtime: Int
              runtime_DECREMENT: Int
              runtime_INCREMENT: Int
              title: String
            }

            input MovieWhere {
              AND: [MovieWhere!]
              NOT: MovieWhere
              OR: [MovieWhere!]
              actors: ActorWhere @deprecated(reason: \\"Use \`actors_SOME\` instead.\\")
              actorsAggregate: MovieActorsAggregateInput
              actorsConnection: MovieActorsConnectionWhere @deprecated(reason: \\"Use \`actorsConnection_SOME\` instead.\\")
              \\"\\"\\"
              Return Movies where all of the related MovieActorsConnections match this filter
              \\"\\"\\"
              actorsConnection_ALL: MovieActorsConnectionWhere
              \\"\\"\\"
              Return Movies where none of the related MovieActorsConnections match this filter
              \\"\\"\\"
              actorsConnection_NONE: MovieActorsConnectionWhere
              \\"\\"\\"
              Return Movies where one of the related MovieActorsConnections match this filter
              \\"\\"\\"
              actorsConnection_SINGLE: MovieActorsConnectionWhere
              \\"\\"\\"
              Return Movies where some of the related MovieActorsConnections match this filter
              \\"\\"\\"
              actorsConnection_SOME: MovieActorsConnectionWhere
              \\"\\"\\"Return Movies where all of the related Actors match this filter\\"\\"\\"
              actors_ALL: ActorWhere
              \\"\\"\\"Return Movies where none of the related Actors match this filter\\"\\"\\"
              actors_NONE: ActorWhere
              \\"\\"\\"Return Movies where one of the related Actors match this filter\\"\\"\\"
              actors_SINGLE: ActorWhere
              \\"\\"\\"Return Movies where some of the related Actors match this filter\\"\\"\\"
              actors_SOME: ActorWhere
              runtime: Int @deprecated(reason: \\"Please use the explicit _EQ version\\")
              runtime_EQ: Int
              runtime_GT: Int
              runtime_GTE: Int
              runtime_IN: [Int!]
              runtime_LT: Int
              runtime_LTE: Int
<<<<<<< HEAD
              runtime_NOT: Int @deprecated(reason: \\"Negation filters will be deprecated, use the NOT operator to achieve the same behavior\\")
              runtime_NOT_IN: [Int!] @deprecated(reason: \\"Negation filters will be deprecated, use the NOT operator to achieve the same behavior\\")
=======
>>>>>>> 8a39a872
              title: String @deprecated(reason: \\"Please use the explicit _EQ version\\")
              title_CONTAINS: String
              title_ENDS_WITH: String
              title_EQ: String
              title_IN: [String!]
              title_STARTS_WITH: String
            }

            type MoviesConnection {
              edges: [MovieEdge!]!
              pageInfo: PageInfo!
              totalCount: Int!
            }

            type Mutation {
              createActors(input: [ActorCreateInput!]!): CreateActorsMutationResponse!
              createMovies(input: [MovieCreateInput!]!): CreateMoviesMutationResponse!
              createSeries(input: [SeriesCreateInput!]!): CreateSeriesMutationResponse!
              deleteActors(delete: ActorDeleteInput, where: ActorWhere): DeleteInfo!
              deleteMovies(delete: MovieDeleteInput, where: MovieWhere): DeleteInfo!
              deleteSeries(delete: SeriesDeleteInput, where: SeriesWhere): DeleteInfo!
              updateActors(update: ActorUpdateInput, where: ActorWhere): UpdateActorsMutationResponse!
              updateMovies(update: MovieUpdateInput, where: MovieWhere): UpdateMoviesMutationResponse!
              updateSeries(update: SeriesUpdateInput, where: SeriesWhere): UpdateSeriesMutationResponse!
            }

            \\"\\"\\"Pagination information (Relay)\\"\\"\\"
            type PageInfo {
              endCursor: String
              hasNextPage: Boolean!
              hasPreviousPage: Boolean!
              startCursor: String
            }

            interface Production {
              actors: [Actor!]! @deprecated(reason: \\"Do not use\\")
              title: String!
            }

            type ProductionAggregateSelection {
              count: Int!
              title: StringAggregateSelection!
            }

            input ProductionConnectWhere {
              node: ProductionWhere!
            }

            input ProductionCreateInput {
              Movie: MovieCreateInput
              Series: SeriesCreateInput
            }

            type ProductionEdge {
              cursor: String!
              node: Production!
            }

            enum ProductionImplementation {
              Movie
              Series
            }

            input ProductionOptions {
              limit: Int
              offset: Int
              \\"\\"\\"
              Specify one or more ProductionSort objects to sort Productions by. The sorts will be applied in the order in which they are arranged in the array.
              \\"\\"\\"
              sort: [ProductionSort!]
            }

            \\"\\"\\"
            Fields to sort Productions by. The order in which sorts are applied is not guaranteed when specifying many fields in one ProductionSort object.
            \\"\\"\\"
            input ProductionSort {
              title: SortDirection
            }

            input ProductionUpdateInput {
              title: String
            }

            input ProductionWhere {
              AND: [ProductionWhere!]
              NOT: ProductionWhere
              OR: [ProductionWhere!]
              title: String @deprecated(reason: \\"Please use the explicit _EQ version\\")
              title_CONTAINS: String
              title_ENDS_WITH: String
              title_EQ: String
              title_IN: [String!]
              title_STARTS_WITH: String
              typename_IN: [ProductionImplementation!]
            }

            type ProductionsConnection {
              edges: [ProductionEdge!]!
              pageInfo: PageInfo!
              totalCount: Int!
            }

            type Query {
              actors(limit: Int, offset: Int, options: ActorOptions @deprecated(reason: \\"Query options argument is deprecated, please use pagination arguments like limit, offset and sort instead.\\"), sort: [ActorSort!], where: ActorWhere): [Actor!]!
              actorsAggregate(where: ActorWhere): ActorAggregateSelection!
              actorsConnection(after: String, first: Int, sort: [ActorSort!], where: ActorWhere): ActorsConnection!
              movies(limit: Int, offset: Int, options: MovieOptions @deprecated(reason: \\"Query options argument is deprecated, please use pagination arguments like limit, offset and sort instead.\\"), sort: [MovieSort!], where: MovieWhere): [Movie!]!
              moviesAggregate(where: MovieWhere): MovieAggregateSelection!
              moviesConnection(after: String, first: Int, sort: [MovieSort!], where: MovieWhere): MoviesConnection!
              productions(limit: Int, offset: Int, options: ProductionOptions @deprecated(reason: \\"Query options argument is deprecated, please use pagination arguments like limit, offset and sort instead.\\"), sort: [ProductionSort!], where: ProductionWhere): [Production!]!
              productionsAggregate(where: ProductionWhere): ProductionAggregateSelection!
              productionsConnection(after: String, first: Int, sort: [ProductionSort!], where: ProductionWhere): ProductionsConnection!
              series(limit: Int, offset: Int, options: SeriesOptions @deprecated(reason: \\"Query options argument is deprecated, please use pagination arguments like limit, offset and sort instead.\\"), sort: [SeriesSort!], where: SeriesWhere): [Series!]!
              seriesAggregate(where: SeriesWhere): SeriesAggregateSelection!
              seriesConnection(after: String, first: Int, sort: [SeriesSort!], where: SeriesWhere): SeriesConnection!
            }

            type Series implements Production {
              actors(directed: Boolean = true, limit: Int, offset: Int, options: ActorOptions @deprecated(reason: \\"Query options argument is deprecated, please use pagination arguments like limit, offset and sort instead.\\"), sort: [ActorSort!], where: ActorWhere): [Actor!]!
              actorsAggregate(directed: Boolean = true, where: ActorWhere): SeriesActorActorsAggregationSelection
              actorsConnection(after: String, directed: Boolean = true, first: Int, sort: [SeriesActorsConnectionSort!], where: SeriesActorsConnectionWhere): SeriesActorsConnection!
              episodes: Int!
              title: String!
            }

            type SeriesActorActorsAggregationSelection {
              count: Int!
              edge: SeriesActorActorsEdgeAggregateSelection
              node: SeriesActorActorsNodeAggregateSelection
            }

            type SeriesActorActorsEdgeAggregateSelection {
              role: StringAggregateSelection!
            }

            type SeriesActorActorsNodeAggregateSelection {
              name: StringAggregateSelection!
            }

            input SeriesActorsAggregateInput {
              AND: [SeriesActorsAggregateInput!]
              NOT: SeriesActorsAggregateInput
              OR: [SeriesActorsAggregateInput!]
              count: Int
              count_GT: Int
              count_GTE: Int
              count_LT: Int
              count_LTE: Int
              edge: ActedInAggregationWhereInput
              node: SeriesActorsNodeAggregationWhereInput
            }

            input SeriesActorsConnectFieldInput {
              connect: [ActorConnectInput!]
              edge: ActedInCreateInput!
              \\"\\"\\"
              Whether or not to overwrite any matching relationship with the new properties.
              \\"\\"\\"
              overwrite: Boolean! = true
              where: ActorConnectWhere
            }

            type SeriesActorsConnection {
              edges: [SeriesActorsRelationship!]!
              pageInfo: PageInfo!
              totalCount: Int!
            }

            input SeriesActorsConnectionSort {
              edge: ActedInSort
              node: ActorSort
            }

            input SeriesActorsConnectionWhere {
              AND: [SeriesActorsConnectionWhere!]
              NOT: SeriesActorsConnectionWhere
              OR: [SeriesActorsConnectionWhere!]
              edge: ActedInWhere
              node: ActorWhere
            }

            input SeriesActorsCreateFieldInput {
              edge: ActedInCreateInput!
              node: ActorCreateInput!
            }

            input SeriesActorsDeleteFieldInput {
              delete: ActorDeleteInput
              where: SeriesActorsConnectionWhere
            }

            input SeriesActorsDisconnectFieldInput {
              disconnect: ActorDisconnectInput
              where: SeriesActorsConnectionWhere
            }

            input SeriesActorsFieldInput {
              connect: [SeriesActorsConnectFieldInput!]
              create: [SeriesActorsCreateFieldInput!]
            }

            input SeriesActorsNodeAggregationWhereInput {
              AND: [SeriesActorsNodeAggregationWhereInput!]
              NOT: SeriesActorsNodeAggregationWhereInput
              OR: [SeriesActorsNodeAggregationWhereInput!]
              name_AVERAGE_EQUAL: Float @deprecated(reason: \\"Please use the explicit _LENGTH version for string aggregation.\\")
              name_AVERAGE_GT: Float @deprecated(reason: \\"Please use the explicit _LENGTH version for string aggregation.\\")
              name_AVERAGE_GTE: Float @deprecated(reason: \\"Please use the explicit _LENGTH version for string aggregation.\\")
              name_AVERAGE_LENGTH_EQUAL: Float
              name_AVERAGE_LENGTH_GT: Float
              name_AVERAGE_LENGTH_GTE: Float
              name_AVERAGE_LENGTH_LT: Float
              name_AVERAGE_LENGTH_LTE: Float
              name_AVERAGE_LT: Float @deprecated(reason: \\"Please use the explicit _LENGTH version for string aggregation.\\")
              name_AVERAGE_LTE: Float @deprecated(reason: \\"Please use the explicit _LENGTH version for string aggregation.\\")
              name_EQUAL: String @deprecated(reason: \\"Aggregation filters that are not relying on an aggregating function will be deprecated.\\")
              name_GT: Int @deprecated(reason: \\"Aggregation filters that are not relying on an aggregating function will be deprecated.\\")
              name_GTE: Int @deprecated(reason: \\"Aggregation filters that are not relying on an aggregating function will be deprecated.\\")
              name_LONGEST_EQUAL: Int @deprecated(reason: \\"Please use the explicit _LENGTH version for string aggregation.\\")
              name_LONGEST_GT: Int @deprecated(reason: \\"Please use the explicit _LENGTH version for string aggregation.\\")
              name_LONGEST_GTE: Int @deprecated(reason: \\"Please use the explicit _LENGTH version for string aggregation.\\")
              name_LONGEST_LENGTH_EQUAL: Int
              name_LONGEST_LENGTH_GT: Int
              name_LONGEST_LENGTH_GTE: Int
              name_LONGEST_LENGTH_LT: Int
              name_LONGEST_LENGTH_LTE: Int
              name_LONGEST_LT: Int @deprecated(reason: \\"Please use the explicit _LENGTH version for string aggregation.\\")
              name_LONGEST_LTE: Int @deprecated(reason: \\"Please use the explicit _LENGTH version for string aggregation.\\")
              name_LT: Int @deprecated(reason: \\"Aggregation filters that are not relying on an aggregating function will be deprecated.\\")
              name_LTE: Int @deprecated(reason: \\"Aggregation filters that are not relying on an aggregating function will be deprecated.\\")
              name_SHORTEST_EQUAL: Int @deprecated(reason: \\"Please use the explicit _LENGTH version for string aggregation.\\")
              name_SHORTEST_GT: Int @deprecated(reason: \\"Please use the explicit _LENGTH version for string aggregation.\\")
              name_SHORTEST_GTE: Int @deprecated(reason: \\"Please use the explicit _LENGTH version for string aggregation.\\")
              name_SHORTEST_LENGTH_EQUAL: Int
              name_SHORTEST_LENGTH_GT: Int
              name_SHORTEST_LENGTH_GTE: Int
              name_SHORTEST_LENGTH_LT: Int
              name_SHORTEST_LENGTH_LTE: Int
              name_SHORTEST_LT: Int @deprecated(reason: \\"Please use the explicit _LENGTH version for string aggregation.\\")
              name_SHORTEST_LTE: Int @deprecated(reason: \\"Please use the explicit _LENGTH version for string aggregation.\\")
            }

            type SeriesActorsRelationship {
              cursor: String!
              node: Actor!
              properties: ActedIn!
            }

            input SeriesActorsUpdateConnectionInput {
              edge: ActedInUpdateInput
              node: ActorUpdateInput
            }

            input SeriesActorsUpdateFieldInput {
              connect: [SeriesActorsConnectFieldInput!]
              create: [SeriesActorsCreateFieldInput!]
              delete: [SeriesActorsDeleteFieldInput!]
              disconnect: [SeriesActorsDisconnectFieldInput!]
              update: SeriesActorsUpdateConnectionInput
              where: SeriesActorsConnectionWhere
            }

            type SeriesAggregateSelection {
              count: Int!
              episodes: IntAggregateSelection!
              title: StringAggregateSelection!
            }

            type SeriesConnection {
              edges: [SeriesEdge!]!
              pageInfo: PageInfo!
              totalCount: Int!
            }

            input SeriesCreateInput {
              actors: SeriesActorsFieldInput
              episodes: Int!
              title: String!
            }

            input SeriesDeleteInput {
              actors: [SeriesActorsDeleteFieldInput!]
            }

            type SeriesEdge {
              cursor: String!
              node: Series!
            }

            input SeriesOptions {
              limit: Int
              offset: Int
              \\"\\"\\"
              Specify one or more SeriesSort objects to sort Series by. The sorts will be applied in the order in which they are arranged in the array.
              \\"\\"\\"
              sort: [SeriesSort!]
            }

            \\"\\"\\"
            Fields to sort Series by. The order in which sorts are applied is not guaranteed when specifying many fields in one SeriesSort object.
            \\"\\"\\"
            input SeriesSort {
              episodes: SortDirection
              title: SortDirection
            }

            input SeriesUpdateInput {
              actors: [SeriesActorsUpdateFieldInput!]
              episodes: Int
              episodes_DECREMENT: Int
              episodes_INCREMENT: Int
              title: String
            }

            input SeriesWhere {
              AND: [SeriesWhere!]
              NOT: SeriesWhere
              OR: [SeriesWhere!]
              actors: ActorWhere @deprecated(reason: \\"Use \`actors_SOME\` instead.\\")
              actorsAggregate: SeriesActorsAggregateInput
              actorsConnection: SeriesActorsConnectionWhere @deprecated(reason: \\"Use \`actorsConnection_SOME\` instead.\\")
              \\"\\"\\"
              Return Series where all of the related SeriesActorsConnections match this filter
              \\"\\"\\"
              actorsConnection_ALL: SeriesActorsConnectionWhere
              \\"\\"\\"
              Return Series where none of the related SeriesActorsConnections match this filter
              \\"\\"\\"
              actorsConnection_NONE: SeriesActorsConnectionWhere
              \\"\\"\\"
              Return Series where one of the related SeriesActorsConnections match this filter
              \\"\\"\\"
              actorsConnection_SINGLE: SeriesActorsConnectionWhere
              \\"\\"\\"
              Return Series where some of the related SeriesActorsConnections match this filter
              \\"\\"\\"
              actorsConnection_SOME: SeriesActorsConnectionWhere
              \\"\\"\\"Return Series where all of the related Actors match this filter\\"\\"\\"
              actors_ALL: ActorWhere
              \\"\\"\\"Return Series where none of the related Actors match this filter\\"\\"\\"
              actors_NONE: ActorWhere
              \\"\\"\\"Return Series where one of the related Actors match this filter\\"\\"\\"
              actors_SINGLE: ActorWhere
              \\"\\"\\"Return Series where some of the related Actors match this filter\\"\\"\\"
              actors_SOME: ActorWhere
              episodes: Int @deprecated(reason: \\"Please use the explicit _EQ version\\")
              episodes_EQ: Int
              episodes_GT: Int
              episodes_GTE: Int
              episodes_IN: [Int!]
              episodes_LT: Int
              episodes_LTE: Int
<<<<<<< HEAD
              episodes_NOT: Int @deprecated(reason: \\"Negation filters will be deprecated, use the NOT operator to achieve the same behavior\\")
              episodes_NOT_IN: [Int!] @deprecated(reason: \\"Negation filters will be deprecated, use the NOT operator to achieve the same behavior\\")
=======
>>>>>>> 8a39a872
              title: String @deprecated(reason: \\"Please use the explicit _EQ version\\")
              title_CONTAINS: String
              title_ENDS_WITH: String
              title_EQ: String
              title_IN: [String!]
              title_STARTS_WITH: String
            }

            \\"\\"\\"An enum for sorting in either ascending or descending order.\\"\\"\\"
            enum SortDirection {
              \\"\\"\\"Sort by field values in ascending order.\\"\\"\\"
              ASC
              \\"\\"\\"Sort by field values in descending order.\\"\\"\\"
              DESC
            }

            type StringAggregateSelection {
              longest: String
              shortest: String
            }

            type UpdateActorsMutationResponse {
              actors: [Actor!]!
              info: UpdateInfo!
            }

            \\"\\"\\"
            Information about the number of nodes and relationships created and deleted during an update mutation
            \\"\\"\\"
            type UpdateInfo {
              bookmark: String @deprecated(reason: \\"This field has been deprecated because bookmarks are now handled by the driver.\\")
              nodesCreated: Int!
              nodesDeleted: Int!
              relationshipsCreated: Int!
              relationshipsDeleted: Int!
            }

            type UpdateMoviesMutationResponse {
              info: UpdateInfo!
              movies: [Movie!]!
            }

            type UpdateSeriesMutationResponse {
              info: UpdateInfo!
              series: [Series!]!
            }"
        `);
    });

    // https://github.com/neo4j/graphql/issues/2676
    test("Directives on unions preserved", async () => {
        const typeDefs = gql`
            union Content = Blog | Post

            type Blog @node {
                title: String
                posts: [Post!]! @relationship(type: "HAS_POST", direction: OUT)
            }

            type Post @node {
                content: String @deprecated(reason: "Do not use post.content")
            }

            type User @node {
                name: String
                content: [Content!]!
                    @relationship(type: "HAS_CONTENT", direction: OUT)
                    @deprecated(reason: "Do not use user.content")
            }
        `;
        const neoSchema = new Neo4jGraphQL({ typeDefs });
        const printedSchema = printSchemaWithDirectives(lexicographicSortSchema(await neoSchema.getSchema()));

        expect(printedSchema).toMatchInlineSnapshot(`
            "schema {
              query: Query
              mutation: Mutation
            }

            type Blog {
              posts(directed: Boolean = true, limit: Int, offset: Int, options: PostOptions @deprecated(reason: \\"Query options argument is deprecated, please use pagination arguments like limit, offset and sort instead.\\"), sort: [PostSort!], where: PostWhere): [Post!]!
              postsAggregate(directed: Boolean = true, where: PostWhere): BlogPostPostsAggregationSelection
              postsConnection(after: String, directed: Boolean = true, first: Int, sort: [BlogPostsConnectionSort!], where: BlogPostsConnectionWhere): BlogPostsConnection!
              title: String
            }

            type BlogAggregateSelection {
              count: Int!
              title: StringAggregateSelection!
            }

            input BlogConnectInput {
              posts: [BlogPostsConnectFieldInput!]
            }

            input BlogConnectWhere {
              node: BlogWhere!
            }

            input BlogCreateInput {
              posts: BlogPostsFieldInput
              title: String
            }

            input BlogDeleteInput {
              posts: [BlogPostsDeleteFieldInput!]
            }

            input BlogDisconnectInput {
              posts: [BlogPostsDisconnectFieldInput!]
            }

            type BlogEdge {
              cursor: String!
              node: Blog!
            }

            input BlogOptions {
              limit: Int
              offset: Int
              \\"\\"\\"
              Specify one or more BlogSort objects to sort Blogs by. The sorts will be applied in the order in which they are arranged in the array.
              \\"\\"\\"
              sort: [BlogSort!]
            }

            type BlogPostPostsAggregationSelection {
              count: Int!
              node: BlogPostPostsNodeAggregateSelection
            }

            type BlogPostPostsNodeAggregateSelection {
              content: StringAggregateSelection!
            }

            input BlogPostsAggregateInput {
              AND: [BlogPostsAggregateInput!]
              NOT: BlogPostsAggregateInput
              OR: [BlogPostsAggregateInput!]
              count: Int
              count_GT: Int
              count_GTE: Int
              count_LT: Int
              count_LTE: Int
              node: BlogPostsNodeAggregationWhereInput
            }

            input BlogPostsConnectFieldInput {
              \\"\\"\\"
              Whether or not to overwrite any matching relationship with the new properties.
              \\"\\"\\"
              overwrite: Boolean! = true
              where: PostConnectWhere
            }

            type BlogPostsConnection {
              edges: [BlogPostsRelationship!]!
              pageInfo: PageInfo!
              totalCount: Int!
            }

            input BlogPostsConnectionSort {
              node: PostSort
            }

            input BlogPostsConnectionWhere {
              AND: [BlogPostsConnectionWhere!]
              NOT: BlogPostsConnectionWhere
              OR: [BlogPostsConnectionWhere!]
              node: PostWhere
            }

            input BlogPostsCreateFieldInput {
              node: PostCreateInput!
            }

            input BlogPostsDeleteFieldInput {
              where: BlogPostsConnectionWhere
            }

            input BlogPostsDisconnectFieldInput {
              where: BlogPostsConnectionWhere
            }

            input BlogPostsFieldInput {
              connect: [BlogPostsConnectFieldInput!]
              create: [BlogPostsCreateFieldInput!]
            }

            input BlogPostsNodeAggregationWhereInput {
              AND: [BlogPostsNodeAggregationWhereInput!]
              NOT: BlogPostsNodeAggregationWhereInput
              OR: [BlogPostsNodeAggregationWhereInput!]
              content_AVERAGE_EQUAL: Float @deprecated(reason: \\"Please use the explicit _LENGTH version for string aggregation.\\")
              content_AVERAGE_GT: Float @deprecated(reason: \\"Please use the explicit _LENGTH version for string aggregation.\\")
              content_AVERAGE_GTE: Float @deprecated(reason: \\"Please use the explicit _LENGTH version for string aggregation.\\")
              content_AVERAGE_LENGTH_EQUAL: Float @deprecated(reason: \\"Do not use post.content\\")
              content_AVERAGE_LENGTH_GT: Float @deprecated(reason: \\"Do not use post.content\\")
              content_AVERAGE_LENGTH_GTE: Float @deprecated(reason: \\"Do not use post.content\\")
              content_AVERAGE_LENGTH_LT: Float @deprecated(reason: \\"Do not use post.content\\")
              content_AVERAGE_LENGTH_LTE: Float @deprecated(reason: \\"Do not use post.content\\")
              content_AVERAGE_LT: Float @deprecated(reason: \\"Please use the explicit _LENGTH version for string aggregation.\\")
              content_AVERAGE_LTE: Float @deprecated(reason: \\"Please use the explicit _LENGTH version for string aggregation.\\")
              content_EQUAL: String @deprecated(reason: \\"Aggregation filters that are not relying on an aggregating function will be deprecated.\\")
              content_GT: Int @deprecated(reason: \\"Aggregation filters that are not relying on an aggregating function will be deprecated.\\")
              content_GTE: Int @deprecated(reason: \\"Aggregation filters that are not relying on an aggregating function will be deprecated.\\")
              content_LONGEST_EQUAL: Int @deprecated(reason: \\"Please use the explicit _LENGTH version for string aggregation.\\")
              content_LONGEST_GT: Int @deprecated(reason: \\"Please use the explicit _LENGTH version for string aggregation.\\")
              content_LONGEST_GTE: Int @deprecated(reason: \\"Please use the explicit _LENGTH version for string aggregation.\\")
              content_LONGEST_LENGTH_EQUAL: Int @deprecated(reason: \\"Do not use post.content\\")
              content_LONGEST_LENGTH_GT: Int @deprecated(reason: \\"Do not use post.content\\")
              content_LONGEST_LENGTH_GTE: Int @deprecated(reason: \\"Do not use post.content\\")
              content_LONGEST_LENGTH_LT: Int @deprecated(reason: \\"Do not use post.content\\")
              content_LONGEST_LENGTH_LTE: Int @deprecated(reason: \\"Do not use post.content\\")
              content_LONGEST_LT: Int @deprecated(reason: \\"Please use the explicit _LENGTH version for string aggregation.\\")
              content_LONGEST_LTE: Int @deprecated(reason: \\"Please use the explicit _LENGTH version for string aggregation.\\")
              content_LT: Int @deprecated(reason: \\"Aggregation filters that are not relying on an aggregating function will be deprecated.\\")
              content_LTE: Int @deprecated(reason: \\"Aggregation filters that are not relying on an aggregating function will be deprecated.\\")
              content_SHORTEST_EQUAL: Int @deprecated(reason: \\"Please use the explicit _LENGTH version for string aggregation.\\")
              content_SHORTEST_GT: Int @deprecated(reason: \\"Please use the explicit _LENGTH version for string aggregation.\\")
              content_SHORTEST_GTE: Int @deprecated(reason: \\"Please use the explicit _LENGTH version for string aggregation.\\")
              content_SHORTEST_LENGTH_EQUAL: Int @deprecated(reason: \\"Do not use post.content\\")
              content_SHORTEST_LENGTH_GT: Int @deprecated(reason: \\"Do not use post.content\\")
              content_SHORTEST_LENGTH_GTE: Int @deprecated(reason: \\"Do not use post.content\\")
              content_SHORTEST_LENGTH_LT: Int @deprecated(reason: \\"Do not use post.content\\")
              content_SHORTEST_LENGTH_LTE: Int @deprecated(reason: \\"Do not use post.content\\")
              content_SHORTEST_LT: Int @deprecated(reason: \\"Please use the explicit _LENGTH version for string aggregation.\\")
              content_SHORTEST_LTE: Int @deprecated(reason: \\"Please use the explicit _LENGTH version for string aggregation.\\")
            }

            type BlogPostsRelationship {
              cursor: String!
              node: Post!
            }

            input BlogPostsUpdateConnectionInput {
              node: PostUpdateInput
            }

            input BlogPostsUpdateFieldInput {
              connect: [BlogPostsConnectFieldInput!]
              create: [BlogPostsCreateFieldInput!]
              delete: [BlogPostsDeleteFieldInput!]
              disconnect: [BlogPostsDisconnectFieldInput!]
              update: BlogPostsUpdateConnectionInput
              where: BlogPostsConnectionWhere
            }

            \\"\\"\\"
            Fields to sort Blogs by. The order in which sorts are applied is not guaranteed when specifying many fields in one BlogSort object.
            \\"\\"\\"
            input BlogSort {
              title: SortDirection
            }

            input BlogUpdateInput {
              posts: [BlogPostsUpdateFieldInput!]
              title: String
            }

            input BlogWhere {
              AND: [BlogWhere!]
              NOT: BlogWhere
              OR: [BlogWhere!]
              posts: PostWhere @deprecated(reason: \\"Use \`posts_SOME\` instead.\\")
              postsAggregate: BlogPostsAggregateInput
              postsConnection: BlogPostsConnectionWhere @deprecated(reason: \\"Use \`postsConnection_SOME\` instead.\\")
              \\"\\"\\"
              Return Blogs where all of the related BlogPostsConnections match this filter
              \\"\\"\\"
              postsConnection_ALL: BlogPostsConnectionWhere
              \\"\\"\\"
              Return Blogs where none of the related BlogPostsConnections match this filter
              \\"\\"\\"
              postsConnection_NONE: BlogPostsConnectionWhere
              \\"\\"\\"
              Return Blogs where one of the related BlogPostsConnections match this filter
              \\"\\"\\"
              postsConnection_SINGLE: BlogPostsConnectionWhere
              \\"\\"\\"
              Return Blogs where some of the related BlogPostsConnections match this filter
              \\"\\"\\"
              postsConnection_SOME: BlogPostsConnectionWhere
              \\"\\"\\"Return Blogs where all of the related Posts match this filter\\"\\"\\"
              posts_ALL: PostWhere
              \\"\\"\\"Return Blogs where none of the related Posts match this filter\\"\\"\\"
              posts_NONE: PostWhere
              \\"\\"\\"Return Blogs where one of the related Posts match this filter\\"\\"\\"
              posts_SINGLE: PostWhere
              \\"\\"\\"Return Blogs where some of the related Posts match this filter\\"\\"\\"
              posts_SOME: PostWhere
              title: String @deprecated(reason: \\"Please use the explicit _EQ version\\")
              title_CONTAINS: String
              title_ENDS_WITH: String
              title_EQ: String
              title_IN: [String]
              title_STARTS_WITH: String
            }

            type BlogsConnection {
              edges: [BlogEdge!]!
              pageInfo: PageInfo!
              totalCount: Int!
            }

            union Content = Blog | Post

            input ContentWhere {
              Blog: BlogWhere
              Post: PostWhere
            }

            type CreateBlogsMutationResponse {
              blogs: [Blog!]!
              info: CreateInfo!
            }

            \\"\\"\\"
            Information about the number of nodes and relationships created during a create mutation
            \\"\\"\\"
            type CreateInfo {
              bookmark: String @deprecated(reason: \\"This field has been deprecated because bookmarks are now handled by the driver.\\")
              nodesCreated: Int!
              relationshipsCreated: Int!
            }

            type CreatePostsMutationResponse {
              info: CreateInfo!
              posts: [Post!]!
            }

            type CreateUsersMutationResponse {
              info: CreateInfo!
              users: [User!]!
            }

            \\"\\"\\"
            Information about the number of nodes and relationships deleted during a delete mutation
            \\"\\"\\"
            type DeleteInfo {
              bookmark: String @deprecated(reason: \\"This field has been deprecated because bookmarks are now handled by the driver.\\")
              nodesDeleted: Int!
              relationshipsDeleted: Int!
            }

            type Mutation {
              createBlogs(input: [BlogCreateInput!]!): CreateBlogsMutationResponse!
              createPosts(input: [PostCreateInput!]!): CreatePostsMutationResponse!
              createUsers(input: [UserCreateInput!]!): CreateUsersMutationResponse!
              deleteBlogs(delete: BlogDeleteInput, where: BlogWhere): DeleteInfo!
              deletePosts(where: PostWhere): DeleteInfo!
              deleteUsers(delete: UserDeleteInput, where: UserWhere): DeleteInfo!
              updateBlogs(update: BlogUpdateInput, where: BlogWhere): UpdateBlogsMutationResponse!
              updatePosts(update: PostUpdateInput, where: PostWhere): UpdatePostsMutationResponse!
              updateUsers(update: UserUpdateInput, where: UserWhere): UpdateUsersMutationResponse!
            }

            \\"\\"\\"Pagination information (Relay)\\"\\"\\"
            type PageInfo {
              endCursor: String
              hasNextPage: Boolean!
              hasPreviousPage: Boolean!
              startCursor: String
            }

            type Post {
              content: String @deprecated(reason: \\"Do not use post.content\\")
            }

            type PostAggregateSelection {
              content: StringAggregateSelection!
              count: Int!
            }

            input PostConnectWhere {
              node: PostWhere!
            }

            input PostCreateInput {
              content: String @deprecated(reason: \\"Do not use post.content\\")
            }

            type PostEdge {
              cursor: String!
              node: Post!
            }

            input PostOptions {
              limit: Int
              offset: Int
              \\"\\"\\"
              Specify one or more PostSort objects to sort Posts by. The sorts will be applied in the order in which they are arranged in the array.
              \\"\\"\\"
              sort: [PostSort!]
            }

            \\"\\"\\"
            Fields to sort Posts by. The order in which sorts are applied is not guaranteed when specifying many fields in one PostSort object.
            \\"\\"\\"
            input PostSort {
              content: SortDirection
            }

            input PostUpdateInput {
              content: String @deprecated(reason: \\"Do not use post.content\\")
            }

            input PostWhere {
              AND: [PostWhere!]
              NOT: PostWhere
              OR: [PostWhere!]
              content: String @deprecated(reason: \\"Do not use post.content\\")
              content_CONTAINS: String @deprecated(reason: \\"Do not use post.content\\")
              content_ENDS_WITH: String @deprecated(reason: \\"Do not use post.content\\")
              content_EQ: String @deprecated(reason: \\"Do not use post.content\\")
              content_IN: [String] @deprecated(reason: \\"Do not use post.content\\")
              content_STARTS_WITH: String @deprecated(reason: \\"Do not use post.content\\")
            }

            type PostsConnection {
              edges: [PostEdge!]!
              pageInfo: PageInfo!
              totalCount: Int!
            }

            type Query {
              blogs(limit: Int, offset: Int, options: BlogOptions @deprecated(reason: \\"Query options argument is deprecated, please use pagination arguments like limit, offset and sort instead.\\"), sort: [BlogSort!], where: BlogWhere): [Blog!]!
              blogsAggregate(where: BlogWhere): BlogAggregateSelection!
              blogsConnection(after: String, first: Int, sort: [BlogSort!], where: BlogWhere): BlogsConnection!
              contents(limit: Int, offset: Int, options: QueryOptions @deprecated(reason: \\"Query options argument is deprecated, please use pagination arguments like limit, offset and sort instead.\\"), where: ContentWhere): [Content!]!
              posts(limit: Int, offset: Int, options: PostOptions @deprecated(reason: \\"Query options argument is deprecated, please use pagination arguments like limit, offset and sort instead.\\"), sort: [PostSort!], where: PostWhere): [Post!]!
              postsAggregate(where: PostWhere): PostAggregateSelection!
              postsConnection(after: String, first: Int, sort: [PostSort!], where: PostWhere): PostsConnection!
              users(limit: Int, offset: Int, options: UserOptions @deprecated(reason: \\"Query options argument is deprecated, please use pagination arguments like limit, offset and sort instead.\\"), sort: [UserSort!], where: UserWhere): [User!]!
              usersAggregate(where: UserWhere): UserAggregateSelection!
              usersConnection(after: String, first: Int, sort: [UserSort!], where: UserWhere): UsersConnection!
            }

            \\"\\"\\"Input type for options that can be specified on a query operation.\\"\\"\\"
            input QueryOptions {
              limit: Int
              offset: Int
            }

            \\"\\"\\"An enum for sorting in either ascending or descending order.\\"\\"\\"
            enum SortDirection {
              \\"\\"\\"Sort by field values in ascending order.\\"\\"\\"
              ASC
              \\"\\"\\"Sort by field values in descending order.\\"\\"\\"
              DESC
            }

            type StringAggregateSelection {
              longest: String
              shortest: String
            }

            type UpdateBlogsMutationResponse {
              blogs: [Blog!]!
              info: UpdateInfo!
            }

            \\"\\"\\"
            Information about the number of nodes and relationships created and deleted during an update mutation
            \\"\\"\\"
            type UpdateInfo {
              bookmark: String @deprecated(reason: \\"This field has been deprecated because bookmarks are now handled by the driver.\\")
              nodesCreated: Int!
              nodesDeleted: Int!
              relationshipsCreated: Int!
              relationshipsDeleted: Int!
            }

            type UpdatePostsMutationResponse {
              info: UpdateInfo!
              posts: [Post!]!
            }

            type UpdateUsersMutationResponse {
              info: UpdateInfo!
              users: [User!]!
            }

            type User {
              content(directed: Boolean = true, limit: Int, offset: Int, options: QueryOptions @deprecated(reason: \\"Query options argument is deprecated, please use pagination arguments like limit, offset and sort instead.\\"), where: ContentWhere): [Content!]! @deprecated(reason: \\"Do not use user.content\\")
              contentConnection(after: String, directed: Boolean = true, first: Int, where: UserContentConnectionWhere): UserContentConnection! @deprecated(reason: \\"Do not use user.content\\")
              name: String
            }

            type UserAggregateSelection {
              count: Int!
              name: StringAggregateSelection!
            }

            input UserContentBlogConnectFieldInput {
              connect: [BlogConnectInput!]
              where: BlogConnectWhere
            }

            input UserContentBlogConnectionWhere {
              AND: [UserContentBlogConnectionWhere!]
              NOT: UserContentBlogConnectionWhere
              OR: [UserContentBlogConnectionWhere!]
              node: BlogWhere
            }

            input UserContentBlogCreateFieldInput {
              node: BlogCreateInput!
            }

            input UserContentBlogDeleteFieldInput {
              delete: BlogDeleteInput
              where: UserContentBlogConnectionWhere
            }

            input UserContentBlogDisconnectFieldInput {
              disconnect: BlogDisconnectInput
              where: UserContentBlogConnectionWhere
            }

            input UserContentBlogFieldInput {
              connect: [UserContentBlogConnectFieldInput!]
              create: [UserContentBlogCreateFieldInput!]
            }

            input UserContentBlogUpdateConnectionInput {
              node: BlogUpdateInput
            }

            input UserContentBlogUpdateFieldInput {
              connect: [UserContentBlogConnectFieldInput!]
              create: [UserContentBlogCreateFieldInput!]
              delete: [UserContentBlogDeleteFieldInput!]
              disconnect: [UserContentBlogDisconnectFieldInput!]
              update: UserContentBlogUpdateConnectionInput
              where: UserContentBlogConnectionWhere
            }

            type UserContentConnection {
              edges: [UserContentRelationship!]!
              pageInfo: PageInfo!
              totalCount: Int!
            }

            input UserContentConnectionWhere {
              Blog: UserContentBlogConnectionWhere
              Post: UserContentPostConnectionWhere
            }

            input UserContentCreateInput {
              Blog: UserContentBlogFieldInput @deprecated(reason: \\"Do not use user.content\\")
              Post: UserContentPostFieldInput @deprecated(reason: \\"Do not use user.content\\")
            }

            input UserContentDeleteInput {
              Blog: [UserContentBlogDeleteFieldInput!] @deprecated(reason: \\"Do not use user.content\\")
              Post: [UserContentPostDeleteFieldInput!] @deprecated(reason: \\"Do not use user.content\\")
            }

            input UserContentPostConnectFieldInput {
              where: PostConnectWhere
            }

            input UserContentPostConnectionWhere {
              AND: [UserContentPostConnectionWhere!]
              NOT: UserContentPostConnectionWhere
              OR: [UserContentPostConnectionWhere!]
              node: PostWhere
            }

            input UserContentPostCreateFieldInput {
              node: PostCreateInput!
            }

            input UserContentPostDeleteFieldInput {
              where: UserContentPostConnectionWhere
            }

            input UserContentPostDisconnectFieldInput {
              where: UserContentPostConnectionWhere
            }

            input UserContentPostFieldInput {
              connect: [UserContentPostConnectFieldInput!]
              create: [UserContentPostCreateFieldInput!]
            }

            input UserContentPostUpdateConnectionInput {
              node: PostUpdateInput
            }

            input UserContentPostUpdateFieldInput {
              connect: [UserContentPostConnectFieldInput!]
              create: [UserContentPostCreateFieldInput!]
              delete: [UserContentPostDeleteFieldInput!]
              disconnect: [UserContentPostDisconnectFieldInput!]
              update: UserContentPostUpdateConnectionInput
              where: UserContentPostConnectionWhere
            }

            type UserContentRelationship {
              cursor: String!
              node: Content!
            }

            input UserContentUpdateInput {
              Blog: [UserContentBlogUpdateFieldInput!] @deprecated(reason: \\"Do not use user.content\\")
              Post: [UserContentPostUpdateFieldInput!] @deprecated(reason: \\"Do not use user.content\\")
            }

            input UserCreateInput {
              content: UserContentCreateInput @deprecated(reason: \\"Do not use user.content\\")
              name: String
            }

            input UserDeleteInput {
              content: UserContentDeleteInput @deprecated(reason: \\"Do not use user.content\\")
            }

            type UserEdge {
              cursor: String!
              node: User!
            }

            input UserOptions {
              limit: Int
              offset: Int
              \\"\\"\\"
              Specify one or more UserSort objects to sort Users by. The sorts will be applied in the order in which they are arranged in the array.
              \\"\\"\\"
              sort: [UserSort!]
            }

            \\"\\"\\"
            Fields to sort Users by. The order in which sorts are applied is not guaranteed when specifying many fields in one UserSort object.
            \\"\\"\\"
            input UserSort {
              name: SortDirection
            }

            input UserUpdateInput {
              content: UserContentUpdateInput @deprecated(reason: \\"Do not use user.content\\")
              name: String
            }

            input UserWhere {
              AND: [UserWhere!]
              NOT: UserWhere
              OR: [UserWhere!]
              content: ContentWhere @deprecated(reason: \\"Use \`content_SOME\` instead.\\")
              contentConnection: UserContentConnectionWhere @deprecated(reason: \\"Use \`contentConnection_SOME\` instead.\\")
              \\"\\"\\"
              Return Users where all of the related UserContentConnections match this filter
              \\"\\"\\"
              contentConnection_ALL: UserContentConnectionWhere @deprecated(reason: \\"Do not use user.content\\")
              \\"\\"\\"
              Return Users where none of the related UserContentConnections match this filter
              \\"\\"\\"
              contentConnection_NONE: UserContentConnectionWhere @deprecated(reason: \\"Do not use user.content\\")
              \\"\\"\\"
              Return Users where one of the related UserContentConnections match this filter
              \\"\\"\\"
              contentConnection_SINGLE: UserContentConnectionWhere @deprecated(reason: \\"Do not use user.content\\")
              \\"\\"\\"
              Return Users where some of the related UserContentConnections match this filter
              \\"\\"\\"
              contentConnection_SOME: UserContentConnectionWhere @deprecated(reason: \\"Do not use user.content\\")
              \\"\\"\\"Return Users where all of the related Contents match this filter\\"\\"\\"
              content_ALL: ContentWhere @deprecated(reason: \\"Do not use user.content\\")
              \\"\\"\\"Return Users where none of the related Contents match this filter\\"\\"\\"
              content_NONE: ContentWhere @deprecated(reason: \\"Do not use user.content\\")
              \\"\\"\\"Return Users where one of the related Contents match this filter\\"\\"\\"
              content_SINGLE: ContentWhere @deprecated(reason: \\"Do not use user.content\\")
              \\"\\"\\"Return Users where some of the related Contents match this filter\\"\\"\\"
              content_SOME: ContentWhere @deprecated(reason: \\"Do not use user.content\\")
              name: String @deprecated(reason: \\"Please use the explicit _EQ version\\")
              name_CONTAINS: String
              name_ENDS_WITH: String
              name_EQ: String
              name_IN: [String]
              name_STARTS_WITH: String
            }

            type UsersConnection {
              edges: [UserEdge!]!
              pageInfo: PageInfo!
              totalCount: Int!
            }"
        `);
    });
});<|MERGE_RESOLUTION|>--- conflicted
+++ resolved
@@ -760,11 +760,6 @@
               imdbRating_IN: [Float]
               imdbRating_LT: Float
               imdbRating_LTE: Float
-<<<<<<< HEAD
-              imdbRating_NOT: Float @deprecated(reason: \\"Negation filters will be deprecated, use the NOT operator to achieve the same behavior\\")
-              imdbRating_NOT_IN: [Float] @deprecated(reason: \\"Negation filters will be deprecated, use the NOT operator to achieve the same behavior\\")
-=======
->>>>>>> 8a39a872
               title: String @deprecated(reason: \\"Please use the explicit _EQ version\\")
               title_CONTAINS: String
               title_ENDS_WITH: String
@@ -1442,11 +1437,6 @@
               runtime_IN: [Int!]
               runtime_LT: Int
               runtime_LTE: Int
-<<<<<<< HEAD
-              runtime_NOT: Int @deprecated(reason: \\"Negation filters will be deprecated, use the NOT operator to achieve the same behavior\\")
-              runtime_NOT_IN: [Int!] @deprecated(reason: \\"Negation filters will be deprecated, use the NOT operator to achieve the same behavior\\")
-=======
->>>>>>> 8a39a872
               title: String @deprecated(reason: \\"Please use the explicit _EQ version\\")
               title_CONTAINS: String
               title_ENDS_WITH: String
@@ -1970,11 +1960,6 @@
               episodes_IN: [Int!]
               episodes_LT: Int
               episodes_LTE: Int
-<<<<<<< HEAD
-              episodes_NOT: Int @deprecated(reason: \\"Negation filters will be deprecated, use the NOT operator to achieve the same behavior\\")
-              episodes_NOT_IN: [Int!] @deprecated(reason: \\"Negation filters will be deprecated, use the NOT operator to achieve the same behavior\\")
-=======
->>>>>>> 8a39a872
               title: String @deprecated(reason: \\"Please use the explicit _EQ version\\")
               title_CONTAINS: String
               title_ENDS_WITH: String
@@ -2651,11 +2636,6 @@
               runtime_IN: [Int!]
               runtime_LT: Int
               runtime_LTE: Int
-<<<<<<< HEAD
-              runtime_NOT: Int @deprecated(reason: \\"Negation filters will be deprecated, use the NOT operator to achieve the same behavior\\")
-              runtime_NOT_IN: [Int!] @deprecated(reason: \\"Negation filters will be deprecated, use the NOT operator to achieve the same behavior\\")
-=======
->>>>>>> 8a39a872
               title: String @deprecated(reason: \\"Please use the explicit _EQ version\\")
               title_CONTAINS: String
               title_ENDS_WITH: String
@@ -3008,11 +2988,6 @@
               episodes_IN: [Int!]
               episodes_LT: Int
               episodes_LTE: Int
-<<<<<<< HEAD
-              episodes_NOT: Int @deprecated(reason: \\"Negation filters will be deprecated, use the NOT operator to achieve the same behavior\\")
-              episodes_NOT_IN: [Int!] @deprecated(reason: \\"Negation filters will be deprecated, use the NOT operator to achieve the same behavior\\")
-=======
->>>>>>> 8a39a872
               title: String @deprecated(reason: \\"Please use the explicit _EQ version\\")
               title_CONTAINS: String
               title_ENDS_WITH: String
@@ -3677,11 +3652,6 @@
               runtime_IN: [Int!]
               runtime_LT: Int
               runtime_LTE: Int
-<<<<<<< HEAD
-              runtime_NOT: Int @deprecated(reason: \\"Negation filters will be deprecated, use the NOT operator to achieve the same behavior\\")
-              runtime_NOT_IN: [Int!] @deprecated(reason: \\"Negation filters will be deprecated, use the NOT operator to achieve the same behavior\\")
-=======
->>>>>>> 8a39a872
               title: String @deprecated(reason: \\"Please use the explicit _EQ version\\")
               title_CONTAINS: String
               title_ENDS_WITH: String
@@ -4034,11 +4004,6 @@
               episodes_IN: [Int!]
               episodes_LT: Int
               episodes_LTE: Int
-<<<<<<< HEAD
-              episodes_NOT: Int @deprecated(reason: \\"Negation filters will be deprecated, use the NOT operator to achieve the same behavior\\")
-              episodes_NOT_IN: [Int!] @deprecated(reason: \\"Negation filters will be deprecated, use the NOT operator to achieve the same behavior\\")
-=======
->>>>>>> 8a39a872
               title: String @deprecated(reason: \\"Please use the explicit _EQ version\\")
               title_CONTAINS: String
               title_ENDS_WITH: String
