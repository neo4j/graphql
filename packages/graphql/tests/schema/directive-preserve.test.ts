--- conflicted
+++ resolved
@@ -929,312 +929,10 @@
               role: String!
             }
 
-            input ActedInCreateInput {
-              role: String!
-            }
-
-            input ActedInSort {
-              role: SortDirection
-            }
-
-            input ActedInUpdateInput {
-              role: String
-            }
-
-            input ActedInWhere {
-              AND: [ActedInWhere!]
-              NOT: ActedInWhere
-              OR: [ActedInWhere!]
-              role: String
-              role_CONTAINS: String
-              role_ENDS_WITH: String
-              role_IN: [String!]
-              role_NOT: String @deprecated(reason: \\"Negation filters will be deprecated, use the NOT operator to achieve the same behavior\\")
-              role_NOT_CONTAINS: String @deprecated(reason: \\"Negation filters will be deprecated, use the NOT operator to achieve the same behavior\\")
-              role_NOT_ENDS_WITH: String @deprecated(reason: \\"Negation filters will be deprecated, use the NOT operator to achieve the same behavior\\")
-              role_NOT_IN: [String!] @deprecated(reason: \\"Negation filters will be deprecated, use the NOT operator to achieve the same behavior\\")
-              role_NOT_STARTS_WITH: String @deprecated(reason: \\"Negation filters will be deprecated, use the NOT operator to achieve the same behavior\\")
-              role_STARTS_WITH: String
-            }
-
-            type Actor {
-              actedIn(directed: Boolean = true, options: ProductionOptions, where: ProductionWhere): [Production!]!
-              actedInAggregate(directed: Boolean = true, where: ProductionWhere): ActorProductionActedInAggregationSelection
-              actedInConnection(after: String, directed: Boolean = true, first: Int, sort: [ActorActedInConnectionSort!], where: ActorActedInConnectionWhere): ActorActedInConnection!
-              name: String!
-            }
-
-            input ActorActedInConnectFieldInput {
-              connect: ProductionConnectInput
-              edge: ActedInCreateInput!
-              where: ProductionConnectWhere
-            }
-
-            type ActorActedInConnection {
-              edges: [ActorActedInRelationship!]!
-              pageInfo: PageInfo!
-              totalCount: Int!
-            }
-
-            input ActorActedInConnectionSort {
-              edge: ActedInSort
-              node: ProductionSort
-            }
-
-            input ActorActedInConnectionWhere {
-              AND: [ActorActedInConnectionWhere!]
-              NOT: ActorActedInConnectionWhere
-              OR: [ActorActedInConnectionWhere!]
-              edge: ActedInWhere
-              edge_NOT: ActedInWhere @deprecated(reason: \\"Negation filters will be deprecated, use the NOT operator to achieve the same behavior\\")
-              node: ProductionWhere
-              node_NOT: ProductionWhere @deprecated(reason: \\"Negation filters will be deprecated, use the NOT operator to achieve the same behavior\\")
-            }
-
-            input ActorActedInCreateFieldInput {
-              edge: ActedInCreateInput!
-              node: ProductionCreateInput!
-            }
-
-            input ActorActedInDeleteFieldInput {
-              delete: ProductionDeleteInput
-              where: ActorActedInConnectionWhere
-            }
-
-            input ActorActedInDisconnectFieldInput {
-              disconnect: ProductionDisconnectInput
-              where: ActorActedInConnectionWhere
-            }
-
-            input ActorActedInFieldInput {
-              connect: [ActorActedInConnectFieldInput!]
-              create: [ActorActedInCreateFieldInput!]
-            }
-
-            type ActorActedInRelationship {
-              cursor: String!
-              node: Production!
-              properties: ActedIn!
-            }
-
-            input ActorActedInUpdateConnectionInput {
-              edge: ActedInUpdateInput
-              node: ProductionUpdateInput
-            }
-
-            input ActorActedInUpdateFieldInput {
-              connect: [ActorActedInConnectFieldInput!]
-              create: [ActorActedInCreateFieldInput!]
-              delete: [ActorActedInDeleteFieldInput!]
-              disconnect: [ActorActedInDisconnectFieldInput!]
-              update: ActorActedInUpdateConnectionInput
-              where: ActorActedInConnectionWhere
-            }
-
-            type ActorAggregateSelection {
-              count: Int!
-              name: StringAggregateSelection!
-            }
-
-            input ActorConnectInput {
-              actedIn: [ActorActedInConnectFieldInput!]
-            }
-
-            input ActorConnectWhere {
-              node: ActorWhere!
-            }
-
-            input ActorCreateInput {
-              actedIn: ActorActedInFieldInput
-              name: String!
-            }
-
-            input ActorDeleteInput {
-              actedIn: [ActorActedInDeleteFieldInput!]
-            }
-
-            input ActorDisconnectInput {
-              actedIn: [ActorActedInDisconnectFieldInput!]
-            }
-
-            type ActorEdge {
-              cursor: String!
-              node: Actor!
-            }
-
-            input ActorOptions {
-              limit: Int
-              offset: Int
-              \\"\\"\\"
-              Specify one or more ActorSort objects to sort Actors by. The sorts will be applied in the order in which they are arranged in the array.
-              \\"\\"\\"
-              sort: [ActorSort!]
-            }
-
-            type ActorProductionActedInAggregationSelection {
-              count: Int!
-              edge: ActorProductionActedInEdgeAggregateSelection
-              node: ActorProductionActedInNodeAggregateSelection
-            }
-
-            type ActorProductionActedInEdgeAggregateSelection {
-              role: StringAggregateSelection!
-            }
-
-            type ActorProductionActedInNodeAggregateSelection {
-              title: StringAggregateSelection!
-            }
-
-            input ActorRelationInput {
-              actedIn: [ActorActedInCreateFieldInput!]
-            }
-
-            \\"\\"\\"
-            Fields to sort Actors by. The order in which sorts are applied is not guaranteed when specifying many fields in one ActorSort object.
-            \\"\\"\\"
-            input ActorSort {
-              name: SortDirection
-            }
-
-            input ActorUpdateInput {
-              actedIn: [ActorActedInUpdateFieldInput!]
-              name: String
-            }
-
-            input ActorWhere {
-              AND: [ActorWhere!]
-              NOT: ActorWhere
-              OR: [ActorWhere!]
-              actedInConnection: ActorActedInConnectionWhere @deprecated(reason: \\"Use \`actedInConnection_SOME\` instead.\\")
-              \\"\\"\\"
-              Return Actors where all of the related ActorActedInConnections match this filter
-              \\"\\"\\"
-              actedInConnection_ALL: ActorActedInConnectionWhere
-              \\"\\"\\"
-              Return Actors where none of the related ActorActedInConnections match this filter
-              \\"\\"\\"
-              actedInConnection_NONE: ActorActedInConnectionWhere
-              actedInConnection_NOT: ActorActedInConnectionWhere @deprecated(reason: \\"Use \`actedInConnection_NONE\` instead.\\")
-              \\"\\"\\"
-              Return Actors where one of the related ActorActedInConnections match this filter
-              \\"\\"\\"
-              actedInConnection_SINGLE: ActorActedInConnectionWhere
-              \\"\\"\\"
-              Return Actors where some of the related ActorActedInConnections match this filter
-              \\"\\"\\"
-              actedInConnection_SOME: ActorActedInConnectionWhere
-              name: String
-              name_CONTAINS: String
-              name_ENDS_WITH: String
-              name_IN: [String!]
-              name_NOT: String @deprecated(reason: \\"Negation filters will be deprecated, use the NOT operator to achieve the same behavior\\")
-              name_NOT_CONTAINS: String @deprecated(reason: \\"Negation filters will be deprecated, use the NOT operator to achieve the same behavior\\")
-              name_NOT_ENDS_WITH: String @deprecated(reason: \\"Negation filters will be deprecated, use the NOT operator to achieve the same behavior\\")
-              name_NOT_IN: [String!] @deprecated(reason: \\"Negation filters will be deprecated, use the NOT operator to achieve the same behavior\\")
-              name_NOT_STARTS_WITH: String @deprecated(reason: \\"Negation filters will be deprecated, use the NOT operator to achieve the same behavior\\")
-              name_STARTS_WITH: String
-            }
-
-            type ActorsConnection {
-              edges: [ActorEdge!]!
-              pageInfo: PageInfo!
-              totalCount: Int!
-            }
-
-            type CreateActorsMutationResponse {
-              actors: [Actor!]!
-              info: CreateInfo!
-            }
-
-            \\"\\"\\"
-            Information about the number of nodes and relationships created during a create mutation
-            \\"\\"\\"
-            type CreateInfo {
-              bookmark: String @deprecated(reason: \\"This field has been deprecated because bookmarks are now handled by the driver.\\")
-              nodesCreated: Int!
-              relationshipsCreated: Int!
-            }
-
-            type CreateMoviesMutationResponse {
-              info: CreateInfo!
-              movies: [Movie!]!
-            }
-
-            type CreateSeriesMutationResponse {
-              info: CreateInfo!
-              series: [Series!]!
-            }
-
-            \\"\\"\\"
-            Information about the number of nodes and relationships deleted during a delete mutation
-            \\"\\"\\"
-            type DeleteInfo {
-              bookmark: String @deprecated(reason: \\"This field has been deprecated because bookmarks are now handled by the driver.\\")
-              nodesDeleted: Int!
-              relationshipsDeleted: Int!
-            }
-
-            type IntAggregateSelection {
-              average: Float
-              max: Int
-              min: Int
-              sum: Int
-            }
-
-            type Movie implements Production {
-              actors(directed: Boolean = true, options: ActorOptions, where: ActorWhere): [Actor!]! @deprecated(reason: \\"Do not use\\")
-              actorsAggregate(directed: Boolean = true, where: ActorWhere): MovieActorActorsAggregationSelection @deprecated(reason: \\"Do not use\\")
-              actorsConnection(after: String, directed: Boolean = true, first: Int, sort: [ProductionActorsConnectionSort!], where: ProductionActorsConnectionWhere): ProductionActorsConnection! @deprecated(reason: \\"Do not use\\")
-              runtime: Int!
-              title: String!
-            }
-
-            type MovieActorActorsAggregationSelection {
-              count: Int!
-              edge: MovieActorActorsEdgeAggregateSelection
-              node: MovieActorActorsNodeAggregateSelection
-            }
-
-            type MovieActorActorsEdgeAggregateSelection {
-              role: StringAggregateSelection!
-            }
-
-            type MovieActorActorsNodeAggregateSelection {
-              name: StringAggregateSelection!
-            }
-
-            input MovieActorsAggregateInput {
-              AND: [MovieActorsAggregateInput!]
-              NOT: MovieActorsAggregateInput
-              OR: [MovieActorsAggregateInput!]
-              count: Int
-              count_GT: Int
-              count_GTE: Int
-              count_LT: Int
-              count_LTE: Int
-              edge: MovieActorsEdgeAggregationWhereInput
-              node: MovieActorsNodeAggregationWhereInput
-            }
-
-            input MovieActorsConnectFieldInput {
-              connect: [ActorConnectInput!]
-              edge: ActedInCreateInput!
-              \\"\\"\\"
-              Whether or not to overwrite any matching relationship with the new properties.
-              \\"\\"\\"
-              overwrite: Boolean! = true
-              where: ActorConnectWhere
-            }
-
-            input MovieActorsCreateFieldInput {
-              edge: ActedInCreateInput!
-              node: ActorCreateInput!
-            }
-
-            input MovieActorsEdgeAggregationWhereInput {
-              AND: [MovieActorsEdgeAggregationWhereInput!]
-              NOT: MovieActorsEdgeAggregationWhereInput
-              OR: [MovieActorsEdgeAggregationWhereInput!]
+            input ActedInAggregationWhereInput {
+              AND: [ActedInAggregationWhereInput!]
+              NOT: ActedInAggregationWhereInput
+              OR: [ActedInAggregationWhereInput!]
               role_AVERAGE_EQUAL: Float @deprecated(reason: \\"Please use the explicit _LENGTH version for string aggregation.\\")
               role_AVERAGE_GT: Float @deprecated(reason: \\"Please use the explicit _LENGTH version for string aggregation.\\")
               role_AVERAGE_GTE: Float @deprecated(reason: \\"Please use the explicit _LENGTH version for string aggregation.\\")
@@ -1270,6 +968,308 @@
               role_SHORTEST_LENGTH_LTE: Int
               role_SHORTEST_LT: Int @deprecated(reason: \\"Please use the explicit _LENGTH version for string aggregation.\\")
               role_SHORTEST_LTE: Int @deprecated(reason: \\"Please use the explicit _LENGTH version for string aggregation.\\")
+            }
+
+            input ActedInCreateInput {
+              role: String!
+            }
+
+            input ActedInSort {
+              role: SortDirection
+            }
+
+            input ActedInUpdateInput {
+              role: String
+            }
+
+            input ActedInWhere {
+              AND: [ActedInWhere!]
+              NOT: ActedInWhere
+              OR: [ActedInWhere!]
+              role: String
+              role_CONTAINS: String
+              role_ENDS_WITH: String
+              role_IN: [String!]
+              role_NOT: String @deprecated(reason: \\"Negation filters will be deprecated, use the NOT operator to achieve the same behavior\\")
+              role_NOT_CONTAINS: String @deprecated(reason: \\"Negation filters will be deprecated, use the NOT operator to achieve the same behavior\\")
+              role_NOT_ENDS_WITH: String @deprecated(reason: \\"Negation filters will be deprecated, use the NOT operator to achieve the same behavior\\")
+              role_NOT_IN: [String!] @deprecated(reason: \\"Negation filters will be deprecated, use the NOT operator to achieve the same behavior\\")
+              role_NOT_STARTS_WITH: String @deprecated(reason: \\"Negation filters will be deprecated, use the NOT operator to achieve the same behavior\\")
+              role_STARTS_WITH: String
+            }
+
+            type Actor {
+              actedIn(directed: Boolean = true, options: ProductionOptions, where: ProductionWhere): [Production!]!
+              actedInAggregate(directed: Boolean = true, where: ProductionWhere): ActorProductionActedInAggregationSelection
+              actedInConnection(after: String, directed: Boolean = true, first: Int, sort: [ActorActedInConnectionSort!], where: ActorActedInConnectionWhere): ActorActedInConnection!
+              name: String!
+            }
+
+            input ActorActedInConnectFieldInput {
+              connect: ProductionConnectInput
+              edge: ActedInCreateInput!
+              where: ProductionConnectWhere
+            }
+
+            type ActorActedInConnection {
+              edges: [ActorActedInRelationship!]!
+              pageInfo: PageInfo!
+              totalCount: Int!
+            }
+
+            input ActorActedInConnectionSort {
+              edge: ActedInSort
+              node: ProductionSort
+            }
+
+            input ActorActedInConnectionWhere {
+              AND: [ActorActedInConnectionWhere!]
+              NOT: ActorActedInConnectionWhere
+              OR: [ActorActedInConnectionWhere!]
+              edge: ActedInWhere
+              edge_NOT: ActedInWhere @deprecated(reason: \\"Negation filters will be deprecated, use the NOT operator to achieve the same behavior\\")
+              node: ProductionWhere
+              node_NOT: ProductionWhere @deprecated(reason: \\"Negation filters will be deprecated, use the NOT operator to achieve the same behavior\\")
+            }
+
+            input ActorActedInCreateFieldInput {
+              edge: ActedInCreateInput!
+              node: ProductionCreateInput!
+            }
+
+            input ActorActedInDeleteFieldInput {
+              delete: ProductionDeleteInput
+              where: ActorActedInConnectionWhere
+            }
+
+            input ActorActedInDisconnectFieldInput {
+              disconnect: ProductionDisconnectInput
+              where: ActorActedInConnectionWhere
+            }
+
+            input ActorActedInFieldInput {
+              connect: [ActorActedInConnectFieldInput!]
+              create: [ActorActedInCreateFieldInput!]
+            }
+
+            type ActorActedInRelationship {
+              cursor: String!
+              node: Production!
+              properties: ActedIn!
+            }
+
+            input ActorActedInUpdateConnectionInput {
+              edge: ActedInUpdateInput
+              node: ProductionUpdateInput
+            }
+
+            input ActorActedInUpdateFieldInput {
+              connect: [ActorActedInConnectFieldInput!]
+              create: [ActorActedInCreateFieldInput!]
+              delete: [ActorActedInDeleteFieldInput!]
+              disconnect: [ActorActedInDisconnectFieldInput!]
+              update: ActorActedInUpdateConnectionInput
+              where: ActorActedInConnectionWhere
+            }
+
+            type ActorAggregateSelection {
+              count: Int!
+              name: StringAggregateSelection!
+            }
+
+            input ActorConnectInput {
+              actedIn: [ActorActedInConnectFieldInput!]
+            }
+
+            input ActorConnectWhere {
+              node: ActorWhere!
+            }
+
+            input ActorCreateInput {
+              actedIn: ActorActedInFieldInput
+              name: String!
+            }
+
+            input ActorDeleteInput {
+              actedIn: [ActorActedInDeleteFieldInput!]
+            }
+
+            input ActorDisconnectInput {
+              actedIn: [ActorActedInDisconnectFieldInput!]
+            }
+
+            type ActorEdge {
+              cursor: String!
+              node: Actor!
+            }
+
+            input ActorOptions {
+              limit: Int
+              offset: Int
+              \\"\\"\\"
+              Specify one or more ActorSort objects to sort Actors by. The sorts will be applied in the order in which they are arranged in the array.
+              \\"\\"\\"
+              sort: [ActorSort!]
+            }
+
+            type ActorProductionActedInAggregationSelection {
+              count: Int!
+              edge: ActorProductionActedInEdgeAggregateSelection
+              node: ActorProductionActedInNodeAggregateSelection
+            }
+
+            type ActorProductionActedInEdgeAggregateSelection {
+              role: StringAggregateSelection!
+            }
+
+            type ActorProductionActedInNodeAggregateSelection {
+              title: StringAggregateSelection!
+            }
+
+            input ActorRelationInput {
+              actedIn: [ActorActedInCreateFieldInput!]
+            }
+
+            \\"\\"\\"
+            Fields to sort Actors by. The order in which sorts are applied is not guaranteed when specifying many fields in one ActorSort object.
+            \\"\\"\\"
+            input ActorSort {
+              name: SortDirection
+            }
+
+            input ActorUpdateInput {
+              actedIn: [ActorActedInUpdateFieldInput!]
+              name: String
+            }
+
+            input ActorWhere {
+              AND: [ActorWhere!]
+              NOT: ActorWhere
+              OR: [ActorWhere!]
+              actedInConnection: ActorActedInConnectionWhere @deprecated(reason: \\"Use \`actedInConnection_SOME\` instead.\\")
+              \\"\\"\\"
+              Return Actors where all of the related ActorActedInConnections match this filter
+              \\"\\"\\"
+              actedInConnection_ALL: ActorActedInConnectionWhere
+              \\"\\"\\"
+              Return Actors where none of the related ActorActedInConnections match this filter
+              \\"\\"\\"
+              actedInConnection_NONE: ActorActedInConnectionWhere
+              actedInConnection_NOT: ActorActedInConnectionWhere @deprecated(reason: \\"Use \`actedInConnection_NONE\` instead.\\")
+              \\"\\"\\"
+              Return Actors where one of the related ActorActedInConnections match this filter
+              \\"\\"\\"
+              actedInConnection_SINGLE: ActorActedInConnectionWhere
+              \\"\\"\\"
+              Return Actors where some of the related ActorActedInConnections match this filter
+              \\"\\"\\"
+              actedInConnection_SOME: ActorActedInConnectionWhere
+              name: String
+              name_CONTAINS: String
+              name_ENDS_WITH: String
+              name_IN: [String!]
+              name_NOT: String @deprecated(reason: \\"Negation filters will be deprecated, use the NOT operator to achieve the same behavior\\")
+              name_NOT_CONTAINS: String @deprecated(reason: \\"Negation filters will be deprecated, use the NOT operator to achieve the same behavior\\")
+              name_NOT_ENDS_WITH: String @deprecated(reason: \\"Negation filters will be deprecated, use the NOT operator to achieve the same behavior\\")
+              name_NOT_IN: [String!] @deprecated(reason: \\"Negation filters will be deprecated, use the NOT operator to achieve the same behavior\\")
+              name_NOT_STARTS_WITH: String @deprecated(reason: \\"Negation filters will be deprecated, use the NOT operator to achieve the same behavior\\")
+              name_STARTS_WITH: String
+            }
+
+            type ActorsConnection {
+              edges: [ActorEdge!]!
+              pageInfo: PageInfo!
+              totalCount: Int!
+            }
+
+            type CreateActorsMutationResponse {
+              actors: [Actor!]!
+              info: CreateInfo!
+            }
+
+            \\"\\"\\"
+            Information about the number of nodes and relationships created during a create mutation
+            \\"\\"\\"
+            type CreateInfo {
+              bookmark: String @deprecated(reason: \\"This field has been deprecated because bookmarks are now handled by the driver.\\")
+              nodesCreated: Int!
+              relationshipsCreated: Int!
+            }
+
+            type CreateMoviesMutationResponse {
+              info: CreateInfo!
+              movies: [Movie!]!
+            }
+
+            type CreateSeriesMutationResponse {
+              info: CreateInfo!
+              series: [Series!]!
+            }
+
+            \\"\\"\\"
+            Information about the number of nodes and relationships deleted during a delete mutation
+            \\"\\"\\"
+            type DeleteInfo {
+              bookmark: String @deprecated(reason: \\"This field has been deprecated because bookmarks are now handled by the driver.\\")
+              nodesDeleted: Int!
+              relationshipsDeleted: Int!
+            }
+
+            type IntAggregateSelection {
+              average: Float
+              max: Int
+              min: Int
+              sum: Int
+            }
+
+            type Movie implements Production {
+              actors(directed: Boolean = true, options: ActorOptions, where: ActorWhere): [Actor!]! @deprecated(reason: \\"Do not use\\")
+              actorsAggregate(directed: Boolean = true, where: ActorWhere): MovieActorActorsAggregationSelection @deprecated(reason: \\"Do not use\\")
+              actorsConnection(after: String, directed: Boolean = true, first: Int, sort: [ProductionActorsConnectionSort!], where: ProductionActorsConnectionWhere): ProductionActorsConnection! @deprecated(reason: \\"Do not use\\")
+              runtime: Int!
+              title: String!
+            }
+
+            type MovieActorActorsAggregationSelection {
+              count: Int!
+              edge: MovieActorActorsEdgeAggregateSelection
+              node: MovieActorActorsNodeAggregateSelection
+            }
+
+            type MovieActorActorsEdgeAggregateSelection {
+              role: StringAggregateSelection!
+            }
+
+            type MovieActorActorsNodeAggregateSelection {
+              name: StringAggregateSelection!
+            }
+
+            input MovieActorsAggregateInput {
+              AND: [MovieActorsAggregateInput!]
+              NOT: MovieActorsAggregateInput
+              OR: [MovieActorsAggregateInput!]
+              count: Int
+              count_GT: Int
+              count_GTE: Int
+              count_LT: Int
+              count_LTE: Int
+              edge: ActedInAggregationWhereInput
+              node: MovieActorsNodeAggregationWhereInput
+            }
+
+            input MovieActorsConnectFieldInput {
+              connect: [ActorConnectInput!]
+              edge: ActedInCreateInput!
+              \\"\\"\\"
+              Whether or not to overwrite any matching relationship with the new properties.
+              \\"\\"\\"
+              overwrite: Boolean! = true
+              where: ActorConnectWhere
+            }
+
+            input MovieActorsCreateFieldInput {
+              edge: ActedInCreateInput!
+              node: ActorCreateInput!
             }
 
             input MovieActorsFieldInput {
@@ -1540,7 +1540,7 @@
               * Movie
               * Series
               \\"\\"\\"
-              ActedIn: SeriesActorsEdgeAggregationWhereInput
+              ActedIn: ActedInAggregationWhereInput
             }
 
             input ProductionActorsEdgeCreateInput {
@@ -1785,7 +1785,7 @@
               count_GTE: Int
               count_LT: Int
               count_LTE: Int
-              edge: SeriesActorsEdgeAggregationWhereInput
+              edge: ActedInAggregationWhereInput
               node: SeriesActorsNodeAggregationWhereInput
             }
 
@@ -1802,47 +1802,6 @@
             input SeriesActorsCreateFieldInput {
               edge: ActedInCreateInput!
               node: ActorCreateInput!
-            }
-
-            input SeriesActorsEdgeAggregationWhereInput {
-              AND: [SeriesActorsEdgeAggregationWhereInput!]
-              NOT: SeriesActorsEdgeAggregationWhereInput
-              OR: [SeriesActorsEdgeAggregationWhereInput!]
-              role_AVERAGE_EQUAL: Float @deprecated(reason: \\"Please use the explicit _LENGTH version for string aggregation.\\")
-              role_AVERAGE_GT: Float @deprecated(reason: \\"Please use the explicit _LENGTH version for string aggregation.\\")
-              role_AVERAGE_GTE: Float @deprecated(reason: \\"Please use the explicit _LENGTH version for string aggregation.\\")
-              role_AVERAGE_LENGTH_EQUAL: Float
-              role_AVERAGE_LENGTH_GT: Float
-              role_AVERAGE_LENGTH_GTE: Float
-              role_AVERAGE_LENGTH_LT: Float
-              role_AVERAGE_LENGTH_LTE: Float
-              role_AVERAGE_LT: Float @deprecated(reason: \\"Please use the explicit _LENGTH version for string aggregation.\\")
-              role_AVERAGE_LTE: Float @deprecated(reason: \\"Please use the explicit _LENGTH version for string aggregation.\\")
-              role_EQUAL: String @deprecated(reason: \\"Aggregation filters that are not relying on an aggregating function will be deprecated.\\")
-              role_GT: Int @deprecated(reason: \\"Aggregation filters that are not relying on an aggregating function will be deprecated.\\")
-              role_GTE: Int @deprecated(reason: \\"Aggregation filters that are not relying on an aggregating function will be deprecated.\\")
-              role_LONGEST_EQUAL: Int @deprecated(reason: \\"Please use the explicit _LENGTH version for string aggregation.\\")
-              role_LONGEST_GT: Int @deprecated(reason: \\"Please use the explicit _LENGTH version for string aggregation.\\")
-              role_LONGEST_GTE: Int @deprecated(reason: \\"Please use the explicit _LENGTH version for string aggregation.\\")
-              role_LONGEST_LENGTH_EQUAL: Int
-              role_LONGEST_LENGTH_GT: Int
-              role_LONGEST_LENGTH_GTE: Int
-              role_LONGEST_LENGTH_LT: Int
-              role_LONGEST_LENGTH_LTE: Int
-              role_LONGEST_LT: Int @deprecated(reason: \\"Please use the explicit _LENGTH version for string aggregation.\\")
-              role_LONGEST_LTE: Int @deprecated(reason: \\"Please use the explicit _LENGTH version for string aggregation.\\")
-              role_LT: Int @deprecated(reason: \\"Aggregation filters that are not relying on an aggregating function will be deprecated.\\")
-              role_LTE: Int @deprecated(reason: \\"Aggregation filters that are not relying on an aggregating function will be deprecated.\\")
-              role_SHORTEST_EQUAL: Int @deprecated(reason: \\"Please use the explicit _LENGTH version for string aggregation.\\")
-              role_SHORTEST_GT: Int @deprecated(reason: \\"Please use the explicit _LENGTH version for string aggregation.\\")
-              role_SHORTEST_GTE: Int @deprecated(reason: \\"Please use the explicit _LENGTH version for string aggregation.\\")
-              role_SHORTEST_LENGTH_EQUAL: Int
-              role_SHORTEST_LENGTH_GT: Int
-              role_SHORTEST_LENGTH_GTE: Int
-              role_SHORTEST_LENGTH_LT: Int
-              role_SHORTEST_LENGTH_LTE: Int
-              role_SHORTEST_LT: Int @deprecated(reason: \\"Please use the explicit _LENGTH version for string aggregation.\\")
-              role_SHORTEST_LTE: Int @deprecated(reason: \\"Please use the explicit _LENGTH version for string aggregation.\\")
             }
 
             input SeriesActorsFieldInput {
@@ -2483,8 +2442,6 @@
               node: ActorCreateInput!
             }
 
-<<<<<<< HEAD
-=======
             input MovieActorsDeleteFieldInput {
               delete: ActorDeleteInput
               where: MovieActorsConnectionWhere
@@ -2495,48 +2452,6 @@
               where: MovieActorsConnectionWhere
             }
 
-            input MovieActorsEdgeAggregationWhereInput {
-              AND: [MovieActorsEdgeAggregationWhereInput!]
-              NOT: MovieActorsEdgeAggregationWhereInput
-              OR: [MovieActorsEdgeAggregationWhereInput!]
-              role_AVERAGE_EQUAL: Float @deprecated(reason: \\"Please use the explicit _LENGTH version for string aggregation.\\")
-              role_AVERAGE_GT: Float @deprecated(reason: \\"Please use the explicit _LENGTH version for string aggregation.\\")
-              role_AVERAGE_GTE: Float @deprecated(reason: \\"Please use the explicit _LENGTH version for string aggregation.\\")
-              role_AVERAGE_LENGTH_EQUAL: Float
-              role_AVERAGE_LENGTH_GT: Float
-              role_AVERAGE_LENGTH_GTE: Float
-              role_AVERAGE_LENGTH_LT: Float
-              role_AVERAGE_LENGTH_LTE: Float
-              role_AVERAGE_LT: Float @deprecated(reason: \\"Please use the explicit _LENGTH version for string aggregation.\\")
-              role_AVERAGE_LTE: Float @deprecated(reason: \\"Please use the explicit _LENGTH version for string aggregation.\\")
-              role_EQUAL: String @deprecated(reason: \\"Aggregation filters that are not relying on an aggregating function will be deprecated.\\")
-              role_GT: Int @deprecated(reason: \\"Aggregation filters that are not relying on an aggregating function will be deprecated.\\")
-              role_GTE: Int @deprecated(reason: \\"Aggregation filters that are not relying on an aggregating function will be deprecated.\\")
-              role_LONGEST_EQUAL: Int @deprecated(reason: \\"Please use the explicit _LENGTH version for string aggregation.\\")
-              role_LONGEST_GT: Int @deprecated(reason: \\"Please use the explicit _LENGTH version for string aggregation.\\")
-              role_LONGEST_GTE: Int @deprecated(reason: \\"Please use the explicit _LENGTH version for string aggregation.\\")
-              role_LONGEST_LENGTH_EQUAL: Int
-              role_LONGEST_LENGTH_GT: Int
-              role_LONGEST_LENGTH_GTE: Int
-              role_LONGEST_LENGTH_LT: Int
-              role_LONGEST_LENGTH_LTE: Int
-              role_LONGEST_LT: Int @deprecated(reason: \\"Please use the explicit _LENGTH version for string aggregation.\\")
-              role_LONGEST_LTE: Int @deprecated(reason: \\"Please use the explicit _LENGTH version for string aggregation.\\")
-              role_LT: Int @deprecated(reason: \\"Aggregation filters that are not relying on an aggregating function will be deprecated.\\")
-              role_LTE: Int @deprecated(reason: \\"Aggregation filters that are not relying on an aggregating function will be deprecated.\\")
-              role_SHORTEST_EQUAL: Int @deprecated(reason: \\"Please use the explicit _LENGTH version for string aggregation.\\")
-              role_SHORTEST_GT: Int @deprecated(reason: \\"Please use the explicit _LENGTH version for string aggregation.\\")
-              role_SHORTEST_GTE: Int @deprecated(reason: \\"Please use the explicit _LENGTH version for string aggregation.\\")
-              role_SHORTEST_LENGTH_EQUAL: Int
-              role_SHORTEST_LENGTH_GT: Int
-              role_SHORTEST_LENGTH_GTE: Int
-              role_SHORTEST_LENGTH_LT: Int
-              role_SHORTEST_LENGTH_LTE: Int
-              role_SHORTEST_LT: Int @deprecated(reason: \\"Please use the explicit _LENGTH version for string aggregation.\\")
-              role_SHORTEST_LTE: Int @deprecated(reason: \\"Please use the explicit _LENGTH version for string aggregation.\\")
-            }
-
->>>>>>> 4b69847b
             input MovieActorsFieldInput {
               connect: [MovieActorsConnectFieldInput!]
               create: [MovieActorsCreateFieldInput!]
@@ -2886,8 +2801,6 @@
               node: ActorCreateInput!
             }
 
-<<<<<<< HEAD
-=======
             input SeriesActorsDeleteFieldInput {
               delete: ActorDeleteInput
               where: SeriesActorsConnectionWhere
@@ -2898,48 +2811,6 @@
               where: SeriesActorsConnectionWhere
             }
 
-            input SeriesActorsEdgeAggregationWhereInput {
-              AND: [SeriesActorsEdgeAggregationWhereInput!]
-              NOT: SeriesActorsEdgeAggregationWhereInput
-              OR: [SeriesActorsEdgeAggregationWhereInput!]
-              role_AVERAGE_EQUAL: Float @deprecated(reason: \\"Please use the explicit _LENGTH version for string aggregation.\\")
-              role_AVERAGE_GT: Float @deprecated(reason: \\"Please use the explicit _LENGTH version for string aggregation.\\")
-              role_AVERAGE_GTE: Float @deprecated(reason: \\"Please use the explicit _LENGTH version for string aggregation.\\")
-              role_AVERAGE_LENGTH_EQUAL: Float
-              role_AVERAGE_LENGTH_GT: Float
-              role_AVERAGE_LENGTH_GTE: Float
-              role_AVERAGE_LENGTH_LT: Float
-              role_AVERAGE_LENGTH_LTE: Float
-              role_AVERAGE_LT: Float @deprecated(reason: \\"Please use the explicit _LENGTH version for string aggregation.\\")
-              role_AVERAGE_LTE: Float @deprecated(reason: \\"Please use the explicit _LENGTH version for string aggregation.\\")
-              role_EQUAL: String @deprecated(reason: \\"Aggregation filters that are not relying on an aggregating function will be deprecated.\\")
-              role_GT: Int @deprecated(reason: \\"Aggregation filters that are not relying on an aggregating function will be deprecated.\\")
-              role_GTE: Int @deprecated(reason: \\"Aggregation filters that are not relying on an aggregating function will be deprecated.\\")
-              role_LONGEST_EQUAL: Int @deprecated(reason: \\"Please use the explicit _LENGTH version for string aggregation.\\")
-              role_LONGEST_GT: Int @deprecated(reason: \\"Please use the explicit _LENGTH version for string aggregation.\\")
-              role_LONGEST_GTE: Int @deprecated(reason: \\"Please use the explicit _LENGTH version for string aggregation.\\")
-              role_LONGEST_LENGTH_EQUAL: Int
-              role_LONGEST_LENGTH_GT: Int
-              role_LONGEST_LENGTH_GTE: Int
-              role_LONGEST_LENGTH_LT: Int
-              role_LONGEST_LENGTH_LTE: Int
-              role_LONGEST_LT: Int @deprecated(reason: \\"Please use the explicit _LENGTH version for string aggregation.\\")
-              role_LONGEST_LTE: Int @deprecated(reason: \\"Please use the explicit _LENGTH version for string aggregation.\\")
-              role_LT: Int @deprecated(reason: \\"Aggregation filters that are not relying on an aggregating function will be deprecated.\\")
-              role_LTE: Int @deprecated(reason: \\"Aggregation filters that are not relying on an aggregating function will be deprecated.\\")
-              role_SHORTEST_EQUAL: Int @deprecated(reason: \\"Please use the explicit _LENGTH version for string aggregation.\\")
-              role_SHORTEST_GT: Int @deprecated(reason: \\"Please use the explicit _LENGTH version for string aggregation.\\")
-              role_SHORTEST_GTE: Int @deprecated(reason: \\"Please use the explicit _LENGTH version for string aggregation.\\")
-              role_SHORTEST_LENGTH_EQUAL: Int
-              role_SHORTEST_LENGTH_GT: Int
-              role_SHORTEST_LENGTH_GTE: Int
-              role_SHORTEST_LENGTH_LT: Int
-              role_SHORTEST_LENGTH_LTE: Int
-              role_SHORTEST_LT: Int @deprecated(reason: \\"Please use the explicit _LENGTH version for string aggregation.\\")
-              role_SHORTEST_LTE: Int @deprecated(reason: \\"Please use the explicit _LENGTH version for string aggregation.\\")
-            }
-
->>>>>>> 4b69847b
             input SeriesActorsFieldInput {
               connect: [SeriesActorsConnectFieldInput!]
               create: [SeriesActorsCreateFieldInput!]
@@ -3572,8 +3443,6 @@
               node: ActorCreateInput!
             }
 
-<<<<<<< HEAD
-=======
             input MovieActorsDeleteFieldInput {
               delete: ActorDeleteInput
               where: MovieActorsConnectionWhere
@@ -3584,48 +3453,6 @@
               where: MovieActorsConnectionWhere
             }
 
-            input MovieActorsEdgeAggregationWhereInput {
-              AND: [MovieActorsEdgeAggregationWhereInput!]
-              NOT: MovieActorsEdgeAggregationWhereInput
-              OR: [MovieActorsEdgeAggregationWhereInput!]
-              role_AVERAGE_EQUAL: Float @deprecated(reason: \\"Please use the explicit _LENGTH version for string aggregation.\\")
-              role_AVERAGE_GT: Float @deprecated(reason: \\"Please use the explicit _LENGTH version for string aggregation.\\")
-              role_AVERAGE_GTE: Float @deprecated(reason: \\"Please use the explicit _LENGTH version for string aggregation.\\")
-              role_AVERAGE_LENGTH_EQUAL: Float
-              role_AVERAGE_LENGTH_GT: Float
-              role_AVERAGE_LENGTH_GTE: Float
-              role_AVERAGE_LENGTH_LT: Float
-              role_AVERAGE_LENGTH_LTE: Float
-              role_AVERAGE_LT: Float @deprecated(reason: \\"Please use the explicit _LENGTH version for string aggregation.\\")
-              role_AVERAGE_LTE: Float @deprecated(reason: \\"Please use the explicit _LENGTH version for string aggregation.\\")
-              role_EQUAL: String @deprecated(reason: \\"Aggregation filters that are not relying on an aggregating function will be deprecated.\\")
-              role_GT: Int @deprecated(reason: \\"Aggregation filters that are not relying on an aggregating function will be deprecated.\\")
-              role_GTE: Int @deprecated(reason: \\"Aggregation filters that are not relying on an aggregating function will be deprecated.\\")
-              role_LONGEST_EQUAL: Int @deprecated(reason: \\"Please use the explicit _LENGTH version for string aggregation.\\")
-              role_LONGEST_GT: Int @deprecated(reason: \\"Please use the explicit _LENGTH version for string aggregation.\\")
-              role_LONGEST_GTE: Int @deprecated(reason: \\"Please use the explicit _LENGTH version for string aggregation.\\")
-              role_LONGEST_LENGTH_EQUAL: Int
-              role_LONGEST_LENGTH_GT: Int
-              role_LONGEST_LENGTH_GTE: Int
-              role_LONGEST_LENGTH_LT: Int
-              role_LONGEST_LENGTH_LTE: Int
-              role_LONGEST_LT: Int @deprecated(reason: \\"Please use the explicit _LENGTH version for string aggregation.\\")
-              role_LONGEST_LTE: Int @deprecated(reason: \\"Please use the explicit _LENGTH version for string aggregation.\\")
-              role_LT: Int @deprecated(reason: \\"Aggregation filters that are not relying on an aggregating function will be deprecated.\\")
-              role_LTE: Int @deprecated(reason: \\"Aggregation filters that are not relying on an aggregating function will be deprecated.\\")
-              role_SHORTEST_EQUAL: Int @deprecated(reason: \\"Please use the explicit _LENGTH version for string aggregation.\\")
-              role_SHORTEST_GT: Int @deprecated(reason: \\"Please use the explicit _LENGTH version for string aggregation.\\")
-              role_SHORTEST_GTE: Int @deprecated(reason: \\"Please use the explicit _LENGTH version for string aggregation.\\")
-              role_SHORTEST_LENGTH_EQUAL: Int
-              role_SHORTEST_LENGTH_GT: Int
-              role_SHORTEST_LENGTH_GTE: Int
-              role_SHORTEST_LENGTH_LT: Int
-              role_SHORTEST_LENGTH_LTE: Int
-              role_SHORTEST_LT: Int @deprecated(reason: \\"Please use the explicit _LENGTH version for string aggregation.\\")
-              role_SHORTEST_LTE: Int @deprecated(reason: \\"Please use the explicit _LENGTH version for string aggregation.\\")
-            }
-
->>>>>>> 4b69847b
             input MovieActorsFieldInput {
               connect: [MovieActorsConnectFieldInput!]
               create: [MovieActorsCreateFieldInput!]
@@ -3975,8 +3802,6 @@
               node: ActorCreateInput!
             }
 
-<<<<<<< HEAD
-=======
             input SeriesActorsDeleteFieldInput {
               delete: ActorDeleteInput
               where: SeriesActorsConnectionWhere
@@ -3987,48 +3812,6 @@
               where: SeriesActorsConnectionWhere
             }
 
-            input SeriesActorsEdgeAggregationWhereInput {
-              AND: [SeriesActorsEdgeAggregationWhereInput!]
-              NOT: SeriesActorsEdgeAggregationWhereInput
-              OR: [SeriesActorsEdgeAggregationWhereInput!]
-              role_AVERAGE_EQUAL: Float @deprecated(reason: \\"Please use the explicit _LENGTH version for string aggregation.\\")
-              role_AVERAGE_GT: Float @deprecated(reason: \\"Please use the explicit _LENGTH version for string aggregation.\\")
-              role_AVERAGE_GTE: Float @deprecated(reason: \\"Please use the explicit _LENGTH version for string aggregation.\\")
-              role_AVERAGE_LENGTH_EQUAL: Float
-              role_AVERAGE_LENGTH_GT: Float
-              role_AVERAGE_LENGTH_GTE: Float
-              role_AVERAGE_LENGTH_LT: Float
-              role_AVERAGE_LENGTH_LTE: Float
-              role_AVERAGE_LT: Float @deprecated(reason: \\"Please use the explicit _LENGTH version for string aggregation.\\")
-              role_AVERAGE_LTE: Float @deprecated(reason: \\"Please use the explicit _LENGTH version for string aggregation.\\")
-              role_EQUAL: String @deprecated(reason: \\"Aggregation filters that are not relying on an aggregating function will be deprecated.\\")
-              role_GT: Int @deprecated(reason: \\"Aggregation filters that are not relying on an aggregating function will be deprecated.\\")
-              role_GTE: Int @deprecated(reason: \\"Aggregation filters that are not relying on an aggregating function will be deprecated.\\")
-              role_LONGEST_EQUAL: Int @deprecated(reason: \\"Please use the explicit _LENGTH version for string aggregation.\\")
-              role_LONGEST_GT: Int @deprecated(reason: \\"Please use the explicit _LENGTH version for string aggregation.\\")
-              role_LONGEST_GTE: Int @deprecated(reason: \\"Please use the explicit _LENGTH version for string aggregation.\\")
-              role_LONGEST_LENGTH_EQUAL: Int
-              role_LONGEST_LENGTH_GT: Int
-              role_LONGEST_LENGTH_GTE: Int
-              role_LONGEST_LENGTH_LT: Int
-              role_LONGEST_LENGTH_LTE: Int
-              role_LONGEST_LT: Int @deprecated(reason: \\"Please use the explicit _LENGTH version for string aggregation.\\")
-              role_LONGEST_LTE: Int @deprecated(reason: \\"Please use the explicit _LENGTH version for string aggregation.\\")
-              role_LT: Int @deprecated(reason: \\"Aggregation filters that are not relying on an aggregating function will be deprecated.\\")
-              role_LTE: Int @deprecated(reason: \\"Aggregation filters that are not relying on an aggregating function will be deprecated.\\")
-              role_SHORTEST_EQUAL: Int @deprecated(reason: \\"Please use the explicit _LENGTH version for string aggregation.\\")
-              role_SHORTEST_GT: Int @deprecated(reason: \\"Please use the explicit _LENGTH version for string aggregation.\\")
-              role_SHORTEST_GTE: Int @deprecated(reason: \\"Please use the explicit _LENGTH version for string aggregation.\\")
-              role_SHORTEST_LENGTH_EQUAL: Int
-              role_SHORTEST_LENGTH_GT: Int
-              role_SHORTEST_LENGTH_GTE: Int
-              role_SHORTEST_LENGTH_LT: Int
-              role_SHORTEST_LENGTH_LTE: Int
-              role_SHORTEST_LT: Int @deprecated(reason: \\"Please use the explicit _LENGTH version for string aggregation.\\")
-              role_SHORTEST_LTE: Int @deprecated(reason: \\"Please use the explicit _LENGTH version for string aggregation.\\")
-            }
-
->>>>>>> 4b69847b
             input SeriesActorsFieldInput {
               connect: [SeriesActorsConnectFieldInput!]
               create: [SeriesActorsCreateFieldInput!]
