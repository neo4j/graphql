/*
 * Copyright (c) "Neo4j"
 * Neo4j Sweden AB [http://neo4j.com]
 *
 * This file is part of Neo4j.
 *
 * Licensed under the Apache License, Version 2.0 (the "License");
 * you may not use this file except in compliance with the License.
 * You may obtain a copy of the License at
 *
 *     http://www.apache.org/licenses/LICENSE-2.0
 *
 * Unless required by applicable law or agreed to in writing, software
 * distributed under the License is distributed on an "AS IS" BASIS,
 * WITHOUT WARRANTIES OR CONDITIONS OF ANY KIND, either express or implied.
 * See the License for the specific language governing permissions and
 * limitations under the License.
 */

import { printSchemaWithDirectives } from "@graphql-tools/utils";
import { gql } from "graphql-tag";
import { lexicographicSortSchema } from "graphql/utilities";
import { Neo4jGraphQL } from "../../src";

describe("Arrays", () => {
    test("Arrays", async () => {
        const typeDefs = gql`
            type Movie @node {
                id: ID!
                ratings: [Float!]!
                averageRating: Float!
            }
        `;
        const neoSchema = new Neo4jGraphQL({ typeDefs });
        const printedSchema = printSchemaWithDirectives(lexicographicSortSchema(await neoSchema.getSchema()));

        expect(printedSchema).toMatchInlineSnapshot(`
            "schema {
              query: Query
              mutation: Mutation
            }

            \\"\\"\\"
            Information about the number of nodes and relationships created during a create mutation
            \\"\\"\\"
            type CreateInfo {
              bookmark: String @deprecated(reason: \\"This field has been deprecated because bookmarks are now handled by the driver.\\")
              nodesCreated: Int!
              relationshipsCreated: Int!
            }

            type CreateMoviesMutationResponse {
              info: CreateInfo!
              movies: [Movie!]!
            }

            \\"\\"\\"
            Information about the number of nodes and relationships deleted during a delete mutation
            \\"\\"\\"
            type DeleteInfo {
              bookmark: String @deprecated(reason: \\"This field has been deprecated because bookmarks are now handled by the driver.\\")
              nodesDeleted: Int!
              relationshipsDeleted: Int!
            }

            type FloatAggregateSelection {
              average: Float
              max: Float
              min: Float
              sum: Float
            }

            type IDAggregateSelection {
              longest: ID
              shortest: ID
            }

            type Movie {
              averageRating: Float!
              id: ID!
              ratings: [Float!]!
            }

            type MovieAggregateSelection {
              averageRating: FloatAggregateSelection!
              count: Int!
              id: IDAggregateSelection!
            }

            input MovieCreateInput {
              averageRating: Float!
              id: ID!
              ratings: [Float!]!
            }

            type MovieEdge {
              cursor: String!
              node: Movie!
            }

            input MovieOptions {
              limit: Int
              offset: Int
              \\"\\"\\"
              Specify one or more MovieSort objects to sort Movies by. The sorts will be applied in the order in which they are arranged in the array.
              \\"\\"\\"
              sort: [MovieSort!]
            }

            \\"\\"\\"
            Fields to sort Movies by. The order in which sorts are applied is not guaranteed when specifying many fields in one MovieSort object.
            \\"\\"\\"
            input MovieSort {
              averageRating: SortDirection
              id: SortDirection
            }

            input MovieUpdateInput {
              averageRating: Float
              averageRating_ADD: Float
              averageRating_DIVIDE: Float
              averageRating_MULTIPLY: Float
              averageRating_SUBTRACT: Float
              id: ID
              ratings: [Float!]
              ratings_POP: Int
              ratings_PUSH: [Float!]
            }

            input MovieWhere {
              AND: [MovieWhere!]
              NOT: MovieWhere
              OR: [MovieWhere!]
              averageRating: Float @deprecated(reason: \\"Please use the explicit _EQ version\\")
              averageRating_EQ: Float
              averageRating_GT: Float
              averageRating_GTE: Float
              averageRating_IN: [Float!]
              averageRating_LT: Float
              averageRating_LTE: Float
<<<<<<< HEAD
              averageRating_NOT: Float @deprecated(reason: \\"Negation filters will be deprecated, use the NOT operator to achieve the same behavior\\")
              averageRating_NOT_IN: [Float!] @deprecated(reason: \\"Negation filters will be deprecated, use the NOT operator to achieve the same behavior\\")
=======
>>>>>>> 8a39a872
              id: ID @deprecated(reason: \\"Please use the explicit _EQ version\\")
              id_CONTAINS: ID
              id_ENDS_WITH: ID
              id_EQ: ID
              id_IN: [ID!]
              id_STARTS_WITH: ID
              ratings: [Float!] @deprecated(reason: \\"Please use the explicit _EQ version\\")
              ratings_EQ: [Float!]
              ratings_INCLUDES: Float
            }

            type MoviesConnection {
              edges: [MovieEdge!]!
              pageInfo: PageInfo!
              totalCount: Int!
            }

            type Mutation {
              createMovies(input: [MovieCreateInput!]!): CreateMoviesMutationResponse!
              deleteMovies(where: MovieWhere): DeleteInfo!
              updateMovies(update: MovieUpdateInput, where: MovieWhere): UpdateMoviesMutationResponse!
            }

            \\"\\"\\"Pagination information (Relay)\\"\\"\\"
            type PageInfo {
              endCursor: String
              hasNextPage: Boolean!
              hasPreviousPage: Boolean!
              startCursor: String
            }

            type Query {
              movies(limit: Int, offset: Int, options: MovieOptions @deprecated(reason: \\"Query options argument is deprecated, please use pagination arguments like limit, offset and sort instead.\\"), sort: [MovieSort!], where: MovieWhere): [Movie!]!
              moviesAggregate(where: MovieWhere): MovieAggregateSelection!
              moviesConnection(after: String, first: Int, sort: [MovieSort!], where: MovieWhere): MoviesConnection!
            }

            \\"\\"\\"An enum for sorting in either ascending or descending order.\\"\\"\\"
            enum SortDirection {
              \\"\\"\\"Sort by field values in ascending order.\\"\\"\\"
              ASC
              \\"\\"\\"Sort by field values in descending order.\\"\\"\\"
              DESC
            }

            \\"\\"\\"
            Information about the number of nodes and relationships created and deleted during an update mutation
            \\"\\"\\"
            type UpdateInfo {
              bookmark: String @deprecated(reason: \\"This field has been deprecated because bookmarks are now handled by the driver.\\")
              nodesCreated: Int!
              nodesDeleted: Int!
              relationshipsCreated: Int!
              relationshipsDeleted: Int!
            }

            type UpdateMoviesMutationResponse {
              info: UpdateInfo!
              movies: [Movie!]!
            }"
        `);
    });
});<|MERGE_RESOLUTION|>--- conflicted
+++ resolved
@@ -138,11 +138,6 @@
               averageRating_IN: [Float!]
               averageRating_LT: Float
               averageRating_LTE: Float
-<<<<<<< HEAD
-              averageRating_NOT: Float @deprecated(reason: \\"Negation filters will be deprecated, use the NOT operator to achieve the same behavior\\")
-              averageRating_NOT_IN: [Float!] @deprecated(reason: \\"Negation filters will be deprecated, use the NOT operator to achieve the same behavior\\")
-=======
->>>>>>> 8a39a872
               id: ID @deprecated(reason: \\"Please use the explicit _EQ version\\")
               id_CONTAINS: ID
               id_ENDS_WITH: ID
