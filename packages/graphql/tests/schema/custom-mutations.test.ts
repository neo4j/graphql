--- conflicted
+++ resolved
@@ -35,20 +35,13 @@
 
             type Query {
                 testQuery(input: ExampleInput): String
-<<<<<<< HEAD
-                testCypherQuery(input: ExampleInput): String @cypher(statement: "", columnName: "")
-=======
-                testCypherQuery(input: ExampleInput): String @cypher(statement: "RETURN 'hello'")
->>>>>>> b0182757
+                testCypherQuery(input: ExampleInput): String @cypher(statement: "RETURN 'hello' AS h", columnName: "h")
             }
 
             type Mutation {
                 testMutation(input: ExampleInput): String
-<<<<<<< HEAD
-                testCypherMutation(input: ExampleInput): String @cypher(statement: "", columnName: "")
-=======
-                testCypherMutation(input: ExampleInput): String @cypher(statement: "RETURN 'hello'")
->>>>>>> b0182757
+                testCypherMutation(input: ExampleInput): String
+                    @cypher(statement: "RETURN 'hello' AS h", columnName: "h")
             }
 
             type Subscription {
