/*
 * Copyright (c) "Neo4j"
 * Neo4j Sweden AB [http://neo4j.com]
 *
 * This file is part of Neo4j.
 *
 * Licensed under the Apache License, Version 2.0 (the "License");
 * you may not use this file except in compliance with the License.
 * You may obtain a copy of the License at
 *
 *     http://www.apache.org/licenses/LICENSE-2.0
 *
 * Unless required by applicable law or agreed to in writing, software
 * distributed under the License is distributed on an "AS IS" BASIS,
 * WITHOUT WARRANTIES OR CONDITIONS OF ANY KIND, either express or implied.
 * See the License for the specific language governing permissions and
 * limitations under the License.
 */

import { printSchemaWithDirectives } from "@graphql-tools/utils";
import { lexicographicSortSchema } from "graphql/utilities";
import { gql } from "apollo-server";
import { Neo4jGraphQL } from "../../src";

describe("Comments", () => {
    test("Simple", async () => {
        const typeDefs = gql`
            "A custom scalar."
            scalar CustomScalar

            "An enumeration of movie genres."
            enum Genre {
                ACTION
                DRAMA
                ROMANCE
            }

            """
            A type describing a movie.
            """
            type Movie {
                id: ID
                "The number of actors who acted in the movie."
                actorCount: Int
                """
                The average rating for the movie.
                """
                averageRating: Float
                """
                Is the movie active?

                This is measured based on annual profit.
                """
                isActive: Boolean
                genre: Genre
                customScalar: CustomScalar
            }
        `;
        const neoSchema = new Neo4jGraphQL({ typeDefs });
        const printedSchema = printSchemaWithDirectives(lexicographicSortSchema(await neoSchema.getSchema()));

        expect(printedSchema).toMatchInlineSnapshot(`
            "schema {
              query: Query
              mutation: Mutation
            }

            type CreateInfo {
              bookmark: String
              nodesCreated: Int!
              relationshipsCreated: Int!
            }

            type CreateMoviesMutationResponse {
              info: CreateInfo!
              movies: [Movie!]!
            }

            \\"\\"\\"A custom scalar.\\"\\"\\"
            scalar CustomScalar

            type DeleteInfo {
              bookmark: String
              nodesDeleted: Int!
              relationshipsDeleted: Int!
            }

            type FloatAggregateSelectionNullable {
              average: Float
              max: Float
              min: Float
              sum: Float
            }

            \\"\\"\\"An enumeration of movie genres.\\"\\"\\"
            enum Genre {
              ACTION
              DRAMA
              ROMANCE
            }

            type IDAggregateSelectionNullable {
              longest: ID
              shortest: ID
            }

            type IntAggregateSelectionNullable {
              average: Float
              max: Int
              min: Int
              sum: Int
            }

            \\"\\"\\"A type describing a movie.\\"\\"\\"
            type Movie {
              \\"\\"\\"The number of actors who acted in the movie.\\"\\"\\"
              actorCount: Int
              \\"\\"\\"The average rating for the movie.\\"\\"\\"
              averageRating: Float
              customScalar: CustomScalar
              genre: Genre
              id: ID
              \\"\\"\\"
              Is the movie active?
              
              This is measured based on annual profit.
              \\"\\"\\"
              isActive: Boolean
            }

            type MovieAggregateSelection {
              actorCount: IntAggregateSelectionNullable!
              averageRating: FloatAggregateSelectionNullable!
              count: Int!
              id: IDAggregateSelectionNullable!
            }

            input MovieCreateInput {
              actorCount: Int
              averageRating: Float
              customScalar: CustomScalar
              genre: Genre
              id: ID
              isActive: Boolean
            }

            type MovieEdge {
              cursor: String!
              node: Movie!
            }

            input MovieOptions {
              limit: Int
              offset: Int
              \\"\\"\\"
              Specify one or more MovieSort objects to sort Movies by. The sorts will be applied in the order in which they are arranged in the array.
              \\"\\"\\"
              sort: [MovieSort!]
            }

            \\"\\"\\"
            Fields to sort Movies by. The order in which sorts are applied is not guaranteed when specifying many fields in one MovieSort object.
            \\"\\"\\"
            input MovieSort {
              actorCount: SortDirection
              averageRating: SortDirection
              customScalar: SortDirection
              genre: SortDirection
              id: SortDirection
              isActive: SortDirection
            }

            input MovieUpdateInput {
              actorCount: Int
              averageRating: Float
              customScalar: CustomScalar
              genre: Genre
              id: ID
              isActive: Boolean
            }

            input MovieWhere {
              AND: [MovieWhere!]
              OR: [MovieWhere!]
              actorCount: Int
              actorCount_GT: Int
              actorCount_GTE: Int
              actorCount_IN: [Int]
              actorCount_LT: Int
              actorCount_LTE: Int
              actorCount_NOT: Int
              actorCount_NOT_IN: [Int]
              averageRating: Float
              averageRating_GT: Float
              averageRating_GTE: Float
              averageRating_IN: [Float]
              averageRating_LT: Float
              averageRating_LTE: Float
              averageRating_NOT: Float
              averageRating_NOT_IN: [Float]
              customScalar: CustomScalar
              genre: Genre
              genre_IN: [Genre]
              genre_NOT: Genre
              genre_NOT_IN: [Genre]
              id: ID
              id_CONTAINS: ID
              id_ENDS_WITH: ID
              id_IN: [ID]
              id_NOT: ID
              id_NOT_CONTAINS: ID
              id_NOT_ENDS_WITH: ID
              id_NOT_IN: [ID]
              id_NOT_STARTS_WITH: ID
              id_STARTS_WITH: ID
              isActive: Boolean
              isActive_NOT: Boolean
            }

            type MoviesConnection {
              edges: [MovieEdge!]!
              pageInfo: PageInfo!
              totalCount: Int!
            }

            type Mutation {
              createMovies(input: [MovieCreateInput!]!): CreateMoviesMutationResponse!
              deleteMovies(where: MovieWhere): DeleteInfo!
              updateMovies(update: MovieUpdateInput, where: MovieWhere): UpdateMoviesMutationResponse!
            }

            \\"\\"\\"Pagination information (Relay)\\"\\"\\"
            type PageInfo {
              endCursor: String
              hasNextPage: Boolean!
              hasPreviousPage: Boolean!
              startCursor: String
            }

            type Query {
              movies(options: MovieOptions, where: MovieWhere): [Movie!]!
              moviesAggregate(where: MovieWhere): MovieAggregateSelection!
              moviesConnection(after: String, first: Int, sort: [MovieSort], where: MovieWhere): MoviesConnection!
            }

            enum SortDirection {
              \\"\\"\\"Sort by field values in ascending order.\\"\\"\\"
              ASC
              \\"\\"\\"Sort by field values in descending order.\\"\\"\\"
              DESC
            }

            type UpdateInfo {
              bookmark: String
              nodesCreated: Int!
              nodesDeleted: Int!
              relationshipsCreated: Int!
              relationshipsDeleted: Int!
            }

            type UpdateMoviesMutationResponse {
              info: UpdateInfo!
              movies: [Movie!]!
            }"
        `);
    });

    describe("Relationship", () => {
        test("Simple", async () => {
            const typeDefs = gql`
                type Actor {
                    name: String
                }

                type Movie {
                    id: ID
                    "Actors in Movie"
                    actors: [Actor!]! @relationship(type: "ACTED_IN", direction: IN)
                }
            `;
            const neoSchema = new Neo4jGraphQL({ typeDefs });
            const printedSchema = printSchemaWithDirectives(lexicographicSortSchema(await neoSchema.getSchema()));

            expect(printedSchema).toMatchInlineSnapshot(`
                "schema {
                  query: Query
                  mutation: Mutation
                }

                type Actor {
                  name: String
                }

                type ActorAggregateSelection {
                  count: Int!
                  name: StringAggregateSelectionNullable!
                }

                input ActorConnectWhere {
                  node: ActorWhere!
                }

                input ActorCreateInput {
                  name: String
                }

                type ActorEdge {
                  cursor: String!
                  node: Actor!
                }

                input ActorOptions {
                  limit: Int
                  offset: Int
                  \\"\\"\\"
                  Specify one or more ActorSort objects to sort Actors by. The sorts will be applied in the order in which they are arranged in the array.
                  \\"\\"\\"
                  sort: [ActorSort!]
                }

                \\"\\"\\"
                Fields to sort Actors by. The order in which sorts are applied is not guaranteed when specifying many fields in one ActorSort object.
                \\"\\"\\"
                input ActorSort {
                  name: SortDirection
                }

                input ActorUpdateInput {
                  name: String
                }

                input ActorWhere {
                  AND: [ActorWhere!]
                  OR: [ActorWhere!]
                  name: String
                  name_CONTAINS: String
                  name_ENDS_WITH: String
                  name_IN: [String]
                  name_NOT: String
                  name_NOT_CONTAINS: String
                  name_NOT_ENDS_WITH: String
                  name_NOT_IN: [String]
                  name_NOT_STARTS_WITH: String
                  name_STARTS_WITH: String
                }

                type ActorsConnection {
                  edges: [ActorEdge!]!
                  pageInfo: PageInfo!
                  totalCount: Int!
                }

                type CreateActorsMutationResponse {
                  actors: [Actor!]!
                  info: CreateInfo!
                }

                type CreateInfo {
                  bookmark: String
                  nodesCreated: Int!
                  relationshipsCreated: Int!
                }

                type CreateMoviesMutationResponse {
                  info: CreateInfo!
                  movies: [Movie!]!
                }

                type DeleteInfo {
                  bookmark: String
                  nodesDeleted: Int!
                  relationshipsDeleted: Int!
                }

                type IDAggregateSelectionNullable {
                  longest: ID
                  shortest: ID
                }

                type Movie {
                  \\"\\"\\"Actors in Movie\\"\\"\\"
                  actors(directed: Boolean = true, options: ActorOptions, where: ActorWhere): [Actor!]!
                  actorsAggregate(directed: Boolean = true, where: ActorWhere): MovieActorActorsAggregationSelection
                  actorsConnection(after: String, directed: Boolean = true, first: Int, sort: [MovieActorsConnectionSort!], where: MovieActorsConnectionWhere): MovieActorsConnection!
                  id: ID
                }

                type MovieActorActorsAggregationSelection {
                  count: Int!
                  node: MovieActorActorsNodeAggregateSelection
                }

                type MovieActorActorsNodeAggregateSelection {
                  name: StringAggregateSelectionNullable!
                }

                input MovieActorsAggregateInput {
                  AND: [MovieActorsAggregateInput!]
                  OR: [MovieActorsAggregateInput!]
                  count: Int
                  count_GT: Int
                  count_GTE: Int
                  count_LT: Int
                  count_LTE: Int
                  node: MovieActorsNodeAggregationWhereInput
                }

                input MovieActorsConnectFieldInput {
                  where: ActorConnectWhere
                }

                type MovieActorsConnection {
                  edges: [MovieActorsRelationship!]!
                  pageInfo: PageInfo!
                  totalCount: Int!
                }

                input MovieActorsConnectionSort {
                  node: ActorSort
                }

                input MovieActorsConnectionWhere {
                  AND: [MovieActorsConnectionWhere!]
                  OR: [MovieActorsConnectionWhere!]
                  node: ActorWhere
                  node_NOT: ActorWhere
                }

                input MovieActorsCreateFieldInput {
                  node: ActorCreateInput!
                }

                input MovieActorsDeleteFieldInput {
                  where: MovieActorsConnectionWhere
                }

                input MovieActorsDisconnectFieldInput {
                  where: MovieActorsConnectionWhere
                }

                input MovieActorsFieldInput {
                  connect: [MovieActorsConnectFieldInput!]
                  create: [MovieActorsCreateFieldInput!]
                }

                input MovieActorsNodeAggregationWhereInput {
                  AND: [MovieActorsNodeAggregationWhereInput!]
                  OR: [MovieActorsNodeAggregationWhereInput!]
                  name_AVERAGE_EQUAL: Float
                  name_AVERAGE_GT: Float
                  name_AVERAGE_GTE: Float
                  name_AVERAGE_LT: Float
                  name_AVERAGE_LTE: Float
                  name_EQUAL: String
                  name_GT: Int
                  name_GTE: Int
                  name_LONGEST_EQUAL: Int
                  name_LONGEST_GT: Int
                  name_LONGEST_GTE: Int
                  name_LONGEST_LT: Int
                  name_LONGEST_LTE: Int
                  name_LT: Int
                  name_LTE: Int
                  name_SHORTEST_EQUAL: Int
                  name_SHORTEST_GT: Int
                  name_SHORTEST_GTE: Int
                  name_SHORTEST_LT: Int
                  name_SHORTEST_LTE: Int
                }

                type MovieActorsRelationship {
                  cursor: String!
                  node: Actor!
                }

                input MovieActorsUpdateConnectionInput {
                  node: ActorUpdateInput
                }

                input MovieActorsUpdateFieldInput {
                  connect: [MovieActorsConnectFieldInput!]
                  create: [MovieActorsCreateFieldInput!]
                  delete: [MovieActorsDeleteFieldInput!]
                  disconnect: [MovieActorsDisconnectFieldInput!]
                  update: MovieActorsUpdateConnectionInput
                  where: MovieActorsConnectionWhere
                }

                type MovieAggregateSelection {
                  count: Int!
                  id: IDAggregateSelectionNullable!
                }

                input MovieConnectInput {
                  actors: [MovieActorsConnectFieldInput!]
                }

                input MovieCreateInput {
                  actors: MovieActorsFieldInput
                  id: ID
                }

                input MovieDeleteInput {
                  actors: [MovieActorsDeleteFieldInput!]
                }

                input MovieDisconnectInput {
                  actors: [MovieActorsDisconnectFieldInput!]
                }

                type MovieEdge {
                  cursor: String!
                  node: Movie!
                }

                input MovieOptions {
                  limit: Int
                  offset: Int
                  \\"\\"\\"
                  Specify one or more MovieSort objects to sort Movies by. The sorts will be applied in the order in which they are arranged in the array.
                  \\"\\"\\"
                  sort: [MovieSort!]
                }

                input MovieRelationInput {
                  actors: [MovieActorsCreateFieldInput!]
                }

                \\"\\"\\"
                Fields to sort Movies by. The order in which sorts are applied is not guaranteed when specifying many fields in one MovieSort object.
                \\"\\"\\"
                input MovieSort {
                  id: SortDirection
                }

                input MovieUpdateInput {
                  actors: [MovieActorsUpdateFieldInput!]
                  id: ID
                }

                input MovieWhere {
                  AND: [MovieWhere!]
                  OR: [MovieWhere!]
                  actors: ActorWhere @deprecated(reason: \\"Use \`actors_SOME\` instead.\\")
                  actorsAggregate: MovieActorsAggregateInput
                  actorsConnection: MovieActorsConnectionWhere @deprecated(reason: \\"Use \`actorsConnection_SOME\` instead.\\")
                  actorsConnection_ALL: MovieActorsConnectionWhere
                  actorsConnection_NONE: MovieActorsConnectionWhere
                  actorsConnection_NOT: MovieActorsConnectionWhere @deprecated(reason: \\"Use \`actorsConnection_NONE\` instead.\\")
                  actorsConnection_SINGLE: MovieActorsConnectionWhere
                  actorsConnection_SOME: MovieActorsConnectionWhere
                  \\"\\"\\"Return Movies where all of the related Actors match this filter\\"\\"\\"
                  actors_ALL: ActorWhere
                  \\"\\"\\"Return Movies where none of the related Actors match this filter\\"\\"\\"
                  actors_NONE: ActorWhere
                  actors_NOT: ActorWhere @deprecated(reason: \\"Use \`actors_NONE\` instead.\\")
                  \\"\\"\\"Return Movies where one of the related Actors match this filter\\"\\"\\"
                  actors_SINGLE: ActorWhere
                  \\"\\"\\"Return Movies where some of the related Actors match this filter\\"\\"\\"
                  actors_SOME: ActorWhere
                  id: ID
                  id_CONTAINS: ID
                  id_ENDS_WITH: ID
                  id_IN: [ID]
                  id_NOT: ID
                  id_NOT_CONTAINS: ID
                  id_NOT_ENDS_WITH: ID
                  id_NOT_IN: [ID]
                  id_NOT_STARTS_WITH: ID
                  id_STARTS_WITH: ID
                }

                type MoviesConnection {
                  edges: [MovieEdge!]!
                  pageInfo: PageInfo!
                  totalCount: Int!
                }

                type Mutation {
                  createActors(input: [ActorCreateInput!]!): CreateActorsMutationResponse!
                  createMovies(input: [MovieCreateInput!]!): CreateMoviesMutationResponse!
                  deleteActors(where: ActorWhere): DeleteInfo!
                  deleteMovies(delete: MovieDeleteInput, where: MovieWhere): DeleteInfo!
                  updateActors(update: ActorUpdateInput, where: ActorWhere): UpdateActorsMutationResponse!
                  updateMovies(connect: MovieConnectInput, create: MovieRelationInput, delete: MovieDeleteInput, disconnect: MovieDisconnectInput, update: MovieUpdateInput, where: MovieWhere): UpdateMoviesMutationResponse!
                }

                \\"\\"\\"Pagination information (Relay)\\"\\"\\"
                type PageInfo {
                  endCursor: String
                  hasNextPage: Boolean!
                  hasPreviousPage: Boolean!
                  startCursor: String
                }

                type Query {
                  actors(options: ActorOptions, where: ActorWhere): [Actor!]!
                  actorsAggregate(where: ActorWhere): ActorAggregateSelection!
                  actorsConnection(after: String, first: Int, sort: [ActorSort], where: ActorWhere): ActorsConnection!
                  movies(options: MovieOptions, where: MovieWhere): [Movie!]!
                  moviesAggregate(where: MovieWhere): MovieAggregateSelection!
                  moviesConnection(after: String, first: Int, sort: [MovieSort], where: MovieWhere): MoviesConnection!
                }

                enum SortDirection {
                  \\"\\"\\"Sort by field values in ascending order.\\"\\"\\"
                  ASC
                  \\"\\"\\"Sort by field values in descending order.\\"\\"\\"
                  DESC
                }

                type StringAggregateSelectionNullable {
                  longest: String
                  shortest: String
                }

                type UpdateActorsMutationResponse {
                  actors: [Actor!]!
                  info: UpdateInfo!
                }

                type UpdateInfo {
                  bookmark: String
                  nodesCreated: Int!
                  nodesDeleted: Int!
                  relationshipsCreated: Int!
                  relationshipsDeleted: Int!
                }

                type UpdateMoviesMutationResponse {
                  info: UpdateInfo!
                  movies: [Movie!]!
                }"
            `);
        });

        test("Interface", async () => {
            const typeDefs = gql`
                interface Production {
                    title: String!
                }

                type Movie implements Production {
                    title: String!
                    runtime: Int!
                }

                type Series implements Production {
                    title: String!
                    episodes: Int!
                }

                interface ActedIn @relationshipProperties {
                    screenTime: Int!
                }

                type Actor {
                    name: String!
                    "Acted in Production"
                    actedIn: [Production!]! @relationship(type: "ACTED_IN", direction: OUT, properties: "ActedIn")
                }
            `;
            const neoSchema = new Neo4jGraphQL({ typeDefs });
            const printedSchema = printSchemaWithDirectives(lexicographicSortSchema(await neoSchema.getSchema()));

            expect(printedSchema).toMatchInlineSnapshot(`
                "schema {
                  query: Query
                  mutation: Mutation
                }

                interface ActedIn {
                  screenTime: Int!
                }

                input ActedInCreateInput {
                  screenTime: Int!
                }

                input ActedInSort {
                  screenTime: SortDirection
                }

                input ActedInUpdateInput {
                  screenTime: Int
                }

                input ActedInWhere {
                  AND: [ActedInWhere!]
                  OR: [ActedInWhere!]
                  screenTime: Int
                  screenTime_GT: Int
                  screenTime_GTE: Int
                  screenTime_IN: [Int!]
                  screenTime_LT: Int
                  screenTime_LTE: Int
                  screenTime_NOT: Int
                  screenTime_NOT_IN: [Int!]
                }

                type Actor {
                  \\"\\"\\"Acted in Production\\"\\"\\"
                  actedIn(directed: Boolean = true, options: ProductionOptions, where: ProductionWhere): [Production!]!
                  actedInConnection(after: String, directed: Boolean = true, first: Int, sort: [ActorActedInConnectionSort!], where: ActorActedInConnectionWhere): ActorActedInConnection!
                  name: String!
                }

                input ActorActedInConnectFieldInput {
                  edge: ActedInCreateInput!
                  where: ProductionConnectWhere
                }

                type ActorActedInConnection {
                  edges: [ActorActedInRelationship!]!
                  pageInfo: PageInfo!
                  totalCount: Int!
                }

                input ActorActedInConnectionSort {
                  edge: ActedInSort
                  node: ProductionSort
                }

                input ActorActedInConnectionWhere {
                  AND: [ActorActedInConnectionWhere!]
                  OR: [ActorActedInConnectionWhere!]
                  edge: ActedInWhere
                  edge_NOT: ActedInWhere
                  node: ProductionWhere
                  node_NOT: ProductionWhere
                }

                input ActorActedInCreateFieldInput {
                  edge: ActedInCreateInput!
                  node: ProductionCreateInput!
                }

                input ActorActedInDeleteFieldInput {
                  where: ActorActedInConnectionWhere
                }

                input ActorActedInDisconnectFieldInput {
                  where: ActorActedInConnectionWhere
                }

                input ActorActedInFieldInput {
                  connect: [ActorActedInConnectFieldInput!]
                  create: [ActorActedInCreateFieldInput!]
                }

                type ActorActedInRelationship implements ActedIn {
                  cursor: String!
                  node: Production!
                  screenTime: Int!
                }

                input ActorActedInUpdateConnectionInput {
                  edge: ActedInUpdateInput
                  node: ProductionUpdateInput
                }

                input ActorActedInUpdateFieldInput {
                  connect: [ActorActedInConnectFieldInput!]
                  create: [ActorActedInCreateFieldInput!]
                  delete: [ActorActedInDeleteFieldInput!]
                  disconnect: [ActorActedInDisconnectFieldInput!]
                  update: ActorActedInUpdateConnectionInput
                  where: ActorActedInConnectionWhere
                }

                type ActorAggregateSelection {
                  count: Int!
                  name: StringAggregateSelectionNonNullable!
                }

                input ActorConnectInput {
                  actedIn: [ActorActedInConnectFieldInput!]
                }

                input ActorCreateInput {
                  actedIn: ActorActedInFieldInput
                  name: String!
                }

                input ActorDeleteInput {
                  actedIn: [ActorActedInDeleteFieldInput!]
                }

                input ActorDisconnectInput {
                  actedIn: [ActorActedInDisconnectFieldInput!]
                }

                type ActorEdge {
                  cursor: String!
                  node: Actor!
                }

                input ActorOptions {
                  limit: Int
                  offset: Int
                  \\"\\"\\"
                  Specify one or more ActorSort objects to sort Actors by. The sorts will be applied in the order in which they are arranged in the array.
                  \\"\\"\\"
                  sort: [ActorSort!]
                }

                input ActorRelationInput {
                  actedIn: [ActorActedInCreateFieldInput!]
                }

                \\"\\"\\"
                Fields to sort Actors by. The order in which sorts are applied is not guaranteed when specifying many fields in one ActorSort object.
                \\"\\"\\"
                input ActorSort {
                  name: SortDirection
                }

                input ActorUpdateInput {
                  actedIn: [ActorActedInUpdateFieldInput!]
                  name: String
                }

                input ActorWhere {
                  AND: [ActorWhere!]
                  OR: [ActorWhere!]
                  actedInConnection: ActorActedInConnectionWhere @deprecated(reason: \\"Use \`actedInConnection_SOME\` instead.\\")
                  actedInConnection_ALL: ActorActedInConnectionWhere
                  actedInConnection_NONE: ActorActedInConnectionWhere
                  actedInConnection_NOT: ActorActedInConnectionWhere @deprecated(reason: \\"Use \`actedInConnection_NONE\` instead.\\")
                  actedInConnection_SINGLE: ActorActedInConnectionWhere
                  actedInConnection_SOME: ActorActedInConnectionWhere
                  name: String
                  name_CONTAINS: String
                  name_ENDS_WITH: String
                  name_IN: [String!]
                  name_NOT: String
                  name_NOT_CONTAINS: String
                  name_NOT_ENDS_WITH: String
                  name_NOT_IN: [String!]
                  name_NOT_STARTS_WITH: String
                  name_STARTS_WITH: String
                }

                type ActorsConnection {
                  edges: [ActorEdge!]!
                  pageInfo: PageInfo!
                  totalCount: Int!
                }

                type CreateActorsMutationResponse {
                  actors: [Actor!]!
                  info: CreateInfo!
                }

                type CreateInfo {
                  bookmark: String
                  nodesCreated: Int!
                  relationshipsCreated: Int!
                }

                type CreateMoviesMutationResponse {
                  info: CreateInfo!
                  movies: [Movie!]!
                }

                type CreateSeriesMutationResponse {
                  info: CreateInfo!
                  series: [Series!]!
                }

                type DeleteInfo {
                  bookmark: String
                  nodesDeleted: Int!
                  relationshipsDeleted: Int!
                }

                type IntAggregateSelectionNonNullable {
                  average: Float!
                  max: Int!
                  min: Int!
                  sum: Int!
                }

                type Movie implements Production {
                  runtime: Int!
                  title: String!
                }

                type MovieAggregateSelection {
                  count: Int!
                  runtime: IntAggregateSelectionNonNullable!
                  title: StringAggregateSelectionNonNullable!
                }

                input MovieCreateInput {
                  runtime: Int!
                  title: String!
                }

                type MovieEdge {
                  cursor: String!
                  node: Movie!
                }

                input MovieOptions {
                  limit: Int
                  offset: Int
                  \\"\\"\\"
                  Specify one or more MovieSort objects to sort Movies by. The sorts will be applied in the order in which they are arranged in the array.
                  \\"\\"\\"
                  sort: [MovieSort!]
                }

                \\"\\"\\"
                Fields to sort Movies by. The order in which sorts are applied is not guaranteed when specifying many fields in one MovieSort object.
                \\"\\"\\"
                input MovieSort {
                  runtime: SortDirection
                  title: SortDirection
                }

                input MovieUpdateInput {
                  runtime: Int
                  title: String
                }

                input MovieWhere {
                  AND: [MovieWhere!]
                  OR: [MovieWhere!]
                  runtime: Int
                  runtime_GT: Int
                  runtime_GTE: Int
                  runtime_IN: [Int!]
                  runtime_LT: Int
                  runtime_LTE: Int
                  runtime_NOT: Int
                  runtime_NOT_IN: [Int!]
                  title: String
                  title_CONTAINS: String
                  title_ENDS_WITH: String
                  title_IN: [String!]
                  title_NOT: String
                  title_NOT_CONTAINS: String
                  title_NOT_ENDS_WITH: String
                  title_NOT_IN: [String!]
                  title_NOT_STARTS_WITH: String
                  title_STARTS_WITH: String
                }

                type MoviesConnection {
                  edges: [MovieEdge!]!
                  pageInfo: PageInfo!
                  totalCount: Int!
                }

                type Mutation {
                  createActors(input: [ActorCreateInput!]!): CreateActorsMutationResponse!
                  createMovies(input: [MovieCreateInput!]!): CreateMoviesMutationResponse!
                  createSeries(input: [SeriesCreateInput!]!): CreateSeriesMutationResponse!
                  deleteActors(delete: ActorDeleteInput, where: ActorWhere): DeleteInfo!
                  deleteMovies(where: MovieWhere): DeleteInfo!
                  deleteSeries(where: SeriesWhere): DeleteInfo!
                  updateActors(connect: ActorConnectInput, create: ActorRelationInput, delete: ActorDeleteInput, disconnect: ActorDisconnectInput, update: ActorUpdateInput, where: ActorWhere): UpdateActorsMutationResponse!
                  updateMovies(update: MovieUpdateInput, where: MovieWhere): UpdateMoviesMutationResponse!
                  updateSeries(update: SeriesUpdateInput, where: SeriesWhere): UpdateSeriesMutationResponse!
                }

                \\"\\"\\"Pagination information (Relay)\\"\\"\\"
                type PageInfo {
                  endCursor: String
                  hasNextPage: Boolean!
                  hasPreviousPage: Boolean!
                  startCursor: String
                }

                interface Production {
                  title: String!
                }

                input ProductionConnectWhere {
                  node: ProductionWhere!
                }

                input ProductionCreateInput {
                  Movie: MovieCreateInput
                  Series: SeriesCreateInput
                }

                input ProductionImplementationsUpdateInput {
                  Movie: MovieUpdateInput
                  Series: SeriesUpdateInput
                }

                input ProductionImplementationsWhere {
                  Movie: MovieWhere
                  Series: SeriesWhere
                }

                input ProductionOptions {
                  limit: Int
                  offset: Int
                  \\"\\"\\"
                  Specify one or more ProductionSort objects to sort Productions by. The sorts will be applied in the order in which they are arranged in the array.
                  \\"\\"\\"
                  sort: [ProductionSort]
                }

                \\"\\"\\"
                Fields to sort Productions by. The order in which sorts are applied is not guaranteed when specifying many fields in one ProductionSort object.
                \\"\\"\\"
                input ProductionSort {
                  title: SortDirection
                }

                input ProductionUpdateInput {
                  _on: ProductionImplementationsUpdateInput
                  title: String
                }

                input ProductionWhere {
                  _on: ProductionImplementationsWhere
                  title: String
                  title_CONTAINS: String
                  title_ENDS_WITH: String
                  title_IN: [String!]
                  title_NOT: String
                  title_NOT_CONTAINS: String
                  title_NOT_ENDS_WITH: String
                  title_NOT_IN: [String!]
                  title_NOT_STARTS_WITH: String
                  title_STARTS_WITH: String
                }

                type Query {
                  actors(options: ActorOptions, where: ActorWhere): [Actor!]!
                  actorsAggregate(where: ActorWhere): ActorAggregateSelection!
                  actorsConnection(after: String, first: Int, sort: [ActorSort], where: ActorWhere): ActorsConnection!
                  movies(options: MovieOptions, where: MovieWhere): [Movie!]!
                  moviesAggregate(where: MovieWhere): MovieAggregateSelection!
                  moviesConnection(after: String, first: Int, sort: [MovieSort], where: MovieWhere): MoviesConnection!
                  series(options: SeriesOptions, where: SeriesWhere): [Series!]!
                  seriesAggregate(where: SeriesWhere): SeriesAggregateSelection!
                  seriesConnection(after: String, first: Int, sort: [SeriesSort], where: SeriesWhere): SeriesConnection!
                }

                type Series implements Production {
                  episodes: Int!
                  title: String!
                }

                type SeriesAggregateSelection {
                  count: Int!
                  episodes: IntAggregateSelectionNonNullable!
                  title: StringAggregateSelectionNonNullable!
                }

                type SeriesConnection {
                  edges: [SeriesEdge!]!
                  pageInfo: PageInfo!
                  totalCount: Int!
                }

                input SeriesCreateInput {
                  episodes: Int!
                  title: String!
                }

                type SeriesEdge {
                  cursor: String!
                  node: Series!
                }

                input SeriesOptions {
                  limit: Int
                  offset: Int
                  \\"\\"\\"
                  Specify one or more SeriesSort objects to sort Series by. The sorts will be applied in the order in which they are arranged in the array.
                  \\"\\"\\"
                  sort: [SeriesSort!]
                }

                \\"\\"\\"
                Fields to sort Series by. The order in which sorts are applied is not guaranteed when specifying many fields in one SeriesSort object.
                \\"\\"\\"
                input SeriesSort {
                  episodes: SortDirection
                  title: SortDirection
                }

                input SeriesUpdateInput {
                  episodes: Int
                  title: String
                }

                input SeriesWhere {
                  AND: [SeriesWhere!]
                  OR: [SeriesWhere!]
                  episodes: Int
                  episodes_GT: Int
                  episodes_GTE: Int
                  episodes_IN: [Int!]
                  episodes_LT: Int
                  episodes_LTE: Int
                  episodes_NOT: Int
                  episodes_NOT_IN: [Int!]
                  title: String
                  title_CONTAINS: String
                  title_ENDS_WITH: String
                  title_IN: [String!]
                  title_NOT: String
                  title_NOT_CONTAINS: String
                  title_NOT_ENDS_WITH: String
                  title_NOT_IN: [String!]
                  title_NOT_STARTS_WITH: String
                  title_STARTS_WITH: String
                }

                enum SortDirection {
                  \\"\\"\\"Sort by field values in ascending order.\\"\\"\\"
                  ASC
                  \\"\\"\\"Sort by field values in descending order.\\"\\"\\"
                  DESC
                }

                type StringAggregateSelectionNonNullable {
                  longest: String!
                  shortest: String!
                }

                type UpdateActorsMutationResponse {
                  actors: [Actor!]!
                  info: UpdateInfo!
                }

                type UpdateInfo {
                  bookmark: String
                  nodesCreated: Int!
                  nodesDeleted: Int!
                  relationshipsCreated: Int!
                  relationshipsDeleted: Int!
                }

                type UpdateMoviesMutationResponse {
                  info: UpdateInfo!
                  movies: [Movie!]!
                }

                type UpdateSeriesMutationResponse {
                  info: UpdateInfo!
                  series: [Series!]!
                }"
            `);
        });

        test("Unions", async () => {
            const typeDefs = gql`
                union Search = Movie | Genre

                type Genre {
                    id: ID
                }

                type Movie {
                    id: ID
                    search: [Search!]! @relationship(type: "SEARCH", direction: OUT)
                    searchNoDirective: Search
                }
            `;
            const neoSchema = new Neo4jGraphQL({ typeDefs });
            const printedSchema = printSchemaWithDirectives(lexicographicSortSchema(await neoSchema.getSchema()));

            expect(printedSchema).toMatchInlineSnapshot(`
                "schema {
                  query: Query
                  mutation: Mutation
                }

                type CreateGenresMutationResponse {
                  genres: [Genre!]!
                  info: CreateInfo!
                }

                type CreateInfo {
                  bookmark: String
                  nodesCreated: Int!
                  relationshipsCreated: Int!
                }

                type CreateMoviesMutationResponse {
                  info: CreateInfo!
                  movies: [Movie!]!
                }

                type DeleteInfo {
                  bookmark: String
                  nodesDeleted: Int!
                  relationshipsDeleted: Int!
                }

                type Genre {
                  id: ID
                }

                type GenreAggregateSelection {
                  count: Int!
                  id: IDAggregateSelectionNullable!
                }

                input GenreConnectWhere {
                  node: GenreWhere!
                }

                input GenreCreateInput {
                  id: ID
                }

                type GenreEdge {
                  cursor: String!
                  node: Genre!
                }

                input GenreOptions {
                  limit: Int
                  offset: Int
                  \\"\\"\\"
                  Specify one or more GenreSort objects to sort Genres by. The sorts will be applied in the order in which they are arranged in the array.
                  \\"\\"\\"
                  sort: [GenreSort!]
                }

                \\"\\"\\"
                Fields to sort Genres by. The order in which sorts are applied is not guaranteed when specifying many fields in one GenreSort object.
                \\"\\"\\"
                input GenreSort {
                  id: SortDirection
                }

                input GenreUpdateInput {
                  id: ID
                }

                input GenreWhere {
                  AND: [GenreWhere!]
                  OR: [GenreWhere!]
                  id: ID
                  id_CONTAINS: ID
                  id_ENDS_WITH: ID
                  id_IN: [ID]
                  id_NOT: ID
                  id_NOT_CONTAINS: ID
                  id_NOT_ENDS_WITH: ID
                  id_NOT_IN: [ID]
                  id_NOT_STARTS_WITH: ID
                  id_STARTS_WITH: ID
                }

                type GenresConnection {
                  edges: [GenreEdge!]!
                  pageInfo: PageInfo!
                  totalCount: Int!
                }

                type IDAggregateSelectionNullable {
                  longest: ID
                  shortest: ID
                }

                type Movie {
                  id: ID
                  search(directed: Boolean = true, options: QueryOptions, where: SearchWhere): [Search!]!
                  searchConnection(after: String, directed: Boolean = true, first: Int, where: MovieSearchConnectionWhere): MovieSearchConnection!
                  searchNoDirective: Search
                }

                type MovieAggregateSelection {
                  count: Int!
                  id: IDAggregateSelectionNullable!
                }

                input MovieConnectInput {
                  search: MovieSearchConnectInput
                }

                input MovieConnectWhere {
                  node: MovieWhere!
                }

                input MovieCreateInput {
                  id: ID
                  search: MovieSearchCreateInput
                }

                input MovieDeleteInput {
                  search: MovieSearchDeleteInput
                }

                input MovieDisconnectInput {
                  search: MovieSearchDisconnectInput
                }

                type MovieEdge {
                  cursor: String!
                  node: Movie!
                }

                input MovieOptions {
                  limit: Int
                  offset: Int
                  \\"\\"\\"
                  Specify one or more MovieSort objects to sort Movies by. The sorts will be applied in the order in which they are arranged in the array.
                  \\"\\"\\"
                  sort: [MovieSort!]
                }

                input MovieRelationInput {
                  search: MovieSearchCreateFieldInput
                }

                input MovieSearchConnectInput {
                  Genre: [MovieSearchGenreConnectFieldInput!]
                  Movie: [MovieSearchMovieConnectFieldInput!]
                }

                type MovieSearchConnection {
                  edges: [MovieSearchRelationship!]!
                  pageInfo: PageInfo!
                  totalCount: Int!
                }

                input MovieSearchConnectionWhere {
                  Genre: MovieSearchGenreConnectionWhere
                  Movie: MovieSearchMovieConnectionWhere
                }

                input MovieSearchCreateFieldInput {
                  Genre: [MovieSearchGenreCreateFieldInput!]
                  Movie: [MovieSearchMovieCreateFieldInput!]
                }

                input MovieSearchCreateInput {
                  Genre: MovieSearchGenreFieldInput
                  Movie: MovieSearchMovieFieldInput
                }

                input MovieSearchDeleteInput {
                  Genre: [MovieSearchGenreDeleteFieldInput!]
                  Movie: [MovieSearchMovieDeleteFieldInput!]
                }

                input MovieSearchDisconnectInput {
                  Genre: [MovieSearchGenreDisconnectFieldInput!]
                  Movie: [MovieSearchMovieDisconnectFieldInput!]
                }

                input MovieSearchGenreConnectFieldInput {
                  where: GenreConnectWhere
                }

                input MovieSearchGenreConnectionWhere {
                  AND: [MovieSearchGenreConnectionWhere!]
                  OR: [MovieSearchGenreConnectionWhere!]
                  node: GenreWhere
                  node_NOT: GenreWhere
                }

                input MovieSearchGenreCreateFieldInput {
                  node: GenreCreateInput!
                }

                input MovieSearchGenreDeleteFieldInput {
                  where: MovieSearchGenreConnectionWhere
                }

                input MovieSearchGenreDisconnectFieldInput {
                  where: MovieSearchGenreConnectionWhere
                }

                input MovieSearchGenreFieldInput {
                  connect: [MovieSearchGenreConnectFieldInput!]
                  create: [MovieSearchGenreCreateFieldInput!]
                }

                input MovieSearchGenreUpdateConnectionInput {
                  node: GenreUpdateInput
                }

                input MovieSearchGenreUpdateFieldInput {
                  connect: [MovieSearchGenreConnectFieldInput!]
                  create: [MovieSearchGenreCreateFieldInput!]
                  delete: [MovieSearchGenreDeleteFieldInput!]
                  disconnect: [MovieSearchGenreDisconnectFieldInput!]
                  update: MovieSearchGenreUpdateConnectionInput
                  where: MovieSearchGenreConnectionWhere
                }

                input MovieSearchMovieConnectFieldInput {
                  connect: [MovieConnectInput!]
                  where: MovieConnectWhere
                }

                input MovieSearchMovieConnectionWhere {
                  AND: [MovieSearchMovieConnectionWhere!]
                  OR: [MovieSearchMovieConnectionWhere!]
                  node: MovieWhere
                  node_NOT: MovieWhere
                }

                input MovieSearchMovieCreateFieldInput {
                  node: MovieCreateInput!
                }

                input MovieSearchMovieDeleteFieldInput {
                  delete: MovieDeleteInput
                  where: MovieSearchMovieConnectionWhere
                }

                input MovieSearchMovieDisconnectFieldInput {
                  disconnect: MovieDisconnectInput
                  where: MovieSearchMovieConnectionWhere
                }

                input MovieSearchMovieFieldInput {
                  connect: [MovieSearchMovieConnectFieldInput!]
                  create: [MovieSearchMovieCreateFieldInput!]
                }

                input MovieSearchMovieUpdateConnectionInput {
                  node: MovieUpdateInput
                }

                input MovieSearchMovieUpdateFieldInput {
                  connect: [MovieSearchMovieConnectFieldInput!]
                  create: [MovieSearchMovieCreateFieldInput!]
                  delete: [MovieSearchMovieDeleteFieldInput!]
                  disconnect: [MovieSearchMovieDisconnectFieldInput!]
                  update: MovieSearchMovieUpdateConnectionInput
                  where: MovieSearchMovieConnectionWhere
                }

                type MovieSearchRelationship {
                  cursor: String!
                  node: Search!
                }

                input MovieSearchUpdateInput {
                  Genre: [MovieSearchGenreUpdateFieldInput!]
                  Movie: [MovieSearchMovieUpdateFieldInput!]
                }

                \\"\\"\\"
                Fields to sort Movies by. The order in which sorts are applied is not guaranteed when specifying many fields in one MovieSort object.
                \\"\\"\\"
                input MovieSort {
                  id: SortDirection
                }

                input MovieUpdateInput {
                  id: ID
                  search: MovieSearchUpdateInput
                }

                input MovieWhere {
                  AND: [MovieWhere!]
                  OR: [MovieWhere!]
                  id: ID
                  id_CONTAINS: ID
                  id_ENDS_WITH: ID
                  id_IN: [ID]
                  id_NOT: ID
                  id_NOT_CONTAINS: ID
                  id_NOT_ENDS_WITH: ID
                  id_NOT_IN: [ID]
                  id_NOT_STARTS_WITH: ID
                  id_STARTS_WITH: ID
                  searchConnection: MovieSearchConnectionWhere @deprecated(reason: \\"Use \`searchConnection_SOME\` instead.\\")
                  searchConnection_ALL: MovieSearchConnectionWhere
                  searchConnection_NONE: MovieSearchConnectionWhere
                  searchConnection_NOT: MovieSearchConnectionWhere @deprecated(reason: \\"Use \`searchConnection_NONE\` instead.\\")
                  searchConnection_SINGLE: MovieSearchConnectionWhere
                  searchConnection_SOME: MovieSearchConnectionWhere
                }

                type MoviesConnection {
                  edges: [MovieEdge!]!
                  pageInfo: PageInfo!
                  totalCount: Int!
                }

                type Mutation {
                  createGenres(input: [GenreCreateInput!]!): CreateGenresMutationResponse!
                  createMovies(input: [MovieCreateInput!]!): CreateMoviesMutationResponse!
                  deleteGenres(where: GenreWhere): DeleteInfo!
                  deleteMovies(delete: MovieDeleteInput, where: MovieWhere): DeleteInfo!
                  updateGenres(update: GenreUpdateInput, where: GenreWhere): UpdateGenresMutationResponse!
                  updateMovies(connect: MovieConnectInput, create: MovieRelationInput, delete: MovieDeleteInput, disconnect: MovieDisconnectInput, update: MovieUpdateInput, where: MovieWhere): UpdateMoviesMutationResponse!
                }

                \\"\\"\\"Pagination information (Relay)\\"\\"\\"
                type PageInfo {
                  endCursor: String
                  hasNextPage: Boolean!
                  hasPreviousPage: Boolean!
                  startCursor: String
                }

                type Query {
                  genres(options: GenreOptions, where: GenreWhere): [Genre!]!
                  genresAggregate(where: GenreWhere): GenreAggregateSelection!
                  genresConnection(after: String, first: Int, sort: [GenreSort], where: GenreWhere): GenresConnection!
                  movies(options: MovieOptions, where: MovieWhere): [Movie!]!
                  moviesAggregate(where: MovieWhere): MovieAggregateSelection!
<<<<<<< HEAD
                  searches(options: SearchTopLevelOptions, where: SearchTopLevelWhere): [Search!]!
=======
                  moviesConnection(after: String, first: Int, sort: [MovieSort], where: MovieWhere): MoviesConnection!
>>>>>>> 216642b9
                }

                input QueryOptions {
                  limit: Int
                  offset: Int
                }

                union Search = Genre | Movie

                input SearchTopLevelOptions {
                  Genre: GenreOptions
                  Movie: MovieOptions
                }

                input SearchTopLevelWhere {
                  Genre: GenreWhere
                  Movie: MovieWhere
                }

                input SearchWhere {
                  Genre: GenreWhere
                  Movie: MovieWhere
                }

                enum SortDirection {
                  \\"\\"\\"Sort by field values in ascending order.\\"\\"\\"
                  ASC
                  \\"\\"\\"Sort by field values in descending order.\\"\\"\\"
                  DESC
                }

                type UpdateGenresMutationResponse {
                  genres: [Genre!]!
                  info: UpdateInfo!
                }

                type UpdateInfo {
                  bookmark: String
                  nodesCreated: Int!
                  nodesDeleted: Int!
                  relationshipsCreated: Int!
                  relationshipsDeleted: Int!
                }

                type UpdateMoviesMutationResponse {
                  info: UpdateInfo!
                  movies: [Movie!]!
                }"
            `);
        });
    });
});<|MERGE_RESOLUTION|>--- conflicted
+++ resolved
@@ -1509,11 +1509,8 @@
                   genresConnection(after: String, first: Int, sort: [GenreSort], where: GenreWhere): GenresConnection!
                   movies(options: MovieOptions, where: MovieWhere): [Movie!]!
                   moviesAggregate(where: MovieWhere): MovieAggregateSelection!
-<<<<<<< HEAD
                   searches(options: SearchTopLevelOptions, where: SearchTopLevelWhere): [Search!]!
-=======
                   moviesConnection(after: String, first: Int, sort: [MovieSort], where: MovieWhere): MoviesConnection!
->>>>>>> 216642b9
                 }
 
                 input QueryOptions {
