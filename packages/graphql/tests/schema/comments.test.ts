/*
 * Copyright (c) "Neo4j"
 * Neo4j Sweden AB [http://neo4j.com]
 *
 * This file is part of Neo4j.
 *
 * Licensed under the Apache License, Version 2.0 (the "License");
 * you may not use this file except in compliance with the License.
 * You may obtain a copy of the License at
 *
 *     http://www.apache.org/licenses/LICENSE-2.0
 *
 * Unless required by applicable law or agreed to in writing, software
 * distributed under the License is distributed on an "AS IS" BASIS,
 * WITHOUT WARRANTIES OR CONDITIONS OF ANY KIND, either express or implied.
 * See the License for the specific language governing permissions and
 * limitations under the License.
 */

import { printSchemaWithDirectives } from "@graphql-tools/utils";
import { lexicographicSortSchema } from "graphql/utilities";
import { gql } from "apollo-server";
import { Neo4jGraphQL } from "../../src";

describe("Comments", () => {
    test("Simple", () => {
        const typeDefs = gql`
            "A custom scalar."
            scalar CustomScalar

            "An enumeration of movie genres."
            enum Genre {
                ACTION
                DRAMA
                ROMANCE
            }

            """
            A type describing a movie.
            """
            type Movie {
                id: ID
                "The number of actors who acted in the movie."
                actorCount: Int
                """
                The average rating for the movie.
                """
                averageRating: Float
                """
                Is the movie active?

                This is measured based on annual profit.
                """
                isActive: Boolean
                genre: Genre
                customScalar: CustomScalar
            }
        `;
        const neoSchema = new Neo4jGraphQL({ typeDefs });
        const printedSchema = printSchemaWithDirectives(lexicographicSortSchema(neoSchema.schema));

        expect(printedSchema).toMatchInlineSnapshot(`
            "schema {
              query: Query
              mutation: Mutation
            }

            type CreateInfo {
              bookmark: String
              nodesCreated: Int!
              relationshipsCreated: Int!
            }

            type CreateMoviesMutationResponse {
              info: CreateInfo!
              movies: [Movie!]!
            }

            \\"\\"\\"A custom scalar.\\"\\"\\"
            scalar CustomScalar

            type DeleteInfo {
              bookmark: String
              nodesDeleted: Int!
              relationshipsDeleted: Int!
            }

            type FloatAggregateSelectionNullable {
              average: Float
              max: Float
              min: Float
              sum: Float
            }

            \\"\\"\\"An enumeration of movie genres.\\"\\"\\"
            enum Genre {
              ACTION
              DRAMA
              ROMANCE
            }

            type IDAggregateSelectionNullable {
              longest: ID
              shortest: ID
            }

            type IntAggregateSelectionNullable {
              average: Float
              max: Int
              min: Int
              sum: Int
            }

            \\"\\"\\"A type describing a movie.\\"\\"\\"
            type Movie {
              \\"\\"\\"The number of actors who acted in the movie.\\"\\"\\"
              actorCount: Int
              \\"\\"\\"The average rating for the movie.\\"\\"\\"
              averageRating: Float
              customScalar: CustomScalar
              genre: Genre
              id: ID
              \\"\\"\\"
              Is the movie active?
              
              This is measured based on annual profit.
              \\"\\"\\"
              isActive: Boolean
            }

            type MovieAggregateSelection {
              actorCount: IntAggregateSelectionNullable!
              averageRating: FloatAggregateSelectionNullable!
              count: Int!
              id: IDAggregateSelectionNullable!
            }

            input MovieCreateInput {
              actorCount: Int
              averageRating: Float
              customScalar: CustomScalar
              genre: Genre
              id: ID
              isActive: Boolean
            }

            input MovieOptions {
              distinct: Boolean
              limit: Int
              offset: Int
              \\"\\"\\"
              Specify one or more MovieSort objects to sort Movies by. The sorts will be applied in the order in which they are arranged in the array.
              \\"\\"\\"
              sort: [MovieSort!]
            }

            \\"\\"\\"
            Fields to sort Movies by. The order in which sorts are applied is not guaranteed when specifying many fields in one MovieSort object.
            \\"\\"\\"
            input MovieSort {
              actorCount: SortDirection
              averageRating: SortDirection
              customScalar: SortDirection
              genre: SortDirection
              id: SortDirection
              isActive: SortDirection
            }

            input MovieUpdateInput {
              actorCount: Int
              averageRating: Float
              customScalar: CustomScalar
              genre: Genre
              id: ID
              isActive: Boolean
            }

            input MovieWhere {
              AND: [MovieWhere!]
              OR: [MovieWhere!]
              actorCount: Int
              actorCount_GT: Int
              actorCount_GTE: Int
              actorCount_IN: [Int]
              actorCount_LT: Int
              actorCount_LTE: Int
              actorCount_NOT: Int
              actorCount_NOT_IN: [Int]
              averageRating: Float
              averageRating_GT: Float
              averageRating_GTE: Float
              averageRating_IN: [Float]
              averageRating_LT: Float
              averageRating_LTE: Float
              averageRating_NOT: Float
              averageRating_NOT_IN: [Float]
              customScalar: CustomScalar
              genre: Genre
              genre_IN: [Genre]
              genre_NOT: Genre
              genre_NOT_IN: [Genre]
              id: ID
              id_CONTAINS: ID
              id_ENDS_WITH: ID
              id_IN: [ID]
              id_NOT: ID
              id_NOT_CONTAINS: ID
              id_NOT_ENDS_WITH: ID
              id_NOT_IN: [ID]
              id_NOT_STARTS_WITH: ID
              id_STARTS_WITH: ID
              isActive: Boolean
              isActive_NOT: Boolean
            }

            type Mutation {
              createMovies(input: [MovieCreateInput!]!): CreateMoviesMutationResponse!
              deleteMovies(where: MovieWhere): DeleteInfo!
              updateMovies(update: MovieUpdateInput, where: MovieWhere): UpdateMoviesMutationResponse!
            }

            type Query {
              movies(options: MovieOptions, where: MovieWhere): [Movie!]!
              moviesAggregate(where: MovieWhere): MovieAggregateSelection!
            }

            enum SortDirection {
              \\"\\"\\"Sort by field values in ascending order.\\"\\"\\"
              ASC
              \\"\\"\\"Sort by field values in descending order.\\"\\"\\"
              DESC
            }

            type UpdateInfo {
              bookmark: String
              nodesCreated: Int!
              nodesDeleted: Int!
              relationshipsCreated: Int!
              relationshipsDeleted: Int!
            }

            type UpdateMoviesMutationResponse {
              info: UpdateInfo!
              movies: [Movie!]!
            }"
        `);
    });

    describe("Relationship", () => {
        test("Simple", () => {
            const typeDefs = gql`
                type Actor {
                    name: String
                }

                type Movie {
                    id: ID
                    "Actors in Movie"
                    actors: [Actor!]! @relationship(type: "ACTED_IN", direction: IN)
                }
            `;
            const neoSchema = new Neo4jGraphQL({ typeDefs });
            const printedSchema = printSchemaWithDirectives(lexicographicSortSchema(neoSchema.schema));

            expect(printedSchema).toMatchInlineSnapshot(`
                "schema {
                  query: Query
                  mutation: Mutation
                }

                type Actor {
                  name: String
                }

                type ActorAggregateSelection {
                  count: Int!
                  name: StringAggregateSelectionNullable!
                }

                input ActorConnectWhere {
                  node: ActorWhere!
                }

                input ActorCreateInput {
                  name: String
                }

                input ActorOptions {
                  distinct: Boolean
                  limit: Int
                  offset: Int
                  \\"\\"\\"
                  Specify one or more ActorSort objects to sort Actors by. The sorts will be applied in the order in which they are arranged in the array.
                  \\"\\"\\"
                  sort: [ActorSort!]
                }

                \\"\\"\\"
                Fields to sort Actors by. The order in which sorts are applied is not guaranteed when specifying many fields in one ActorSort object.
                \\"\\"\\"
                input ActorSort {
                  name: SortDirection
                }

                input ActorUpdateInput {
                  name: String
                }

                input ActorWhere {
                  AND: [ActorWhere!]
                  OR: [ActorWhere!]
                  name: String
                  name_CONTAINS: String
                  name_ENDS_WITH: String
                  name_IN: [String]
                  name_NOT: String
                  name_NOT_CONTAINS: String
                  name_NOT_ENDS_WITH: String
                  name_NOT_IN: [String]
                  name_NOT_STARTS_WITH: String
                  name_STARTS_WITH: String
                }

                type CreateActorsMutationResponse {
                  actors: [Actor!]!
                  info: CreateInfo!
                }

                type CreateInfo {
                  bookmark: String
                  nodesCreated: Int!
                  relationshipsCreated: Int!
                }

                type CreateMoviesMutationResponse {
                  info: CreateInfo!
                  movies: [Movie!]!
                }

                type DeleteInfo {
                  bookmark: String
                  nodesDeleted: Int!
                  relationshipsDeleted: Int!
                }

                type IDAggregateSelectionNullable {
                  longest: ID
                  shortest: ID
                }

                type Movie {
                  \\"\\"\\"Actors in Movie\\"\\"\\"
                  actors(directed: Boolean = true, options: ActorOptions, where: ActorWhere): [Actor!]!
                  actorsAggregate(directed: Boolean = true, where: ActorWhere): MovieActorActorsAggregationSelection
                  actorsConnection(after: String, directed: Boolean = true, first: Int, sort: [MovieActorsConnectionSort!], where: MovieActorsConnectionWhere): MovieActorsConnection!
                  id: ID
                }

                type MovieActorActorsAggregationSelection {
                  count: Int!
                  node: MovieActorActorsNodeAggregateSelection
                }

                type MovieActorActorsNodeAggregateSelection {
                  name: StringAggregateSelectionNullable!
                }

                input MovieActorsAggregateInput {
                  AND: [MovieActorsAggregateInput!]
                  OR: [MovieActorsAggregateInput!]
                  count: Int
                  count_GT: Int
                  count_GTE: Int
                  count_LT: Int
                  count_LTE: Int
                  node: MovieActorsNodeAggregationWhereInput
                }

                input MovieActorsConnectFieldInput {
                  where: ActorConnectWhere
                }

                type MovieActorsConnection {
                  edges: [MovieActorsRelationship!]!
                  pageInfo: PageInfo!
                  totalCount: Int!
                }

                input MovieActorsConnectionSort {
                  node: ActorSort
                }

                input MovieActorsConnectionWhere {
                  AND: [MovieActorsConnectionWhere!]
                  OR: [MovieActorsConnectionWhere!]
                  node: ActorWhere
                  node_NOT: ActorWhere
                }

                input MovieActorsCreateFieldInput {
                  node: ActorCreateInput!
                }

                input MovieActorsDeleteFieldInput {
                  where: MovieActorsConnectionWhere
                }

                input MovieActorsDisconnectFieldInput {
                  where: MovieActorsConnectionWhere
                }

                input MovieActorsFieldInput {
                  connect: [MovieActorsConnectFieldInput!]
                  create: [MovieActorsCreateFieldInput!]
                }

                input MovieActorsNodeAggregationWhereInput {
                  AND: [MovieActorsNodeAggregationWhereInput!]
                  OR: [MovieActorsNodeAggregationWhereInput!]
                  name_AVERAGE_EQUAL: Float
                  name_AVERAGE_GT: Float
                  name_AVERAGE_GTE: Float
                  name_AVERAGE_LT: Float
                  name_AVERAGE_LTE: Float
                  name_EQUAL: String
                  name_GT: Int
                  name_GTE: Int
                  name_LONGEST_EQUAL: Int
                  name_LONGEST_GT: Int
                  name_LONGEST_GTE: Int
                  name_LONGEST_LT: Int
                  name_LONGEST_LTE: Int
                  name_LT: Int
                  name_LTE: Int
                  name_SHORTEST_EQUAL: Int
                  name_SHORTEST_GT: Int
                  name_SHORTEST_GTE: Int
                  name_SHORTEST_LT: Int
                  name_SHORTEST_LTE: Int
                }

                type MovieActorsRelationship {
                  cursor: String!
                  node: Actor!
                }

                input MovieActorsUpdateConnectionInput {
                  node: ActorUpdateInput
                }

                input MovieActorsUpdateFieldInput {
                  connect: [MovieActorsConnectFieldInput!]
                  create: [MovieActorsCreateFieldInput!]
                  delete: [MovieActorsDeleteFieldInput!]
                  disconnect: [MovieActorsDisconnectFieldInput!]
                  update: MovieActorsUpdateConnectionInput
                  where: MovieActorsConnectionWhere
                }

                type MovieAggregateSelection {
                  count: Int!
                  id: IDAggregateSelectionNullable!
                }

                input MovieConnectInput {
                  actors: [MovieActorsConnectFieldInput!]
                }

                input MovieCreateInput {
                  actors: MovieActorsFieldInput
                  id: ID
                }

                input MovieDeleteInput {
                  actors: [MovieActorsDeleteFieldInput!]
                }

                input MovieDisconnectInput {
                  actors: [MovieActorsDisconnectFieldInput!]
                }

                input MovieOptions {
                  distinct: Boolean
                  limit: Int
                  offset: Int
                  \\"\\"\\"
                  Specify one or more MovieSort objects to sort Movies by. The sorts will be applied in the order in which they are arranged in the array.
                  \\"\\"\\"
                  sort: [MovieSort!]
                }

                input MovieRelationInput {
                  actors: [MovieActorsCreateFieldInput!]
                }

                \\"\\"\\"
                Fields to sort Movies by. The order in which sorts are applied is not guaranteed when specifying many fields in one MovieSort object.
                \\"\\"\\"
                input MovieSort {
                  id: SortDirection
                }

                input MovieUpdateInput {
                  actors: [MovieActorsUpdateFieldInput!]
                  id: ID
                }

                input MovieWhere {
                  AND: [MovieWhere!]
                  OR: [MovieWhere!]
                  actors: ActorWhere @deprecated(reason: \\"Use \`actors_SOME\` instead.\\")
                  actorsAggregate: MovieActorsAggregateInput
                  actorsConnection: MovieActorsConnectionWhere @deprecated(reason: \\"Use \`actorsConnection_SOME\` instead.\\")
                  actorsConnection_ALL: MovieActorsConnectionWhere
                  actorsConnection_NONE: MovieActorsConnectionWhere
                  actorsConnection_NOT: MovieActorsConnectionWhere @deprecated(reason: \\"Use \`actorsConnection_NONE\` instead.\\")
                  actorsConnection_SINGLE: MovieActorsConnectionWhere
                  actorsConnection_SOME: MovieActorsConnectionWhere
                  \\"\\"\\"Return Movies where all of the related Actors match this filter\\"\\"\\"
                  actors_ALL: ActorWhere
                  \\"\\"\\"Return Movies where none of the related Actors match this filter\\"\\"\\"
                  actors_NONE: ActorWhere
                  actors_NOT: ActorWhere @deprecated(reason: \\"Use \`actors_NONE\` instead.\\")
                  \\"\\"\\"Return Movies where one of the related Actors match this filter\\"\\"\\"
                  actors_SINGLE: ActorWhere
                  \\"\\"\\"Return Movies where some of the related Actors match this filter\\"\\"\\"
                  actors_SOME: ActorWhere
                  id: ID
                  id_CONTAINS: ID
                  id_ENDS_WITH: ID
                  id_IN: [ID]
                  id_NOT: ID
                  id_NOT_CONTAINS: ID
                  id_NOT_ENDS_WITH: ID
                  id_NOT_IN: [ID]
                  id_NOT_STARTS_WITH: ID
                  id_STARTS_WITH: ID
                }

                type Mutation {
                  createActors(input: [ActorCreateInput!]!): CreateActorsMutationResponse!
                  createMovies(input: [MovieCreateInput!]!): CreateMoviesMutationResponse!
                  deleteActors(where: ActorWhere): DeleteInfo!
                  deleteMovies(delete: MovieDeleteInput, where: MovieWhere): DeleteInfo!
                  updateActors(update: ActorUpdateInput, where: ActorWhere): UpdateActorsMutationResponse!
                  updateMovies(connect: MovieConnectInput, create: MovieRelationInput, delete: MovieDeleteInput, disconnect: MovieDisconnectInput, update: MovieUpdateInput, where: MovieWhere): UpdateMoviesMutationResponse!
                }

                \\"\\"\\"Pagination information (Relay)\\"\\"\\"
                type PageInfo {
                  endCursor: String
                  hasNextPage: Boolean!
                  hasPreviousPage: Boolean!
                  startCursor: String
                }

                type Query {
                  actors(options: ActorOptions, where: ActorWhere): [Actor!]!
                  actorsAggregate(where: ActorWhere): ActorAggregateSelection!
                  movies(options: MovieOptions, where: MovieWhere): [Movie!]!
                  moviesAggregate(where: MovieWhere): MovieAggregateSelection!
                }

                enum SortDirection {
                  \\"\\"\\"Sort by field values in ascending order.\\"\\"\\"
                  ASC
                  \\"\\"\\"Sort by field values in descending order.\\"\\"\\"
                  DESC
                }

                type StringAggregateSelectionNullable {
                  longest: String
                  shortest: String
                }

                type UpdateActorsMutationResponse {
                  actors: [Actor!]!
                  info: UpdateInfo!
                }

                type UpdateInfo {
                  bookmark: String
                  nodesCreated: Int!
                  nodesDeleted: Int!
                  relationshipsCreated: Int!
                  relationshipsDeleted: Int!
                }

                type UpdateMoviesMutationResponse {
                  info: UpdateInfo!
                  movies: [Movie!]!
                }"
            `);
        });

        test("Interface", () => {
            const typeDefs = gql`
                interface Production {
                    title: String!
                }

                type Movie implements Production {
                    title: String!
                    runtime: Int!
                }

                type Series implements Production {
                    title: String!
                    episodes: Int!
                }

                interface ActedIn @relationshipProperties {
                    screenTime: Int!
                }

                type Actor {
                    name: String!
                    "Acted in Production"
                    actedIn: [Production!]! @relationship(type: "ACTED_IN", direction: OUT, properties: "ActedIn")
                }
            `;
            const neoSchema = new Neo4jGraphQL({ typeDefs });
            const printedSchema = printSchemaWithDirectives(lexicographicSortSchema(neoSchema.schema));

            expect(printedSchema).toMatchInlineSnapshot(`
                "schema {
                  query: Query
                  mutation: Mutation
                }

                interface ActedIn {
                  screenTime: Int!
                }

                input ActedInCreateInput {
                  screenTime: Int!
                }

                input ActedInSort {
                  screenTime: SortDirection
                }

                input ActedInUpdateInput {
                  screenTime: Int
                }

                input ActedInWhere {
                  AND: [ActedInWhere!]
                  OR: [ActedInWhere!]
                  screenTime: Int
                  screenTime_GT: Int
                  screenTime_GTE: Int
                  screenTime_IN: [Int!]
                  screenTime_LT: Int
                  screenTime_LTE: Int
                  screenTime_NOT: Int
                  screenTime_NOT_IN: [Int!]
                }

                type Actor {
                  \\"\\"\\"Acted in Production\\"\\"\\"
                  actedIn(directed: Boolean = true, options: ProductionOptions, where: ProductionWhere): [Production!]!
                  actedInConnection(after: String, directed: Boolean = true, first: Int, sort: [ActorActedInConnectionSort!], where: ActorActedInConnectionWhere): ActorActedInConnection!
                  name: String!
                }

                input ActorActedInConnectFieldInput {
                  edge: ActedInCreateInput!
                  where: ProductionConnectWhere
                }

                type ActorActedInConnection {
                  edges: [ActorActedInRelationship!]!
                  pageInfo: PageInfo!
                  totalCount: Int!
                }

                input ActorActedInConnectionSort {
                  edge: ActedInSort
                  node: ProductionSort
                }

                input ActorActedInConnectionWhere {
                  AND: [ActorActedInConnectionWhere!]
                  OR: [ActorActedInConnectionWhere!]
                  edge: ActedInWhere
                  edge_NOT: ActedInWhere
                  node: ProductionWhere
                  node_NOT: ProductionWhere
                }

                input ActorActedInCreateFieldInput {
                  edge: ActedInCreateInput!
                  node: ProductionCreateInput!
                }

                input ActorActedInDeleteFieldInput {
                  where: ActorActedInConnectionWhere
                }

                input ActorActedInDisconnectFieldInput {
                  where: ActorActedInConnectionWhere
                }

                input ActorActedInFieldInput {
                  connect: [ActorActedInConnectFieldInput!]
                  create: [ActorActedInCreateFieldInput!]
                }

                type ActorActedInRelationship implements ActedIn {
                  cursor: String!
                  node: Production!
                  screenTime: Int!
                }

                input ActorActedInUpdateConnectionInput {
                  edge: ActedInUpdateInput
                  node: ProductionUpdateInput
                }

                input ActorActedInUpdateFieldInput {
                  connect: [ActorActedInConnectFieldInput!]
                  create: [ActorActedInCreateFieldInput!]
                  delete: [ActorActedInDeleteFieldInput!]
                  disconnect: [ActorActedInDisconnectFieldInput!]
                  update: ActorActedInUpdateConnectionInput
                  where: ActorActedInConnectionWhere
                }

                type ActorAggregateSelection {
                  count: Int!
                  name: StringAggregateSelectionNonNullable!
                }

                input ActorConnectInput {
                  actedIn: [ActorActedInConnectFieldInput!]
                }

                input ActorCreateInput {
                  actedIn: ActorActedInFieldInput
                  name: String!
                }

                input ActorDeleteInput {
                  actedIn: [ActorActedInDeleteFieldInput!]
                }

                input ActorDisconnectInput {
                  actedIn: [ActorActedInDisconnectFieldInput!]
                }

                input ActorOptions {
                  distinct: Boolean
                  limit: Int
                  offset: Int
                  \\"\\"\\"
                  Specify one or more ActorSort objects to sort Actors by. The sorts will be applied in the order in which they are arranged in the array.
                  \\"\\"\\"
                  sort: [ActorSort!]
                }

                input ActorRelationInput {
                  actedIn: [ActorActedInCreateFieldInput!]
                }

                \\"\\"\\"
                Fields to sort Actors by. The order in which sorts are applied is not guaranteed when specifying many fields in one ActorSort object.
                \\"\\"\\"
                input ActorSort {
                  name: SortDirection
                }

                input ActorUpdateInput {
                  actedIn: [ActorActedInUpdateFieldInput!]
                  name: String
                }

                input ActorWhere {
                  AND: [ActorWhere!]
                  OR: [ActorWhere!]
                  actedInConnection: ActorActedInConnectionWhere @deprecated(reason: \\"Use \`actedInConnection_SOME\` instead.\\")
                  actedInConnection_ALL: ActorActedInConnectionWhere
                  actedInConnection_NONE: ActorActedInConnectionWhere
                  actedInConnection_NOT: ActorActedInConnectionWhere @deprecated(reason: \\"Use \`actedInConnection_NONE\` instead.\\")
                  actedInConnection_SINGLE: ActorActedInConnectionWhere
                  actedInConnection_SOME: ActorActedInConnectionWhere
                  name: String
                  name_CONTAINS: String
                  name_ENDS_WITH: String
                  name_IN: [String!]
                  name_NOT: String
                  name_NOT_CONTAINS: String
                  name_NOT_ENDS_WITH: String
                  name_NOT_IN: [String!]
                  name_NOT_STARTS_WITH: String
                  name_STARTS_WITH: String
                }

                type CreateActorsMutationResponse {
                  actors: [Actor!]!
                  info: CreateInfo!
                }

                type CreateInfo {
                  bookmark: String
                  nodesCreated: Int!
                  relationshipsCreated: Int!
                }

                type CreateMoviesMutationResponse {
                  info: CreateInfo!
                  movies: [Movie!]!
                }

                type CreateSeriesMutationResponse {
                  info: CreateInfo!
                  series: [Series!]!
                }

                type DeleteInfo {
                  bookmark: String
                  nodesDeleted: Int!
                  relationshipsDeleted: Int!
                }

                type IntAggregateSelectionNonNullable {
                  average: Float!
                  max: Int!
                  min: Int!
                  sum: Int!
                }

                type Movie implements Production {
                  runtime: Int!
                  title: String!
                }

                type MovieAggregateSelection {
                  count: Int!
                  runtime: IntAggregateSelectionNonNullable!
                  title: StringAggregateSelectionNonNullable!
                }

                input MovieCreateInput {
                  runtime: Int!
                  title: String!
                }

                input MovieOptions {
                  distinct: Boolean
                  limit: Int
                  offset: Int
                  \\"\\"\\"
                  Specify one or more MovieSort objects to sort Movies by. The sorts will be applied in the order in which they are arranged in the array.
                  \\"\\"\\"
                  sort: [MovieSort!]
                }

                \\"\\"\\"
                Fields to sort Movies by. The order in which sorts are applied is not guaranteed when specifying many fields in one MovieSort object.
                \\"\\"\\"
                input MovieSort {
                  runtime: SortDirection
                  title: SortDirection
                }

                input MovieUpdateInput {
                  runtime: Int
                  title: String
                }

                input MovieWhere {
                  AND: [MovieWhere!]
                  OR: [MovieWhere!]
                  runtime: Int
                  runtime_GT: Int
                  runtime_GTE: Int
                  runtime_IN: [Int!]
                  runtime_LT: Int
                  runtime_LTE: Int
                  runtime_NOT: Int
                  runtime_NOT_IN: [Int!]
                  title: String
                  title_CONTAINS: String
                  title_ENDS_WITH: String
                  title_IN: [String!]
                  title_NOT: String
                  title_NOT_CONTAINS: String
                  title_NOT_ENDS_WITH: String
                  title_NOT_IN: [String!]
                  title_NOT_STARTS_WITH: String
                  title_STARTS_WITH: String
                }

                type Mutation {
                  createActors(input: [ActorCreateInput!]!): CreateActorsMutationResponse!
                  createMovies(input: [MovieCreateInput!]!): CreateMoviesMutationResponse!
                  createSeries(input: [SeriesCreateInput!]!): CreateSeriesMutationResponse!
                  deleteActors(delete: ActorDeleteInput, where: ActorWhere): DeleteInfo!
                  deleteMovies(where: MovieWhere): DeleteInfo!
                  deleteSeries(where: SeriesWhere): DeleteInfo!
                  updateActors(connect: ActorConnectInput, create: ActorRelationInput, delete: ActorDeleteInput, disconnect: ActorDisconnectInput, update: ActorUpdateInput, where: ActorWhere): UpdateActorsMutationResponse!
                  updateMovies(update: MovieUpdateInput, where: MovieWhere): UpdateMoviesMutationResponse!
                  updateSeries(update: SeriesUpdateInput, where: SeriesWhere): UpdateSeriesMutationResponse!
                }

                \\"\\"\\"Pagination information (Relay)\\"\\"\\"
                type PageInfo {
                  endCursor: String
                  hasNextPage: Boolean!
                  hasPreviousPage: Boolean!
                  startCursor: String
                }

                interface Production {
                  title: String!
                }

                input ProductionConnectWhere {
                  node: ProductionWhere!
                }

                input ProductionCreateInput {
                  Movie: MovieCreateInput
                  Series: SeriesCreateInput
                }

                input ProductionImplementationsUpdateInput {
                  Movie: MovieUpdateInput
                  Series: SeriesUpdateInput
                }

                input ProductionImplementationsWhere {
                  Movie: MovieWhere
                  Series: SeriesWhere
                }

                input ProductionOptions {
                  limit: Int
                  offset: Int
                  \\"\\"\\"
                  Specify one or more ProductionSort objects to sort Productions by. The sorts will be applied in the order in which they are arranged in the array.
                  \\"\\"\\"
                  sort: [ProductionSort]
                }

                \\"\\"\\"
                Fields to sort Productions by. The order in which sorts are applied is not guaranteed when specifying many fields in one ProductionSort object.
                \\"\\"\\"
                input ProductionSort {
                  title: SortDirection
                }

                input ProductionUpdateInput {
                  _on: ProductionImplementationsUpdateInput
                  title: String
                }

                input ProductionWhere {
                  _on: ProductionImplementationsWhere
                  title: String
                  title_CONTAINS: String
                  title_ENDS_WITH: String
                  title_IN: [String!]
                  title_NOT: String
                  title_NOT_CONTAINS: String
                  title_NOT_ENDS_WITH: String
                  title_NOT_IN: [String!]
                  title_NOT_STARTS_WITH: String
                  title_STARTS_WITH: String
                }

                type Query {
                  actors(options: ActorOptions, where: ActorWhere): [Actor!]!
                  actorsAggregate(where: ActorWhere): ActorAggregateSelection!
                  movies(options: MovieOptions, where: MovieWhere): [Movie!]!
                  moviesAggregate(where: MovieWhere): MovieAggregateSelection!
                  series(options: SeriesOptions, where: SeriesWhere): [Series!]!
                  seriesAggregate(where: SeriesWhere): SeriesAggregateSelection!
                }

<<<<<<< HEAD
                input QueryOptions {
                  distinct: Boolean
                  limit: Int
                  offset: Int
                }

=======
>>>>>>> 505411cb
                type Series implements Production {
                  episodes: Int!
                  title: String!
                }

                type SeriesAggregateSelection {
                  count: Int!
                  episodes: IntAggregateSelectionNonNullable!
                  title: StringAggregateSelectionNonNullable!
                }

                input SeriesCreateInput {
                  episodes: Int!
                  title: String!
                }

                input SeriesOptions {
                  distinct: Boolean
                  limit: Int
                  offset: Int
                  \\"\\"\\"
                  Specify one or more SeriesSort objects to sort Series by. The sorts will be applied in the order in which they are arranged in the array.
                  \\"\\"\\"
                  sort: [SeriesSort!]
                }

                \\"\\"\\"
                Fields to sort Series by. The order in which sorts are applied is not guaranteed when specifying many fields in one SeriesSort object.
                \\"\\"\\"
                input SeriesSort {
                  episodes: SortDirection
                  title: SortDirection
                }

                input SeriesUpdateInput {
                  episodes: Int
                  title: String
                }

                input SeriesWhere {
                  AND: [SeriesWhere!]
                  OR: [SeriesWhere!]
                  episodes: Int
                  episodes_GT: Int
                  episodes_GTE: Int
                  episodes_IN: [Int!]
                  episodes_LT: Int
                  episodes_LTE: Int
                  episodes_NOT: Int
                  episodes_NOT_IN: [Int!]
                  title: String
                  title_CONTAINS: String
                  title_ENDS_WITH: String
                  title_IN: [String!]
                  title_NOT: String
                  title_NOT_CONTAINS: String
                  title_NOT_ENDS_WITH: String
                  title_NOT_IN: [String!]
                  title_NOT_STARTS_WITH: String
                  title_STARTS_WITH: String
                }

                enum SortDirection {
                  \\"\\"\\"Sort by field values in ascending order.\\"\\"\\"
                  ASC
                  \\"\\"\\"Sort by field values in descending order.\\"\\"\\"
                  DESC
                }

                type StringAggregateSelectionNonNullable {
                  longest: String!
                  shortest: String!
                }

                type UpdateActorsMutationResponse {
                  actors: [Actor!]!
                  info: UpdateInfo!
                }

                type UpdateInfo {
                  bookmark: String
                  nodesCreated: Int!
                  nodesDeleted: Int!
                  relationshipsCreated: Int!
                  relationshipsDeleted: Int!
                }

                type UpdateMoviesMutationResponse {
                  info: UpdateInfo!
                  movies: [Movie!]!
                }

                type UpdateSeriesMutationResponse {
                  info: UpdateInfo!
                  series: [Series!]!
                }"
            `);
        });

        test("Unions", () => {
            const typeDefs = gql`
                union Search = Movie | Genre

                type Genre {
                    id: ID
                }

                type Movie {
                    id: ID
                    search: [Search!]! @relationship(type: "SEARCH", direction: OUT)
                    searchNoDirective: Search
                }
            `;
            const neoSchema = new Neo4jGraphQL({ typeDefs });
            const printedSchema = printSchemaWithDirectives(lexicographicSortSchema(neoSchema.schema));

            expect(printedSchema).toMatchInlineSnapshot(`
                "schema {
                  query: Query
                  mutation: Mutation
                }

                type CreateGenresMutationResponse {
                  genres: [Genre!]!
                  info: CreateInfo!
                }

                type CreateInfo {
                  bookmark: String
                  nodesCreated: Int!
                  relationshipsCreated: Int!
                }

                type CreateMoviesMutationResponse {
                  info: CreateInfo!
                  movies: [Movie!]!
                }

                type DeleteInfo {
                  bookmark: String
                  nodesDeleted: Int!
                  relationshipsDeleted: Int!
                }

                type Genre {
                  id: ID
                }

                type GenreAggregateSelection {
                  count: Int!
                  id: IDAggregateSelectionNullable!
                }

                input GenreConnectWhere {
                  node: GenreWhere!
                }

                input GenreCreateInput {
                  id: ID
                }

                input GenreOptions {
                  distinct: Boolean
                  limit: Int
                  offset: Int
                  \\"\\"\\"
                  Specify one or more GenreSort objects to sort Genres by. The sorts will be applied in the order in which they are arranged in the array.
                  \\"\\"\\"
                  sort: [GenreSort!]
                }

                \\"\\"\\"
                Fields to sort Genres by. The order in which sorts are applied is not guaranteed when specifying many fields in one GenreSort object.
                \\"\\"\\"
                input GenreSort {
                  id: SortDirection
                }

                input GenreUpdateInput {
                  id: ID
                }

                input GenreWhere {
                  AND: [GenreWhere!]
                  OR: [GenreWhere!]
                  id: ID
                  id_CONTAINS: ID
                  id_ENDS_WITH: ID
                  id_IN: [ID]
                  id_NOT: ID
                  id_NOT_CONTAINS: ID
                  id_NOT_ENDS_WITH: ID
                  id_NOT_IN: [ID]
                  id_NOT_STARTS_WITH: ID
                  id_STARTS_WITH: ID
                }

                type IDAggregateSelectionNullable {
                  longest: ID
                  shortest: ID
                }

                type Movie {
                  id: ID
                  search(directed: Boolean = true, options: QueryOptions, where: SearchWhere): [Search!]!
                  searchConnection(after: String, directed: Boolean = true, first: Int, where: MovieSearchConnectionWhere): MovieSearchConnection!
                  searchNoDirective: Search
                }

                type MovieAggregateSelection {
                  count: Int!
                  id: IDAggregateSelectionNullable!
                }

                input MovieConnectInput {
                  search: MovieSearchConnectInput
                }

                input MovieConnectWhere {
                  node: MovieWhere!
                }

                input MovieCreateInput {
                  id: ID
                  search: MovieSearchCreateInput
                }

                input MovieDeleteInput {
                  search: MovieSearchDeleteInput
                }

                input MovieDisconnectInput {
                  search: MovieSearchDisconnectInput
                }

                input MovieOptions {
                  distinct: Boolean
                  limit: Int
                  offset: Int
                  \\"\\"\\"
                  Specify one or more MovieSort objects to sort Movies by. The sorts will be applied in the order in which they are arranged in the array.
                  \\"\\"\\"
                  sort: [MovieSort!]
                }

                input MovieRelationInput {
                  search: MovieSearchCreateFieldInput
                }

                input MovieSearchConnectInput {
                  Genre: [MovieSearchGenreConnectFieldInput!]
                  Movie: [MovieSearchMovieConnectFieldInput!]
                }

                type MovieSearchConnection {
                  edges: [MovieSearchRelationship!]!
                  pageInfo: PageInfo!
                  totalCount: Int!
                }

                input MovieSearchConnectionWhere {
                  Genre: MovieSearchGenreConnectionWhere
                  Movie: MovieSearchMovieConnectionWhere
                }

                input MovieSearchCreateFieldInput {
                  Genre: [MovieSearchGenreCreateFieldInput!]
                  Movie: [MovieSearchMovieCreateFieldInput!]
                }

                input MovieSearchCreateInput {
                  Genre: MovieSearchGenreFieldInput
                  Movie: MovieSearchMovieFieldInput
                }

                input MovieSearchDeleteInput {
                  Genre: [MovieSearchGenreDeleteFieldInput!]
                  Movie: [MovieSearchMovieDeleteFieldInput!]
                }

                input MovieSearchDisconnectInput {
                  Genre: [MovieSearchGenreDisconnectFieldInput!]
                  Movie: [MovieSearchMovieDisconnectFieldInput!]
                }

                input MovieSearchGenreConnectFieldInput {
                  where: GenreConnectWhere
                }

                input MovieSearchGenreConnectionWhere {
                  AND: [MovieSearchGenreConnectionWhere!]
                  OR: [MovieSearchGenreConnectionWhere!]
                  node: GenreWhere
                  node_NOT: GenreWhere
                }

                input MovieSearchGenreCreateFieldInput {
                  node: GenreCreateInput!
                }

                input MovieSearchGenreDeleteFieldInput {
                  where: MovieSearchGenreConnectionWhere
                }

                input MovieSearchGenreDisconnectFieldInput {
                  where: MovieSearchGenreConnectionWhere
                }

                input MovieSearchGenreFieldInput {
                  connect: [MovieSearchGenreConnectFieldInput!]
                  create: [MovieSearchGenreCreateFieldInput!]
                }

                input MovieSearchGenreUpdateConnectionInput {
                  node: GenreUpdateInput
                }

                input MovieSearchGenreUpdateFieldInput {
                  connect: [MovieSearchGenreConnectFieldInput!]
                  create: [MovieSearchGenreCreateFieldInput!]
                  delete: [MovieSearchGenreDeleteFieldInput!]
                  disconnect: [MovieSearchGenreDisconnectFieldInput!]
                  update: MovieSearchGenreUpdateConnectionInput
                  where: MovieSearchGenreConnectionWhere
                }

                input MovieSearchMovieConnectFieldInput {
                  connect: [MovieConnectInput!]
                  where: MovieConnectWhere
                }

                input MovieSearchMovieConnectionWhere {
                  AND: [MovieSearchMovieConnectionWhere!]
                  OR: [MovieSearchMovieConnectionWhere!]
                  node: MovieWhere
                  node_NOT: MovieWhere
                }

                input MovieSearchMovieCreateFieldInput {
                  node: MovieCreateInput!
                }

                input MovieSearchMovieDeleteFieldInput {
                  delete: MovieDeleteInput
                  where: MovieSearchMovieConnectionWhere
                }

                input MovieSearchMovieDisconnectFieldInput {
                  disconnect: MovieDisconnectInput
                  where: MovieSearchMovieConnectionWhere
                }

                input MovieSearchMovieFieldInput {
                  connect: [MovieSearchMovieConnectFieldInput!]
                  create: [MovieSearchMovieCreateFieldInput!]
                }

                input MovieSearchMovieUpdateConnectionInput {
                  node: MovieUpdateInput
                }

                input MovieSearchMovieUpdateFieldInput {
                  connect: [MovieSearchMovieConnectFieldInput!]
                  create: [MovieSearchMovieCreateFieldInput!]
                  delete: [MovieSearchMovieDeleteFieldInput!]
                  disconnect: [MovieSearchMovieDisconnectFieldInput!]
                  update: MovieSearchMovieUpdateConnectionInput
                  where: MovieSearchMovieConnectionWhere
                }

                type MovieSearchRelationship {
                  cursor: String!
                  node: Search!
                }

                input MovieSearchUpdateInput {
                  Genre: [MovieSearchGenreUpdateFieldInput!]
                  Movie: [MovieSearchMovieUpdateFieldInput!]
                }

                \\"\\"\\"
                Fields to sort Movies by. The order in which sorts are applied is not guaranteed when specifying many fields in one MovieSort object.
                \\"\\"\\"
                input MovieSort {
                  id: SortDirection
                }

                input MovieUpdateInput {
                  id: ID
                  search: MovieSearchUpdateInput
                }

                input MovieWhere {
                  AND: [MovieWhere!]
                  OR: [MovieWhere!]
                  id: ID
                  id_CONTAINS: ID
                  id_ENDS_WITH: ID
                  id_IN: [ID]
                  id_NOT: ID
                  id_NOT_CONTAINS: ID
                  id_NOT_ENDS_WITH: ID
                  id_NOT_IN: [ID]
                  id_NOT_STARTS_WITH: ID
                  id_STARTS_WITH: ID
                  searchConnection: MovieSearchConnectionWhere @deprecated(reason: \\"Use \`searchConnection_SOME\` instead.\\")
                  searchConnection_ALL: MovieSearchConnectionWhere
                  searchConnection_NONE: MovieSearchConnectionWhere
                  searchConnection_NOT: MovieSearchConnectionWhere @deprecated(reason: \\"Use \`searchConnection_NONE\` instead.\\")
                  searchConnection_SINGLE: MovieSearchConnectionWhere
                  searchConnection_SOME: MovieSearchConnectionWhere
                }

                type Mutation {
                  createGenres(input: [GenreCreateInput!]!): CreateGenresMutationResponse!
                  createMovies(input: [MovieCreateInput!]!): CreateMoviesMutationResponse!
                  deleteGenres(where: GenreWhere): DeleteInfo!
                  deleteMovies(delete: MovieDeleteInput, where: MovieWhere): DeleteInfo!
                  updateGenres(update: GenreUpdateInput, where: GenreWhere): UpdateGenresMutationResponse!
                  updateMovies(connect: MovieConnectInput, create: MovieRelationInput, delete: MovieDeleteInput, disconnect: MovieDisconnectInput, update: MovieUpdateInput, where: MovieWhere): UpdateMoviesMutationResponse!
                }

                \\"\\"\\"Pagination information (Relay)\\"\\"\\"
                type PageInfo {
                  endCursor: String
                  hasNextPage: Boolean!
                  hasPreviousPage: Boolean!
                  startCursor: String
                }

                type Query {
                  genres(options: GenreOptions, where: GenreWhere): [Genre!]!
                  genresAggregate(where: GenreWhere): GenreAggregateSelection!
                  movies(options: MovieOptions, where: MovieWhere): [Movie!]!
                  moviesAggregate(where: MovieWhere): MovieAggregateSelection!
                }

                input QueryOptions {
                  distinct: Boolean
                  limit: Int
                  offset: Int
                }

                union Search = Genre | Movie

                input SearchWhere {
                  Genre: GenreWhere
                  Movie: MovieWhere
                }

                enum SortDirection {
                  \\"\\"\\"Sort by field values in ascending order.\\"\\"\\"
                  ASC
                  \\"\\"\\"Sort by field values in descending order.\\"\\"\\"
                  DESC
                }

                type UpdateGenresMutationResponse {
                  genres: [Genre!]!
                  info: UpdateInfo!
                }

                type UpdateInfo {
                  bookmark: String
                  nodesCreated: Int!
                  nodesDeleted: Int!
                  relationshipsCreated: Int!
                  relationshipsDeleted: Int!
                }

                type UpdateMoviesMutationResponse {
                  info: UpdateInfo!
                  movies: [Movie!]!
                }"
            `);
        });
    });
});<|MERGE_RESOLUTION|>--- conflicted
+++ resolved
@@ -979,15 +979,6 @@
                   seriesAggregate(where: SeriesWhere): SeriesAggregateSelection!
                 }
 
-<<<<<<< HEAD
-                input QueryOptions {
-                  distinct: Boolean
-                  limit: Int
-                  offset: Int
-                }
-
-=======
->>>>>>> 505411cb
                 type Series implements Production {
                   episodes: Int!
                   title: String!
