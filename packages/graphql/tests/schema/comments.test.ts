/*
 * Copyright (c) "Neo4j"
 * Neo4j Sweden AB [http://neo4j.com]
 *
 * This file is part of Neo4j.
 *
 * Licensed under the Apache License, Version 2.0 (the "License");
 * you may not use this file except in compliance with the License.
 * You may obtain a copy of the License at
 *
 *     http://www.apache.org/licenses/LICENSE-2.0
 *
 * Unless required by applicable law or agreed to in writing, software
 * distributed under the License is distributed on an "AS IS" BASIS,
 * WITHOUT WARRANTIES OR CONDITIONS OF ANY KIND, either express or implied.
 * See the License for the specific language governing permissions and
 * limitations under the License.
 */

import { printSchemaWithDirectives } from "@graphql-tools/utils";
import { lexicographicSortSchema } from "graphql/utilities";
import { gql } from "apollo-server";
import { Neo4jGraphQL } from "../../src";

describe("Comments", () => {
    test("Simple", () => {
        const typeDefs = gql`
            "A custom scalar."
            scalar CustomScalar

            "An enumeration of movie genres."
            enum Genre {
                ACTION
                DRAMA
                ROMANCE
            }

            """
            A type describing a movie.
            """
            type Movie {
                id: ID
                "The number of actors who acted in the movie."
                actorCount: Int
                """
                The average rating for the movie.
                """
                averageRating: Float
                """
                Is the movie active?

                This is measured based on annual profit.
                """
                isActive: Boolean
                genre: Genre
                customScalar: CustomScalar
            }
        `;
        const neoSchema = new Neo4jGraphQL({ typeDefs });
        const printedSchema = printSchemaWithDirectives(lexicographicSortSchema(neoSchema.schema));

        expect(printedSchema).toMatchInlineSnapshot(`
            "schema {
              query: Query
              mutation: Mutation
            }

            type CreateInfo {
              bookmark: String
              nodesCreated: Int!
              relationshipsCreated: Int!
            }

            type CreateMoviesMutationResponse {
              info: CreateInfo!
              movies: [Movie!]!
            }

            \\"\\"\\"A custom scalar.\\"\\"\\"
            scalar CustomScalar

            type DeleteInfo {
              bookmark: String
              nodesDeleted: Int!
              relationshipsDeleted: Int!
            }

<<<<<<< HEAD
            type FloatAggregateSelectionNullable {
              average: Float
              max: Float
              min: Float
=======
            type FloatAggregateSelection {
              average: Float!
              max: Float!
              min: Float!
              sum: Float!
>>>>>>> 96f60cbc
            }

            \\"\\"\\"An enumeration of movie genres.\\"\\"\\"
            enum Genre {
              ACTION
              DRAMA
              ROMANCE
            }

            type IDAggregateSelectionNullable {
              longest: ID
              shortest: ID
            }

<<<<<<< HEAD
            type IntAggregateSelectionNullable {
              average: Float
              max: Int
              min: Int
=======
            type IntAggregateSelection {
              average: Float!
              max: Int!
              min: Int!
              sum: Int!
>>>>>>> 96f60cbc
            }

            \\"\\"\\"A type describing a movie.\\"\\"\\"
            type Movie {
              \\"\\"\\"The number of actors who acted in the movie.\\"\\"\\"
              actorCount: Int
              \\"\\"\\"The average rating for the movie.\\"\\"\\"
              averageRating: Float
              customScalar: CustomScalar
              genre: Genre
              id: ID
              \\"\\"\\"
              Is the movie active?
              
              This is measured based on annual profit.
              \\"\\"\\"
              isActive: Boolean
            }

            type MovieAggregateSelection {
              actorCount: IntAggregateSelectionNullable!
              averageRating: FloatAggregateSelectionNullable!
              count: Int!
              id: IDAggregateSelectionNullable!
            }

            input MovieCreateInput {
              actorCount: Int
              averageRating: Float
              customScalar: CustomScalar
              genre: Genre
              id: ID
              isActive: Boolean
            }

            input MovieOptions {
              limit: Int
              offset: Int
              \\"\\"\\"Specify one or more MovieSort objects to sort Movies by. The sorts will be applied in the order in which they are arranged in the array.\\"\\"\\"
              sort: [MovieSort]
            }

            \\"\\"\\"Fields to sort Movies by. The order in which sorts are applied is not guaranteed when specifying many fields in one MovieSort object.\\"\\"\\"
            input MovieSort {
              actorCount: SortDirection
              averageRating: SortDirection
              customScalar: SortDirection
              genre: SortDirection
              id: SortDirection
              isActive: SortDirection
            }

            input MovieUpdateInput {
              actorCount: Int
              averageRating: Float
              customScalar: CustomScalar
              genre: Genre
              id: ID
              isActive: Boolean
            }

            input MovieWhere {
              AND: [MovieWhere!]
              OR: [MovieWhere!]
              actorCount: Int
              actorCount_GT: Int
              actorCount_GTE: Int
              actorCount_IN: [Int]
              actorCount_LT: Int
              actorCount_LTE: Int
              actorCount_NOT: Int
              actorCount_NOT_IN: [Int]
              averageRating: Float
              averageRating_GT: Float
              averageRating_GTE: Float
              averageRating_IN: [Float]
              averageRating_LT: Float
              averageRating_LTE: Float
              averageRating_NOT: Float
              averageRating_NOT_IN: [Float]
              customScalar: CustomScalar
              genre: Genre
              genre_IN: [Genre]
              genre_NOT: Genre
              genre_NOT_IN: [Genre]
              id: ID
              id_CONTAINS: ID
              id_ENDS_WITH: ID
              id_IN: [ID]
              id_NOT: ID
              id_NOT_CONTAINS: ID
              id_NOT_ENDS_WITH: ID
              id_NOT_IN: [ID]
              id_NOT_STARTS_WITH: ID
              id_STARTS_WITH: ID
              isActive: Boolean
              isActive_NOT: Boolean
            }

            type Mutation {
              createMovies(input: [MovieCreateInput!]!): CreateMoviesMutationResponse!
              deleteMovies(where: MovieWhere): DeleteInfo!
              updateMovies(update: MovieUpdateInput, where: MovieWhere): UpdateMoviesMutationResponse!
            }

            type Query {
              movies(options: MovieOptions, where: MovieWhere): [Movie!]!
              moviesAggregate(where: MovieWhere): MovieAggregateSelection!
              moviesCount(where: MovieWhere): Int!
            }

            enum SortDirection {
              \\"\\"\\"Sort by field values in ascending order.\\"\\"\\"
              ASC
              \\"\\"\\"Sort by field values in descending order.\\"\\"\\"
              DESC
            }

            type UpdateInfo {
              bookmark: String
              nodesCreated: Int!
              nodesDeleted: Int!
              relationshipsCreated: Int!
              relationshipsDeleted: Int!
            }

            type UpdateMoviesMutationResponse {
              info: UpdateInfo!
              movies: [Movie!]!
            }
            "
        `);
    });
});<|MERGE_RESOLUTION|>--- conflicted
+++ resolved
@@ -85,18 +85,11 @@
               relationshipsDeleted: Int!
             }
 
-<<<<<<< HEAD
             type FloatAggregateSelectionNullable {
               average: Float
               max: Float
               min: Float
-=======
-            type FloatAggregateSelection {
-              average: Float!
-              max: Float!
-              min: Float!
-              sum: Float!
->>>>>>> 96f60cbc
+              sum: Float
             }
 
             \\"\\"\\"An enumeration of movie genres.\\"\\"\\"
@@ -111,18 +104,11 @@
               shortest: ID
             }
 
-<<<<<<< HEAD
             type IntAggregateSelectionNullable {
               average: Float
               max: Int
               min: Int
-=======
-            type IntAggregateSelection {
-              average: Float!
-              max: Int!
-              min: Int!
-              sum: Int!
->>>>>>> 96f60cbc
+              sum: Int
             }
 
             \\"\\"\\"A type describing a movie.\\"\\"\\"
