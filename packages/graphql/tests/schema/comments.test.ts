--- conflicted
+++ resolved
@@ -153,7 +153,6 @@
               sort: [MovieSort]
             }
 
-<<<<<<< HEAD
             type MovieRootConnection {
               edges: [MovieRootEdge!]!
               pageInfo: PageInfo!
@@ -166,11 +165,6 @@
             }
 
             \\"\\"\\"Fields to sort Movies by. The order in which sorts are applied is not guaranteed when specifying many fields in one MovieSort object.\\"\\"\\"
-=======
-            \\"\\"\\"
-            Fields to sort Movies by. The order in which sorts are applied is not guaranteed when specifying many fields in one MovieSort object.
-            \\"\\"\\"
->>>>>>> cb4a0dd2
             input MovieSort {
               actorCount: SortDirection
               averageRating: SortDirection
@@ -317,7 +311,6 @@
                   sort: [ActorSort]
                 }
 
-<<<<<<< HEAD
                 type ActorRootConnection {
                   edges: [ActorRootEdge!]!
                   pageInfo: PageInfo!
@@ -330,11 +323,6 @@
                 }
 
                 \\"\\"\\"Fields to sort Actors by. The order in which sorts are applied is not guaranteed when specifying many fields in one ActorSort object.\\"\\"\\"
-=======
-                \\"\\"\\"
-                Fields to sort Actors by. The order in which sorts are applied is not guaranteed when specifying many fields in one ActorSort object.
-                \\"\\"\\"
->>>>>>> cb4a0dd2
                 input ActorSort {
                   name: SortDirection
                 }
@@ -529,7 +517,6 @@
                   actors: [MovieActorsCreateFieldInput!]
                 }
 
-<<<<<<< HEAD
                 type MovieRootConnection {
                   edges: [MovieRootEdge!]!
                   pageInfo: PageInfo!
@@ -542,11 +529,6 @@
                 }
 
                 \\"\\"\\"Fields to sort Movies by. The order in which sorts are applied is not guaranteed when specifying many fields in one MovieSort object.\\"\\"\\"
-=======
-                \\"\\"\\"
-                Fields to sort Movies by. The order in which sorts are applied is not guaranteed when specifying many fields in one MovieSort object.
-                \\"\\"\\"
->>>>>>> cb4a0dd2
                 input MovieSort {
                   id: SortDirection
                 }
@@ -802,7 +784,6 @@
                   actedIn: [ActorActedInCreateFieldInput!]
                 }
 
-<<<<<<< HEAD
                 type ActorRootConnection {
                   edges: [ActorRootEdge!]!
                   pageInfo: PageInfo!
@@ -815,11 +796,6 @@
                 }
 
                 \\"\\"\\"Fields to sort Actors by. The order in which sorts are applied is not guaranteed when specifying many fields in one ActorSort object.\\"\\"\\"
-=======
-                \\"\\"\\"
-                Fields to sort Actors by. The order in which sorts are applied is not guaranteed when specifying many fields in one ActorSort object.
-                \\"\\"\\"
->>>>>>> cb4a0dd2
                 input ActorSort {
                   name: SortDirection
                 }
@@ -905,7 +881,6 @@
                   sort: [MovieSort]
                 }
 
-<<<<<<< HEAD
                 type MovieRootConnection {
                   edges: [MovieRootEdge!]!
                   pageInfo: PageInfo!
@@ -918,11 +893,6 @@
                 }
 
                 \\"\\"\\"Fields to sort Movies by. The order in which sorts are applied is not guaranteed when specifying many fields in one MovieSort object.\\"\\"\\"
-=======
-                \\"\\"\\"
-                Fields to sort Movies by. The order in which sorts are applied is not guaranteed when specifying many fields in one MovieSort object.
-                \\"\\"\\"
->>>>>>> cb4a0dd2
                 input MovieSort {
                   runtime: SortDirection
                   title: SortDirection
@@ -1060,7 +1030,6 @@
                   sort: [SeriesSort]
                 }
 
-<<<<<<< HEAD
                 type SeriesRootConnection {
                   edges: [SeriesRootEdge!]!
                   pageInfo: PageInfo!
@@ -1073,11 +1042,6 @@
                 }
 
                 \\"\\"\\"Fields to sort Series by. The order in which sorts are applied is not guaranteed when specifying many fields in one SeriesSort object.\\"\\"\\"
-=======
-                \\"\\"\\"
-                Fields to sort Series by. The order in which sorts are applied is not guaranteed when specifying many fields in one SeriesSort object.
-                \\"\\"\\"
->>>>>>> cb4a0dd2
                 input SeriesSort {
                   episodes: SortDirection
                   title: SortDirection
@@ -1213,7 +1177,6 @@
                 input GenreOptions {
                   limit: Int
                   offset: Int
-<<<<<<< HEAD
                   \\"\\"\\"Specify one or more GenreSort objects to sort Genres by. The sorts will be applied in the order in which they are arranged in the array.\\"\\"\\"
                   sort: [GenreSort]
                 }
@@ -1230,17 +1193,6 @@
                 }
 
                 \\"\\"\\"Fields to sort Genres by. The order in which sorts are applied is not guaranteed when specifying many fields in one GenreSort object.\\"\\"\\"
-=======
-                  \\"\\"\\"
-                  Specify one or more GenreSort objects to sort Genres by. The sorts will be applied in the order in which they are arranged in the array.
-                  \\"\\"\\"
-                  sort: [GenreSort]
-                }
-
-                \\"\\"\\"
-                Fields to sort Genres by. The order in which sorts are applied is not guaranteed when specifying many fields in one GenreSort object.
-                \\"\\"\\"
->>>>>>> cb4a0dd2
                 input GenreSort {
                   id: SortDirection
                 }
@@ -1305,13 +1257,7 @@
                 input MovieOptions {
                   limit: Int
                   offset: Int
-<<<<<<< HEAD
                   \\"\\"\\"Specify one or more MovieSort objects to sort Movies by. The sorts will be applied in the order in which they are arranged in the array.\\"\\"\\"
-=======
-                  \\"\\"\\"
-                  Specify one or more MovieSort objects to sort Movies by. The sorts will be applied in the order in which they are arranged in the array.
-                  \\"\\"\\"
->>>>>>> cb4a0dd2
                   sort: [MovieSort]
                 }
 
@@ -1319,7 +1265,6 @@
                   search: MovieSearchCreateFieldInput
                 }
 
-<<<<<<< HEAD
                 type MovieRootConnection {
                   edges: [MovieRootEdge!]!
                   pageInfo: PageInfo!
@@ -1331,8 +1276,6 @@
                   node: Movie!
                 }
 
-=======
->>>>>>> cb4a0dd2
                 input MovieSearchConnectInput {
                   Genre: [MovieSearchGenreConnectFieldInput!]
                   Movie: [MovieSearchMovieConnectFieldInput!]
@@ -1478,13 +1421,7 @@
                   Movie: [MovieSearchMovieUpdateFieldInput!]
                 }
 
-<<<<<<< HEAD
                 \\"\\"\\"Fields to sort Movies by. The order in which sorts are applied is not guaranteed when specifying many fields in one MovieSort object.\\"\\"\\"
-=======
-                \\"\\"\\"
-                Fields to sort Movies by. The order in which sorts are applied is not guaranteed when specifying many fields in one MovieSort object.
-                \\"\\"\\"
->>>>>>> cb4a0dd2
                 input MovieSort {
                   id: SortDirection
                 }
@@ -1531,15 +1468,10 @@
                 type Query {
                   genres(options: GenreOptions, where: GenreWhere): [Genre!]!
                   genresAggregate(where: GenreWhere): GenreAggregateSelection!
-<<<<<<< HEAD
                   genresConnection(after: String, before: String, first: Int, last: Int, sort: [GenreSort], where: GenreWhere): GenreRootConnection!
                   movies(options: MovieOptions, where: MovieWhere): [Movie!]!
                   moviesAggregate(where: MovieWhere): MovieAggregateSelection!
                   moviesConnection(after: String, before: String, first: Int, last: Int, sort: [MovieSort], where: MovieWhere): MovieRootConnection!
-=======
-                  movies(options: MovieOptions, where: MovieWhere): [Movie!]!
-                  moviesAggregate(where: MovieWhere): MovieAggregateSelection!
->>>>>>> cb4a0dd2
                 }
 
                 input QueryOptions {
@@ -1577,12 +1509,8 @@
                 type UpdateMoviesMutationResponse {
                   info: UpdateInfo!
                   movies: [Movie!]!
-<<<<<<< HEAD
                 }
                 "
-=======
-                }"
->>>>>>> cb4a0dd2
             `);
         });
     });
