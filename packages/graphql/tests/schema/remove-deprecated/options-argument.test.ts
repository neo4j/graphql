/*
 * Copyright (c) "Neo4j"
 * Neo4j Sweden AB [http://neo4j.com]
 *
 * This file is part of Neo4j.
 *
 * Licensed under the Apache License, Version 2.0 (the "License");
 * you may not use this file except in compliance with the License.
 * You may obtain a copy of the License at
 *
 *     http://www.apache.org/licenses/LICENSE-2.0
 *
 * Unless required by applicable law or agreed to in writing, software
 * distributed under the License is distributed on an "AS IS" BASIS,
 * WITHOUT WARRANTIES OR CONDITIONS OF ANY KIND, either express or implied.
 * See the License for the specific language governing permissions and
 * limitations under the License.
 */

import { printSchemaWithDirectives } from "@graphql-tools/utils";
import { gql } from "graphql-tag";
import { lexicographicSortSchema } from "graphql/utilities";
import { Neo4jGraphQL } from "../../../src";

describe("Deprecated options argument", () => {
    test("should remove the options argument", async () => {
        const typeDefs = gql`
            type Actor @node {
                name: String!
                movies: [Movie!]! @relationship(type: "ACTED_IN", direction: OUT, properties: "ActedIn")
            }

            type Movie implements Production @node {
                title: String!
                actors: [Actor!]! @relationship(type: "ACTED_IN", direction: IN, properties: "ActedIn")
            }

            type ActedIn @relationshipProperties {
                screenTime: Int!
                startDate: Date!
                leadRole: Boolean!
            }
            union Search = Movie | Genre

            type Genre @node {
                id: ID
            }

            interface Production {
                title: String!
            }
        `;
        const neoSchema = new Neo4jGraphQL({
            typeDefs,
            features: {
                excludeDeprecatedFields: {
<<<<<<< HEAD
                    bookmark: true,
                    stringAggregation: true,
=======
                    arrayFilters: true,
>>>>>>> 7e356f17
                    aggregationFilters: true,
                    deprecatedOptionsArgument: true,
                },
            },
        });
        const printedSchema = printSchemaWithDirectives(lexicographicSortSchema(await neoSchema.getSchema()));

        expect(printedSchema).toMatchInlineSnapshot(`
            "schema {
              query: Query
              mutation: Mutation
            }

            \\"\\"\\"
            The edge properties for the following fields:
            * Actor.movies
            * Movie.actors
            \\"\\"\\"
            type ActedIn {
              leadRole: Boolean!
              screenTime: Int!
              startDate: Date!
            }

            input ActedInAggregationWhereInput {
              AND: [ActedInAggregationWhereInput!]
              NOT: ActedInAggregationWhereInput
              OR: [ActedInAggregationWhereInput!]
              screenTime_AVERAGE_EQUAL: Float
              screenTime_AVERAGE_GT: Float
              screenTime_AVERAGE_GTE: Float
              screenTime_AVERAGE_LT: Float
              screenTime_AVERAGE_LTE: Float
              screenTime_MAX_EQUAL: Int
              screenTime_MAX_GT: Int
              screenTime_MAX_GTE: Int
              screenTime_MAX_LT: Int
              screenTime_MAX_LTE: Int
              screenTime_MIN_EQUAL: Int
              screenTime_MIN_GT: Int
              screenTime_MIN_GTE: Int
              screenTime_MIN_LT: Int
              screenTime_MIN_LTE: Int
              screenTime_SUM_EQUAL: Int
              screenTime_SUM_GT: Int
              screenTime_SUM_GTE: Int
              screenTime_SUM_LT: Int
              screenTime_SUM_LTE: Int
            }

            input ActedInCreateInput {
              leadRole: Boolean!
              screenTime: Int!
              startDate: Date!
            }

            input ActedInSort {
              leadRole: SortDirection
              screenTime: SortDirection
              startDate: SortDirection
            }

            input ActedInUpdateInput {
              leadRole: Boolean
              screenTime: Int
              screenTime_DECREMENT: Int
              screenTime_INCREMENT: Int
              startDate: Date
            }

            input ActedInWhere {
              AND: [ActedInWhere!]
              NOT: ActedInWhere
              OR: [ActedInWhere!]
              leadRole: Boolean @deprecated(reason: \\"Please use the explicit _EQ version\\")
              leadRole_EQ: Boolean
              screenTime: Int @deprecated(reason: \\"Please use the explicit _EQ version\\")
              screenTime_EQ: Int
              screenTime_GT: Int
              screenTime_GTE: Int
              screenTime_IN: [Int!]
              screenTime_LT: Int
              screenTime_LTE: Int
              startDate: Date @deprecated(reason: \\"Please use the explicit _EQ version\\")
              startDate_EQ: Date
              startDate_GT: Date
              startDate_GTE: Date
              startDate_IN: [Date!]
              startDate_LT: Date
              startDate_LTE: Date
            }

            type Actor {
              movies(directed: Boolean = true, limit: Int, offset: Int, sort: [MovieSort!], where: MovieWhere): [Movie!]!
              moviesAggregate(directed: Boolean = true, where: MovieWhere): ActorMovieMoviesAggregationSelection
              moviesConnection(after: String, directed: Boolean = true, first: Int, sort: [ActorMoviesConnectionSort!], where: ActorMoviesConnectionWhere): ActorMoviesConnection!
              name: String!
            }

            type ActorAggregateSelection {
              count: Int!
              name: StringAggregateSelection!
            }

            input ActorConnectInput {
              movies: [ActorMoviesConnectFieldInput!]
            }

            input ActorConnectWhere {
              node: ActorWhere!
            }

            input ActorCreateInput {
              movies: ActorMoviesFieldInput
              name: String!
            }

            input ActorDeleteInput {
              movies: [ActorMoviesDeleteFieldInput!]
            }

            input ActorDisconnectInput {
              movies: [ActorMoviesDisconnectFieldInput!]
            }

            type ActorEdge {
              cursor: String!
              node: Actor!
            }

            type ActorMovieMoviesAggregationSelection {
              count: Int!
              edge: ActorMovieMoviesEdgeAggregateSelection
              node: ActorMovieMoviesNodeAggregateSelection
            }

            type ActorMovieMoviesEdgeAggregateSelection {
              screenTime: IntAggregateSelection!
            }

            type ActorMovieMoviesNodeAggregateSelection {
              title: StringAggregateSelection!
            }

            input ActorMoviesAggregateInput {
              AND: [ActorMoviesAggregateInput!]
              NOT: ActorMoviesAggregateInput
              OR: [ActorMoviesAggregateInput!]
              count: Int @deprecated(reason: \\"Please use the explicit _EQ version\\")
              count_EQ: Int
              count_GT: Int
              count_GTE: Int
              count_LT: Int
              count_LTE: Int
              edge: ActedInAggregationWhereInput
              node: ActorMoviesNodeAggregationWhereInput
            }

            input ActorMoviesConnectFieldInput {
              connect: [MovieConnectInput!]
              edge: ActedInCreateInput!
              \\"\\"\\"
              Whether or not to overwrite any matching relationship with the new properties.
              \\"\\"\\"
              overwrite: Boolean! = true
              where: MovieConnectWhere
            }

            type ActorMoviesConnection {
              edges: [ActorMoviesRelationship!]!
              pageInfo: PageInfo!
              totalCount: Int!
            }

            input ActorMoviesConnectionSort {
              edge: ActedInSort
              node: MovieSort
            }

            input ActorMoviesConnectionWhere {
              AND: [ActorMoviesConnectionWhere!]
              NOT: ActorMoviesConnectionWhere
              OR: [ActorMoviesConnectionWhere!]
              edge: ActedInWhere
              node: MovieWhere
            }

            input ActorMoviesCreateFieldInput {
              edge: ActedInCreateInput!
              node: MovieCreateInput!
            }

            input ActorMoviesDeleteFieldInput {
              delete: MovieDeleteInput
              where: ActorMoviesConnectionWhere
            }

            input ActorMoviesDisconnectFieldInput {
              disconnect: MovieDisconnectInput
              where: ActorMoviesConnectionWhere
            }

            input ActorMoviesFieldInput {
              connect: [ActorMoviesConnectFieldInput!]
              create: [ActorMoviesCreateFieldInput!]
            }

            input ActorMoviesNodeAggregationWhereInput {
              AND: [ActorMoviesNodeAggregationWhereInput!]
              NOT: ActorMoviesNodeAggregationWhereInput
              OR: [ActorMoviesNodeAggregationWhereInput!]
              title_AVERAGE_LENGTH_EQUAL: Float
              title_AVERAGE_LENGTH_GT: Float
              title_AVERAGE_LENGTH_GTE: Float
              title_AVERAGE_LENGTH_LT: Float
              title_AVERAGE_LENGTH_LTE: Float
              title_LONGEST_LENGTH_EQUAL: Int
              title_LONGEST_LENGTH_GT: Int
              title_LONGEST_LENGTH_GTE: Int
              title_LONGEST_LENGTH_LT: Int
              title_LONGEST_LENGTH_LTE: Int
              title_SHORTEST_LENGTH_EQUAL: Int
              title_SHORTEST_LENGTH_GT: Int
              title_SHORTEST_LENGTH_GTE: Int
              title_SHORTEST_LENGTH_LT: Int
              title_SHORTEST_LENGTH_LTE: Int
            }

            type ActorMoviesRelationship {
              cursor: String!
              node: Movie!
              properties: ActedIn!
            }

            input ActorMoviesUpdateConnectionInput {
              edge: ActedInUpdateInput
              node: MovieUpdateInput
            }

            input ActorMoviesUpdateFieldInput {
              connect: [ActorMoviesConnectFieldInput!]
              create: [ActorMoviesCreateFieldInput!]
              delete: [ActorMoviesDeleteFieldInput!]
              disconnect: [ActorMoviesDisconnectFieldInput!]
              update: ActorMoviesUpdateConnectionInput
              where: ActorMoviesConnectionWhere
            }

            input ActorRelationInput {
              movies: [ActorMoviesCreateFieldInput!]
            }

            \\"\\"\\"
            Fields to sort Actors by. The order in which sorts are applied is not guaranteed when specifying many fields in one ActorSort object.
            \\"\\"\\"
            input ActorSort {
              name: SortDirection
            }

            input ActorUpdateInput {
              movies: [ActorMoviesUpdateFieldInput!]
              name: String
            }

            input ActorWhere {
              AND: [ActorWhere!]
              NOT: ActorWhere
              OR: [ActorWhere!]
              moviesAggregate: ActorMoviesAggregateInput
              \\"\\"\\"
              Return Actors where all of the related ActorMoviesConnections match this filter
              \\"\\"\\"
              moviesConnection_ALL: ActorMoviesConnectionWhere
              \\"\\"\\"
              Return Actors where none of the related ActorMoviesConnections match this filter
              \\"\\"\\"
              moviesConnection_NONE: ActorMoviesConnectionWhere
              \\"\\"\\"
              Return Actors where one of the related ActorMoviesConnections match this filter
              \\"\\"\\"
              moviesConnection_SINGLE: ActorMoviesConnectionWhere
              \\"\\"\\"
              Return Actors where some of the related ActorMoviesConnections match this filter
              \\"\\"\\"
              moviesConnection_SOME: ActorMoviesConnectionWhere
              \\"\\"\\"Return Actors where all of the related Movies match this filter\\"\\"\\"
              movies_ALL: MovieWhere
              \\"\\"\\"Return Actors where none of the related Movies match this filter\\"\\"\\"
              movies_NONE: MovieWhere
              \\"\\"\\"Return Actors where one of the related Movies match this filter\\"\\"\\"
              movies_SINGLE: MovieWhere
              \\"\\"\\"Return Actors where some of the related Movies match this filter\\"\\"\\"
              movies_SOME: MovieWhere
              name: String @deprecated(reason: \\"Please use the explicit _EQ version\\")
              name_CONTAINS: String
              name_ENDS_WITH: String
              name_EQ: String
              name_IN: [String!]
              name_STARTS_WITH: String
            }

            type ActorsConnection {
              edges: [ActorEdge!]!
              pageInfo: PageInfo!
              totalCount: Int!
            }

            type CreateActorsMutationResponse {
              actors: [Actor!]!
              info: CreateInfo!
            }

            type CreateGenresMutationResponse {
              genres: [Genre!]!
              info: CreateInfo!
            }

            \\"\\"\\"
            Information about the number of nodes and relationships created during a create mutation
            \\"\\"\\"
            type CreateInfo {
              nodesCreated: Int!
              relationshipsCreated: Int!
            }

            type CreateMoviesMutationResponse {
              info: CreateInfo!
              movies: [Movie!]!
            }

            \\"\\"\\"A date, represented as a 'yyyy-mm-dd' string\\"\\"\\"
            scalar Date

            \\"\\"\\"
            Information about the number of nodes and relationships deleted during a delete mutation
            \\"\\"\\"
            type DeleteInfo {
              nodesDeleted: Int!
              relationshipsDeleted: Int!
            }

            type Genre {
              id: ID
            }

            type GenreAggregateSelection {
              count: Int!
              id: IDAggregateSelection!
            }

            input GenreCreateInput {
              id: ID
            }

            type GenreEdge {
              cursor: String!
              node: Genre!
            }

            \\"\\"\\"
            Fields to sort Genres by. The order in which sorts are applied is not guaranteed when specifying many fields in one GenreSort object.
            \\"\\"\\"
            input GenreSort {
              id: SortDirection
            }

            input GenreUpdateInput {
              id: ID
            }

            input GenreWhere {
              AND: [GenreWhere!]
              NOT: GenreWhere
              OR: [GenreWhere!]
              id: ID @deprecated(reason: \\"Please use the explicit _EQ version\\")
              id_CONTAINS: ID
              id_ENDS_WITH: ID
              id_EQ: ID
              id_IN: [ID]
              id_STARTS_WITH: ID
            }

            type GenresConnection {
              edges: [GenreEdge!]!
              pageInfo: PageInfo!
              totalCount: Int!
            }

            type IDAggregateSelection {
              longest: ID
              shortest: ID
            }

            type IntAggregateSelection {
              average: Float
              max: Int
              min: Int
              sum: Int
            }

            type Movie implements Production {
              actors(directed: Boolean = true, limit: Int, offset: Int, sort: [ActorSort!], where: ActorWhere): [Actor!]!
              actorsAggregate(directed: Boolean = true, where: ActorWhere): MovieActorActorsAggregationSelection
              actorsConnection(after: String, directed: Boolean = true, first: Int, sort: [MovieActorsConnectionSort!], where: MovieActorsConnectionWhere): MovieActorsConnection!
              title: String!
            }

            type MovieActorActorsAggregationSelection {
              count: Int!
              edge: MovieActorActorsEdgeAggregateSelection
              node: MovieActorActorsNodeAggregateSelection
            }

            type MovieActorActorsEdgeAggregateSelection {
              screenTime: IntAggregateSelection!
            }

            type MovieActorActorsNodeAggregateSelection {
              name: StringAggregateSelection!
            }

            input MovieActorsAggregateInput {
              AND: [MovieActorsAggregateInput!]
              NOT: MovieActorsAggregateInput
              OR: [MovieActorsAggregateInput!]
              count: Int @deprecated(reason: \\"Please use the explicit _EQ version\\")
              count_EQ: Int
              count_GT: Int
              count_GTE: Int
              count_LT: Int
              count_LTE: Int
              edge: ActedInAggregationWhereInput
              node: MovieActorsNodeAggregationWhereInput
            }

            input MovieActorsConnectFieldInput {
              connect: [ActorConnectInput!]
              edge: ActedInCreateInput!
              \\"\\"\\"
              Whether or not to overwrite any matching relationship with the new properties.
              \\"\\"\\"
              overwrite: Boolean! = true
              where: ActorConnectWhere
            }

            type MovieActorsConnection {
              edges: [MovieActorsRelationship!]!
              pageInfo: PageInfo!
              totalCount: Int!
            }

            input MovieActorsConnectionSort {
              edge: ActedInSort
              node: ActorSort
            }

            input MovieActorsConnectionWhere {
              AND: [MovieActorsConnectionWhere!]
              NOT: MovieActorsConnectionWhere
              OR: [MovieActorsConnectionWhere!]
              edge: ActedInWhere
              node: ActorWhere
            }

            input MovieActorsCreateFieldInput {
              edge: ActedInCreateInput!
              node: ActorCreateInput!
            }

            input MovieActorsDeleteFieldInput {
              delete: ActorDeleteInput
              where: MovieActorsConnectionWhere
            }

            input MovieActorsDisconnectFieldInput {
              disconnect: ActorDisconnectInput
              where: MovieActorsConnectionWhere
            }

            input MovieActorsFieldInput {
              connect: [MovieActorsConnectFieldInput!]
              create: [MovieActorsCreateFieldInput!]
            }

            input MovieActorsNodeAggregationWhereInput {
              AND: [MovieActorsNodeAggregationWhereInput!]
              NOT: MovieActorsNodeAggregationWhereInput
              OR: [MovieActorsNodeAggregationWhereInput!]
              name_AVERAGE_LENGTH_EQUAL: Float
              name_AVERAGE_LENGTH_GT: Float
              name_AVERAGE_LENGTH_GTE: Float
              name_AVERAGE_LENGTH_LT: Float
              name_AVERAGE_LENGTH_LTE: Float
              name_LONGEST_LENGTH_EQUAL: Int
              name_LONGEST_LENGTH_GT: Int
              name_LONGEST_LENGTH_GTE: Int
              name_LONGEST_LENGTH_LT: Int
              name_LONGEST_LENGTH_LTE: Int
              name_SHORTEST_LENGTH_EQUAL: Int
              name_SHORTEST_LENGTH_GT: Int
              name_SHORTEST_LENGTH_GTE: Int
              name_SHORTEST_LENGTH_LT: Int
              name_SHORTEST_LENGTH_LTE: Int
            }

            type MovieActorsRelationship {
              cursor: String!
              node: Actor!
              properties: ActedIn!
            }

            input MovieActorsUpdateConnectionInput {
              edge: ActedInUpdateInput
              node: ActorUpdateInput
            }

            input MovieActorsUpdateFieldInput {
              connect: [MovieActorsConnectFieldInput!]
              create: [MovieActorsCreateFieldInput!]
              delete: [MovieActorsDeleteFieldInput!]
              disconnect: [MovieActorsDisconnectFieldInput!]
              update: MovieActorsUpdateConnectionInput
              where: MovieActorsConnectionWhere
            }

            type MovieAggregateSelection {
              count: Int!
              title: StringAggregateSelection!
            }

            input MovieConnectInput {
              actors: [MovieActorsConnectFieldInput!]
            }

            input MovieConnectWhere {
              node: MovieWhere!
            }

            input MovieCreateInput {
              actors: MovieActorsFieldInput
              title: String!
            }

            input MovieDeleteInput {
              actors: [MovieActorsDeleteFieldInput!]
            }

            input MovieDisconnectInput {
              actors: [MovieActorsDisconnectFieldInput!]
            }

            type MovieEdge {
              cursor: String!
              node: Movie!
            }

            input MovieRelationInput {
              actors: [MovieActorsCreateFieldInput!]
            }

            \\"\\"\\"
            Fields to sort Movies by. The order in which sorts are applied is not guaranteed when specifying many fields in one MovieSort object.
            \\"\\"\\"
            input MovieSort {
              title: SortDirection
            }

            input MovieUpdateInput {
              actors: [MovieActorsUpdateFieldInput!]
              title: String
            }

            input MovieWhere {
              AND: [MovieWhere!]
              NOT: MovieWhere
              OR: [MovieWhere!]
              actorsAggregate: MovieActorsAggregateInput
              \\"\\"\\"
              Return Movies where all of the related MovieActorsConnections match this filter
              \\"\\"\\"
              actorsConnection_ALL: MovieActorsConnectionWhere
              \\"\\"\\"
              Return Movies where none of the related MovieActorsConnections match this filter
              \\"\\"\\"
              actorsConnection_NONE: MovieActorsConnectionWhere
              \\"\\"\\"
              Return Movies where one of the related MovieActorsConnections match this filter
              \\"\\"\\"
              actorsConnection_SINGLE: MovieActorsConnectionWhere
              \\"\\"\\"
              Return Movies where some of the related MovieActorsConnections match this filter
              \\"\\"\\"
              actorsConnection_SOME: MovieActorsConnectionWhere
              \\"\\"\\"Return Movies where all of the related Actors match this filter\\"\\"\\"
              actors_ALL: ActorWhere
              \\"\\"\\"Return Movies where none of the related Actors match this filter\\"\\"\\"
              actors_NONE: ActorWhere
              \\"\\"\\"Return Movies where one of the related Actors match this filter\\"\\"\\"
              actors_SINGLE: ActorWhere
              \\"\\"\\"Return Movies where some of the related Actors match this filter\\"\\"\\"
              actors_SOME: ActorWhere
              title: String @deprecated(reason: \\"Please use the explicit _EQ version\\")
              title_CONTAINS: String
              title_ENDS_WITH: String
              title_EQ: String
              title_IN: [String!]
              title_STARTS_WITH: String
            }

            type MoviesConnection {
              edges: [MovieEdge!]!
              pageInfo: PageInfo!
              totalCount: Int!
            }

            type Mutation {
              createActors(input: [ActorCreateInput!]!): CreateActorsMutationResponse!
              createGenres(input: [GenreCreateInput!]!): CreateGenresMutationResponse!
              createMovies(input: [MovieCreateInput!]!): CreateMoviesMutationResponse!
              deleteActors(delete: ActorDeleteInput, where: ActorWhere): DeleteInfo!
              deleteGenres(where: GenreWhere): DeleteInfo!
              deleteMovies(delete: MovieDeleteInput, where: MovieWhere): DeleteInfo!
              updateActors(connect: ActorConnectInput @deprecated(reason: \\"Top level connect input argument in update is deprecated. Use the nested connect field in the relationship within the update argument\\"), create: ActorRelationInput @deprecated(reason: \\"Top level create input argument in update is deprecated. Use the nested create field in the relationship within the update argument\\"), delete: ActorDeleteInput @deprecated(reason: \\"Top level delete input argument in update is deprecated. Use the nested delete field in the relationship within the update argument\\"), disconnect: ActorDisconnectInput @deprecated(reason: \\"Top level disconnect input argument in update is deprecated. Use the nested disconnect field in the relationship within the update argument\\"), update: ActorUpdateInput, where: ActorWhere): UpdateActorsMutationResponse!
              updateGenres(update: GenreUpdateInput, where: GenreWhere): UpdateGenresMutationResponse!
              updateMovies(connect: MovieConnectInput @deprecated(reason: \\"Top level connect input argument in update is deprecated. Use the nested connect field in the relationship within the update argument\\"), create: MovieRelationInput @deprecated(reason: \\"Top level create input argument in update is deprecated. Use the nested create field in the relationship within the update argument\\"), delete: MovieDeleteInput @deprecated(reason: \\"Top level delete input argument in update is deprecated. Use the nested delete field in the relationship within the update argument\\"), disconnect: MovieDisconnectInput @deprecated(reason: \\"Top level disconnect input argument in update is deprecated. Use the nested disconnect field in the relationship within the update argument\\"), update: MovieUpdateInput, where: MovieWhere): UpdateMoviesMutationResponse!
            }

            \\"\\"\\"Pagination information (Relay)\\"\\"\\"
            type PageInfo {
              endCursor: String
              hasNextPage: Boolean!
              hasPreviousPage: Boolean!
              startCursor: String
            }

            interface Production {
              title: String!
            }

            type ProductionAggregateSelection {
              count: Int!
              title: StringAggregateSelection!
            }

            type ProductionEdge {
              cursor: String!
              node: Production!
            }

            enum ProductionImplementation {
              Movie
            }

            \\"\\"\\"
            Fields to sort Productions by. The order in which sorts are applied is not guaranteed when specifying many fields in one ProductionSort object.
            \\"\\"\\"
            input ProductionSort {
              title: SortDirection
            }

            input ProductionWhere {
              AND: [ProductionWhere!]
              NOT: ProductionWhere
              OR: [ProductionWhere!]
              title: String @deprecated(reason: \\"Please use the explicit _EQ version\\")
              title_CONTAINS: String
              title_ENDS_WITH: String
              title_EQ: String
              title_IN: [String!]
              title_STARTS_WITH: String
              typename_IN: [ProductionImplementation!]
            }

            type ProductionsConnection {
              edges: [ProductionEdge!]!
              pageInfo: PageInfo!
              totalCount: Int!
            }

            type Query {
              actors(limit: Int, offset: Int, sort: [ActorSort!], where: ActorWhere): [Actor!]!
              actorsAggregate(where: ActorWhere): ActorAggregateSelection!
              actorsConnection(after: String, first: Int, sort: [ActorSort!], where: ActorWhere): ActorsConnection!
              genres(limit: Int, offset: Int, sort: [GenreSort!], where: GenreWhere): [Genre!]!
              genresAggregate(where: GenreWhere): GenreAggregateSelection!
              genresConnection(after: String, first: Int, sort: [GenreSort!], where: GenreWhere): GenresConnection!
              movies(limit: Int, offset: Int, sort: [MovieSort!], where: MovieWhere): [Movie!]!
              moviesAggregate(where: MovieWhere): MovieAggregateSelection!
              moviesConnection(after: String, first: Int, sort: [MovieSort!], where: MovieWhere): MoviesConnection!
              productions(limit: Int, offset: Int, sort: [ProductionSort!], where: ProductionWhere): [Production!]!
              productionsAggregate(where: ProductionWhere): ProductionAggregateSelection!
              productionsConnection(after: String, first: Int, sort: [ProductionSort!], where: ProductionWhere): ProductionsConnection!
              searches(limit: Int, offset: Int, where: SearchWhere): [Search!]!
            }

            union Search = Genre | Movie

            input SearchWhere {
              Genre: GenreWhere
              Movie: MovieWhere
            }

            \\"\\"\\"An enum for sorting in either ascending or descending order.\\"\\"\\"
            enum SortDirection {
              \\"\\"\\"Sort by field values in ascending order.\\"\\"\\"
              ASC
              \\"\\"\\"Sort by field values in descending order.\\"\\"\\"
              DESC
            }

            type StringAggregateSelection {
              longest: String
              shortest: String
            }

            type UpdateActorsMutationResponse {
              actors: [Actor!]!
              info: UpdateInfo!
            }

            type UpdateGenresMutationResponse {
              genres: [Genre!]!
              info: UpdateInfo!
            }

            \\"\\"\\"
            Information about the number of nodes and relationships created and deleted during an update mutation
            \\"\\"\\"
            type UpdateInfo {
              nodesCreated: Int!
              nodesDeleted: Int!
              relationshipsCreated: Int!
              relationshipsDeleted: Int!
            }

            type UpdateMoviesMutationResponse {
              info: UpdateInfo!
              movies: [Movie!]!
            }"
        `);
    });
});<|MERGE_RESOLUTION|>--- conflicted
+++ resolved
@@ -54,12 +54,6 @@
             typeDefs,
             features: {
                 excludeDeprecatedFields: {
-<<<<<<< HEAD
-                    bookmark: true,
-                    stringAggregation: true,
-=======
-                    arrayFilters: true,
->>>>>>> 7e356f17
                     aggregationFilters: true,
                     deprecatedOptionsArgument: true,
                 },
