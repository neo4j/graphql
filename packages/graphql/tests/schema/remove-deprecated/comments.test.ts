/*
 * Copyright (c) "Neo4j"
 * Neo4j Sweden AB [http://neo4j.com]
 *
 * This file is part of Neo4j.
 *
 * Licensed under the Apache License, Version 2.0 (the "License");
 * you may not use this file except in compliance with the License.
 * You may obtain a copy of the License at
 *
 *     http://www.apache.org/licenses/LICENSE-2.0
 *
 * Unless required by applicable law or agreed to in writing, software
 * distributed under the License is distributed on an "AS IS" BASIS,
 * WITHOUT WARRANTIES OR CONDITIONS OF ANY KIND, either express or implied.
 * See the License for the specific language governing permissions and
 * limitations under the License.
 */

import { printSchemaWithDirectives } from "@graphql-tools/utils";
import { gql } from "graphql-tag";
import { lexicographicSortSchema } from "graphql/utilities";
import { Neo4jGraphQL } from "../../../src";

describe("Comments", () => {
    test("Simple", async () => {
        const typeDefs = gql`
            "A custom scalar."
            scalar CustomScalar

            "An enumeration of movie genres."
            enum Genre {
                ACTION
                DRAMA
                ROMANCE
            }

            """
            A type describing a movie.
            """
            type Movie @node {
                id: ID
                "The number of actors who acted in the movie."
                actorCount: Int
                """
                The average rating for the movie.
                """
                averageRating: Float
                """
                Is the movie active?

                This is measured based on annual profit.
                """
                isActive: Boolean
                genre: Genre
                customScalar: CustomScalar
            }
        `;
        const neoSchema = new Neo4jGraphQL({
            typeDefs,
            features: {
                excludeDeprecatedFields: {
<<<<<<< HEAD
                    bookmark: true,
                    stringAggregation: true,
=======
                    arrayFilters: true,
>>>>>>> 7e356f17
                    aggregationFilters: true,
                },
            },
        });
        const printedSchema = printSchemaWithDirectives(lexicographicSortSchema(await neoSchema.getSchema()));

        expect(printedSchema).toMatchInlineSnapshot(`
            "schema {
              query: Query
              mutation: Mutation
            }

            \\"\\"\\"
            Information about the number of nodes and relationships created during a create mutation
            \\"\\"\\"
            type CreateInfo {
              nodesCreated: Int!
              relationshipsCreated: Int!
            }

            type CreateMoviesMutationResponse {
              info: CreateInfo!
              movies: [Movie!]!
            }

            \\"\\"\\"A custom scalar.\\"\\"\\"
            scalar CustomScalar

            \\"\\"\\"
            Information about the number of nodes and relationships deleted during a delete mutation
            \\"\\"\\"
            type DeleteInfo {
              nodesDeleted: Int!
              relationshipsDeleted: Int!
            }

            type FloatAggregateSelection {
              average: Float
              max: Float
              min: Float
              sum: Float
            }

            \\"\\"\\"An enumeration of movie genres.\\"\\"\\"
            enum Genre {
              ACTION
              DRAMA
              ROMANCE
            }

            type IDAggregateSelection {
              longest: ID
              shortest: ID
            }

            type IntAggregateSelection {
              average: Float
              max: Int
              min: Int
              sum: Int
            }

            \\"\\"\\"A type describing a movie.\\"\\"\\"
            type Movie {
              \\"\\"\\"The number of actors who acted in the movie.\\"\\"\\"
              actorCount: Int
              \\"\\"\\"The average rating for the movie.\\"\\"\\"
              averageRating: Float
              customScalar: CustomScalar
              genre: Genre
              id: ID
              \\"\\"\\"
              Is the movie active?
              
              This is measured based on annual profit.
              \\"\\"\\"
              isActive: Boolean
            }

            type MovieAggregateSelection {
              actorCount: IntAggregateSelection!
              averageRating: FloatAggregateSelection!
              count: Int!
              id: IDAggregateSelection!
            }

            input MovieCreateInput {
              actorCount: Int
              averageRating: Float
              customScalar: CustomScalar
              genre: Genre
              id: ID
              isActive: Boolean
            }

            type MovieEdge {
              cursor: String!
              node: Movie!
            }

            input MovieOptions {
              limit: Int
              offset: Int
              \\"\\"\\"
              Specify one or more MovieSort objects to sort Movies by. The sorts will be applied in the order in which they are arranged in the array.
              \\"\\"\\"
              sort: [MovieSort!]
            }

            \\"\\"\\"
            Fields to sort Movies by. The order in which sorts are applied is not guaranteed when specifying many fields in one MovieSort object.
            \\"\\"\\"
            input MovieSort {
              actorCount: SortDirection
              averageRating: SortDirection
              customScalar: SortDirection
              genre: SortDirection
              id: SortDirection
              isActive: SortDirection
            }

            input MovieUpdateInput {
              actorCount: Int
              actorCount_DECREMENT: Int
              actorCount_INCREMENT: Int
              averageRating: Float
              averageRating_ADD: Float
              averageRating_DIVIDE: Float
              averageRating_MULTIPLY: Float
              averageRating_SUBTRACT: Float
              customScalar: CustomScalar
              genre: Genre
              id: ID
              isActive: Boolean
            }

            input MovieWhere {
              AND: [MovieWhere!]
              NOT: MovieWhere
              OR: [MovieWhere!]
              actorCount: Int @deprecated(reason: \\"Please use the explicit _EQ version\\")
              actorCount_EQ: Int
              actorCount_GT: Int
              actorCount_GTE: Int
              actorCount_IN: [Int]
              actorCount_LT: Int
              actorCount_LTE: Int
              averageRating: Float @deprecated(reason: \\"Please use the explicit _EQ version\\")
              averageRating_EQ: Float
              averageRating_GT: Float
              averageRating_GTE: Float
              averageRating_IN: [Float]
              averageRating_LT: Float
              averageRating_LTE: Float
              customScalar: CustomScalar @deprecated(reason: \\"Please use the explicit _EQ version\\")
              customScalar_EQ: CustomScalar
              customScalar_IN: [CustomScalar]
              genre: Genre @deprecated(reason: \\"Please use the explicit _EQ version\\")
              genre_EQ: Genre
              genre_IN: [Genre]
              id: ID @deprecated(reason: \\"Please use the explicit _EQ version\\")
              id_CONTAINS: ID
              id_ENDS_WITH: ID
              id_EQ: ID
              id_IN: [ID]
              id_STARTS_WITH: ID
              isActive: Boolean @deprecated(reason: \\"Please use the explicit _EQ version\\")
              isActive_EQ: Boolean
            }

            type MoviesConnection {
              edges: [MovieEdge!]!
              pageInfo: PageInfo!
              totalCount: Int!
            }

            type Mutation {
              createMovies(input: [MovieCreateInput!]!): CreateMoviesMutationResponse!
              deleteMovies(where: MovieWhere): DeleteInfo!
              updateMovies(update: MovieUpdateInput, where: MovieWhere): UpdateMoviesMutationResponse!
            }

            \\"\\"\\"Pagination information (Relay)\\"\\"\\"
            type PageInfo {
              endCursor: String
              hasNextPage: Boolean!
              hasPreviousPage: Boolean!
              startCursor: String
            }

            type Query {
              movies(limit: Int, offset: Int, options: MovieOptions @deprecated(reason: \\"Query options argument is deprecated, please use pagination arguments like limit, offset and sort instead.\\"), sort: [MovieSort!], where: MovieWhere): [Movie!]!
              moviesAggregate(where: MovieWhere): MovieAggregateSelection!
              moviesConnection(after: String, first: Int, sort: [MovieSort!], where: MovieWhere): MoviesConnection!
            }

            \\"\\"\\"An enum for sorting in either ascending or descending order.\\"\\"\\"
            enum SortDirection {
              \\"\\"\\"Sort by field values in ascending order.\\"\\"\\"
              ASC
              \\"\\"\\"Sort by field values in descending order.\\"\\"\\"
              DESC
            }

            \\"\\"\\"
            Information about the number of nodes and relationships created and deleted during an update mutation
            \\"\\"\\"
            type UpdateInfo {
              nodesCreated: Int!
              nodesDeleted: Int!
              relationshipsCreated: Int!
              relationshipsDeleted: Int!
            }

            type UpdateMoviesMutationResponse {
              info: UpdateInfo!
              movies: [Movie!]!
            }"
        `);
    });

    describe("Relationship", () => {
        test("Simple", async () => {
            const typeDefs = gql`
                type Actor @node {
                    name: String
                }

                type Movie @node {
                    id: ID
                    "Actors in Movie"
                    actors: [Actor!]! @relationship(type: "ACTED_IN", direction: IN)
                }
            `;
            const neoSchema = new Neo4jGraphQL({
                typeDefs,
                features: {
                    excludeDeprecatedFields: {
<<<<<<< HEAD
                        bookmark: true,
                        stringAggregation: true,
=======
                        arrayFilters: true,
>>>>>>> 7e356f17
                        aggregationFilters: true,
                    },
                },
            });
            const printedSchema = printSchemaWithDirectives(lexicographicSortSchema(await neoSchema.getSchema()));

            expect(printedSchema).toMatchInlineSnapshot(`
                "schema {
                  query: Query
                  mutation: Mutation
                }

                type Actor {
                  name: String
                }

                type ActorAggregateSelection {
                  count: Int!
                  name: StringAggregateSelection!
                }

                input ActorConnectWhere {
                  node: ActorWhere!
                }

                input ActorCreateInput {
                  name: String
                }

                type ActorEdge {
                  cursor: String!
                  node: Actor!
                }

                input ActorOptions {
                  limit: Int
                  offset: Int
                  \\"\\"\\"
                  Specify one or more ActorSort objects to sort Actors by. The sorts will be applied in the order in which they are arranged in the array.
                  \\"\\"\\"
                  sort: [ActorSort!]
                }

                \\"\\"\\"
                Fields to sort Actors by. The order in which sorts are applied is not guaranteed when specifying many fields in one ActorSort object.
                \\"\\"\\"
                input ActorSort {
                  name: SortDirection
                }

                input ActorUpdateInput {
                  name: String
                }

                input ActorWhere {
                  AND: [ActorWhere!]
                  NOT: ActorWhere
                  OR: [ActorWhere!]
                  name: String @deprecated(reason: \\"Please use the explicit _EQ version\\")
                  name_CONTAINS: String
                  name_ENDS_WITH: String
                  name_EQ: String
                  name_IN: [String]
                  name_STARTS_WITH: String
                }

                type ActorsConnection {
                  edges: [ActorEdge!]!
                  pageInfo: PageInfo!
                  totalCount: Int!
                }

                type CreateActorsMutationResponse {
                  actors: [Actor!]!
                  info: CreateInfo!
                }

                \\"\\"\\"
                Information about the number of nodes and relationships created during a create mutation
                \\"\\"\\"
                type CreateInfo {
                  nodesCreated: Int!
                  relationshipsCreated: Int!
                }

                type CreateMoviesMutationResponse {
                  info: CreateInfo!
                  movies: [Movie!]!
                }

                \\"\\"\\"
                Information about the number of nodes and relationships deleted during a delete mutation
                \\"\\"\\"
                type DeleteInfo {
                  nodesDeleted: Int!
                  relationshipsDeleted: Int!
                }

                type IDAggregateSelection {
                  longest: ID
                  shortest: ID
                }

                type Movie {
                  \\"\\"\\"Actors in Movie\\"\\"\\"
                  actors(directed: Boolean = true, limit: Int, offset: Int, options: ActorOptions @deprecated(reason: \\"Query options argument is deprecated, please use pagination arguments like limit, offset and sort instead.\\"), sort: [ActorSort!], where: ActorWhere): [Actor!]!
                  actorsAggregate(directed: Boolean = true, where: ActorWhere): MovieActorActorsAggregationSelection
                  actorsConnection(after: String, directed: Boolean = true, first: Int, sort: [MovieActorsConnectionSort!], where: MovieActorsConnectionWhere): MovieActorsConnection!
                  id: ID
                }

                type MovieActorActorsAggregationSelection {
                  count: Int!
                  node: MovieActorActorsNodeAggregateSelection
                }

                type MovieActorActorsNodeAggregateSelection {
                  name: StringAggregateSelection!
                }

                input MovieActorsAggregateInput {
                  AND: [MovieActorsAggregateInput!]
                  NOT: MovieActorsAggregateInput
                  OR: [MovieActorsAggregateInput!]
                  count: Int @deprecated(reason: \\"Please use the explicit _EQ version\\")
                  count_EQ: Int
                  count_GT: Int
                  count_GTE: Int
                  count_LT: Int
                  count_LTE: Int
                  node: MovieActorsNodeAggregationWhereInput
                }

                input MovieActorsConnectFieldInput {
                  \\"\\"\\"
                  Whether or not to overwrite any matching relationship with the new properties.
                  \\"\\"\\"
                  overwrite: Boolean! = true
                  where: ActorConnectWhere
                }

                type MovieActorsConnection {
                  edges: [MovieActorsRelationship!]!
                  pageInfo: PageInfo!
                  totalCount: Int!
                }

                input MovieActorsConnectionSort {
                  node: ActorSort
                }

                input MovieActorsConnectionWhere {
                  AND: [MovieActorsConnectionWhere!]
                  NOT: MovieActorsConnectionWhere
                  OR: [MovieActorsConnectionWhere!]
                  node: ActorWhere
                }

                input MovieActorsCreateFieldInput {
                  node: ActorCreateInput!
                }

                input MovieActorsDeleteFieldInput {
                  where: MovieActorsConnectionWhere
                }

                input MovieActorsDisconnectFieldInput {
                  where: MovieActorsConnectionWhere
                }

                input MovieActorsFieldInput {
                  connect: [MovieActorsConnectFieldInput!]
                  create: [MovieActorsCreateFieldInput!]
                }

                input MovieActorsNodeAggregationWhereInput {
                  AND: [MovieActorsNodeAggregationWhereInput!]
                  NOT: MovieActorsNodeAggregationWhereInput
                  OR: [MovieActorsNodeAggregationWhereInput!]
                  name_AVERAGE_LENGTH_EQUAL: Float
                  name_AVERAGE_LENGTH_GT: Float
                  name_AVERAGE_LENGTH_GTE: Float
                  name_AVERAGE_LENGTH_LT: Float
                  name_AVERAGE_LENGTH_LTE: Float
                  name_LONGEST_LENGTH_EQUAL: Int
                  name_LONGEST_LENGTH_GT: Int
                  name_LONGEST_LENGTH_GTE: Int
                  name_LONGEST_LENGTH_LT: Int
                  name_LONGEST_LENGTH_LTE: Int
                  name_SHORTEST_LENGTH_EQUAL: Int
                  name_SHORTEST_LENGTH_GT: Int
                  name_SHORTEST_LENGTH_GTE: Int
                  name_SHORTEST_LENGTH_LT: Int
                  name_SHORTEST_LENGTH_LTE: Int
                }

                type MovieActorsRelationship {
                  cursor: String!
                  node: Actor!
                }

                input MovieActorsUpdateConnectionInput {
                  node: ActorUpdateInput
                }

                input MovieActorsUpdateFieldInput {
                  connect: [MovieActorsConnectFieldInput!]
                  create: [MovieActorsCreateFieldInput!]
                  delete: [MovieActorsDeleteFieldInput!]
                  disconnect: [MovieActorsDisconnectFieldInput!]
                  update: MovieActorsUpdateConnectionInput
                  where: MovieActorsConnectionWhere
                }

                type MovieAggregateSelection {
                  count: Int!
                  id: IDAggregateSelection!
                }

                input MovieConnectInput {
                  actors: [MovieActorsConnectFieldInput!]
                }

                input MovieCreateInput {
                  actors: MovieActorsFieldInput
                  id: ID
                }

                input MovieDeleteInput {
                  actors: [MovieActorsDeleteFieldInput!]
                }

                input MovieDisconnectInput {
                  actors: [MovieActorsDisconnectFieldInput!]
                }

                type MovieEdge {
                  cursor: String!
                  node: Movie!
                }

                input MovieOptions {
                  limit: Int
                  offset: Int
                  \\"\\"\\"
                  Specify one or more MovieSort objects to sort Movies by. The sorts will be applied in the order in which they are arranged in the array.
                  \\"\\"\\"
                  sort: [MovieSort!]
                }

                input MovieRelationInput {
                  actors: [MovieActorsCreateFieldInput!]
                }

                \\"\\"\\"
                Fields to sort Movies by. The order in which sorts are applied is not guaranteed when specifying many fields in one MovieSort object.
                \\"\\"\\"
                input MovieSort {
                  id: SortDirection
                }

                input MovieUpdateInput {
                  actors: [MovieActorsUpdateFieldInput!]
                  id: ID
                }

                input MovieWhere {
                  AND: [MovieWhere!]
                  NOT: MovieWhere
                  OR: [MovieWhere!]
                  actorsAggregate: MovieActorsAggregateInput
                  \\"\\"\\"
                  Return Movies where all of the related MovieActorsConnections match this filter
                  \\"\\"\\"
                  actorsConnection_ALL: MovieActorsConnectionWhere
                  \\"\\"\\"
                  Return Movies where none of the related MovieActorsConnections match this filter
                  \\"\\"\\"
                  actorsConnection_NONE: MovieActorsConnectionWhere
                  \\"\\"\\"
                  Return Movies where one of the related MovieActorsConnections match this filter
                  \\"\\"\\"
                  actorsConnection_SINGLE: MovieActorsConnectionWhere
                  \\"\\"\\"
                  Return Movies where some of the related MovieActorsConnections match this filter
                  \\"\\"\\"
                  actorsConnection_SOME: MovieActorsConnectionWhere
                  \\"\\"\\"Return Movies where all of the related Actors match this filter\\"\\"\\"
                  actors_ALL: ActorWhere
                  \\"\\"\\"Return Movies where none of the related Actors match this filter\\"\\"\\"
                  actors_NONE: ActorWhere
                  \\"\\"\\"Return Movies where one of the related Actors match this filter\\"\\"\\"
                  actors_SINGLE: ActorWhere
                  \\"\\"\\"Return Movies where some of the related Actors match this filter\\"\\"\\"
                  actors_SOME: ActorWhere
                  id: ID @deprecated(reason: \\"Please use the explicit _EQ version\\")
                  id_CONTAINS: ID
                  id_ENDS_WITH: ID
                  id_EQ: ID
                  id_IN: [ID]
                  id_STARTS_WITH: ID
                }

                type MoviesConnection {
                  edges: [MovieEdge!]!
                  pageInfo: PageInfo!
                  totalCount: Int!
                }

                type Mutation {
                  createActors(input: [ActorCreateInput!]!): CreateActorsMutationResponse!
                  createMovies(input: [MovieCreateInput!]!): CreateMoviesMutationResponse!
                  deleteActors(where: ActorWhere): DeleteInfo!
                  deleteMovies(delete: MovieDeleteInput, where: MovieWhere): DeleteInfo!
                  updateActors(update: ActorUpdateInput, where: ActorWhere): UpdateActorsMutationResponse!
                  updateMovies(connect: MovieConnectInput @deprecated(reason: \\"Top level connect input argument in update is deprecated. Use the nested connect field in the relationship within the update argument\\"), create: MovieRelationInput @deprecated(reason: \\"Top level create input argument in update is deprecated. Use the nested create field in the relationship within the update argument\\"), delete: MovieDeleteInput @deprecated(reason: \\"Top level delete input argument in update is deprecated. Use the nested delete field in the relationship within the update argument\\"), disconnect: MovieDisconnectInput @deprecated(reason: \\"Top level disconnect input argument in update is deprecated. Use the nested disconnect field in the relationship within the update argument\\"), update: MovieUpdateInput, where: MovieWhere): UpdateMoviesMutationResponse!
                }

                \\"\\"\\"Pagination information (Relay)\\"\\"\\"
                type PageInfo {
                  endCursor: String
                  hasNextPage: Boolean!
                  hasPreviousPage: Boolean!
                  startCursor: String
                }

                type Query {
                  actors(limit: Int, offset: Int, options: ActorOptions @deprecated(reason: \\"Query options argument is deprecated, please use pagination arguments like limit, offset and sort instead.\\"), sort: [ActorSort!], where: ActorWhere): [Actor!]!
                  actorsAggregate(where: ActorWhere): ActorAggregateSelection!
                  actorsConnection(after: String, first: Int, sort: [ActorSort!], where: ActorWhere): ActorsConnection!
                  movies(limit: Int, offset: Int, options: MovieOptions @deprecated(reason: \\"Query options argument is deprecated, please use pagination arguments like limit, offset and sort instead.\\"), sort: [MovieSort!], where: MovieWhere): [Movie!]!
                  moviesAggregate(where: MovieWhere): MovieAggregateSelection!
                  moviesConnection(after: String, first: Int, sort: [MovieSort!], where: MovieWhere): MoviesConnection!
                }

                \\"\\"\\"An enum for sorting in either ascending or descending order.\\"\\"\\"
                enum SortDirection {
                  \\"\\"\\"Sort by field values in ascending order.\\"\\"\\"
                  ASC
                  \\"\\"\\"Sort by field values in descending order.\\"\\"\\"
                  DESC
                }

                type StringAggregateSelection {
                  longest: String
                  shortest: String
                }

                type UpdateActorsMutationResponse {
                  actors: [Actor!]!
                  info: UpdateInfo!
                }

                \\"\\"\\"
                Information about the number of nodes and relationships created and deleted during an update mutation
                \\"\\"\\"
                type UpdateInfo {
                  nodesCreated: Int!
                  nodesDeleted: Int!
                  relationshipsCreated: Int!
                  relationshipsDeleted: Int!
                }

                type UpdateMoviesMutationResponse {
                  info: UpdateInfo!
                  movies: [Movie!]!
                }"
            `);
        });

        test("Interface", async () => {
            const typeDefs = gql`
                interface Production {
                    title: String!
                }

                type Movie implements Production @node {
                    title: String!
                    runtime: Int!
                }

                type Series implements Production @node {
                    title: String!
                    episodes: Int!
                }

                type ActedIn @relationshipProperties {
                    screenTime: Int!
                }

                type Actor @node {
                    name: String!
                    "Acted in Production"
                    actedIn: [Production!]! @relationship(type: "ACTED_IN", direction: OUT, properties: "ActedIn")
                }
            `;
            const neoSchema = new Neo4jGraphQL({
                typeDefs,
                features: {
                    excludeDeprecatedFields: {
<<<<<<< HEAD
                        bookmark: true,
                        stringAggregation: true,
=======
                        arrayFilters: true,
>>>>>>> 7e356f17
                        aggregationFilters: true,
                    },
                },
            });
            const printedSchema = printSchemaWithDirectives(lexicographicSortSchema(await neoSchema.getSchema()));

            expect(printedSchema).toMatchInlineSnapshot(`
                "schema {
                  query: Query
                  mutation: Mutation
                }

                \\"\\"\\"
                The edge properties for the following fields:
                * Actor.actedIn
                \\"\\"\\"
                type ActedIn {
                  screenTime: Int!
                }

                input ActedInAggregationWhereInput {
                  AND: [ActedInAggregationWhereInput!]
                  NOT: ActedInAggregationWhereInput
                  OR: [ActedInAggregationWhereInput!]
                  screenTime_AVERAGE_EQUAL: Float
                  screenTime_AVERAGE_GT: Float
                  screenTime_AVERAGE_GTE: Float
                  screenTime_AVERAGE_LT: Float
                  screenTime_AVERAGE_LTE: Float
                  screenTime_MAX_EQUAL: Int
                  screenTime_MAX_GT: Int
                  screenTime_MAX_GTE: Int
                  screenTime_MAX_LT: Int
                  screenTime_MAX_LTE: Int
                  screenTime_MIN_EQUAL: Int
                  screenTime_MIN_GT: Int
                  screenTime_MIN_GTE: Int
                  screenTime_MIN_LT: Int
                  screenTime_MIN_LTE: Int
                  screenTime_SUM_EQUAL: Int
                  screenTime_SUM_GT: Int
                  screenTime_SUM_GTE: Int
                  screenTime_SUM_LT: Int
                  screenTime_SUM_LTE: Int
                }

                input ActedInCreateInput {
                  screenTime: Int!
                }

                input ActedInSort {
                  screenTime: SortDirection
                }

                input ActedInUpdateInput {
                  screenTime: Int
                  screenTime_DECREMENT: Int
                  screenTime_INCREMENT: Int
                }

                input ActedInWhere {
                  AND: [ActedInWhere!]
                  NOT: ActedInWhere
                  OR: [ActedInWhere!]
                  screenTime: Int @deprecated(reason: \\"Please use the explicit _EQ version\\")
                  screenTime_EQ: Int
                  screenTime_GT: Int
                  screenTime_GTE: Int
                  screenTime_IN: [Int!]
                  screenTime_LT: Int
                  screenTime_LTE: Int
                }

                type Actor {
                  \\"\\"\\"Acted in Production\\"\\"\\"
                  actedIn(directed: Boolean = true, limit: Int, offset: Int, options: ProductionOptions @deprecated(reason: \\"Query options argument is deprecated, please use pagination arguments like limit, offset and sort instead.\\"), sort: [ProductionSort!], where: ProductionWhere): [Production!]!
                  actedInAggregate(directed: Boolean = true, where: ProductionWhere): ActorProductionActedInAggregationSelection
                  actedInConnection(after: String, directed: Boolean = true, first: Int, sort: [ActorActedInConnectionSort!], where: ActorActedInConnectionWhere): ActorActedInConnection!
                  name: String!
                }

                input ActorActedInAggregateInput {
                  AND: [ActorActedInAggregateInput!]
                  NOT: ActorActedInAggregateInput
                  OR: [ActorActedInAggregateInput!]
                  count: Int @deprecated(reason: \\"Please use the explicit _EQ version\\")
                  count_EQ: Int
                  count_GT: Int
                  count_GTE: Int
                  count_LT: Int
                  count_LTE: Int
                  edge: ActedInAggregationWhereInput
                  node: ActorActedInNodeAggregationWhereInput
                }

                input ActorActedInConnectFieldInput {
                  edge: ActedInCreateInput!
                  where: ProductionConnectWhere
                }

                type ActorActedInConnection {
                  edges: [ActorActedInRelationship!]!
                  pageInfo: PageInfo!
                  totalCount: Int!
                }

                input ActorActedInConnectionSort {
                  edge: ActedInSort
                  node: ProductionSort
                }

                input ActorActedInConnectionWhere {
                  AND: [ActorActedInConnectionWhere!]
                  NOT: ActorActedInConnectionWhere
                  OR: [ActorActedInConnectionWhere!]
                  edge: ActedInWhere
                  node: ProductionWhere
                }

                input ActorActedInCreateFieldInput {
                  edge: ActedInCreateInput!
                  node: ProductionCreateInput!
                }

                input ActorActedInDeleteFieldInput {
                  where: ActorActedInConnectionWhere
                }

                input ActorActedInDisconnectFieldInput {
                  where: ActorActedInConnectionWhere
                }

                input ActorActedInFieldInput {
                  connect: [ActorActedInConnectFieldInput!]
                  create: [ActorActedInCreateFieldInput!]
                }

                input ActorActedInNodeAggregationWhereInput {
                  AND: [ActorActedInNodeAggregationWhereInput!]
                  NOT: ActorActedInNodeAggregationWhereInput
                  OR: [ActorActedInNodeAggregationWhereInput!]
                  title_AVERAGE_LENGTH_EQUAL: Float
                  title_AVERAGE_LENGTH_GT: Float
                  title_AVERAGE_LENGTH_GTE: Float
                  title_AVERAGE_LENGTH_LT: Float
                  title_AVERAGE_LENGTH_LTE: Float
                  title_LONGEST_LENGTH_EQUAL: Int
                  title_LONGEST_LENGTH_GT: Int
                  title_LONGEST_LENGTH_GTE: Int
                  title_LONGEST_LENGTH_LT: Int
                  title_LONGEST_LENGTH_LTE: Int
                  title_SHORTEST_LENGTH_EQUAL: Int
                  title_SHORTEST_LENGTH_GT: Int
                  title_SHORTEST_LENGTH_GTE: Int
                  title_SHORTEST_LENGTH_LT: Int
                  title_SHORTEST_LENGTH_LTE: Int
                }

                type ActorActedInRelationship {
                  cursor: String!
                  node: Production!
                  properties: ActedIn!
                }

                input ActorActedInUpdateConnectionInput {
                  edge: ActedInUpdateInput
                  node: ProductionUpdateInput
                }

                input ActorActedInUpdateFieldInput {
                  connect: [ActorActedInConnectFieldInput!]
                  create: [ActorActedInCreateFieldInput!]
                  delete: [ActorActedInDeleteFieldInput!]
                  disconnect: [ActorActedInDisconnectFieldInput!]
                  update: ActorActedInUpdateConnectionInput
                  where: ActorActedInConnectionWhere
                }

                type ActorAggregateSelection {
                  count: Int!
                  name: StringAggregateSelection!
                }

                input ActorConnectInput {
                  actedIn: [ActorActedInConnectFieldInput!]
                }

                input ActorCreateInput {
                  actedIn: ActorActedInFieldInput
                  name: String!
                }

                input ActorDeleteInput {
                  actedIn: [ActorActedInDeleteFieldInput!]
                }

                input ActorDisconnectInput {
                  actedIn: [ActorActedInDisconnectFieldInput!]
                }

                type ActorEdge {
                  cursor: String!
                  node: Actor!
                }

                input ActorOptions {
                  limit: Int
                  offset: Int
                  \\"\\"\\"
                  Specify one or more ActorSort objects to sort Actors by. The sorts will be applied in the order in which they are arranged in the array.
                  \\"\\"\\"
                  sort: [ActorSort!]
                }

                type ActorProductionActedInAggregationSelection {
                  count: Int!
                  edge: ActorProductionActedInEdgeAggregateSelection
                  node: ActorProductionActedInNodeAggregateSelection
                }

                type ActorProductionActedInEdgeAggregateSelection {
                  screenTime: IntAggregateSelection!
                }

                type ActorProductionActedInNodeAggregateSelection {
                  title: StringAggregateSelection!
                }

                input ActorRelationInput {
                  actedIn: [ActorActedInCreateFieldInput!]
                }

                \\"\\"\\"
                Fields to sort Actors by. The order in which sorts are applied is not guaranteed when specifying many fields in one ActorSort object.
                \\"\\"\\"
                input ActorSort {
                  name: SortDirection
                }

                input ActorUpdateInput {
                  actedIn: [ActorActedInUpdateFieldInput!]
                  name: String
                }

                input ActorWhere {
                  AND: [ActorWhere!]
                  NOT: ActorWhere
                  OR: [ActorWhere!]
                  actedInAggregate: ActorActedInAggregateInput
                  \\"\\"\\"
                  Return Actors where all of the related ActorActedInConnections match this filter
                  \\"\\"\\"
                  actedInConnection_ALL: ActorActedInConnectionWhere
                  \\"\\"\\"
                  Return Actors where none of the related ActorActedInConnections match this filter
                  \\"\\"\\"
                  actedInConnection_NONE: ActorActedInConnectionWhere
                  \\"\\"\\"
                  Return Actors where one of the related ActorActedInConnections match this filter
                  \\"\\"\\"
                  actedInConnection_SINGLE: ActorActedInConnectionWhere
                  \\"\\"\\"
                  Return Actors where some of the related ActorActedInConnections match this filter
                  \\"\\"\\"
                  actedInConnection_SOME: ActorActedInConnectionWhere
                  \\"\\"\\"Return Actors where all of the related Productions match this filter\\"\\"\\"
                  actedIn_ALL: ProductionWhere
                  \\"\\"\\"Return Actors where none of the related Productions match this filter\\"\\"\\"
                  actedIn_NONE: ProductionWhere
                  \\"\\"\\"Return Actors where one of the related Productions match this filter\\"\\"\\"
                  actedIn_SINGLE: ProductionWhere
                  \\"\\"\\"Return Actors where some of the related Productions match this filter\\"\\"\\"
                  actedIn_SOME: ProductionWhere
                  name: String @deprecated(reason: \\"Please use the explicit _EQ version\\")
                  name_CONTAINS: String
                  name_ENDS_WITH: String
                  name_EQ: String
                  name_IN: [String!]
                  name_STARTS_WITH: String
                }

                type ActorsConnection {
                  edges: [ActorEdge!]!
                  pageInfo: PageInfo!
                  totalCount: Int!
                }

                type CreateActorsMutationResponse {
                  actors: [Actor!]!
                  info: CreateInfo!
                }

                \\"\\"\\"
                Information about the number of nodes and relationships created during a create mutation
                \\"\\"\\"
                type CreateInfo {
                  nodesCreated: Int!
                  relationshipsCreated: Int!
                }

                type CreateMoviesMutationResponse {
                  info: CreateInfo!
                  movies: [Movie!]!
                }

                type CreateSeriesMutationResponse {
                  info: CreateInfo!
                  series: [Series!]!
                }

                \\"\\"\\"
                Information about the number of nodes and relationships deleted during a delete mutation
                \\"\\"\\"
                type DeleteInfo {
                  nodesDeleted: Int!
                  relationshipsDeleted: Int!
                }

                type IntAggregateSelection {
                  average: Float
                  max: Int
                  min: Int
                  sum: Int
                }

                type Movie implements Production {
                  runtime: Int!
                  title: String!
                }

                type MovieAggregateSelection {
                  count: Int!
                  runtime: IntAggregateSelection!
                  title: StringAggregateSelection!
                }

                input MovieCreateInput {
                  runtime: Int!
                  title: String!
                }

                type MovieEdge {
                  cursor: String!
                  node: Movie!
                }

                input MovieOptions {
                  limit: Int
                  offset: Int
                  \\"\\"\\"
                  Specify one or more MovieSort objects to sort Movies by. The sorts will be applied in the order in which they are arranged in the array.
                  \\"\\"\\"
                  sort: [MovieSort!]
                }

                \\"\\"\\"
                Fields to sort Movies by. The order in which sorts are applied is not guaranteed when specifying many fields in one MovieSort object.
                \\"\\"\\"
                input MovieSort {
                  runtime: SortDirection
                  title: SortDirection
                }

                input MovieUpdateInput {
                  runtime: Int
                  runtime_DECREMENT: Int
                  runtime_INCREMENT: Int
                  title: String
                }

                input MovieWhere {
                  AND: [MovieWhere!]
                  NOT: MovieWhere
                  OR: [MovieWhere!]
                  runtime: Int @deprecated(reason: \\"Please use the explicit _EQ version\\")
                  runtime_EQ: Int
                  runtime_GT: Int
                  runtime_GTE: Int
                  runtime_IN: [Int!]
                  runtime_LT: Int
                  runtime_LTE: Int
                  title: String @deprecated(reason: \\"Please use the explicit _EQ version\\")
                  title_CONTAINS: String
                  title_ENDS_WITH: String
                  title_EQ: String
                  title_IN: [String!]
                  title_STARTS_WITH: String
                }

                type MoviesConnection {
                  edges: [MovieEdge!]!
                  pageInfo: PageInfo!
                  totalCount: Int!
                }

                type Mutation {
                  createActors(input: [ActorCreateInput!]!): CreateActorsMutationResponse!
                  createMovies(input: [MovieCreateInput!]!): CreateMoviesMutationResponse!
                  createSeries(input: [SeriesCreateInput!]!): CreateSeriesMutationResponse!
                  deleteActors(delete: ActorDeleteInput, where: ActorWhere): DeleteInfo!
                  deleteMovies(where: MovieWhere): DeleteInfo!
                  deleteSeries(where: SeriesWhere): DeleteInfo!
                  updateActors(connect: ActorConnectInput @deprecated(reason: \\"Top level connect input argument in update is deprecated. Use the nested connect field in the relationship within the update argument\\"), create: ActorRelationInput @deprecated(reason: \\"Top level create input argument in update is deprecated. Use the nested create field in the relationship within the update argument\\"), delete: ActorDeleteInput @deprecated(reason: \\"Top level delete input argument in update is deprecated. Use the nested delete field in the relationship within the update argument\\"), disconnect: ActorDisconnectInput @deprecated(reason: \\"Top level disconnect input argument in update is deprecated. Use the nested disconnect field in the relationship within the update argument\\"), update: ActorUpdateInput, where: ActorWhere): UpdateActorsMutationResponse!
                  updateMovies(update: MovieUpdateInput, where: MovieWhere): UpdateMoviesMutationResponse!
                  updateSeries(update: SeriesUpdateInput, where: SeriesWhere): UpdateSeriesMutationResponse!
                }

                \\"\\"\\"Pagination information (Relay)\\"\\"\\"
                type PageInfo {
                  endCursor: String
                  hasNextPage: Boolean!
                  hasPreviousPage: Boolean!
                  startCursor: String
                }

                interface Production {
                  title: String!
                }

                type ProductionAggregateSelection {
                  count: Int!
                  title: StringAggregateSelection!
                }

                input ProductionConnectWhere {
                  node: ProductionWhere!
                }

                input ProductionCreateInput {
                  Movie: MovieCreateInput
                  Series: SeriesCreateInput
                }

                type ProductionEdge {
                  cursor: String!
                  node: Production!
                }

                enum ProductionImplementation {
                  Movie
                  Series
                }

                input ProductionOptions {
                  limit: Int
                  offset: Int
                  \\"\\"\\"
                  Specify one or more ProductionSort objects to sort Productions by. The sorts will be applied in the order in which they are arranged in the array.
                  \\"\\"\\"
                  sort: [ProductionSort!]
                }

                \\"\\"\\"
                Fields to sort Productions by. The order in which sorts are applied is not guaranteed when specifying many fields in one ProductionSort object.
                \\"\\"\\"
                input ProductionSort {
                  title: SortDirection
                }

                input ProductionUpdateInput {
                  title: String
                }

                input ProductionWhere {
                  AND: [ProductionWhere!]
                  NOT: ProductionWhere
                  OR: [ProductionWhere!]
                  title: String @deprecated(reason: \\"Please use the explicit _EQ version\\")
                  title_CONTAINS: String
                  title_ENDS_WITH: String
                  title_EQ: String
                  title_IN: [String!]
                  title_STARTS_WITH: String
                  typename_IN: [ProductionImplementation!]
                }

                type ProductionsConnection {
                  edges: [ProductionEdge!]!
                  pageInfo: PageInfo!
                  totalCount: Int!
                }

                type Query {
                  actors(limit: Int, offset: Int, options: ActorOptions @deprecated(reason: \\"Query options argument is deprecated, please use pagination arguments like limit, offset and sort instead.\\"), sort: [ActorSort!], where: ActorWhere): [Actor!]!
                  actorsAggregate(where: ActorWhere): ActorAggregateSelection!
                  actorsConnection(after: String, first: Int, sort: [ActorSort!], where: ActorWhere): ActorsConnection!
                  movies(limit: Int, offset: Int, options: MovieOptions @deprecated(reason: \\"Query options argument is deprecated, please use pagination arguments like limit, offset and sort instead.\\"), sort: [MovieSort!], where: MovieWhere): [Movie!]!
                  moviesAggregate(where: MovieWhere): MovieAggregateSelection!
                  moviesConnection(after: String, first: Int, sort: [MovieSort!], where: MovieWhere): MoviesConnection!
                  productions(limit: Int, offset: Int, options: ProductionOptions @deprecated(reason: \\"Query options argument is deprecated, please use pagination arguments like limit, offset and sort instead.\\"), sort: [ProductionSort!], where: ProductionWhere): [Production!]!
                  productionsAggregate(where: ProductionWhere): ProductionAggregateSelection!
                  productionsConnection(after: String, first: Int, sort: [ProductionSort!], where: ProductionWhere): ProductionsConnection!
                  series(limit: Int, offset: Int, options: SeriesOptions @deprecated(reason: \\"Query options argument is deprecated, please use pagination arguments like limit, offset and sort instead.\\"), sort: [SeriesSort!], where: SeriesWhere): [Series!]!
                  seriesAggregate(where: SeriesWhere): SeriesAggregateSelection!
                  seriesConnection(after: String, first: Int, sort: [SeriesSort!], where: SeriesWhere): SeriesConnection!
                }

                type Series implements Production {
                  episodes: Int!
                  title: String!
                }

                type SeriesAggregateSelection {
                  count: Int!
                  episodes: IntAggregateSelection!
                  title: StringAggregateSelection!
                }

                type SeriesConnection {
                  edges: [SeriesEdge!]!
                  pageInfo: PageInfo!
                  totalCount: Int!
                }

                input SeriesCreateInput {
                  episodes: Int!
                  title: String!
                }

                type SeriesEdge {
                  cursor: String!
                  node: Series!
                }

                input SeriesOptions {
                  limit: Int
                  offset: Int
                  \\"\\"\\"
                  Specify one or more SeriesSort objects to sort Series by. The sorts will be applied in the order in which they are arranged in the array.
                  \\"\\"\\"
                  sort: [SeriesSort!]
                }

                \\"\\"\\"
                Fields to sort Series by. The order in which sorts are applied is not guaranteed when specifying many fields in one SeriesSort object.
                \\"\\"\\"
                input SeriesSort {
                  episodes: SortDirection
                  title: SortDirection
                }

                input SeriesUpdateInput {
                  episodes: Int
                  episodes_DECREMENT: Int
                  episodes_INCREMENT: Int
                  title: String
                }

                input SeriesWhere {
                  AND: [SeriesWhere!]
                  NOT: SeriesWhere
                  OR: [SeriesWhere!]
                  episodes: Int @deprecated(reason: \\"Please use the explicit _EQ version\\")
                  episodes_EQ: Int
                  episodes_GT: Int
                  episodes_GTE: Int
                  episodes_IN: [Int!]
                  episodes_LT: Int
                  episodes_LTE: Int
                  title: String @deprecated(reason: \\"Please use the explicit _EQ version\\")
                  title_CONTAINS: String
                  title_ENDS_WITH: String
                  title_EQ: String
                  title_IN: [String!]
                  title_STARTS_WITH: String
                }

                \\"\\"\\"An enum for sorting in either ascending or descending order.\\"\\"\\"
                enum SortDirection {
                  \\"\\"\\"Sort by field values in ascending order.\\"\\"\\"
                  ASC
                  \\"\\"\\"Sort by field values in descending order.\\"\\"\\"
                  DESC
                }

                type StringAggregateSelection {
                  longest: String
                  shortest: String
                }

                type UpdateActorsMutationResponse {
                  actors: [Actor!]!
                  info: UpdateInfo!
                }

                \\"\\"\\"
                Information about the number of nodes and relationships created and deleted during an update mutation
                \\"\\"\\"
                type UpdateInfo {
                  nodesCreated: Int!
                  nodesDeleted: Int!
                  relationshipsCreated: Int!
                  relationshipsDeleted: Int!
                }

                type UpdateMoviesMutationResponse {
                  info: UpdateInfo!
                  movies: [Movie!]!
                }

                type UpdateSeriesMutationResponse {
                  info: UpdateInfo!
                  series: [Series!]!
                }"
            `);
        });

        test("Unions", async () => {
            const typeDefs = gql`
                union Search = Movie | Genre

                type Genre @node {
                    id: ID
                }

                type Movie @node {
                    id: ID
                    search: [Search!]! @relationship(type: "SEARCH", direction: OUT)
                    searchNoDirective: Search
                }
            `;
            const neoSchema = new Neo4jGraphQL({
                typeDefs,
                features: {
                    excludeDeprecatedFields: {
<<<<<<< HEAD
                        bookmark: true,
                        stringAggregation: true,
=======
                        arrayFilters: true,
>>>>>>> 7e356f17
                        aggregationFilters: true,
                    },
                },
            });
            const printedSchema = printSchemaWithDirectives(lexicographicSortSchema(await neoSchema.getSchema()));

            expect(printedSchema).toMatchInlineSnapshot(`
                "schema {
                  query: Query
                  mutation: Mutation
                }

                type CreateGenresMutationResponse {
                  genres: [Genre!]!
                  info: CreateInfo!
                }

                \\"\\"\\"
                Information about the number of nodes and relationships created during a create mutation
                \\"\\"\\"
                type CreateInfo {
                  nodesCreated: Int!
                  relationshipsCreated: Int!
                }

                type CreateMoviesMutationResponse {
                  info: CreateInfo!
                  movies: [Movie!]!
                }

                \\"\\"\\"
                Information about the number of nodes and relationships deleted during a delete mutation
                \\"\\"\\"
                type DeleteInfo {
                  nodesDeleted: Int!
                  relationshipsDeleted: Int!
                }

                type Genre {
                  id: ID
                }

                type GenreAggregateSelection {
                  count: Int!
                  id: IDAggregateSelection!
                }

                input GenreConnectWhere {
                  node: GenreWhere!
                }

                input GenreCreateInput {
                  id: ID
                }

                type GenreEdge {
                  cursor: String!
                  node: Genre!
                }

                input GenreOptions {
                  limit: Int
                  offset: Int
                  \\"\\"\\"
                  Specify one or more GenreSort objects to sort Genres by. The sorts will be applied in the order in which they are arranged in the array.
                  \\"\\"\\"
                  sort: [GenreSort!]
                }

                \\"\\"\\"
                Fields to sort Genres by. The order in which sorts are applied is not guaranteed when specifying many fields in one GenreSort object.
                \\"\\"\\"
                input GenreSort {
                  id: SortDirection
                }

                input GenreUpdateInput {
                  id: ID
                }

                input GenreWhere {
                  AND: [GenreWhere!]
                  NOT: GenreWhere
                  OR: [GenreWhere!]
                  id: ID @deprecated(reason: \\"Please use the explicit _EQ version\\")
                  id_CONTAINS: ID
                  id_ENDS_WITH: ID
                  id_EQ: ID
                  id_IN: [ID]
                  id_STARTS_WITH: ID
                }

                type GenresConnection {
                  edges: [GenreEdge!]!
                  pageInfo: PageInfo!
                  totalCount: Int!
                }

                type IDAggregateSelection {
                  longest: ID
                  shortest: ID
                }

                type Movie {
                  id: ID
                  search(directed: Boolean = true, limit: Int, offset: Int, options: QueryOptions @deprecated(reason: \\"Query options argument is deprecated, please use pagination arguments like limit, offset and sort instead.\\"), where: SearchWhere): [Search!]!
                  searchConnection(after: String, directed: Boolean = true, first: Int, where: MovieSearchConnectionWhere): MovieSearchConnection!
                  searchNoDirective: Search
                }

                type MovieAggregateSelection {
                  count: Int!
                  id: IDAggregateSelection!
                }

                input MovieConnectInput {
                  search: MovieSearchConnectInput
                }

                input MovieConnectWhere {
                  node: MovieWhere!
                }

                input MovieCreateInput {
                  id: ID
                  search: MovieSearchCreateInput
                }

                input MovieDeleteInput {
                  search: MovieSearchDeleteInput
                }

                input MovieDisconnectInput {
                  search: MovieSearchDisconnectInput
                }

                type MovieEdge {
                  cursor: String!
                  node: Movie!
                }

                input MovieOptions {
                  limit: Int
                  offset: Int
                  \\"\\"\\"
                  Specify one or more MovieSort objects to sort Movies by. The sorts will be applied in the order in which they are arranged in the array.
                  \\"\\"\\"
                  sort: [MovieSort!]
                }

                input MovieRelationInput {
                  search: MovieSearchCreateFieldInput
                }

                input MovieSearchConnectInput {
                  Genre: [MovieSearchGenreConnectFieldInput!]
                  Movie: [MovieSearchMovieConnectFieldInput!]
                }

                type MovieSearchConnection {
                  edges: [MovieSearchRelationship!]!
                  pageInfo: PageInfo!
                  totalCount: Int!
                }

                input MovieSearchConnectionWhere {
                  Genre: MovieSearchGenreConnectionWhere
                  Movie: MovieSearchMovieConnectionWhere
                }

                input MovieSearchCreateFieldInput {
                  Genre: [MovieSearchGenreCreateFieldInput!]
                  Movie: [MovieSearchMovieCreateFieldInput!]
                }

                input MovieSearchCreateInput {
                  Genre: MovieSearchGenreFieldInput
                  Movie: MovieSearchMovieFieldInput
                }

                input MovieSearchDeleteInput {
                  Genre: [MovieSearchGenreDeleteFieldInput!]
                  Movie: [MovieSearchMovieDeleteFieldInput!]
                }

                input MovieSearchDisconnectInput {
                  Genre: [MovieSearchGenreDisconnectFieldInput!]
                  Movie: [MovieSearchMovieDisconnectFieldInput!]
                }

                input MovieSearchGenreConnectFieldInput {
                  where: GenreConnectWhere
                }

                input MovieSearchGenreConnectionWhere {
                  AND: [MovieSearchGenreConnectionWhere!]
                  NOT: MovieSearchGenreConnectionWhere
                  OR: [MovieSearchGenreConnectionWhere!]
                  node: GenreWhere
                }

                input MovieSearchGenreCreateFieldInput {
                  node: GenreCreateInput!
                }

                input MovieSearchGenreDeleteFieldInput {
                  where: MovieSearchGenreConnectionWhere
                }

                input MovieSearchGenreDisconnectFieldInput {
                  where: MovieSearchGenreConnectionWhere
                }

                input MovieSearchGenreFieldInput {
                  connect: [MovieSearchGenreConnectFieldInput!]
                  create: [MovieSearchGenreCreateFieldInput!]
                }

                input MovieSearchGenreUpdateConnectionInput {
                  node: GenreUpdateInput
                }

                input MovieSearchGenreUpdateFieldInput {
                  connect: [MovieSearchGenreConnectFieldInput!]
                  create: [MovieSearchGenreCreateFieldInput!]
                  delete: [MovieSearchGenreDeleteFieldInput!]
                  disconnect: [MovieSearchGenreDisconnectFieldInput!]
                  update: MovieSearchGenreUpdateConnectionInput
                  where: MovieSearchGenreConnectionWhere
                }

                input MovieSearchMovieConnectFieldInput {
                  connect: [MovieConnectInput!]
                  where: MovieConnectWhere
                }

                input MovieSearchMovieConnectionWhere {
                  AND: [MovieSearchMovieConnectionWhere!]
                  NOT: MovieSearchMovieConnectionWhere
                  OR: [MovieSearchMovieConnectionWhere!]
                  node: MovieWhere
                }

                input MovieSearchMovieCreateFieldInput {
                  node: MovieCreateInput!
                }

                input MovieSearchMovieDeleteFieldInput {
                  delete: MovieDeleteInput
                  where: MovieSearchMovieConnectionWhere
                }

                input MovieSearchMovieDisconnectFieldInput {
                  disconnect: MovieDisconnectInput
                  where: MovieSearchMovieConnectionWhere
                }

                input MovieSearchMovieFieldInput {
                  connect: [MovieSearchMovieConnectFieldInput!]
                  create: [MovieSearchMovieCreateFieldInput!]
                }

                input MovieSearchMovieUpdateConnectionInput {
                  node: MovieUpdateInput
                }

                input MovieSearchMovieUpdateFieldInput {
                  connect: [MovieSearchMovieConnectFieldInput!]
                  create: [MovieSearchMovieCreateFieldInput!]
                  delete: [MovieSearchMovieDeleteFieldInput!]
                  disconnect: [MovieSearchMovieDisconnectFieldInput!]
                  update: MovieSearchMovieUpdateConnectionInput
                  where: MovieSearchMovieConnectionWhere
                }

                type MovieSearchRelationship {
                  cursor: String!
                  node: Search!
                }

                input MovieSearchUpdateInput {
                  Genre: [MovieSearchGenreUpdateFieldInput!]
                  Movie: [MovieSearchMovieUpdateFieldInput!]
                }

                \\"\\"\\"
                Fields to sort Movies by. The order in which sorts are applied is not guaranteed when specifying many fields in one MovieSort object.
                \\"\\"\\"
                input MovieSort {
                  id: SortDirection
                }

                input MovieUpdateInput {
                  id: ID
                  search: MovieSearchUpdateInput
                }

                input MovieWhere {
                  AND: [MovieWhere!]
                  NOT: MovieWhere
                  OR: [MovieWhere!]
                  id: ID @deprecated(reason: \\"Please use the explicit _EQ version\\")
                  id_CONTAINS: ID
                  id_ENDS_WITH: ID
                  id_EQ: ID
                  id_IN: [ID]
                  id_STARTS_WITH: ID
                  \\"\\"\\"
                  Return Movies where all of the related MovieSearchConnections match this filter
                  \\"\\"\\"
                  searchConnection_ALL: MovieSearchConnectionWhere
                  \\"\\"\\"
                  Return Movies where none of the related MovieSearchConnections match this filter
                  \\"\\"\\"
                  searchConnection_NONE: MovieSearchConnectionWhere
                  \\"\\"\\"
                  Return Movies where one of the related MovieSearchConnections match this filter
                  \\"\\"\\"
                  searchConnection_SINGLE: MovieSearchConnectionWhere
                  \\"\\"\\"
                  Return Movies where some of the related MovieSearchConnections match this filter
                  \\"\\"\\"
                  searchConnection_SOME: MovieSearchConnectionWhere
                  \\"\\"\\"Return Movies where all of the related Searches match this filter\\"\\"\\"
                  search_ALL: SearchWhere
                  \\"\\"\\"Return Movies where none of the related Searches match this filter\\"\\"\\"
                  search_NONE: SearchWhere
                  \\"\\"\\"Return Movies where one of the related Searches match this filter\\"\\"\\"
                  search_SINGLE: SearchWhere
                  \\"\\"\\"Return Movies where some of the related Searches match this filter\\"\\"\\"
                  search_SOME: SearchWhere
                }

                type MoviesConnection {
                  edges: [MovieEdge!]!
                  pageInfo: PageInfo!
                  totalCount: Int!
                }

                type Mutation {
                  createGenres(input: [GenreCreateInput!]!): CreateGenresMutationResponse!
                  createMovies(input: [MovieCreateInput!]!): CreateMoviesMutationResponse!
                  deleteGenres(where: GenreWhere): DeleteInfo!
                  deleteMovies(delete: MovieDeleteInput, where: MovieWhere): DeleteInfo!
                  updateGenres(update: GenreUpdateInput, where: GenreWhere): UpdateGenresMutationResponse!
                  updateMovies(connect: MovieConnectInput @deprecated(reason: \\"Top level connect input argument in update is deprecated. Use the nested connect field in the relationship within the update argument\\"), create: MovieRelationInput @deprecated(reason: \\"Top level create input argument in update is deprecated. Use the nested create field in the relationship within the update argument\\"), delete: MovieDeleteInput @deprecated(reason: \\"Top level delete input argument in update is deprecated. Use the nested delete field in the relationship within the update argument\\"), disconnect: MovieDisconnectInput @deprecated(reason: \\"Top level disconnect input argument in update is deprecated. Use the nested disconnect field in the relationship within the update argument\\"), update: MovieUpdateInput, where: MovieWhere): UpdateMoviesMutationResponse!
                }

                \\"\\"\\"Pagination information (Relay)\\"\\"\\"
                type PageInfo {
                  endCursor: String
                  hasNextPage: Boolean!
                  hasPreviousPage: Boolean!
                  startCursor: String
                }

                type Query {
                  genres(limit: Int, offset: Int, options: GenreOptions @deprecated(reason: \\"Query options argument is deprecated, please use pagination arguments like limit, offset and sort instead.\\"), sort: [GenreSort!], where: GenreWhere): [Genre!]!
                  genresAggregate(where: GenreWhere): GenreAggregateSelection!
                  genresConnection(after: String, first: Int, sort: [GenreSort!], where: GenreWhere): GenresConnection!
                  movies(limit: Int, offset: Int, options: MovieOptions @deprecated(reason: \\"Query options argument is deprecated, please use pagination arguments like limit, offset and sort instead.\\"), sort: [MovieSort!], where: MovieWhere): [Movie!]!
                  moviesAggregate(where: MovieWhere): MovieAggregateSelection!
                  moviesConnection(after: String, first: Int, sort: [MovieSort!], where: MovieWhere): MoviesConnection!
                  searches(limit: Int, offset: Int, options: QueryOptions @deprecated(reason: \\"Query options argument is deprecated, please use pagination arguments like limit, offset and sort instead.\\"), where: SearchWhere): [Search!]!
                }

                \\"\\"\\"Input type for options that can be specified on a query operation.\\"\\"\\"
                input QueryOptions {
                  limit: Int
                  offset: Int
                }

                union Search = Genre | Movie

                input SearchWhere {
                  Genre: GenreWhere
                  Movie: MovieWhere
                }

                \\"\\"\\"An enum for sorting in either ascending or descending order.\\"\\"\\"
                enum SortDirection {
                  \\"\\"\\"Sort by field values in ascending order.\\"\\"\\"
                  ASC
                  \\"\\"\\"Sort by field values in descending order.\\"\\"\\"
                  DESC
                }

                type UpdateGenresMutationResponse {
                  genres: [Genre!]!
                  info: UpdateInfo!
                }

                \\"\\"\\"
                Information about the number of nodes and relationships created and deleted during an update mutation
                \\"\\"\\"
                type UpdateInfo {
                  nodesCreated: Int!
                  nodesDeleted: Int!
                  relationshipsCreated: Int!
                  relationshipsDeleted: Int!
                }

                type UpdateMoviesMutationResponse {
                  info: UpdateInfo!
                  movies: [Movie!]!
                }"
            `);
        });
    });
});<|MERGE_RESOLUTION|>--- conflicted
+++ resolved
@@ -60,12 +60,6 @@
             typeDefs,
             features: {
                 excludeDeprecatedFields: {
-<<<<<<< HEAD
-                    bookmark: true,
-                    stringAggregation: true,
-=======
-                    arrayFilters: true,
->>>>>>> 7e356f17
                     aggregationFilters: true,
                 },
             },
@@ -304,12 +298,6 @@
                 typeDefs,
                 features: {
                     excludeDeprecatedFields: {
-<<<<<<< HEAD
-                        bookmark: true,
-                        stringAggregation: true,
-=======
-                        arrayFilters: true,
->>>>>>> 7e356f17
                         aggregationFilters: true,
                     },
                 },
@@ -710,12 +698,6 @@
                 typeDefs,
                 features: {
                     excludeDeprecatedFields: {
-<<<<<<< HEAD
-                        bookmark: true,
-                        stringAggregation: true,
-=======
-                        arrayFilters: true,
->>>>>>> 7e356f17
                         aggregationFilters: true,
                     },
                 },
@@ -1341,12 +1323,6 @@
                 typeDefs,
                 features: {
                     excludeDeprecatedFields: {
-<<<<<<< HEAD
-                        bookmark: true,
-                        stringAggregation: true,
-=======
-                        arrayFilters: true,
->>>>>>> 7e356f17
                         aggregationFilters: true,
                     },
                 },
