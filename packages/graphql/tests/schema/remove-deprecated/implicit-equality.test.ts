/*
 * Copyright (c) "Neo4j"
 * Neo4j Sweden AB [http://neo4j.com]
 *
 * This file is part of Neo4j.
 *
 * Licensed under the Apache License, Version 2.0 (the "License");
 * you may not use this file except in compliance with the License.
 * You may obtain a copy of the License at
 *
 *     http://www.apache.org/licenses/LICENSE-2.0
 *
 * Unless required by applicable law or agreed to in writing, software
 * distributed under the License is distributed on an "AS IS" BASIS,
 * WITHOUT WARRANTIES OR CONDITIONS OF ANY KIND, either express or implied.
 * See the License for the specific language governing permissions and
 * limitations under the License.
 */

import { printSchemaWithDirectives } from "@graphql-tools/utils";
import { lexicographicSortSchema } from "graphql/utilities";
import { Neo4jGraphQL } from "../../../src";

describe("Implicit Equality filters", () => {
    test("Should remove implicit filters if specified by the setting implicitEqualFilters", async () => {
        const typeDefs = /* GraphQL */ `
            type Actor @node {
                name: String
                movies: [Movie!]! @relationship(type: "ACTED_IN", direction: OUT, properties: "ActedIn")
            }
            type Movie @node {
                id: ID
                actors: [Actor!]! @relationship(type: "ACTED_IN", direction: IN, properties: "ActedIn")
            }

            type ActedIn @relationshipProperties {
                role: String
            }
        `;
        const neoSchema = new Neo4jGraphQL({
            typeDefs,
            features: {
                excludeDeprecatedFields: {
                    implicitEqualFilters: true,
                    bookmark: true,
                    arrayFilters: true,
                    stringAggregation: true,
                    aggregationFilters: true,
                    deprecatedOptionsArgument: true,
                    nestedUpdateOperationsFields: true,
                },
            },
        });
        const printedSchema = printSchemaWithDirectives(lexicographicSortSchema(await neoSchema.getSchema()));

        expect(printedSchema).toMatchInlineSnapshot(`
            "schema {
              query: Query
              mutation: Mutation
            }

            \\"\\"\\"
            The edge properties for the following fields:
            * Actor.movies
            * Movie.actors
            \\"\\"\\"
            type ActedIn {
              role: String
            }

            input ActedInAggregationWhereInput {
              AND: [ActedInAggregationWhereInput!]
              NOT: ActedInAggregationWhereInput
              OR: [ActedInAggregationWhereInput!]
              role_AVERAGE_LENGTH_EQUAL: Float
              role_AVERAGE_LENGTH_GT: Float
              role_AVERAGE_LENGTH_GTE: Float
              role_AVERAGE_LENGTH_LT: Float
              role_AVERAGE_LENGTH_LTE: Float
              role_LONGEST_LENGTH_EQUAL: Int
              role_LONGEST_LENGTH_GT: Int
              role_LONGEST_LENGTH_GTE: Int
              role_LONGEST_LENGTH_LT: Int
              role_LONGEST_LENGTH_LTE: Int
              role_SHORTEST_LENGTH_EQUAL: Int
              role_SHORTEST_LENGTH_GT: Int
              role_SHORTEST_LENGTH_GTE: Int
              role_SHORTEST_LENGTH_LT: Int
              role_SHORTEST_LENGTH_LTE: Int
            }

            input ActedInCreateInput {
              role: String
            }

            input ActedInSort {
              role: SortDirection
            }

            input ActedInUpdateInput {
              role: String
            }

            input ActedInWhere {
              AND: [ActedInWhere!]
              NOT: ActedInWhere
              OR: [ActedInWhere!]
              role_CONTAINS: String
              role_ENDS_WITH: String
              role_EQ: String
              role_IN: [String]
              role_STARTS_WITH: String
            }

            type Actor {
              movies(directed: Boolean = true, limit: Int, offset: Int, sort: [MovieSort!], where: MovieWhere): [Movie!]!
              moviesAggregate(directed: Boolean = true, where: MovieWhere): ActorMovieMoviesAggregationSelection
              moviesConnection(after: String, directed: Boolean = true, first: Int, sort: [ActorMoviesConnectionSort!], where: ActorMoviesConnectionWhere): ActorMoviesConnection!
              name: String
            }

            type ActorAggregateSelection {
              count: Int!
              name: StringAggregateSelection!
            }

            input ActorConnectInput {
              movies: [ActorMoviesConnectFieldInput!]
            }

            input ActorConnectWhere {
              node: ActorWhere!
            }

            input ActorCreateInput {
              movies: ActorMoviesFieldInput
              name: String
            }

            input ActorDeleteInput {
              movies: [ActorMoviesDeleteFieldInput!]
            }

            input ActorDisconnectInput {
              movies: [ActorMoviesDisconnectFieldInput!]
            }

            type ActorEdge {
              cursor: String!
              node: Actor!
            }

            type ActorMovieMoviesAggregationSelection {
              count: Int!
              edge: ActorMovieMoviesEdgeAggregateSelection
              node: ActorMovieMoviesNodeAggregateSelection
            }

            type ActorMovieMoviesEdgeAggregateSelection {
              role: StringAggregateSelection!
            }

            type ActorMovieMoviesNodeAggregateSelection {
              id: IDAggregateSelection!
            }

            input ActorMoviesAggregateInput {
              AND: [ActorMoviesAggregateInput!]
              NOT: ActorMoviesAggregateInput
              OR: [ActorMoviesAggregateInput!]
              count_EQ: Int
              count_GT: Int
              count_GTE: Int
              count_LT: Int
              count_LTE: Int
              edge: ActedInAggregationWhereInput
              node: ActorMoviesNodeAggregationWhereInput
            }

            input ActorMoviesConnectFieldInput {
              connect: [MovieConnectInput!]
              edge: ActedInCreateInput
              \\"\\"\\"
              Whether or not to overwrite any matching relationship with the new properties.
              \\"\\"\\"
              overwrite: Boolean! = true
              where: MovieConnectWhere
            }

            type ActorMoviesConnection {
              edges: [ActorMoviesRelationship!]!
              pageInfo: PageInfo!
              totalCount: Int!
            }

            input ActorMoviesConnectionSort {
              edge: ActedInSort
              node: MovieSort
            }

            input ActorMoviesConnectionWhere {
              AND: [ActorMoviesConnectionWhere!]
              NOT: ActorMoviesConnectionWhere
              OR: [ActorMoviesConnectionWhere!]
              edge: ActedInWhere
              node: MovieWhere
            }

            input ActorMoviesCreateFieldInput {
              edge: ActedInCreateInput
              node: MovieCreateInput!
            }

            input ActorMoviesDeleteFieldInput {
              delete: MovieDeleteInput
              where: ActorMoviesConnectionWhere
            }

            input ActorMoviesDisconnectFieldInput {
              disconnect: MovieDisconnectInput
              where: ActorMoviesConnectionWhere
            }

            input ActorMoviesFieldInput {
              connect: [ActorMoviesConnectFieldInput!]
              create: [ActorMoviesCreateFieldInput!]
            }

            input ActorMoviesNodeAggregationWhereInput {
              AND: [ActorMoviesNodeAggregationWhereInput!]
              NOT: ActorMoviesNodeAggregationWhereInput
              OR: [ActorMoviesNodeAggregationWhereInput!]
            }

            type ActorMoviesRelationship {
              cursor: String!
              node: Movie!
              properties: ActedIn!
            }

            input ActorMoviesUpdateConnectionInput {
              edge: ActedInUpdateInput
              node: MovieUpdateInput
            }

            input ActorMoviesUpdateFieldInput {
              connect: [ActorMoviesConnectFieldInput!]
              create: [ActorMoviesCreateFieldInput!]
              delete: [ActorMoviesDeleteFieldInput!]
              disconnect: [ActorMoviesDisconnectFieldInput!]
              update: ActorMoviesUpdateConnectionInput
              where: ActorMoviesConnectionWhere
            }

            \\"\\"\\"
            Fields to sort Actors by. The order in which sorts are applied is not guaranteed when specifying many fields in one ActorSort object.
            \\"\\"\\"
            input ActorSort {
              name: SortDirection
            }

            input ActorUpdateInput {
              movies: [ActorMoviesUpdateFieldInput!]
              name: String
            }

            input ActorWhere {
              AND: [ActorWhere!]
              NOT: ActorWhere
              OR: [ActorWhere!]
              moviesAggregate: ActorMoviesAggregateInput
              \\"\\"\\"
              Return Actors where all of the related ActorMoviesConnections match this filter
              \\"\\"\\"
              moviesConnection_ALL: ActorMoviesConnectionWhere
              \\"\\"\\"
              Return Actors where none of the related ActorMoviesConnections match this filter
              \\"\\"\\"
              moviesConnection_NONE: ActorMoviesConnectionWhere
              \\"\\"\\"
              Return Actors where one of the related ActorMoviesConnections match this filter
              \\"\\"\\"
              moviesConnection_SINGLE: ActorMoviesConnectionWhere
              \\"\\"\\"
              Return Actors where some of the related ActorMoviesConnections match this filter
              \\"\\"\\"
              moviesConnection_SOME: ActorMoviesConnectionWhere
              \\"\\"\\"Return Actors where all of the related Movies match this filter\\"\\"\\"
              movies_ALL: MovieWhere
              \\"\\"\\"Return Actors where none of the related Movies match this filter\\"\\"\\"
              movies_NONE: MovieWhere
              \\"\\"\\"Return Actors where one of the related Movies match this filter\\"\\"\\"
              movies_SINGLE: MovieWhere
              \\"\\"\\"Return Actors where some of the related Movies match this filter\\"\\"\\"
              movies_SOME: MovieWhere
              name_CONTAINS: String
              name_ENDS_WITH: String
              name_EQ: String
              name_IN: [String]
              name_STARTS_WITH: String
            }

            type ActorsConnection {
              edges: [ActorEdge!]!
              pageInfo: PageInfo!
              totalCount: Int!
            }

            type CreateActorsMutationResponse {
              actors: [Actor!]!
              info: CreateInfo!
            }

            \\"\\"\\"
            Information about the number of nodes and relationships created during a create mutation
            \\"\\"\\"
            type CreateInfo {
              nodesCreated: Int!
              relationshipsCreated: Int!
            }

            type CreateMoviesMutationResponse {
              info: CreateInfo!
              movies: [Movie!]!
            }

            \\"\\"\\"
            Information about the number of nodes and relationships deleted during a delete mutation
            \\"\\"\\"
            type DeleteInfo {
              nodesDeleted: Int!
              relationshipsDeleted: Int!
            }

            type IDAggregateSelection {
              longest: ID
              shortest: ID
            }

            type Movie {
              actors(directed: Boolean = true, limit: Int, offset: Int, sort: [ActorSort!], where: ActorWhere): [Actor!]!
              actorsAggregate(directed: Boolean = true, where: ActorWhere): MovieActorActorsAggregationSelection
              actorsConnection(after: String, directed: Boolean = true, first: Int, sort: [MovieActorsConnectionSort!], where: MovieActorsConnectionWhere): MovieActorsConnection!
              id: ID
            }

            type MovieActorActorsAggregationSelection {
              count: Int!
              edge: MovieActorActorsEdgeAggregateSelection
              node: MovieActorActorsNodeAggregateSelection
            }

            type MovieActorActorsEdgeAggregateSelection {
              role: StringAggregateSelection!
            }

            type MovieActorActorsNodeAggregateSelection {
              name: StringAggregateSelection!
            }

            input MovieActorsAggregateInput {
              AND: [MovieActorsAggregateInput!]
              NOT: MovieActorsAggregateInput
              OR: [MovieActorsAggregateInput!]
              count_EQ: Int
              count_GT: Int
              count_GTE: Int
              count_LT: Int
              count_LTE: Int
              edge: ActedInAggregationWhereInput
              node: MovieActorsNodeAggregationWhereInput
            }

            input MovieActorsConnectFieldInput {
              connect: [ActorConnectInput!]
              edge: ActedInCreateInput
              \\"\\"\\"
              Whether or not to overwrite any matching relationship with the new properties.
              \\"\\"\\"
              overwrite: Boolean! = true
              where: ActorConnectWhere
            }

            type MovieActorsConnection {
              edges: [MovieActorsRelationship!]!
              pageInfo: PageInfo!
              totalCount: Int!
            }

            input MovieActorsConnectionSort {
              edge: ActedInSort
              node: ActorSort
            }

            input MovieActorsConnectionWhere {
              AND: [MovieActorsConnectionWhere!]
              NOT: MovieActorsConnectionWhere
              OR: [MovieActorsConnectionWhere!]
              edge: ActedInWhere
              node: ActorWhere
            }

            input MovieActorsCreateFieldInput {
              edge: ActedInCreateInput
              node: ActorCreateInput!
            }

            input MovieActorsDeleteFieldInput {
              delete: ActorDeleteInput
              where: MovieActorsConnectionWhere
            }

            input MovieActorsDisconnectFieldInput {
              disconnect: ActorDisconnectInput
              where: MovieActorsConnectionWhere
            }

            input MovieActorsFieldInput {
              connect: [MovieActorsConnectFieldInput!]
              create: [MovieActorsCreateFieldInput!]
            }

            input MovieActorsNodeAggregationWhereInput {
              AND: [MovieActorsNodeAggregationWhereInput!]
              NOT: MovieActorsNodeAggregationWhereInput
              OR: [MovieActorsNodeAggregationWhereInput!]
              name_AVERAGE_LENGTH_EQUAL: Float
              name_AVERAGE_LENGTH_GT: Float
              name_AVERAGE_LENGTH_GTE: Float
              name_AVERAGE_LENGTH_LT: Float
              name_AVERAGE_LENGTH_LTE: Float
              name_LONGEST_LENGTH_EQUAL: Int
              name_LONGEST_LENGTH_GT: Int
              name_LONGEST_LENGTH_GTE: Int
              name_LONGEST_LENGTH_LT: Int
              name_LONGEST_LENGTH_LTE: Int
              name_SHORTEST_LENGTH_EQUAL: Int
              name_SHORTEST_LENGTH_GT: Int
              name_SHORTEST_LENGTH_GTE: Int
              name_SHORTEST_LENGTH_LT: Int
              name_SHORTEST_LENGTH_LTE: Int
            }

            type MovieActorsRelationship {
              cursor: String!
              node: Actor!
              properties: ActedIn!
            }

            input MovieActorsUpdateConnectionInput {
              edge: ActedInUpdateInput
              node: ActorUpdateInput
            }

            input MovieActorsUpdateFieldInput {
              connect: [MovieActorsConnectFieldInput!]
              create: [MovieActorsCreateFieldInput!]
              delete: [MovieActorsDeleteFieldInput!]
              disconnect: [MovieActorsDisconnectFieldInput!]
              update: MovieActorsUpdateConnectionInput
              where: MovieActorsConnectionWhere
            }

            type MovieAggregateSelection {
              count: Int!
              id: IDAggregateSelection!
            }

            input MovieConnectInput {
              actors: [MovieActorsConnectFieldInput!]
            }

            input MovieConnectWhere {
              node: MovieWhere!
            }

            input MovieCreateInput {
              actors: MovieActorsFieldInput
              id: ID
            }

            input MovieDeleteInput {
              actors: [MovieActorsDeleteFieldInput!]
            }

            input MovieDisconnectInput {
              actors: [MovieActorsDisconnectFieldInput!]
            }

            type MovieEdge {
              cursor: String!
              node: Movie!
            }

            \\"\\"\\"
            Fields to sort Movies by. The order in which sorts are applied is not guaranteed when specifying many fields in one MovieSort object.
            \\"\\"\\"
            input MovieSort {
              id: SortDirection
            }

            input MovieUpdateInput {
              actors: [MovieActorsUpdateFieldInput!]
              id: ID
            }

            input MovieWhere {
              AND: [MovieWhere!]
              NOT: MovieWhere
              OR: [MovieWhere!]
              actorsAggregate: MovieActorsAggregateInput
              \\"\\"\\"
              Return Movies where all of the related MovieActorsConnections match this filter
              \\"\\"\\"
              actorsConnection_ALL: MovieActorsConnectionWhere
              \\"\\"\\"
              Return Movies where none of the related MovieActorsConnections match this filter
              \\"\\"\\"
              actorsConnection_NONE: MovieActorsConnectionWhere
              \\"\\"\\"
              Return Movies where one of the related MovieActorsConnections match this filter
              \\"\\"\\"
              actorsConnection_SINGLE: MovieActorsConnectionWhere
              \\"\\"\\"
              Return Movies where some of the related MovieActorsConnections match this filter
              \\"\\"\\"
              actorsConnection_SOME: MovieActorsConnectionWhere
              \\"\\"\\"Return Movies where all of the related Actors match this filter\\"\\"\\"
              actors_ALL: ActorWhere
              \\"\\"\\"Return Movies where none of the related Actors match this filter\\"\\"\\"
              actors_NONE: ActorWhere
              \\"\\"\\"Return Movies where one of the related Actors match this filter\\"\\"\\"
              actors_SINGLE: ActorWhere
              \\"\\"\\"Return Movies where some of the related Actors match this filter\\"\\"\\"
              actors_SOME: ActorWhere
              id_CONTAINS: ID
              id_ENDS_WITH: ID
              id_EQ: ID
              id_IN: [ID]
              id_STARTS_WITH: ID
            }

            type MoviesConnection {
              edges: [MovieEdge!]!
              pageInfo: PageInfo!
              totalCount: Int!
            }

            type Mutation {
              createActors(input: [ActorCreateInput!]!): CreateActorsMutationResponse!
              createMovies(input: [MovieCreateInput!]!): CreateMoviesMutationResponse!
              deleteActors(delete: ActorDeleteInput, where: ActorWhere): DeleteInfo!
              deleteMovies(delete: MovieDeleteInput, where: MovieWhere): DeleteInfo!
              updateActors(update: ActorUpdateInput, where: ActorWhere): UpdateActorsMutationResponse!
              updateMovies(update: MovieUpdateInput, where: MovieWhere): UpdateMoviesMutationResponse!
            }

            \\"\\"\\"Pagination information (Relay)\\"\\"\\"
            type PageInfo {
              endCursor: String
              hasNextPage: Boolean!
              hasPreviousPage: Boolean!
              startCursor: String
            }

            type Query {
              actors(limit: Int, offset: Int, sort: [ActorSort!], where: ActorWhere): [Actor!]!
              actorsAggregate(where: ActorWhere): ActorAggregateSelection!
              actorsConnection(after: String, first: Int, sort: [ActorSort!], where: ActorWhere): ActorsConnection!
              movies(limit: Int, offset: Int, sort: [MovieSort!], where: MovieWhere): [Movie!]!
              moviesAggregate(where: MovieWhere): MovieAggregateSelection!
              moviesConnection(after: String, first: Int, sort: [MovieSort!], where: MovieWhere): MoviesConnection!
            }

            \\"\\"\\"An enum for sorting in either ascending or descending order.\\"\\"\\"
            enum SortDirection {
              \\"\\"\\"Sort by field values in ascending order.\\"\\"\\"
              ASC
              \\"\\"\\"Sort by field values in descending order.\\"\\"\\"
              DESC
            }

            type StringAggregateSelection {
              longest: String
              shortest: String
            }

            type UpdateActorsMutationResponse {
              actors: [Actor!]!
              info: UpdateInfo!
            }

            \\"\\"\\"
            Information about the number of nodes and relationships created and deleted during an update mutation
            \\"\\"\\"
            type UpdateInfo {
              nodesCreated: Int!
              nodesDeleted: Int!
              relationshipsCreated: Int!
              relationshipsDeleted: Int!
            }

            type UpdateMoviesMutationResponse {
              info: UpdateInfo!
              movies: [Movie!]!
            }"
        `);
    });
<<<<<<< HEAD

    describe("Relationship", () => {
        test("Simple", async () => {
            const typeDefs = gql`
                type Actor @node {
                    name: String
                }

                type Movie @node {
                    id: ID
                    "Actors in Movie"
                    actors: [Actor!]! @relationship(type: "ACTED_IN", direction: IN)
                }
            `;
            const neoSchema = new Neo4jGraphQL({
                typeDefs,
                features: {
                    excludeDeprecatedFields: {
                        bookmark: true,
                        arrayFilters: true,
                        stringAggregation: true,
                        aggregationFilters: true,
                    },
                },
            });
            const printedSchema = printSchemaWithDirectives(lexicographicSortSchema(await neoSchema.getSchema()));

            expect(printedSchema).toMatchInlineSnapshot(`
                "schema {
                  query: Query
                  mutation: Mutation
                }

                type Actor {
                  name: String
                }

                type ActorAggregateSelection {
                  count: Int!
                  name: StringAggregateSelection!
                }

                input ActorConnectWhere {
                  node: ActorWhere!
                }

                input ActorCreateInput {
                  name: String
                }

                type ActorEdge {
                  cursor: String!
                  node: Actor!
                }

                input ActorOptions {
                  limit: Int
                  offset: Int
                  \\"\\"\\"
                  Specify one or more ActorSort objects to sort Actors by. The sorts will be applied in the order in which they are arranged in the array.
                  \\"\\"\\"
                  sort: [ActorSort!]
                }

                \\"\\"\\"
                Fields to sort Actors by. The order in which sorts are applied is not guaranteed when specifying many fields in one ActorSort object.
                \\"\\"\\"
                input ActorSort {
                  name: SortDirection
                }

                input ActorUpdateInput {
                  name: String
                }

                input ActorWhere {
                  AND: [ActorWhere!]
                  NOT: ActorWhere
                  OR: [ActorWhere!]
                  name: String @deprecated(reason: \\"Please use the explicit _EQ version\\")
                  name_CONTAINS: String
                  name_ENDS_WITH: String
                  name_EQ: String
                  name_IN: [String]
                  name_STARTS_WITH: String
                }

                type ActorsConnection {
                  edges: [ActorEdge!]!
                  pageInfo: PageInfo!
                  totalCount: Int!
                }

                type CreateActorsMutationResponse {
                  actors: [Actor!]!
                  info: CreateInfo!
                }

                \\"\\"\\"
                Information about the number of nodes and relationships created during a create mutation
                \\"\\"\\"
                type CreateInfo {
                  nodesCreated: Int!
                  relationshipsCreated: Int!
                }

                type CreateMoviesMutationResponse {
                  info: CreateInfo!
                  movies: [Movie!]!
                }

                \\"\\"\\"
                Information about the number of nodes and relationships deleted during a delete mutation
                \\"\\"\\"
                type DeleteInfo {
                  nodesDeleted: Int!
                  relationshipsDeleted: Int!
                }

                type IDAggregateSelection {
                  longest: ID
                  shortest: ID
                }

                type Movie {
                  \\"\\"\\"Actors in Movie\\"\\"\\"
                  actors(directed: Boolean = true, limit: Int, offset: Int, options: ActorOptions @deprecated(reason: \\"Query options argument is deprecated, please use pagination arguments like limit, offset and sort instead.\\"), sort: [ActorSort!], where: ActorWhere): [Actor!]!
                  actorsAggregate(directed: Boolean = true, where: ActorWhere): MovieActorActorsAggregationSelection
                  actorsConnection(after: String, directed: Boolean = true, first: Int, sort: [MovieActorsConnectionSort!], where: MovieActorsConnectionWhere): MovieActorsConnection!
                  id: ID
                }

                type MovieActorActorsAggregationSelection {
                  count: Int!
                  node: MovieActorActorsNodeAggregateSelection
                }

                type MovieActorActorsNodeAggregateSelection {
                  name: StringAggregateSelection!
                }

                input MovieActorsAggregateInput {
                  AND: [MovieActorsAggregateInput!]
                  NOT: MovieActorsAggregateInput
                  OR: [MovieActorsAggregateInput!]
                  count: Int
                  count_GT: Int
                  count_GTE: Int
                  count_LT: Int
                  count_LTE: Int
                  node: MovieActorsNodeAggregationWhereInput
                }

                input MovieActorsConnectFieldInput {
                  \\"\\"\\"
                  Whether or not to overwrite any matching relationship with the new properties.
                  \\"\\"\\"
                  overwrite: Boolean! = true
                  where: ActorConnectWhere
                }

                type MovieActorsConnection {
                  edges: [MovieActorsRelationship!]!
                  pageInfo: PageInfo!
                  totalCount: Int!
                }

                input MovieActorsConnectionSort {
                  node: ActorSort
                }

                input MovieActorsConnectionWhere {
                  AND: [MovieActorsConnectionWhere!]
                  NOT: MovieActorsConnectionWhere
                  OR: [MovieActorsConnectionWhere!]
                  node: ActorWhere
                }

                input MovieActorsCreateFieldInput {
                  node: ActorCreateInput!
                }

                input MovieActorsDeleteFieldInput {
                  where: MovieActorsConnectionWhere
                }

                input MovieActorsDisconnectFieldInput {
                  where: MovieActorsConnectionWhere
                }

                input MovieActorsFieldInput {
                  connect: [MovieActorsConnectFieldInput!]
                  create: [MovieActorsCreateFieldInput!]
                }

                input MovieActorsNodeAggregationWhereInput {
                  AND: [MovieActorsNodeAggregationWhereInput!]
                  NOT: MovieActorsNodeAggregationWhereInput
                  OR: [MovieActorsNodeAggregationWhereInput!]
                  name_AVERAGE_LENGTH_EQUAL: Float
                  name_AVERAGE_LENGTH_GT: Float
                  name_AVERAGE_LENGTH_GTE: Float
                  name_AVERAGE_LENGTH_LT: Float
                  name_AVERAGE_LENGTH_LTE: Float
                  name_LONGEST_LENGTH_EQUAL: Int
                  name_LONGEST_LENGTH_GT: Int
                  name_LONGEST_LENGTH_GTE: Int
                  name_LONGEST_LENGTH_LT: Int
                  name_LONGEST_LENGTH_LTE: Int
                  name_SHORTEST_LENGTH_EQUAL: Int
                  name_SHORTEST_LENGTH_GT: Int
                  name_SHORTEST_LENGTH_GTE: Int
                  name_SHORTEST_LENGTH_LT: Int
                  name_SHORTEST_LENGTH_LTE: Int
                }

                type MovieActorsRelationship {
                  cursor: String!
                  node: Actor!
                }

                input MovieActorsUpdateConnectionInput {
                  node: ActorUpdateInput
                }

                input MovieActorsUpdateFieldInput {
                  connect: [MovieActorsConnectFieldInput!]
                  create: [MovieActorsCreateFieldInput!]
                  delete: [MovieActorsDeleteFieldInput!]
                  disconnect: [MovieActorsDisconnectFieldInput!]
                  update: MovieActorsUpdateConnectionInput
                  where: MovieActorsConnectionWhere
                }

                type MovieAggregateSelection {
                  count: Int!
                  id: IDAggregateSelection!
                }

                input MovieCreateInput {
                  actors: MovieActorsFieldInput
                  id: ID
                }

                input MovieDeleteInput {
                  actors: [MovieActorsDeleteFieldInput!]
                }

                type MovieEdge {
                  cursor: String!
                  node: Movie!
                }

                input MovieOptions {
                  limit: Int
                  offset: Int
                  \\"\\"\\"
                  Specify one or more MovieSort objects to sort Movies by. The sorts will be applied in the order in which they are arranged in the array.
                  \\"\\"\\"
                  sort: [MovieSort!]
                }

                \\"\\"\\"
                Fields to sort Movies by. The order in which sorts are applied is not guaranteed when specifying many fields in one MovieSort object.
                \\"\\"\\"
                input MovieSort {
                  id: SortDirection
                }

                input MovieUpdateInput {
                  actors: [MovieActorsUpdateFieldInput!]
                  id: ID
                }

                input MovieWhere {
                  AND: [MovieWhere!]
                  NOT: MovieWhere
                  OR: [MovieWhere!]
                  actorsAggregate: MovieActorsAggregateInput
                  \\"\\"\\"
                  Return Movies where all of the related MovieActorsConnections match this filter
                  \\"\\"\\"
                  actorsConnection_ALL: MovieActorsConnectionWhere
                  \\"\\"\\"
                  Return Movies where none of the related MovieActorsConnections match this filter
                  \\"\\"\\"
                  actorsConnection_NONE: MovieActorsConnectionWhere
                  \\"\\"\\"
                  Return Movies where one of the related MovieActorsConnections match this filter
                  \\"\\"\\"
                  actorsConnection_SINGLE: MovieActorsConnectionWhere
                  \\"\\"\\"
                  Return Movies where some of the related MovieActorsConnections match this filter
                  \\"\\"\\"
                  actorsConnection_SOME: MovieActorsConnectionWhere
                  \\"\\"\\"Return Movies where all of the related Actors match this filter\\"\\"\\"
                  actors_ALL: ActorWhere
                  \\"\\"\\"Return Movies where none of the related Actors match this filter\\"\\"\\"
                  actors_NONE: ActorWhere
                  \\"\\"\\"Return Movies where one of the related Actors match this filter\\"\\"\\"
                  actors_SINGLE: ActorWhere
                  \\"\\"\\"Return Movies where some of the related Actors match this filter\\"\\"\\"
                  actors_SOME: ActorWhere
                  id: ID @deprecated(reason: \\"Please use the explicit _EQ version\\")
                  id_CONTAINS: ID
                  id_ENDS_WITH: ID
                  id_EQ: ID
                  id_IN: [ID]
                  id_STARTS_WITH: ID
                }

                type MoviesConnection {
                  edges: [MovieEdge!]!
                  pageInfo: PageInfo!
                  totalCount: Int!
                }

                type Mutation {
                  createActors(input: [ActorCreateInput!]!): CreateActorsMutationResponse!
                  createMovies(input: [MovieCreateInput!]!): CreateMoviesMutationResponse!
                  deleteActors(where: ActorWhere): DeleteInfo!
                  deleteMovies(delete: MovieDeleteInput, where: MovieWhere): DeleteInfo!
                  updateActors(update: ActorUpdateInput, where: ActorWhere): UpdateActorsMutationResponse!
                  updateMovies(update: MovieUpdateInput, where: MovieWhere): UpdateMoviesMutationResponse!
                }

                \\"\\"\\"Pagination information (Relay)\\"\\"\\"
                type PageInfo {
                  endCursor: String
                  hasNextPage: Boolean!
                  hasPreviousPage: Boolean!
                  startCursor: String
                }

                type Query {
                  actors(limit: Int, offset: Int, options: ActorOptions @deprecated(reason: \\"Query options argument is deprecated, please use pagination arguments like limit, offset and sort instead.\\"), sort: [ActorSort!], where: ActorWhere): [Actor!]!
                  actorsAggregate(where: ActorWhere): ActorAggregateSelection!
                  actorsConnection(after: String, first: Int, sort: [ActorSort!], where: ActorWhere): ActorsConnection!
                  movies(limit: Int, offset: Int, options: MovieOptions @deprecated(reason: \\"Query options argument is deprecated, please use pagination arguments like limit, offset and sort instead.\\"), sort: [MovieSort!], where: MovieWhere): [Movie!]!
                  moviesAggregate(where: MovieWhere): MovieAggregateSelection!
                  moviesConnection(after: String, first: Int, sort: [MovieSort!], where: MovieWhere): MoviesConnection!
                }

                \\"\\"\\"An enum for sorting in either ascending or descending order.\\"\\"\\"
                enum SortDirection {
                  \\"\\"\\"Sort by field values in ascending order.\\"\\"\\"
                  ASC
                  \\"\\"\\"Sort by field values in descending order.\\"\\"\\"
                  DESC
                }

                type StringAggregateSelection {
                  longest: String
                  shortest: String
                }

                type UpdateActorsMutationResponse {
                  actors: [Actor!]!
                  info: UpdateInfo!
                }

                \\"\\"\\"
                Information about the number of nodes and relationships created and deleted during an update mutation
                \\"\\"\\"
                type UpdateInfo {
                  nodesCreated: Int!
                  nodesDeleted: Int!
                  relationshipsCreated: Int!
                  relationshipsDeleted: Int!
                }

                type UpdateMoviesMutationResponse {
                  info: UpdateInfo!
                  movies: [Movie!]!
                }"
            `);
        });

        test("Interface", async () => {
            const typeDefs = gql`
                interface Production {
                    title: String!
                }

                type Movie implements Production @node {
                    title: String!
                    runtime: Int!
                }

                type Series implements Production @node {
                    title: String!
                    episodes: Int!
                }

                type ActedIn @relationshipProperties {
                    screenTime: Int!
                }

                type Actor @node {
                    name: String!
                    "Acted in Production"
                    actedIn: [Production!]! @relationship(type: "ACTED_IN", direction: OUT, properties: "ActedIn")
                }
            `;
            const neoSchema = new Neo4jGraphQL({
                typeDefs,
                features: {
                    excludeDeprecatedFields: {
                        bookmark: true,
                        arrayFilters: true,
                        stringAggregation: true,
                        aggregationFilters: true,
                    },
                },
            });
            const printedSchema = printSchemaWithDirectives(lexicographicSortSchema(await neoSchema.getSchema()));

            expect(printedSchema).toMatchInlineSnapshot(`
                "schema {
                  query: Query
                  mutation: Mutation
                }

                \\"\\"\\"
                The edge properties for the following fields:
                * Actor.actedIn
                \\"\\"\\"
                type ActedIn {
                  screenTime: Int!
                }

                input ActedInAggregationWhereInput {
                  AND: [ActedInAggregationWhereInput!]
                  NOT: ActedInAggregationWhereInput
                  OR: [ActedInAggregationWhereInput!]
                  screenTime_AVERAGE_EQUAL: Float
                  screenTime_AVERAGE_GT: Float
                  screenTime_AVERAGE_GTE: Float
                  screenTime_AVERAGE_LT: Float
                  screenTime_AVERAGE_LTE: Float
                  screenTime_MAX_EQUAL: Int
                  screenTime_MAX_GT: Int
                  screenTime_MAX_GTE: Int
                  screenTime_MAX_LT: Int
                  screenTime_MAX_LTE: Int
                  screenTime_MIN_EQUAL: Int
                  screenTime_MIN_GT: Int
                  screenTime_MIN_GTE: Int
                  screenTime_MIN_LT: Int
                  screenTime_MIN_LTE: Int
                  screenTime_SUM_EQUAL: Int
                  screenTime_SUM_GT: Int
                  screenTime_SUM_GTE: Int
                  screenTime_SUM_LT: Int
                  screenTime_SUM_LTE: Int
                }

                input ActedInCreateInput {
                  screenTime: Int!
                }

                input ActedInSort {
                  screenTime: SortDirection
                }

                input ActedInUpdateInput {
                  screenTime: Int
                  screenTime_DECREMENT: Int
                  screenTime_INCREMENT: Int
                }

                input ActedInWhere {
                  AND: [ActedInWhere!]
                  NOT: ActedInWhere
                  OR: [ActedInWhere!]
                  screenTime: Int @deprecated(reason: \\"Please use the explicit _EQ version\\")
                  screenTime_EQ: Int
                  screenTime_GT: Int
                  screenTime_GTE: Int
                  screenTime_IN: [Int!]
                  screenTime_LT: Int
                  screenTime_LTE: Int
                }

                type Actor {
                  \\"\\"\\"Acted in Production\\"\\"\\"
                  actedIn(directed: Boolean = true, limit: Int, offset: Int, options: ProductionOptions @deprecated(reason: \\"Query options argument is deprecated, please use pagination arguments like limit, offset and sort instead.\\"), sort: [ProductionSort!], where: ProductionWhere): [Production!]!
                  actedInAggregate(directed: Boolean = true, where: ProductionWhere): ActorProductionActedInAggregationSelection
                  actedInConnection(after: String, directed: Boolean = true, first: Int, sort: [ActorActedInConnectionSort!], where: ActorActedInConnectionWhere): ActorActedInConnection!
                  name: String!
                }

                input ActorActedInAggregateInput {
                  AND: [ActorActedInAggregateInput!]
                  NOT: ActorActedInAggregateInput
                  OR: [ActorActedInAggregateInput!]
                  count: Int
                  count_GT: Int
                  count_GTE: Int
                  count_LT: Int
                  count_LTE: Int
                  edge: ActedInAggregationWhereInput
                  node: ActorActedInNodeAggregationWhereInput
                }

                input ActorActedInConnectFieldInput {
                  edge: ActedInCreateInput!
                  where: ProductionConnectWhere
                }

                type ActorActedInConnection {
                  edges: [ActorActedInRelationship!]!
                  pageInfo: PageInfo!
                  totalCount: Int!
                }

                input ActorActedInConnectionSort {
                  edge: ActedInSort
                  node: ProductionSort
                }

                input ActorActedInConnectionWhere {
                  AND: [ActorActedInConnectionWhere!]
                  NOT: ActorActedInConnectionWhere
                  OR: [ActorActedInConnectionWhere!]
                  edge: ActedInWhere
                  node: ProductionWhere
                }

                input ActorActedInCreateFieldInput {
                  edge: ActedInCreateInput!
                  node: ProductionCreateInput!
                }

                input ActorActedInDeleteFieldInput {
                  where: ActorActedInConnectionWhere
                }

                input ActorActedInDisconnectFieldInput {
                  where: ActorActedInConnectionWhere
                }

                input ActorActedInFieldInput {
                  connect: [ActorActedInConnectFieldInput!]
                  create: [ActorActedInCreateFieldInput!]
                }

                input ActorActedInNodeAggregationWhereInput {
                  AND: [ActorActedInNodeAggregationWhereInput!]
                  NOT: ActorActedInNodeAggregationWhereInput
                  OR: [ActorActedInNodeAggregationWhereInput!]
                  title_AVERAGE_LENGTH_EQUAL: Float
                  title_AVERAGE_LENGTH_GT: Float
                  title_AVERAGE_LENGTH_GTE: Float
                  title_AVERAGE_LENGTH_LT: Float
                  title_AVERAGE_LENGTH_LTE: Float
                  title_LONGEST_LENGTH_EQUAL: Int
                  title_LONGEST_LENGTH_GT: Int
                  title_LONGEST_LENGTH_GTE: Int
                  title_LONGEST_LENGTH_LT: Int
                  title_LONGEST_LENGTH_LTE: Int
                  title_SHORTEST_LENGTH_EQUAL: Int
                  title_SHORTEST_LENGTH_GT: Int
                  title_SHORTEST_LENGTH_GTE: Int
                  title_SHORTEST_LENGTH_LT: Int
                  title_SHORTEST_LENGTH_LTE: Int
                }

                type ActorActedInRelationship {
                  cursor: String!
                  node: Production!
                  properties: ActedIn!
                }

                input ActorActedInUpdateConnectionInput {
                  edge: ActedInUpdateInput
                  node: ProductionUpdateInput
                }

                input ActorActedInUpdateFieldInput {
                  connect: [ActorActedInConnectFieldInput!]
                  create: [ActorActedInCreateFieldInput!]
                  delete: [ActorActedInDeleteFieldInput!]
                  disconnect: [ActorActedInDisconnectFieldInput!]
                  update: ActorActedInUpdateConnectionInput
                  where: ActorActedInConnectionWhere
                }

                type ActorAggregateSelection {
                  count: Int!
                  name: StringAggregateSelection!
                }

                input ActorCreateInput {
                  actedIn: ActorActedInFieldInput
                  name: String!
                }

                input ActorDeleteInput {
                  actedIn: [ActorActedInDeleteFieldInput!]
                }

                type ActorEdge {
                  cursor: String!
                  node: Actor!
                }

                input ActorOptions {
                  limit: Int
                  offset: Int
                  \\"\\"\\"
                  Specify one or more ActorSort objects to sort Actors by. The sorts will be applied in the order in which they are arranged in the array.
                  \\"\\"\\"
                  sort: [ActorSort!]
                }

                type ActorProductionActedInAggregationSelection {
                  count: Int!
                  edge: ActorProductionActedInEdgeAggregateSelection
                  node: ActorProductionActedInNodeAggregateSelection
                }

                type ActorProductionActedInEdgeAggregateSelection {
                  screenTime: IntAggregateSelection!
                }

                type ActorProductionActedInNodeAggregateSelection {
                  title: StringAggregateSelection!
                }

                \\"\\"\\"
                Fields to sort Actors by. The order in which sorts are applied is not guaranteed when specifying many fields in one ActorSort object.
                \\"\\"\\"
                input ActorSort {
                  name: SortDirection
                }

                input ActorUpdateInput {
                  actedIn: [ActorActedInUpdateFieldInput!]
                  name: String
                }

                input ActorWhere {
                  AND: [ActorWhere!]
                  NOT: ActorWhere
                  OR: [ActorWhere!]
                  actedInAggregate: ActorActedInAggregateInput
                  \\"\\"\\"
                  Return Actors where all of the related ActorActedInConnections match this filter
                  \\"\\"\\"
                  actedInConnection_ALL: ActorActedInConnectionWhere
                  \\"\\"\\"
                  Return Actors where none of the related ActorActedInConnections match this filter
                  \\"\\"\\"
                  actedInConnection_NONE: ActorActedInConnectionWhere
                  \\"\\"\\"
                  Return Actors where one of the related ActorActedInConnections match this filter
                  \\"\\"\\"
                  actedInConnection_SINGLE: ActorActedInConnectionWhere
                  \\"\\"\\"
                  Return Actors where some of the related ActorActedInConnections match this filter
                  \\"\\"\\"
                  actedInConnection_SOME: ActorActedInConnectionWhere
                  \\"\\"\\"Return Actors where all of the related Productions match this filter\\"\\"\\"
                  actedIn_ALL: ProductionWhere
                  \\"\\"\\"Return Actors where none of the related Productions match this filter\\"\\"\\"
                  actedIn_NONE: ProductionWhere
                  \\"\\"\\"Return Actors where one of the related Productions match this filter\\"\\"\\"
                  actedIn_SINGLE: ProductionWhere
                  \\"\\"\\"Return Actors where some of the related Productions match this filter\\"\\"\\"
                  actedIn_SOME: ProductionWhere
                  name: String @deprecated(reason: \\"Please use the explicit _EQ version\\")
                  name_CONTAINS: String
                  name_ENDS_WITH: String
                  name_EQ: String
                  name_IN: [String!]
                  name_STARTS_WITH: String
                }

                type ActorsConnection {
                  edges: [ActorEdge!]!
                  pageInfo: PageInfo!
                  totalCount: Int!
                }

                type CreateActorsMutationResponse {
                  actors: [Actor!]!
                  info: CreateInfo!
                }

                \\"\\"\\"
                Information about the number of nodes and relationships created during a create mutation
                \\"\\"\\"
                type CreateInfo {
                  nodesCreated: Int!
                  relationshipsCreated: Int!
                }

                type CreateMoviesMutationResponse {
                  info: CreateInfo!
                  movies: [Movie!]!
                }

                type CreateSeriesMutationResponse {
                  info: CreateInfo!
                  series: [Series!]!
                }

                \\"\\"\\"
                Information about the number of nodes and relationships deleted during a delete mutation
                \\"\\"\\"
                type DeleteInfo {
                  nodesDeleted: Int!
                  relationshipsDeleted: Int!
                }

                type IntAggregateSelection {
                  average: Float
                  max: Int
                  min: Int
                  sum: Int
                }

                type Movie implements Production {
                  runtime: Int!
                  title: String!
                }

                type MovieAggregateSelection {
                  count: Int!
                  runtime: IntAggregateSelection!
                  title: StringAggregateSelection!
                }

                input MovieCreateInput {
                  runtime: Int!
                  title: String!
                }

                type MovieEdge {
                  cursor: String!
                  node: Movie!
                }

                input MovieOptions {
                  limit: Int
                  offset: Int
                  \\"\\"\\"
                  Specify one or more MovieSort objects to sort Movies by. The sorts will be applied in the order in which they are arranged in the array.
                  \\"\\"\\"
                  sort: [MovieSort!]
                }

                \\"\\"\\"
                Fields to sort Movies by. The order in which sorts are applied is not guaranteed when specifying many fields in one MovieSort object.
                \\"\\"\\"
                input MovieSort {
                  runtime: SortDirection
                  title: SortDirection
                }

                input MovieUpdateInput {
                  runtime: Int
                  runtime_DECREMENT: Int
                  runtime_INCREMENT: Int
                  title: String
                }

                input MovieWhere {
                  AND: [MovieWhere!]
                  NOT: MovieWhere
                  OR: [MovieWhere!]
                  runtime: Int @deprecated(reason: \\"Please use the explicit _EQ version\\")
                  runtime_EQ: Int
                  runtime_GT: Int
                  runtime_GTE: Int
                  runtime_IN: [Int!]
                  runtime_LT: Int
                  runtime_LTE: Int
                  title: String @deprecated(reason: \\"Please use the explicit _EQ version\\")
                  title_CONTAINS: String
                  title_ENDS_WITH: String
                  title_EQ: String
                  title_IN: [String!]
                  title_STARTS_WITH: String
                }

                type MoviesConnection {
                  edges: [MovieEdge!]!
                  pageInfo: PageInfo!
                  totalCount: Int!
                }

                type Mutation {
                  createActors(input: [ActorCreateInput!]!): CreateActorsMutationResponse!
                  createMovies(input: [MovieCreateInput!]!): CreateMoviesMutationResponse!
                  createSeries(input: [SeriesCreateInput!]!): CreateSeriesMutationResponse!
                  deleteActors(delete: ActorDeleteInput, where: ActorWhere): DeleteInfo!
                  deleteMovies(where: MovieWhere): DeleteInfo!
                  deleteSeries(where: SeriesWhere): DeleteInfo!
                  updateActors(update: ActorUpdateInput, where: ActorWhere): UpdateActorsMutationResponse!
                  updateMovies(update: MovieUpdateInput, where: MovieWhere): UpdateMoviesMutationResponse!
                  updateSeries(update: SeriesUpdateInput, where: SeriesWhere): UpdateSeriesMutationResponse!
                }

                \\"\\"\\"Pagination information (Relay)\\"\\"\\"
                type PageInfo {
                  endCursor: String
                  hasNextPage: Boolean!
                  hasPreviousPage: Boolean!
                  startCursor: String
                }

                interface Production {
                  title: String!
                }

                type ProductionAggregateSelection {
                  count: Int!
                  title: StringAggregateSelection!
                }

                input ProductionConnectWhere {
                  node: ProductionWhere!
                }

                input ProductionCreateInput {
                  Movie: MovieCreateInput
                  Series: SeriesCreateInput
                }

                type ProductionEdge {
                  cursor: String!
                  node: Production!
                }

                enum ProductionImplementation {
                  Movie
                  Series
                }

                input ProductionOptions {
                  limit: Int
                  offset: Int
                  \\"\\"\\"
                  Specify one or more ProductionSort objects to sort Productions by. The sorts will be applied in the order in which they are arranged in the array.
                  \\"\\"\\"
                  sort: [ProductionSort!]
                }

                \\"\\"\\"
                Fields to sort Productions by. The order in which sorts are applied is not guaranteed when specifying many fields in one ProductionSort object.
                \\"\\"\\"
                input ProductionSort {
                  title: SortDirection
                }

                input ProductionUpdateInput {
                  title: String
                }

                input ProductionWhere {
                  AND: [ProductionWhere!]
                  NOT: ProductionWhere
                  OR: [ProductionWhere!]
                  title: String @deprecated(reason: \\"Please use the explicit _EQ version\\")
                  title_CONTAINS: String
                  title_ENDS_WITH: String
                  title_EQ: String
                  title_IN: [String!]
                  title_STARTS_WITH: String
                  typename_IN: [ProductionImplementation!]
                }

                type ProductionsConnection {
                  edges: [ProductionEdge!]!
                  pageInfo: PageInfo!
                  totalCount: Int!
                }

                type Query {
                  actors(limit: Int, offset: Int, options: ActorOptions @deprecated(reason: \\"Query options argument is deprecated, please use pagination arguments like limit, offset and sort instead.\\"), sort: [ActorSort!], where: ActorWhere): [Actor!]!
                  actorsAggregate(where: ActorWhere): ActorAggregateSelection!
                  actorsConnection(after: String, first: Int, sort: [ActorSort!], where: ActorWhere): ActorsConnection!
                  movies(limit: Int, offset: Int, options: MovieOptions @deprecated(reason: \\"Query options argument is deprecated, please use pagination arguments like limit, offset and sort instead.\\"), sort: [MovieSort!], where: MovieWhere): [Movie!]!
                  moviesAggregate(where: MovieWhere): MovieAggregateSelection!
                  moviesConnection(after: String, first: Int, sort: [MovieSort!], where: MovieWhere): MoviesConnection!
                  productions(limit: Int, offset: Int, options: ProductionOptions @deprecated(reason: \\"Query options argument is deprecated, please use pagination arguments like limit, offset and sort instead.\\"), sort: [ProductionSort!], where: ProductionWhere): [Production!]!
                  productionsAggregate(where: ProductionWhere): ProductionAggregateSelection!
                  productionsConnection(after: String, first: Int, sort: [ProductionSort!], where: ProductionWhere): ProductionsConnection!
                  series(limit: Int, offset: Int, options: SeriesOptions @deprecated(reason: \\"Query options argument is deprecated, please use pagination arguments like limit, offset and sort instead.\\"), sort: [SeriesSort!], where: SeriesWhere): [Series!]!
                  seriesAggregate(where: SeriesWhere): SeriesAggregateSelection!
                  seriesConnection(after: String, first: Int, sort: [SeriesSort!], where: SeriesWhere): SeriesConnection!
                }

                type Series implements Production {
                  episodes: Int!
                  title: String!
                }

                type SeriesAggregateSelection {
                  count: Int!
                  episodes: IntAggregateSelection!
                  title: StringAggregateSelection!
                }

                type SeriesConnection {
                  edges: [SeriesEdge!]!
                  pageInfo: PageInfo!
                  totalCount: Int!
                }

                input SeriesCreateInput {
                  episodes: Int!
                  title: String!
                }

                type SeriesEdge {
                  cursor: String!
                  node: Series!
                }

                input SeriesOptions {
                  limit: Int
                  offset: Int
                  \\"\\"\\"
                  Specify one or more SeriesSort objects to sort Series by. The sorts will be applied in the order in which they are arranged in the array.
                  \\"\\"\\"
                  sort: [SeriesSort!]
                }

                \\"\\"\\"
                Fields to sort Series by. The order in which sorts are applied is not guaranteed when specifying many fields in one SeriesSort object.
                \\"\\"\\"
                input SeriesSort {
                  episodes: SortDirection
                  title: SortDirection
                }

                input SeriesUpdateInput {
                  episodes: Int
                  episodes_DECREMENT: Int
                  episodes_INCREMENT: Int
                  title: String
                }

                input SeriesWhere {
                  AND: [SeriesWhere!]
                  NOT: SeriesWhere
                  OR: [SeriesWhere!]
                  episodes: Int @deprecated(reason: \\"Please use the explicit _EQ version\\")
                  episodes_EQ: Int
                  episodes_GT: Int
                  episodes_GTE: Int
                  episodes_IN: [Int!]
                  episodes_LT: Int
                  episodes_LTE: Int
                  title: String @deprecated(reason: \\"Please use the explicit _EQ version\\")
                  title_CONTAINS: String
                  title_ENDS_WITH: String
                  title_EQ: String
                  title_IN: [String!]
                  title_STARTS_WITH: String
                }

                \\"\\"\\"An enum for sorting in either ascending or descending order.\\"\\"\\"
                enum SortDirection {
                  \\"\\"\\"Sort by field values in ascending order.\\"\\"\\"
                  ASC
                  \\"\\"\\"Sort by field values in descending order.\\"\\"\\"
                  DESC
                }

                type StringAggregateSelection {
                  longest: String
                  shortest: String
                }

                type UpdateActorsMutationResponse {
                  actors: [Actor!]!
                  info: UpdateInfo!
                }

                \\"\\"\\"
                Information about the number of nodes and relationships created and deleted during an update mutation
                \\"\\"\\"
                type UpdateInfo {
                  nodesCreated: Int!
                  nodesDeleted: Int!
                  relationshipsCreated: Int!
                  relationshipsDeleted: Int!
                }

                type UpdateMoviesMutationResponse {
                  info: UpdateInfo!
                  movies: [Movie!]!
                }

                type UpdateSeriesMutationResponse {
                  info: UpdateInfo!
                  series: [Series!]!
                }"
            `);
        });

        test("Unions", async () => {
            const typeDefs = gql`
                union Search = Movie | Genre

                type Genre @node {
                    id: ID
                }

                type Movie @node {
                    id: ID
                    search: [Search!]! @relationship(type: "SEARCH", direction: OUT)
                    searchNoDirective: Search
                }
            `;
            const neoSchema = new Neo4jGraphQL({
                typeDefs,
                features: {
                    excludeDeprecatedFields: {
                        bookmark: true,
                        arrayFilters: true,
                        stringAggregation: true,
                        aggregationFilters: true,
                    },
                },
            });
            const printedSchema = printSchemaWithDirectives(lexicographicSortSchema(await neoSchema.getSchema()));

            expect(printedSchema).toMatchInlineSnapshot(`
                "schema {
                  query: Query
                  mutation: Mutation
                }

                type CreateGenresMutationResponse {
                  genres: [Genre!]!
                  info: CreateInfo!
                }

                \\"\\"\\"
                Information about the number of nodes and relationships created during a create mutation
                \\"\\"\\"
                type CreateInfo {
                  nodesCreated: Int!
                  relationshipsCreated: Int!
                }

                type CreateMoviesMutationResponse {
                  info: CreateInfo!
                  movies: [Movie!]!
                }

                \\"\\"\\"
                Information about the number of nodes and relationships deleted during a delete mutation
                \\"\\"\\"
                type DeleteInfo {
                  nodesDeleted: Int!
                  relationshipsDeleted: Int!
                }

                type Genre {
                  id: ID
                }

                type GenreAggregateSelection {
                  count: Int!
                  id: IDAggregateSelection!
                }

                input GenreConnectWhere {
                  node: GenreWhere!
                }

                input GenreCreateInput {
                  id: ID
                }

                type GenreEdge {
                  cursor: String!
                  node: Genre!
                }

                input GenreOptions {
                  limit: Int
                  offset: Int
                  \\"\\"\\"
                  Specify one or more GenreSort objects to sort Genres by. The sorts will be applied in the order in which they are arranged in the array.
                  \\"\\"\\"
                  sort: [GenreSort!]
                }

                \\"\\"\\"
                Fields to sort Genres by. The order in which sorts are applied is not guaranteed when specifying many fields in one GenreSort object.
                \\"\\"\\"
                input GenreSort {
                  id: SortDirection
                }

                input GenreUpdateInput {
                  id: ID
                }

                input GenreWhere {
                  AND: [GenreWhere!]
                  NOT: GenreWhere
                  OR: [GenreWhere!]
                  id: ID @deprecated(reason: \\"Please use the explicit _EQ version\\")
                  id_CONTAINS: ID
                  id_ENDS_WITH: ID
                  id_EQ: ID
                  id_IN: [ID]
                  id_STARTS_WITH: ID
                }

                type GenresConnection {
                  edges: [GenreEdge!]!
                  pageInfo: PageInfo!
                  totalCount: Int!
                }

                type IDAggregateSelection {
                  longest: ID
                  shortest: ID
                }

                type Movie {
                  id: ID
                  search(directed: Boolean = true, limit: Int, offset: Int, options: QueryOptions @deprecated(reason: \\"Query options argument is deprecated, please use pagination arguments like limit, offset and sort instead.\\"), where: SearchWhere): [Search!]!
                  searchConnection(after: String, directed: Boolean = true, first: Int, where: MovieSearchConnectionWhere): MovieSearchConnection!
                  searchNoDirective: Search
                }

                type MovieAggregateSelection {
                  count: Int!
                  id: IDAggregateSelection!
                }

                input MovieConnectInput {
                  search: MovieSearchConnectInput
                }

                input MovieConnectWhere {
                  node: MovieWhere!
                }

                input MovieCreateInput {
                  id: ID
                  search: MovieSearchCreateInput
                }

                input MovieDeleteInput {
                  search: MovieSearchDeleteInput
                }

                input MovieDisconnectInput {
                  search: MovieSearchDisconnectInput
                }

                type MovieEdge {
                  cursor: String!
                  node: Movie!
                }

                input MovieOptions {
                  limit: Int
                  offset: Int
                  \\"\\"\\"
                  Specify one or more MovieSort objects to sort Movies by. The sorts will be applied in the order in which they are arranged in the array.
                  \\"\\"\\"
                  sort: [MovieSort!]
                }

                input MovieSearchConnectInput {
                  Genre: [MovieSearchGenreConnectFieldInput!]
                  Movie: [MovieSearchMovieConnectFieldInput!]
                }

                type MovieSearchConnection {
                  edges: [MovieSearchRelationship!]!
                  pageInfo: PageInfo!
                  totalCount: Int!
                }

                input MovieSearchConnectionWhere {
                  Genre: MovieSearchGenreConnectionWhere
                  Movie: MovieSearchMovieConnectionWhere
                }

                input MovieSearchCreateInput {
                  Genre: MovieSearchGenreFieldInput
                  Movie: MovieSearchMovieFieldInput
                }

                input MovieSearchDeleteInput {
                  Genre: [MovieSearchGenreDeleteFieldInput!]
                  Movie: [MovieSearchMovieDeleteFieldInput!]
                }

                input MovieSearchDisconnectInput {
                  Genre: [MovieSearchGenreDisconnectFieldInput!]
                  Movie: [MovieSearchMovieDisconnectFieldInput!]
                }

                input MovieSearchGenreConnectFieldInput {
                  where: GenreConnectWhere
                }

                input MovieSearchGenreConnectionWhere {
                  AND: [MovieSearchGenreConnectionWhere!]
                  NOT: MovieSearchGenreConnectionWhere
                  OR: [MovieSearchGenreConnectionWhere!]
                  node: GenreWhere
                }

                input MovieSearchGenreCreateFieldInput {
                  node: GenreCreateInput!
                }

                input MovieSearchGenreDeleteFieldInput {
                  where: MovieSearchGenreConnectionWhere
                }

                input MovieSearchGenreDisconnectFieldInput {
                  where: MovieSearchGenreConnectionWhere
                }

                input MovieSearchGenreFieldInput {
                  connect: [MovieSearchGenreConnectFieldInput!]
                  create: [MovieSearchGenreCreateFieldInput!]
                }

                input MovieSearchGenreUpdateConnectionInput {
                  node: GenreUpdateInput
                }

                input MovieSearchGenreUpdateFieldInput {
                  connect: [MovieSearchGenreConnectFieldInput!]
                  create: [MovieSearchGenreCreateFieldInput!]
                  delete: [MovieSearchGenreDeleteFieldInput!]
                  disconnect: [MovieSearchGenreDisconnectFieldInput!]
                  update: MovieSearchGenreUpdateConnectionInput
                  where: MovieSearchGenreConnectionWhere
                }

                input MovieSearchMovieConnectFieldInput {
                  connect: [MovieConnectInput!]
                  where: MovieConnectWhere
                }

                input MovieSearchMovieConnectionWhere {
                  AND: [MovieSearchMovieConnectionWhere!]
                  NOT: MovieSearchMovieConnectionWhere
                  OR: [MovieSearchMovieConnectionWhere!]
                  node: MovieWhere
                }

                input MovieSearchMovieCreateFieldInput {
                  node: MovieCreateInput!
                }

                input MovieSearchMovieDeleteFieldInput {
                  delete: MovieDeleteInput
                  where: MovieSearchMovieConnectionWhere
                }

                input MovieSearchMovieDisconnectFieldInput {
                  disconnect: MovieDisconnectInput
                  where: MovieSearchMovieConnectionWhere
                }

                input MovieSearchMovieFieldInput {
                  connect: [MovieSearchMovieConnectFieldInput!]
                  create: [MovieSearchMovieCreateFieldInput!]
                }

                input MovieSearchMovieUpdateConnectionInput {
                  node: MovieUpdateInput
                }

                input MovieSearchMovieUpdateFieldInput {
                  connect: [MovieSearchMovieConnectFieldInput!]
                  create: [MovieSearchMovieCreateFieldInput!]
                  delete: [MovieSearchMovieDeleteFieldInput!]
                  disconnect: [MovieSearchMovieDisconnectFieldInput!]
                  update: MovieSearchMovieUpdateConnectionInput
                  where: MovieSearchMovieConnectionWhere
                }

                type MovieSearchRelationship {
                  cursor: String!
                  node: Search!
                }

                input MovieSearchUpdateInput {
                  Genre: [MovieSearchGenreUpdateFieldInput!]
                  Movie: [MovieSearchMovieUpdateFieldInput!]
                }

                \\"\\"\\"
                Fields to sort Movies by. The order in which sorts are applied is not guaranteed when specifying many fields in one MovieSort object.
                \\"\\"\\"
                input MovieSort {
                  id: SortDirection
                }

                input MovieUpdateInput {
                  id: ID
                  search: MovieSearchUpdateInput
                }

                input MovieWhere {
                  AND: [MovieWhere!]
                  NOT: MovieWhere
                  OR: [MovieWhere!]
                  id: ID @deprecated(reason: \\"Please use the explicit _EQ version\\")
                  id_CONTAINS: ID
                  id_ENDS_WITH: ID
                  id_EQ: ID
                  id_IN: [ID]
                  id_STARTS_WITH: ID
                  \\"\\"\\"
                  Return Movies where all of the related MovieSearchConnections match this filter
                  \\"\\"\\"
                  searchConnection_ALL: MovieSearchConnectionWhere
                  \\"\\"\\"
                  Return Movies where none of the related MovieSearchConnections match this filter
                  \\"\\"\\"
                  searchConnection_NONE: MovieSearchConnectionWhere
                  \\"\\"\\"
                  Return Movies where one of the related MovieSearchConnections match this filter
                  \\"\\"\\"
                  searchConnection_SINGLE: MovieSearchConnectionWhere
                  \\"\\"\\"
                  Return Movies where some of the related MovieSearchConnections match this filter
                  \\"\\"\\"
                  searchConnection_SOME: MovieSearchConnectionWhere
                  \\"\\"\\"Return Movies where all of the related Searches match this filter\\"\\"\\"
                  search_ALL: SearchWhere
                  \\"\\"\\"Return Movies where none of the related Searches match this filter\\"\\"\\"
                  search_NONE: SearchWhere
                  \\"\\"\\"Return Movies where one of the related Searches match this filter\\"\\"\\"
                  search_SINGLE: SearchWhere
                  \\"\\"\\"Return Movies where some of the related Searches match this filter\\"\\"\\"
                  search_SOME: SearchWhere
                }

                type MoviesConnection {
                  edges: [MovieEdge!]!
                  pageInfo: PageInfo!
                  totalCount: Int!
                }

                type Mutation {
                  createGenres(input: [GenreCreateInput!]!): CreateGenresMutationResponse!
                  createMovies(input: [MovieCreateInput!]!): CreateMoviesMutationResponse!
                  deleteGenres(where: GenreWhere): DeleteInfo!
                  deleteMovies(delete: MovieDeleteInput, where: MovieWhere): DeleteInfo!
                  updateGenres(update: GenreUpdateInput, where: GenreWhere): UpdateGenresMutationResponse!
                  updateMovies(update: MovieUpdateInput, where: MovieWhere): UpdateMoviesMutationResponse!
                }

                \\"\\"\\"Pagination information (Relay)\\"\\"\\"
                type PageInfo {
                  endCursor: String
                  hasNextPage: Boolean!
                  hasPreviousPage: Boolean!
                  startCursor: String
                }

                type Query {
                  genres(limit: Int, offset: Int, options: GenreOptions @deprecated(reason: \\"Query options argument is deprecated, please use pagination arguments like limit, offset and sort instead.\\"), sort: [GenreSort!], where: GenreWhere): [Genre!]!
                  genresAggregate(where: GenreWhere): GenreAggregateSelection!
                  genresConnection(after: String, first: Int, sort: [GenreSort!], where: GenreWhere): GenresConnection!
                  movies(limit: Int, offset: Int, options: MovieOptions @deprecated(reason: \\"Query options argument is deprecated, please use pagination arguments like limit, offset and sort instead.\\"), sort: [MovieSort!], where: MovieWhere): [Movie!]!
                  moviesAggregate(where: MovieWhere): MovieAggregateSelection!
                  moviesConnection(after: String, first: Int, sort: [MovieSort!], where: MovieWhere): MoviesConnection!
                  searches(limit: Int, offset: Int, options: QueryOptions @deprecated(reason: \\"Query options argument is deprecated, please use pagination arguments like limit, offset and sort instead.\\"), where: SearchWhere): [Search!]!
                }

                \\"\\"\\"Input type for options that can be specified on a query operation.\\"\\"\\"
                input QueryOptions {
                  limit: Int
                  offset: Int
                }

                union Search = Genre | Movie

                input SearchWhere {
                  Genre: GenreWhere
                  Movie: MovieWhere
                }

                \\"\\"\\"An enum for sorting in either ascending or descending order.\\"\\"\\"
                enum SortDirection {
                  \\"\\"\\"Sort by field values in ascending order.\\"\\"\\"
                  ASC
                  \\"\\"\\"Sort by field values in descending order.\\"\\"\\"
                  DESC
                }

                type UpdateGenresMutationResponse {
                  genres: [Genre!]!
                  info: UpdateInfo!
                }

                \\"\\"\\"
                Information about the number of nodes and relationships created and deleted during an update mutation
                \\"\\"\\"
                type UpdateInfo {
                  nodesCreated: Int!
                  nodesDeleted: Int!
                  relationshipsCreated: Int!
                  relationshipsDeleted: Int!
                }

                type UpdateMoviesMutationResponse {
                  info: UpdateInfo!
                  movies: [Movie!]!
                }"
            `);
        });
    });
=======
>>>>>>> dbc0af19
});<|MERGE_RESOLUTION|>--- conflicted
+++ resolved
@@ -47,7 +47,6 @@
                     stringAggregation: true,
                     aggregationFilters: true,
                     deprecatedOptionsArgument: true,
-                    nestedUpdateOperationsFields: true,
                 },
             },
         });
@@ -606,1433 +605,4 @@
             }"
         `);
     });
-<<<<<<< HEAD
-
-    describe("Relationship", () => {
-        test("Simple", async () => {
-            const typeDefs = gql`
-                type Actor @node {
-                    name: String
-                }
-
-                type Movie @node {
-                    id: ID
-                    "Actors in Movie"
-                    actors: [Actor!]! @relationship(type: "ACTED_IN", direction: IN)
-                }
-            `;
-            const neoSchema = new Neo4jGraphQL({
-                typeDefs,
-                features: {
-                    excludeDeprecatedFields: {
-                        bookmark: true,
-                        arrayFilters: true,
-                        stringAggregation: true,
-                        aggregationFilters: true,
-                    },
-                },
-            });
-            const printedSchema = printSchemaWithDirectives(lexicographicSortSchema(await neoSchema.getSchema()));
-
-            expect(printedSchema).toMatchInlineSnapshot(`
-                "schema {
-                  query: Query
-                  mutation: Mutation
-                }
-
-                type Actor {
-                  name: String
-                }
-
-                type ActorAggregateSelection {
-                  count: Int!
-                  name: StringAggregateSelection!
-                }
-
-                input ActorConnectWhere {
-                  node: ActorWhere!
-                }
-
-                input ActorCreateInput {
-                  name: String
-                }
-
-                type ActorEdge {
-                  cursor: String!
-                  node: Actor!
-                }
-
-                input ActorOptions {
-                  limit: Int
-                  offset: Int
-                  \\"\\"\\"
-                  Specify one or more ActorSort objects to sort Actors by. The sorts will be applied in the order in which they are arranged in the array.
-                  \\"\\"\\"
-                  sort: [ActorSort!]
-                }
-
-                \\"\\"\\"
-                Fields to sort Actors by. The order in which sorts are applied is not guaranteed when specifying many fields in one ActorSort object.
-                \\"\\"\\"
-                input ActorSort {
-                  name: SortDirection
-                }
-
-                input ActorUpdateInput {
-                  name: String
-                }
-
-                input ActorWhere {
-                  AND: [ActorWhere!]
-                  NOT: ActorWhere
-                  OR: [ActorWhere!]
-                  name: String @deprecated(reason: \\"Please use the explicit _EQ version\\")
-                  name_CONTAINS: String
-                  name_ENDS_WITH: String
-                  name_EQ: String
-                  name_IN: [String]
-                  name_STARTS_WITH: String
-                }
-
-                type ActorsConnection {
-                  edges: [ActorEdge!]!
-                  pageInfo: PageInfo!
-                  totalCount: Int!
-                }
-
-                type CreateActorsMutationResponse {
-                  actors: [Actor!]!
-                  info: CreateInfo!
-                }
-
-                \\"\\"\\"
-                Information about the number of nodes and relationships created during a create mutation
-                \\"\\"\\"
-                type CreateInfo {
-                  nodesCreated: Int!
-                  relationshipsCreated: Int!
-                }
-
-                type CreateMoviesMutationResponse {
-                  info: CreateInfo!
-                  movies: [Movie!]!
-                }
-
-                \\"\\"\\"
-                Information about the number of nodes and relationships deleted during a delete mutation
-                \\"\\"\\"
-                type DeleteInfo {
-                  nodesDeleted: Int!
-                  relationshipsDeleted: Int!
-                }
-
-                type IDAggregateSelection {
-                  longest: ID
-                  shortest: ID
-                }
-
-                type Movie {
-                  \\"\\"\\"Actors in Movie\\"\\"\\"
-                  actors(directed: Boolean = true, limit: Int, offset: Int, options: ActorOptions @deprecated(reason: \\"Query options argument is deprecated, please use pagination arguments like limit, offset and sort instead.\\"), sort: [ActorSort!], where: ActorWhere): [Actor!]!
-                  actorsAggregate(directed: Boolean = true, where: ActorWhere): MovieActorActorsAggregationSelection
-                  actorsConnection(after: String, directed: Boolean = true, first: Int, sort: [MovieActorsConnectionSort!], where: MovieActorsConnectionWhere): MovieActorsConnection!
-                  id: ID
-                }
-
-                type MovieActorActorsAggregationSelection {
-                  count: Int!
-                  node: MovieActorActorsNodeAggregateSelection
-                }
-
-                type MovieActorActorsNodeAggregateSelection {
-                  name: StringAggregateSelection!
-                }
-
-                input MovieActorsAggregateInput {
-                  AND: [MovieActorsAggregateInput!]
-                  NOT: MovieActorsAggregateInput
-                  OR: [MovieActorsAggregateInput!]
-                  count: Int
-                  count_GT: Int
-                  count_GTE: Int
-                  count_LT: Int
-                  count_LTE: Int
-                  node: MovieActorsNodeAggregationWhereInput
-                }
-
-                input MovieActorsConnectFieldInput {
-                  \\"\\"\\"
-                  Whether or not to overwrite any matching relationship with the new properties.
-                  \\"\\"\\"
-                  overwrite: Boolean! = true
-                  where: ActorConnectWhere
-                }
-
-                type MovieActorsConnection {
-                  edges: [MovieActorsRelationship!]!
-                  pageInfo: PageInfo!
-                  totalCount: Int!
-                }
-
-                input MovieActorsConnectionSort {
-                  node: ActorSort
-                }
-
-                input MovieActorsConnectionWhere {
-                  AND: [MovieActorsConnectionWhere!]
-                  NOT: MovieActorsConnectionWhere
-                  OR: [MovieActorsConnectionWhere!]
-                  node: ActorWhere
-                }
-
-                input MovieActorsCreateFieldInput {
-                  node: ActorCreateInput!
-                }
-
-                input MovieActorsDeleteFieldInput {
-                  where: MovieActorsConnectionWhere
-                }
-
-                input MovieActorsDisconnectFieldInput {
-                  where: MovieActorsConnectionWhere
-                }
-
-                input MovieActorsFieldInput {
-                  connect: [MovieActorsConnectFieldInput!]
-                  create: [MovieActorsCreateFieldInput!]
-                }
-
-                input MovieActorsNodeAggregationWhereInput {
-                  AND: [MovieActorsNodeAggregationWhereInput!]
-                  NOT: MovieActorsNodeAggregationWhereInput
-                  OR: [MovieActorsNodeAggregationWhereInput!]
-                  name_AVERAGE_LENGTH_EQUAL: Float
-                  name_AVERAGE_LENGTH_GT: Float
-                  name_AVERAGE_LENGTH_GTE: Float
-                  name_AVERAGE_LENGTH_LT: Float
-                  name_AVERAGE_LENGTH_LTE: Float
-                  name_LONGEST_LENGTH_EQUAL: Int
-                  name_LONGEST_LENGTH_GT: Int
-                  name_LONGEST_LENGTH_GTE: Int
-                  name_LONGEST_LENGTH_LT: Int
-                  name_LONGEST_LENGTH_LTE: Int
-                  name_SHORTEST_LENGTH_EQUAL: Int
-                  name_SHORTEST_LENGTH_GT: Int
-                  name_SHORTEST_LENGTH_GTE: Int
-                  name_SHORTEST_LENGTH_LT: Int
-                  name_SHORTEST_LENGTH_LTE: Int
-                }
-
-                type MovieActorsRelationship {
-                  cursor: String!
-                  node: Actor!
-                }
-
-                input MovieActorsUpdateConnectionInput {
-                  node: ActorUpdateInput
-                }
-
-                input MovieActorsUpdateFieldInput {
-                  connect: [MovieActorsConnectFieldInput!]
-                  create: [MovieActorsCreateFieldInput!]
-                  delete: [MovieActorsDeleteFieldInput!]
-                  disconnect: [MovieActorsDisconnectFieldInput!]
-                  update: MovieActorsUpdateConnectionInput
-                  where: MovieActorsConnectionWhere
-                }
-
-                type MovieAggregateSelection {
-                  count: Int!
-                  id: IDAggregateSelection!
-                }
-
-                input MovieCreateInput {
-                  actors: MovieActorsFieldInput
-                  id: ID
-                }
-
-                input MovieDeleteInput {
-                  actors: [MovieActorsDeleteFieldInput!]
-                }
-
-                type MovieEdge {
-                  cursor: String!
-                  node: Movie!
-                }
-
-                input MovieOptions {
-                  limit: Int
-                  offset: Int
-                  \\"\\"\\"
-                  Specify one or more MovieSort objects to sort Movies by. The sorts will be applied in the order in which they are arranged in the array.
-                  \\"\\"\\"
-                  sort: [MovieSort!]
-                }
-
-                \\"\\"\\"
-                Fields to sort Movies by. The order in which sorts are applied is not guaranteed when specifying many fields in one MovieSort object.
-                \\"\\"\\"
-                input MovieSort {
-                  id: SortDirection
-                }
-
-                input MovieUpdateInput {
-                  actors: [MovieActorsUpdateFieldInput!]
-                  id: ID
-                }
-
-                input MovieWhere {
-                  AND: [MovieWhere!]
-                  NOT: MovieWhere
-                  OR: [MovieWhere!]
-                  actorsAggregate: MovieActorsAggregateInput
-                  \\"\\"\\"
-                  Return Movies where all of the related MovieActorsConnections match this filter
-                  \\"\\"\\"
-                  actorsConnection_ALL: MovieActorsConnectionWhere
-                  \\"\\"\\"
-                  Return Movies where none of the related MovieActorsConnections match this filter
-                  \\"\\"\\"
-                  actorsConnection_NONE: MovieActorsConnectionWhere
-                  \\"\\"\\"
-                  Return Movies where one of the related MovieActorsConnections match this filter
-                  \\"\\"\\"
-                  actorsConnection_SINGLE: MovieActorsConnectionWhere
-                  \\"\\"\\"
-                  Return Movies where some of the related MovieActorsConnections match this filter
-                  \\"\\"\\"
-                  actorsConnection_SOME: MovieActorsConnectionWhere
-                  \\"\\"\\"Return Movies where all of the related Actors match this filter\\"\\"\\"
-                  actors_ALL: ActorWhere
-                  \\"\\"\\"Return Movies where none of the related Actors match this filter\\"\\"\\"
-                  actors_NONE: ActorWhere
-                  \\"\\"\\"Return Movies where one of the related Actors match this filter\\"\\"\\"
-                  actors_SINGLE: ActorWhere
-                  \\"\\"\\"Return Movies where some of the related Actors match this filter\\"\\"\\"
-                  actors_SOME: ActorWhere
-                  id: ID @deprecated(reason: \\"Please use the explicit _EQ version\\")
-                  id_CONTAINS: ID
-                  id_ENDS_WITH: ID
-                  id_EQ: ID
-                  id_IN: [ID]
-                  id_STARTS_WITH: ID
-                }
-
-                type MoviesConnection {
-                  edges: [MovieEdge!]!
-                  pageInfo: PageInfo!
-                  totalCount: Int!
-                }
-
-                type Mutation {
-                  createActors(input: [ActorCreateInput!]!): CreateActorsMutationResponse!
-                  createMovies(input: [MovieCreateInput!]!): CreateMoviesMutationResponse!
-                  deleteActors(where: ActorWhere): DeleteInfo!
-                  deleteMovies(delete: MovieDeleteInput, where: MovieWhere): DeleteInfo!
-                  updateActors(update: ActorUpdateInput, where: ActorWhere): UpdateActorsMutationResponse!
-                  updateMovies(update: MovieUpdateInput, where: MovieWhere): UpdateMoviesMutationResponse!
-                }
-
-                \\"\\"\\"Pagination information (Relay)\\"\\"\\"
-                type PageInfo {
-                  endCursor: String
-                  hasNextPage: Boolean!
-                  hasPreviousPage: Boolean!
-                  startCursor: String
-                }
-
-                type Query {
-                  actors(limit: Int, offset: Int, options: ActorOptions @deprecated(reason: \\"Query options argument is deprecated, please use pagination arguments like limit, offset and sort instead.\\"), sort: [ActorSort!], where: ActorWhere): [Actor!]!
-                  actorsAggregate(where: ActorWhere): ActorAggregateSelection!
-                  actorsConnection(after: String, first: Int, sort: [ActorSort!], where: ActorWhere): ActorsConnection!
-                  movies(limit: Int, offset: Int, options: MovieOptions @deprecated(reason: \\"Query options argument is deprecated, please use pagination arguments like limit, offset and sort instead.\\"), sort: [MovieSort!], where: MovieWhere): [Movie!]!
-                  moviesAggregate(where: MovieWhere): MovieAggregateSelection!
-                  moviesConnection(after: String, first: Int, sort: [MovieSort!], where: MovieWhere): MoviesConnection!
-                }
-
-                \\"\\"\\"An enum for sorting in either ascending or descending order.\\"\\"\\"
-                enum SortDirection {
-                  \\"\\"\\"Sort by field values in ascending order.\\"\\"\\"
-                  ASC
-                  \\"\\"\\"Sort by field values in descending order.\\"\\"\\"
-                  DESC
-                }
-
-                type StringAggregateSelection {
-                  longest: String
-                  shortest: String
-                }
-
-                type UpdateActorsMutationResponse {
-                  actors: [Actor!]!
-                  info: UpdateInfo!
-                }
-
-                \\"\\"\\"
-                Information about the number of nodes and relationships created and deleted during an update mutation
-                \\"\\"\\"
-                type UpdateInfo {
-                  nodesCreated: Int!
-                  nodesDeleted: Int!
-                  relationshipsCreated: Int!
-                  relationshipsDeleted: Int!
-                }
-
-                type UpdateMoviesMutationResponse {
-                  info: UpdateInfo!
-                  movies: [Movie!]!
-                }"
-            `);
-        });
-
-        test("Interface", async () => {
-            const typeDefs = gql`
-                interface Production {
-                    title: String!
-                }
-
-                type Movie implements Production @node {
-                    title: String!
-                    runtime: Int!
-                }
-
-                type Series implements Production @node {
-                    title: String!
-                    episodes: Int!
-                }
-
-                type ActedIn @relationshipProperties {
-                    screenTime: Int!
-                }
-
-                type Actor @node {
-                    name: String!
-                    "Acted in Production"
-                    actedIn: [Production!]! @relationship(type: "ACTED_IN", direction: OUT, properties: "ActedIn")
-                }
-            `;
-            const neoSchema = new Neo4jGraphQL({
-                typeDefs,
-                features: {
-                    excludeDeprecatedFields: {
-                        bookmark: true,
-                        arrayFilters: true,
-                        stringAggregation: true,
-                        aggregationFilters: true,
-                    },
-                },
-            });
-            const printedSchema = printSchemaWithDirectives(lexicographicSortSchema(await neoSchema.getSchema()));
-
-            expect(printedSchema).toMatchInlineSnapshot(`
-                "schema {
-                  query: Query
-                  mutation: Mutation
-                }
-
-                \\"\\"\\"
-                The edge properties for the following fields:
-                * Actor.actedIn
-                \\"\\"\\"
-                type ActedIn {
-                  screenTime: Int!
-                }
-
-                input ActedInAggregationWhereInput {
-                  AND: [ActedInAggregationWhereInput!]
-                  NOT: ActedInAggregationWhereInput
-                  OR: [ActedInAggregationWhereInput!]
-                  screenTime_AVERAGE_EQUAL: Float
-                  screenTime_AVERAGE_GT: Float
-                  screenTime_AVERAGE_GTE: Float
-                  screenTime_AVERAGE_LT: Float
-                  screenTime_AVERAGE_LTE: Float
-                  screenTime_MAX_EQUAL: Int
-                  screenTime_MAX_GT: Int
-                  screenTime_MAX_GTE: Int
-                  screenTime_MAX_LT: Int
-                  screenTime_MAX_LTE: Int
-                  screenTime_MIN_EQUAL: Int
-                  screenTime_MIN_GT: Int
-                  screenTime_MIN_GTE: Int
-                  screenTime_MIN_LT: Int
-                  screenTime_MIN_LTE: Int
-                  screenTime_SUM_EQUAL: Int
-                  screenTime_SUM_GT: Int
-                  screenTime_SUM_GTE: Int
-                  screenTime_SUM_LT: Int
-                  screenTime_SUM_LTE: Int
-                }
-
-                input ActedInCreateInput {
-                  screenTime: Int!
-                }
-
-                input ActedInSort {
-                  screenTime: SortDirection
-                }
-
-                input ActedInUpdateInput {
-                  screenTime: Int
-                  screenTime_DECREMENT: Int
-                  screenTime_INCREMENT: Int
-                }
-
-                input ActedInWhere {
-                  AND: [ActedInWhere!]
-                  NOT: ActedInWhere
-                  OR: [ActedInWhere!]
-                  screenTime: Int @deprecated(reason: \\"Please use the explicit _EQ version\\")
-                  screenTime_EQ: Int
-                  screenTime_GT: Int
-                  screenTime_GTE: Int
-                  screenTime_IN: [Int!]
-                  screenTime_LT: Int
-                  screenTime_LTE: Int
-                }
-
-                type Actor {
-                  \\"\\"\\"Acted in Production\\"\\"\\"
-                  actedIn(directed: Boolean = true, limit: Int, offset: Int, options: ProductionOptions @deprecated(reason: \\"Query options argument is deprecated, please use pagination arguments like limit, offset and sort instead.\\"), sort: [ProductionSort!], where: ProductionWhere): [Production!]!
-                  actedInAggregate(directed: Boolean = true, where: ProductionWhere): ActorProductionActedInAggregationSelection
-                  actedInConnection(after: String, directed: Boolean = true, first: Int, sort: [ActorActedInConnectionSort!], where: ActorActedInConnectionWhere): ActorActedInConnection!
-                  name: String!
-                }
-
-                input ActorActedInAggregateInput {
-                  AND: [ActorActedInAggregateInput!]
-                  NOT: ActorActedInAggregateInput
-                  OR: [ActorActedInAggregateInput!]
-                  count: Int
-                  count_GT: Int
-                  count_GTE: Int
-                  count_LT: Int
-                  count_LTE: Int
-                  edge: ActedInAggregationWhereInput
-                  node: ActorActedInNodeAggregationWhereInput
-                }
-
-                input ActorActedInConnectFieldInput {
-                  edge: ActedInCreateInput!
-                  where: ProductionConnectWhere
-                }
-
-                type ActorActedInConnection {
-                  edges: [ActorActedInRelationship!]!
-                  pageInfo: PageInfo!
-                  totalCount: Int!
-                }
-
-                input ActorActedInConnectionSort {
-                  edge: ActedInSort
-                  node: ProductionSort
-                }
-
-                input ActorActedInConnectionWhere {
-                  AND: [ActorActedInConnectionWhere!]
-                  NOT: ActorActedInConnectionWhere
-                  OR: [ActorActedInConnectionWhere!]
-                  edge: ActedInWhere
-                  node: ProductionWhere
-                }
-
-                input ActorActedInCreateFieldInput {
-                  edge: ActedInCreateInput!
-                  node: ProductionCreateInput!
-                }
-
-                input ActorActedInDeleteFieldInput {
-                  where: ActorActedInConnectionWhere
-                }
-
-                input ActorActedInDisconnectFieldInput {
-                  where: ActorActedInConnectionWhere
-                }
-
-                input ActorActedInFieldInput {
-                  connect: [ActorActedInConnectFieldInput!]
-                  create: [ActorActedInCreateFieldInput!]
-                }
-
-                input ActorActedInNodeAggregationWhereInput {
-                  AND: [ActorActedInNodeAggregationWhereInput!]
-                  NOT: ActorActedInNodeAggregationWhereInput
-                  OR: [ActorActedInNodeAggregationWhereInput!]
-                  title_AVERAGE_LENGTH_EQUAL: Float
-                  title_AVERAGE_LENGTH_GT: Float
-                  title_AVERAGE_LENGTH_GTE: Float
-                  title_AVERAGE_LENGTH_LT: Float
-                  title_AVERAGE_LENGTH_LTE: Float
-                  title_LONGEST_LENGTH_EQUAL: Int
-                  title_LONGEST_LENGTH_GT: Int
-                  title_LONGEST_LENGTH_GTE: Int
-                  title_LONGEST_LENGTH_LT: Int
-                  title_LONGEST_LENGTH_LTE: Int
-                  title_SHORTEST_LENGTH_EQUAL: Int
-                  title_SHORTEST_LENGTH_GT: Int
-                  title_SHORTEST_LENGTH_GTE: Int
-                  title_SHORTEST_LENGTH_LT: Int
-                  title_SHORTEST_LENGTH_LTE: Int
-                }
-
-                type ActorActedInRelationship {
-                  cursor: String!
-                  node: Production!
-                  properties: ActedIn!
-                }
-
-                input ActorActedInUpdateConnectionInput {
-                  edge: ActedInUpdateInput
-                  node: ProductionUpdateInput
-                }
-
-                input ActorActedInUpdateFieldInput {
-                  connect: [ActorActedInConnectFieldInput!]
-                  create: [ActorActedInCreateFieldInput!]
-                  delete: [ActorActedInDeleteFieldInput!]
-                  disconnect: [ActorActedInDisconnectFieldInput!]
-                  update: ActorActedInUpdateConnectionInput
-                  where: ActorActedInConnectionWhere
-                }
-
-                type ActorAggregateSelection {
-                  count: Int!
-                  name: StringAggregateSelection!
-                }
-
-                input ActorCreateInput {
-                  actedIn: ActorActedInFieldInput
-                  name: String!
-                }
-
-                input ActorDeleteInput {
-                  actedIn: [ActorActedInDeleteFieldInput!]
-                }
-
-                type ActorEdge {
-                  cursor: String!
-                  node: Actor!
-                }
-
-                input ActorOptions {
-                  limit: Int
-                  offset: Int
-                  \\"\\"\\"
-                  Specify one or more ActorSort objects to sort Actors by. The sorts will be applied in the order in which they are arranged in the array.
-                  \\"\\"\\"
-                  sort: [ActorSort!]
-                }
-
-                type ActorProductionActedInAggregationSelection {
-                  count: Int!
-                  edge: ActorProductionActedInEdgeAggregateSelection
-                  node: ActorProductionActedInNodeAggregateSelection
-                }
-
-                type ActorProductionActedInEdgeAggregateSelection {
-                  screenTime: IntAggregateSelection!
-                }
-
-                type ActorProductionActedInNodeAggregateSelection {
-                  title: StringAggregateSelection!
-                }
-
-                \\"\\"\\"
-                Fields to sort Actors by. The order in which sorts are applied is not guaranteed when specifying many fields in one ActorSort object.
-                \\"\\"\\"
-                input ActorSort {
-                  name: SortDirection
-                }
-
-                input ActorUpdateInput {
-                  actedIn: [ActorActedInUpdateFieldInput!]
-                  name: String
-                }
-
-                input ActorWhere {
-                  AND: [ActorWhere!]
-                  NOT: ActorWhere
-                  OR: [ActorWhere!]
-                  actedInAggregate: ActorActedInAggregateInput
-                  \\"\\"\\"
-                  Return Actors where all of the related ActorActedInConnections match this filter
-                  \\"\\"\\"
-                  actedInConnection_ALL: ActorActedInConnectionWhere
-                  \\"\\"\\"
-                  Return Actors where none of the related ActorActedInConnections match this filter
-                  \\"\\"\\"
-                  actedInConnection_NONE: ActorActedInConnectionWhere
-                  \\"\\"\\"
-                  Return Actors where one of the related ActorActedInConnections match this filter
-                  \\"\\"\\"
-                  actedInConnection_SINGLE: ActorActedInConnectionWhere
-                  \\"\\"\\"
-                  Return Actors where some of the related ActorActedInConnections match this filter
-                  \\"\\"\\"
-                  actedInConnection_SOME: ActorActedInConnectionWhere
-                  \\"\\"\\"Return Actors where all of the related Productions match this filter\\"\\"\\"
-                  actedIn_ALL: ProductionWhere
-                  \\"\\"\\"Return Actors where none of the related Productions match this filter\\"\\"\\"
-                  actedIn_NONE: ProductionWhere
-                  \\"\\"\\"Return Actors where one of the related Productions match this filter\\"\\"\\"
-                  actedIn_SINGLE: ProductionWhere
-                  \\"\\"\\"Return Actors where some of the related Productions match this filter\\"\\"\\"
-                  actedIn_SOME: ProductionWhere
-                  name: String @deprecated(reason: \\"Please use the explicit _EQ version\\")
-                  name_CONTAINS: String
-                  name_ENDS_WITH: String
-                  name_EQ: String
-                  name_IN: [String!]
-                  name_STARTS_WITH: String
-                }
-
-                type ActorsConnection {
-                  edges: [ActorEdge!]!
-                  pageInfo: PageInfo!
-                  totalCount: Int!
-                }
-
-                type CreateActorsMutationResponse {
-                  actors: [Actor!]!
-                  info: CreateInfo!
-                }
-
-                \\"\\"\\"
-                Information about the number of nodes and relationships created during a create mutation
-                \\"\\"\\"
-                type CreateInfo {
-                  nodesCreated: Int!
-                  relationshipsCreated: Int!
-                }
-
-                type CreateMoviesMutationResponse {
-                  info: CreateInfo!
-                  movies: [Movie!]!
-                }
-
-                type CreateSeriesMutationResponse {
-                  info: CreateInfo!
-                  series: [Series!]!
-                }
-
-                \\"\\"\\"
-                Information about the number of nodes and relationships deleted during a delete mutation
-                \\"\\"\\"
-                type DeleteInfo {
-                  nodesDeleted: Int!
-                  relationshipsDeleted: Int!
-                }
-
-                type IntAggregateSelection {
-                  average: Float
-                  max: Int
-                  min: Int
-                  sum: Int
-                }
-
-                type Movie implements Production {
-                  runtime: Int!
-                  title: String!
-                }
-
-                type MovieAggregateSelection {
-                  count: Int!
-                  runtime: IntAggregateSelection!
-                  title: StringAggregateSelection!
-                }
-
-                input MovieCreateInput {
-                  runtime: Int!
-                  title: String!
-                }
-
-                type MovieEdge {
-                  cursor: String!
-                  node: Movie!
-                }
-
-                input MovieOptions {
-                  limit: Int
-                  offset: Int
-                  \\"\\"\\"
-                  Specify one or more MovieSort objects to sort Movies by. The sorts will be applied in the order in which they are arranged in the array.
-                  \\"\\"\\"
-                  sort: [MovieSort!]
-                }
-
-                \\"\\"\\"
-                Fields to sort Movies by. The order in which sorts are applied is not guaranteed when specifying many fields in one MovieSort object.
-                \\"\\"\\"
-                input MovieSort {
-                  runtime: SortDirection
-                  title: SortDirection
-                }
-
-                input MovieUpdateInput {
-                  runtime: Int
-                  runtime_DECREMENT: Int
-                  runtime_INCREMENT: Int
-                  title: String
-                }
-
-                input MovieWhere {
-                  AND: [MovieWhere!]
-                  NOT: MovieWhere
-                  OR: [MovieWhere!]
-                  runtime: Int @deprecated(reason: \\"Please use the explicit _EQ version\\")
-                  runtime_EQ: Int
-                  runtime_GT: Int
-                  runtime_GTE: Int
-                  runtime_IN: [Int!]
-                  runtime_LT: Int
-                  runtime_LTE: Int
-                  title: String @deprecated(reason: \\"Please use the explicit _EQ version\\")
-                  title_CONTAINS: String
-                  title_ENDS_WITH: String
-                  title_EQ: String
-                  title_IN: [String!]
-                  title_STARTS_WITH: String
-                }
-
-                type MoviesConnection {
-                  edges: [MovieEdge!]!
-                  pageInfo: PageInfo!
-                  totalCount: Int!
-                }
-
-                type Mutation {
-                  createActors(input: [ActorCreateInput!]!): CreateActorsMutationResponse!
-                  createMovies(input: [MovieCreateInput!]!): CreateMoviesMutationResponse!
-                  createSeries(input: [SeriesCreateInput!]!): CreateSeriesMutationResponse!
-                  deleteActors(delete: ActorDeleteInput, where: ActorWhere): DeleteInfo!
-                  deleteMovies(where: MovieWhere): DeleteInfo!
-                  deleteSeries(where: SeriesWhere): DeleteInfo!
-                  updateActors(update: ActorUpdateInput, where: ActorWhere): UpdateActorsMutationResponse!
-                  updateMovies(update: MovieUpdateInput, where: MovieWhere): UpdateMoviesMutationResponse!
-                  updateSeries(update: SeriesUpdateInput, where: SeriesWhere): UpdateSeriesMutationResponse!
-                }
-
-                \\"\\"\\"Pagination information (Relay)\\"\\"\\"
-                type PageInfo {
-                  endCursor: String
-                  hasNextPage: Boolean!
-                  hasPreviousPage: Boolean!
-                  startCursor: String
-                }
-
-                interface Production {
-                  title: String!
-                }
-
-                type ProductionAggregateSelection {
-                  count: Int!
-                  title: StringAggregateSelection!
-                }
-
-                input ProductionConnectWhere {
-                  node: ProductionWhere!
-                }
-
-                input ProductionCreateInput {
-                  Movie: MovieCreateInput
-                  Series: SeriesCreateInput
-                }
-
-                type ProductionEdge {
-                  cursor: String!
-                  node: Production!
-                }
-
-                enum ProductionImplementation {
-                  Movie
-                  Series
-                }
-
-                input ProductionOptions {
-                  limit: Int
-                  offset: Int
-                  \\"\\"\\"
-                  Specify one or more ProductionSort objects to sort Productions by. The sorts will be applied in the order in which they are arranged in the array.
-                  \\"\\"\\"
-                  sort: [ProductionSort!]
-                }
-
-                \\"\\"\\"
-                Fields to sort Productions by. The order in which sorts are applied is not guaranteed when specifying many fields in one ProductionSort object.
-                \\"\\"\\"
-                input ProductionSort {
-                  title: SortDirection
-                }
-
-                input ProductionUpdateInput {
-                  title: String
-                }
-
-                input ProductionWhere {
-                  AND: [ProductionWhere!]
-                  NOT: ProductionWhere
-                  OR: [ProductionWhere!]
-                  title: String @deprecated(reason: \\"Please use the explicit _EQ version\\")
-                  title_CONTAINS: String
-                  title_ENDS_WITH: String
-                  title_EQ: String
-                  title_IN: [String!]
-                  title_STARTS_WITH: String
-                  typename_IN: [ProductionImplementation!]
-                }
-
-                type ProductionsConnection {
-                  edges: [ProductionEdge!]!
-                  pageInfo: PageInfo!
-                  totalCount: Int!
-                }
-
-                type Query {
-                  actors(limit: Int, offset: Int, options: ActorOptions @deprecated(reason: \\"Query options argument is deprecated, please use pagination arguments like limit, offset and sort instead.\\"), sort: [ActorSort!], where: ActorWhere): [Actor!]!
-                  actorsAggregate(where: ActorWhere): ActorAggregateSelection!
-                  actorsConnection(after: String, first: Int, sort: [ActorSort!], where: ActorWhere): ActorsConnection!
-                  movies(limit: Int, offset: Int, options: MovieOptions @deprecated(reason: \\"Query options argument is deprecated, please use pagination arguments like limit, offset and sort instead.\\"), sort: [MovieSort!], where: MovieWhere): [Movie!]!
-                  moviesAggregate(where: MovieWhere): MovieAggregateSelection!
-                  moviesConnection(after: String, first: Int, sort: [MovieSort!], where: MovieWhere): MoviesConnection!
-                  productions(limit: Int, offset: Int, options: ProductionOptions @deprecated(reason: \\"Query options argument is deprecated, please use pagination arguments like limit, offset and sort instead.\\"), sort: [ProductionSort!], where: ProductionWhere): [Production!]!
-                  productionsAggregate(where: ProductionWhere): ProductionAggregateSelection!
-                  productionsConnection(after: String, first: Int, sort: [ProductionSort!], where: ProductionWhere): ProductionsConnection!
-                  series(limit: Int, offset: Int, options: SeriesOptions @deprecated(reason: \\"Query options argument is deprecated, please use pagination arguments like limit, offset and sort instead.\\"), sort: [SeriesSort!], where: SeriesWhere): [Series!]!
-                  seriesAggregate(where: SeriesWhere): SeriesAggregateSelection!
-                  seriesConnection(after: String, first: Int, sort: [SeriesSort!], where: SeriesWhere): SeriesConnection!
-                }
-
-                type Series implements Production {
-                  episodes: Int!
-                  title: String!
-                }
-
-                type SeriesAggregateSelection {
-                  count: Int!
-                  episodes: IntAggregateSelection!
-                  title: StringAggregateSelection!
-                }
-
-                type SeriesConnection {
-                  edges: [SeriesEdge!]!
-                  pageInfo: PageInfo!
-                  totalCount: Int!
-                }
-
-                input SeriesCreateInput {
-                  episodes: Int!
-                  title: String!
-                }
-
-                type SeriesEdge {
-                  cursor: String!
-                  node: Series!
-                }
-
-                input SeriesOptions {
-                  limit: Int
-                  offset: Int
-                  \\"\\"\\"
-                  Specify one or more SeriesSort objects to sort Series by. The sorts will be applied in the order in which they are arranged in the array.
-                  \\"\\"\\"
-                  sort: [SeriesSort!]
-                }
-
-                \\"\\"\\"
-                Fields to sort Series by. The order in which sorts are applied is not guaranteed when specifying many fields in one SeriesSort object.
-                \\"\\"\\"
-                input SeriesSort {
-                  episodes: SortDirection
-                  title: SortDirection
-                }
-
-                input SeriesUpdateInput {
-                  episodes: Int
-                  episodes_DECREMENT: Int
-                  episodes_INCREMENT: Int
-                  title: String
-                }
-
-                input SeriesWhere {
-                  AND: [SeriesWhere!]
-                  NOT: SeriesWhere
-                  OR: [SeriesWhere!]
-                  episodes: Int @deprecated(reason: \\"Please use the explicit _EQ version\\")
-                  episodes_EQ: Int
-                  episodes_GT: Int
-                  episodes_GTE: Int
-                  episodes_IN: [Int!]
-                  episodes_LT: Int
-                  episodes_LTE: Int
-                  title: String @deprecated(reason: \\"Please use the explicit _EQ version\\")
-                  title_CONTAINS: String
-                  title_ENDS_WITH: String
-                  title_EQ: String
-                  title_IN: [String!]
-                  title_STARTS_WITH: String
-                }
-
-                \\"\\"\\"An enum for sorting in either ascending or descending order.\\"\\"\\"
-                enum SortDirection {
-                  \\"\\"\\"Sort by field values in ascending order.\\"\\"\\"
-                  ASC
-                  \\"\\"\\"Sort by field values in descending order.\\"\\"\\"
-                  DESC
-                }
-
-                type StringAggregateSelection {
-                  longest: String
-                  shortest: String
-                }
-
-                type UpdateActorsMutationResponse {
-                  actors: [Actor!]!
-                  info: UpdateInfo!
-                }
-
-                \\"\\"\\"
-                Information about the number of nodes and relationships created and deleted during an update mutation
-                \\"\\"\\"
-                type UpdateInfo {
-                  nodesCreated: Int!
-                  nodesDeleted: Int!
-                  relationshipsCreated: Int!
-                  relationshipsDeleted: Int!
-                }
-
-                type UpdateMoviesMutationResponse {
-                  info: UpdateInfo!
-                  movies: [Movie!]!
-                }
-
-                type UpdateSeriesMutationResponse {
-                  info: UpdateInfo!
-                  series: [Series!]!
-                }"
-            `);
-        });
-
-        test("Unions", async () => {
-            const typeDefs = gql`
-                union Search = Movie | Genre
-
-                type Genre @node {
-                    id: ID
-                }
-
-                type Movie @node {
-                    id: ID
-                    search: [Search!]! @relationship(type: "SEARCH", direction: OUT)
-                    searchNoDirective: Search
-                }
-            `;
-            const neoSchema = new Neo4jGraphQL({
-                typeDefs,
-                features: {
-                    excludeDeprecatedFields: {
-                        bookmark: true,
-                        arrayFilters: true,
-                        stringAggregation: true,
-                        aggregationFilters: true,
-                    },
-                },
-            });
-            const printedSchema = printSchemaWithDirectives(lexicographicSortSchema(await neoSchema.getSchema()));
-
-            expect(printedSchema).toMatchInlineSnapshot(`
-                "schema {
-                  query: Query
-                  mutation: Mutation
-                }
-
-                type CreateGenresMutationResponse {
-                  genres: [Genre!]!
-                  info: CreateInfo!
-                }
-
-                \\"\\"\\"
-                Information about the number of nodes and relationships created during a create mutation
-                \\"\\"\\"
-                type CreateInfo {
-                  nodesCreated: Int!
-                  relationshipsCreated: Int!
-                }
-
-                type CreateMoviesMutationResponse {
-                  info: CreateInfo!
-                  movies: [Movie!]!
-                }
-
-                \\"\\"\\"
-                Information about the number of nodes and relationships deleted during a delete mutation
-                \\"\\"\\"
-                type DeleteInfo {
-                  nodesDeleted: Int!
-                  relationshipsDeleted: Int!
-                }
-
-                type Genre {
-                  id: ID
-                }
-
-                type GenreAggregateSelection {
-                  count: Int!
-                  id: IDAggregateSelection!
-                }
-
-                input GenreConnectWhere {
-                  node: GenreWhere!
-                }
-
-                input GenreCreateInput {
-                  id: ID
-                }
-
-                type GenreEdge {
-                  cursor: String!
-                  node: Genre!
-                }
-
-                input GenreOptions {
-                  limit: Int
-                  offset: Int
-                  \\"\\"\\"
-                  Specify one or more GenreSort objects to sort Genres by. The sorts will be applied in the order in which they are arranged in the array.
-                  \\"\\"\\"
-                  sort: [GenreSort!]
-                }
-
-                \\"\\"\\"
-                Fields to sort Genres by. The order in which sorts are applied is not guaranteed when specifying many fields in one GenreSort object.
-                \\"\\"\\"
-                input GenreSort {
-                  id: SortDirection
-                }
-
-                input GenreUpdateInput {
-                  id: ID
-                }
-
-                input GenreWhere {
-                  AND: [GenreWhere!]
-                  NOT: GenreWhere
-                  OR: [GenreWhere!]
-                  id: ID @deprecated(reason: \\"Please use the explicit _EQ version\\")
-                  id_CONTAINS: ID
-                  id_ENDS_WITH: ID
-                  id_EQ: ID
-                  id_IN: [ID]
-                  id_STARTS_WITH: ID
-                }
-
-                type GenresConnection {
-                  edges: [GenreEdge!]!
-                  pageInfo: PageInfo!
-                  totalCount: Int!
-                }
-
-                type IDAggregateSelection {
-                  longest: ID
-                  shortest: ID
-                }
-
-                type Movie {
-                  id: ID
-                  search(directed: Boolean = true, limit: Int, offset: Int, options: QueryOptions @deprecated(reason: \\"Query options argument is deprecated, please use pagination arguments like limit, offset and sort instead.\\"), where: SearchWhere): [Search!]!
-                  searchConnection(after: String, directed: Boolean = true, first: Int, where: MovieSearchConnectionWhere): MovieSearchConnection!
-                  searchNoDirective: Search
-                }
-
-                type MovieAggregateSelection {
-                  count: Int!
-                  id: IDAggregateSelection!
-                }
-
-                input MovieConnectInput {
-                  search: MovieSearchConnectInput
-                }
-
-                input MovieConnectWhere {
-                  node: MovieWhere!
-                }
-
-                input MovieCreateInput {
-                  id: ID
-                  search: MovieSearchCreateInput
-                }
-
-                input MovieDeleteInput {
-                  search: MovieSearchDeleteInput
-                }
-
-                input MovieDisconnectInput {
-                  search: MovieSearchDisconnectInput
-                }
-
-                type MovieEdge {
-                  cursor: String!
-                  node: Movie!
-                }
-
-                input MovieOptions {
-                  limit: Int
-                  offset: Int
-                  \\"\\"\\"
-                  Specify one or more MovieSort objects to sort Movies by. The sorts will be applied in the order in which they are arranged in the array.
-                  \\"\\"\\"
-                  sort: [MovieSort!]
-                }
-
-                input MovieSearchConnectInput {
-                  Genre: [MovieSearchGenreConnectFieldInput!]
-                  Movie: [MovieSearchMovieConnectFieldInput!]
-                }
-
-                type MovieSearchConnection {
-                  edges: [MovieSearchRelationship!]!
-                  pageInfo: PageInfo!
-                  totalCount: Int!
-                }
-
-                input MovieSearchConnectionWhere {
-                  Genre: MovieSearchGenreConnectionWhere
-                  Movie: MovieSearchMovieConnectionWhere
-                }
-
-                input MovieSearchCreateInput {
-                  Genre: MovieSearchGenreFieldInput
-                  Movie: MovieSearchMovieFieldInput
-                }
-
-                input MovieSearchDeleteInput {
-                  Genre: [MovieSearchGenreDeleteFieldInput!]
-                  Movie: [MovieSearchMovieDeleteFieldInput!]
-                }
-
-                input MovieSearchDisconnectInput {
-                  Genre: [MovieSearchGenreDisconnectFieldInput!]
-                  Movie: [MovieSearchMovieDisconnectFieldInput!]
-                }
-
-                input MovieSearchGenreConnectFieldInput {
-                  where: GenreConnectWhere
-                }
-
-                input MovieSearchGenreConnectionWhere {
-                  AND: [MovieSearchGenreConnectionWhere!]
-                  NOT: MovieSearchGenreConnectionWhere
-                  OR: [MovieSearchGenreConnectionWhere!]
-                  node: GenreWhere
-                }
-
-                input MovieSearchGenreCreateFieldInput {
-                  node: GenreCreateInput!
-                }
-
-                input MovieSearchGenreDeleteFieldInput {
-                  where: MovieSearchGenreConnectionWhere
-                }
-
-                input MovieSearchGenreDisconnectFieldInput {
-                  where: MovieSearchGenreConnectionWhere
-                }
-
-                input MovieSearchGenreFieldInput {
-                  connect: [MovieSearchGenreConnectFieldInput!]
-                  create: [MovieSearchGenreCreateFieldInput!]
-                }
-
-                input MovieSearchGenreUpdateConnectionInput {
-                  node: GenreUpdateInput
-                }
-
-                input MovieSearchGenreUpdateFieldInput {
-                  connect: [MovieSearchGenreConnectFieldInput!]
-                  create: [MovieSearchGenreCreateFieldInput!]
-                  delete: [MovieSearchGenreDeleteFieldInput!]
-                  disconnect: [MovieSearchGenreDisconnectFieldInput!]
-                  update: MovieSearchGenreUpdateConnectionInput
-                  where: MovieSearchGenreConnectionWhere
-                }
-
-                input MovieSearchMovieConnectFieldInput {
-                  connect: [MovieConnectInput!]
-                  where: MovieConnectWhere
-                }
-
-                input MovieSearchMovieConnectionWhere {
-                  AND: [MovieSearchMovieConnectionWhere!]
-                  NOT: MovieSearchMovieConnectionWhere
-                  OR: [MovieSearchMovieConnectionWhere!]
-                  node: MovieWhere
-                }
-
-                input MovieSearchMovieCreateFieldInput {
-                  node: MovieCreateInput!
-                }
-
-                input MovieSearchMovieDeleteFieldInput {
-                  delete: MovieDeleteInput
-                  where: MovieSearchMovieConnectionWhere
-                }
-
-                input MovieSearchMovieDisconnectFieldInput {
-                  disconnect: MovieDisconnectInput
-                  where: MovieSearchMovieConnectionWhere
-                }
-
-                input MovieSearchMovieFieldInput {
-                  connect: [MovieSearchMovieConnectFieldInput!]
-                  create: [MovieSearchMovieCreateFieldInput!]
-                }
-
-                input MovieSearchMovieUpdateConnectionInput {
-                  node: MovieUpdateInput
-                }
-
-                input MovieSearchMovieUpdateFieldInput {
-                  connect: [MovieSearchMovieConnectFieldInput!]
-                  create: [MovieSearchMovieCreateFieldInput!]
-                  delete: [MovieSearchMovieDeleteFieldInput!]
-                  disconnect: [MovieSearchMovieDisconnectFieldInput!]
-                  update: MovieSearchMovieUpdateConnectionInput
-                  where: MovieSearchMovieConnectionWhere
-                }
-
-                type MovieSearchRelationship {
-                  cursor: String!
-                  node: Search!
-                }
-
-                input MovieSearchUpdateInput {
-                  Genre: [MovieSearchGenreUpdateFieldInput!]
-                  Movie: [MovieSearchMovieUpdateFieldInput!]
-                }
-
-                \\"\\"\\"
-                Fields to sort Movies by. The order in which sorts are applied is not guaranteed when specifying many fields in one MovieSort object.
-                \\"\\"\\"
-                input MovieSort {
-                  id: SortDirection
-                }
-
-                input MovieUpdateInput {
-                  id: ID
-                  search: MovieSearchUpdateInput
-                }
-
-                input MovieWhere {
-                  AND: [MovieWhere!]
-                  NOT: MovieWhere
-                  OR: [MovieWhere!]
-                  id: ID @deprecated(reason: \\"Please use the explicit _EQ version\\")
-                  id_CONTAINS: ID
-                  id_ENDS_WITH: ID
-                  id_EQ: ID
-                  id_IN: [ID]
-                  id_STARTS_WITH: ID
-                  \\"\\"\\"
-                  Return Movies where all of the related MovieSearchConnections match this filter
-                  \\"\\"\\"
-                  searchConnection_ALL: MovieSearchConnectionWhere
-                  \\"\\"\\"
-                  Return Movies where none of the related MovieSearchConnections match this filter
-                  \\"\\"\\"
-                  searchConnection_NONE: MovieSearchConnectionWhere
-                  \\"\\"\\"
-                  Return Movies where one of the related MovieSearchConnections match this filter
-                  \\"\\"\\"
-                  searchConnection_SINGLE: MovieSearchConnectionWhere
-                  \\"\\"\\"
-                  Return Movies where some of the related MovieSearchConnections match this filter
-                  \\"\\"\\"
-                  searchConnection_SOME: MovieSearchConnectionWhere
-                  \\"\\"\\"Return Movies where all of the related Searches match this filter\\"\\"\\"
-                  search_ALL: SearchWhere
-                  \\"\\"\\"Return Movies where none of the related Searches match this filter\\"\\"\\"
-                  search_NONE: SearchWhere
-                  \\"\\"\\"Return Movies where one of the related Searches match this filter\\"\\"\\"
-                  search_SINGLE: SearchWhere
-                  \\"\\"\\"Return Movies where some of the related Searches match this filter\\"\\"\\"
-                  search_SOME: SearchWhere
-                }
-
-                type MoviesConnection {
-                  edges: [MovieEdge!]!
-                  pageInfo: PageInfo!
-                  totalCount: Int!
-                }
-
-                type Mutation {
-                  createGenres(input: [GenreCreateInput!]!): CreateGenresMutationResponse!
-                  createMovies(input: [MovieCreateInput!]!): CreateMoviesMutationResponse!
-                  deleteGenres(where: GenreWhere): DeleteInfo!
-                  deleteMovies(delete: MovieDeleteInput, where: MovieWhere): DeleteInfo!
-                  updateGenres(update: GenreUpdateInput, where: GenreWhere): UpdateGenresMutationResponse!
-                  updateMovies(update: MovieUpdateInput, where: MovieWhere): UpdateMoviesMutationResponse!
-                }
-
-                \\"\\"\\"Pagination information (Relay)\\"\\"\\"
-                type PageInfo {
-                  endCursor: String
-                  hasNextPage: Boolean!
-                  hasPreviousPage: Boolean!
-                  startCursor: String
-                }
-
-                type Query {
-                  genres(limit: Int, offset: Int, options: GenreOptions @deprecated(reason: \\"Query options argument is deprecated, please use pagination arguments like limit, offset and sort instead.\\"), sort: [GenreSort!], where: GenreWhere): [Genre!]!
-                  genresAggregate(where: GenreWhere): GenreAggregateSelection!
-                  genresConnection(after: String, first: Int, sort: [GenreSort!], where: GenreWhere): GenresConnection!
-                  movies(limit: Int, offset: Int, options: MovieOptions @deprecated(reason: \\"Query options argument is deprecated, please use pagination arguments like limit, offset and sort instead.\\"), sort: [MovieSort!], where: MovieWhere): [Movie!]!
-                  moviesAggregate(where: MovieWhere): MovieAggregateSelection!
-                  moviesConnection(after: String, first: Int, sort: [MovieSort!], where: MovieWhere): MoviesConnection!
-                  searches(limit: Int, offset: Int, options: QueryOptions @deprecated(reason: \\"Query options argument is deprecated, please use pagination arguments like limit, offset and sort instead.\\"), where: SearchWhere): [Search!]!
-                }
-
-                \\"\\"\\"Input type for options that can be specified on a query operation.\\"\\"\\"
-                input QueryOptions {
-                  limit: Int
-                  offset: Int
-                }
-
-                union Search = Genre | Movie
-
-                input SearchWhere {
-                  Genre: GenreWhere
-                  Movie: MovieWhere
-                }
-
-                \\"\\"\\"An enum for sorting in either ascending or descending order.\\"\\"\\"
-                enum SortDirection {
-                  \\"\\"\\"Sort by field values in ascending order.\\"\\"\\"
-                  ASC
-                  \\"\\"\\"Sort by field values in descending order.\\"\\"\\"
-                  DESC
-                }
-
-                type UpdateGenresMutationResponse {
-                  genres: [Genre!]!
-                  info: UpdateInfo!
-                }
-
-                \\"\\"\\"
-                Information about the number of nodes and relationships created and deleted during an update mutation
-                \\"\\"\\"
-                type UpdateInfo {
-                  nodesCreated: Int!
-                  nodesDeleted: Int!
-                  relationshipsCreated: Int!
-                  relationshipsDeleted: Int!
-                }
-
-                type UpdateMoviesMutationResponse {
-                  info: UpdateInfo!
-                  movies: [Movie!]!
-                }"
-            `);
-        });
-    });
-=======
->>>>>>> dbc0af19
 });