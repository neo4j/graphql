--- conflicted
+++ resolved
@@ -118,10 +118,6 @@
               OR: [ActedInWhere!]
               leadRole: Boolean @deprecated(reason: \\"Please use the explicit _EQ version\\")
               leadRole_EQ: Boolean
-<<<<<<< HEAD
-              leadRole_NOT: Boolean @deprecated(reason: \\"Negation filters will be deprecated, use the NOT operator to achieve the same behavior\\")
-=======
->>>>>>> 8a39a872
               screenTime: Int @deprecated(reason: \\"Please use the explicit _EQ version\\")
               screenTime_EQ: Int
               screenTime_GT: Int
@@ -129,11 +125,6 @@
               screenTime_IN: [Int!]
               screenTime_LT: Int
               screenTime_LTE: Int
-<<<<<<< HEAD
-              screenTime_NOT: Int @deprecated(reason: \\"Negation filters will be deprecated, use the NOT operator to achieve the same behavior\\")
-              screenTime_NOT_IN: [Int!] @deprecated(reason: \\"Negation filters will be deprecated, use the NOT operator to achieve the same behavior\\")
-=======
->>>>>>> 8a39a872
               startDate: Date @deprecated(reason: \\"Please use the explicit _EQ version\\")
               startDate_EQ: Date
               startDate_GT: Date
@@ -843,11 +834,6 @@
               screenTime_IN: [Int!]
               screenTime_LT: Int
               screenTime_LTE: Int
-<<<<<<< HEAD
-              screenTime_NOT: Int @deprecated(reason: \\"Negation filters will be deprecated, use the NOT operator to achieve the same behavior\\")
-              screenTime_NOT_IN: [Int!] @deprecated(reason: \\"Negation filters will be deprecated, use the NOT operator to achieve the same behavior\\")
-=======
->>>>>>> 8a39a872
               timestamp: DateTime @deprecated(reason: \\"Please use the explicit _EQ version\\")
               timestamp_EQ: DateTime
               timestamp_GT: DateTime
