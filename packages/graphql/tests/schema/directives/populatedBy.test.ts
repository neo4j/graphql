/*
 * Copyright (c) "Neo4j"
 * Neo4j Sweden AB [http://neo4j.com]
 *
 * This file is part of Neo4j.
 *
 * Licensed under the Apache License, Version 2.0 (the "License");
 * you may not use this file except in compliance with the License.
 * You may obtain a copy of the License at
 *
 *     http://www.apache.org/licenses/LICENSE-2.0
 *
 * Unless required by applicable law or agreed to in writing, software
 * distributed under the License is distributed on an "AS IS" BASIS,
 * WITHOUT WARRANTIES OR CONDITIONS OF ANY KIND, either express or implied.
 * See the License for the specific language governing permissions and
 * limitations under the License.
 */

import { printSchemaWithDirectives } from "@graphql-tools/utils";
import { GraphQLError, lexicographicSortSchema } from "graphql";
import { gql } from "graphql-tag";
import { Neo4jGraphQL } from "../../../src";
import { NoErrorThrownError, getErrorAsync } from "../../utils/get-error";

describe("@populatedBy tests", () => {
    describe("Node property tests", () => {
        describe("Directive combinations", () => {
            test("PopulatedBy and default directives", async () => {
                const typeDefs = gql`
                    type Movie @node {
                        id: ID
                        callback1: String!
                            @populatedBy(operations: [CREATE], callback: "callback1")
                            @default(value: "Test")
                    }
                `;

                const neoSchema = new Neo4jGraphQL({
                    typeDefs,
                    features: {
                        populatedBy: {
                            callbacks: {
                                callback1: () => "test",
                            },
                        },
                    },
                });

                const errors = await getErrorAsync(() => neoSchema.getSchema());
                expect(errors).toHaveLength(1);
                expect((errors as Error[])[0]).not.toBeInstanceOf(NoErrorThrownError);
                expect((errors as Error[])[0]).toHaveProperty(
                    "message",
                    "Invalid directive usage: Directive @populatedBy cannot be used in combination with @default"
                );
                expect((errors as Error[])[0]).toHaveProperty("path", ["Movie", "callback1"]);

                await expect(neoSchema.getSchema()).rejects.toHaveLength(1);
                await expect(neoSchema.getSchema()).rejects.toIncludeSameMembers([
                    new GraphQLError(
                        "Invalid directive usage: Directive @populatedBy cannot be used in combination with @default"
                    ),
                ]);
            });

            test("PopulatedBy and id directives", async () => {
                const typeDefs = gql`
                    type Movie @node {
                        id: ID
                        callback1: ID! @populatedBy(operations: [CREATE], callback: "callback1") @id
                    }
                `;

                const neoSchema = new Neo4jGraphQL({
                    typeDefs,
                    features: {
                        populatedBy: {
                            callbacks: {
                                callback1: () => "test",
                            },
                        },
                    },
                });

                const errors = await getErrorAsync(() => neoSchema.getSchema());
                expect(errors).toHaveLength(1);
                expect((errors as Error[])[0]).not.toBeInstanceOf(NoErrorThrownError);
                expect((errors as Error[])[0]).toHaveProperty(
                    "message",
                    "Invalid directive usage: Directive @populatedBy cannot be used in combination with @id"
                );
                expect((errors as Error[])[0]).toHaveProperty("path", ["Movie", "callback1"]);

                await expect(neoSchema.getSchema()).rejects.toHaveLength(1);
                await expect(neoSchema.getSchema()).rejects.toIncludeSameMembers([
                    new GraphQLError(
                        "Invalid directive usage: Directive @populatedBy cannot be used in combination with @id"
                    ),
                ]);
            });
        });

        test("PopulatedBy - existence", async () => {
            const typeDefs = gql`
                type Movie @node {
                    id: ID
                    callback1: String! @populatedBy(operations: [CREATE], callback: "callback1")
                }
            `;

            const neoSchema = new Neo4jGraphQL({
                typeDefs,
            });

            const errors = await getErrorAsync(() => neoSchema.getSchema());
            expect(errors).toHaveLength(1);
            expect((errors as Error[])[0]).not.toBeInstanceOf(NoErrorThrownError);
            expect((errors as Error[])[0]).toHaveProperty(
                "message",
                "@populatedBy.callback needs to be provided in features option."
            );
            expect((errors as Error[])[0]).toHaveProperty("path", ["Movie", "callback1", "@populatedBy", "callback"]);
            await expect(neoSchema.getSchema()).rejects.toHaveLength(1);
            await expect(neoSchema.getSchema()).rejects.toIncludeSameMembers([
                new GraphQLError("@populatedBy.callback needs to be provided in features option."),
            ]);
        });

        test("PopulatedBy - String", async () => {
            const callback1 = () => "random-string";
            const callback2 = () => "random-string";
            const callback3 = () => "random-string";

            const typeDefs = gql`
                type Movie @node {
                    id: ID
                    callback1: String! @populatedBy(operations: [CREATE], callback: "callback1")
                    callback2: String! @populatedBy(operations: [UPDATE], callback: "callback2")
                    callback3: String! @populatedBy(operations: [CREATE, UPDATE], callback: "callback3")
                }
            `;

            const neoSchema = new Neo4jGraphQL({
                typeDefs,
                features: {
                    populatedBy: {
                        callbacks: {
                            callback1,
                            callback2,
                            callback3,
                        },
                    },
                },
            });

            const printedSchema = printSchemaWithDirectives(lexicographicSortSchema(await neoSchema.getSchema()));

            expect(printedSchema).toMatchInlineSnapshot(`
                "schema {
                  query: Query
                  mutation: Mutation
                }

                \\"\\"\\"
                Information about the number of nodes and relationships created during a create mutation
                \\"\\"\\"
                type CreateInfo {
                  bookmark: String @deprecated(reason: \\"This field has been deprecated because bookmarks are now handled by the driver.\\")
                  nodesCreated: Int!
                  relationshipsCreated: Int!
                }

                type CreateMoviesMutationResponse {
                  info: CreateInfo!
                  movies: [Movie!]!
                }

                \\"\\"\\"
                Information about the number of nodes and relationships deleted during a delete mutation
                \\"\\"\\"
                type DeleteInfo {
                  bookmark: String @deprecated(reason: \\"This field has been deprecated because bookmarks are now handled by the driver.\\")
                  nodesDeleted: Int!
                  relationshipsDeleted: Int!
                }

                type IDAggregateSelection {
                  longest: ID
                  shortest: ID
                }

                type Movie {
                  callback1: String!
                  callback2: String!
                  callback3: String!
                  id: ID
                }

                type MovieAggregateSelection {
                  callback1: StringAggregateSelection!
                  callback2: StringAggregateSelection!
                  callback3: StringAggregateSelection!
                  count: Int!
                  id: IDAggregateSelection!
                }

                input MovieCreateInput {
                  callback2: String!
                  id: ID
                }

                type MovieEdge {
                  cursor: String!
                  node: Movie!
                }

                input MovieOptions {
                  limit: Int
                  offset: Int
                  \\"\\"\\"
                  Specify one or more MovieSort objects to sort Movies by. The sorts will be applied in the order in which they are arranged in the array.
                  \\"\\"\\"
                  sort: [MovieSort!]
                }

                \\"\\"\\"
                Fields to sort Movies by. The order in which sorts are applied is not guaranteed when specifying many fields in one MovieSort object.
                \\"\\"\\"
                input MovieSort {
                  callback1: SortDirection
                  callback2: SortDirection
                  callback3: SortDirection
                  id: SortDirection
                }

                input MovieUpdateInput {
                  callback1: String
                  id: ID
                }

                input MovieWhere {
                  AND: [MovieWhere!]
                  NOT: MovieWhere
                  OR: [MovieWhere!]
                  callback1: String @deprecated(reason: \\"Please use the explicit _EQ version\\")
                  callback1_CONTAINS: String
                  callback1_ENDS_WITH: String
                  callback1_EQ: String
                  callback1_IN: [String!]
                  callback1_STARTS_WITH: String
                  callback2: String @deprecated(reason: \\"Please use the explicit _EQ version\\")
                  callback2_CONTAINS: String
                  callback2_ENDS_WITH: String
                  callback2_EQ: String
                  callback2_IN: [String!]
                  callback2_STARTS_WITH: String
                  callback3: String @deprecated(reason: \\"Please use the explicit _EQ version\\")
                  callback3_CONTAINS: String
                  callback3_ENDS_WITH: String
                  callback3_EQ: String
                  callback3_IN: [String!]
                  callback3_STARTS_WITH: String
                  id: ID @deprecated(reason: \\"Please use the explicit _EQ version\\")
                  id_CONTAINS: ID
                  id_ENDS_WITH: ID
                  id_EQ: ID
                  id_IN: [ID]
                  id_STARTS_WITH: ID
                }

                type MoviesConnection {
                  edges: [MovieEdge!]!
                  pageInfo: PageInfo!
                  totalCount: Int!
                }

                type Mutation {
                  createMovies(input: [MovieCreateInput!]!): CreateMoviesMutationResponse!
                  deleteMovies(where: MovieWhere): DeleteInfo!
                  updateMovies(update: MovieUpdateInput, where: MovieWhere): UpdateMoviesMutationResponse!
                }

                \\"\\"\\"Pagination information (Relay)\\"\\"\\"
                type PageInfo {
                  endCursor: String
                  hasNextPage: Boolean!
                  hasPreviousPage: Boolean!
                  startCursor: String
                }

                type Query {
                  movies(limit: Int, offset: Int, options: MovieOptions @deprecated(reason: \\"Query options argument is deprecated, please use pagination arguments like limit, offset and sort instead.\\"), sort: [MovieSort!], where: MovieWhere): [Movie!]!
                  moviesAggregate(where: MovieWhere): MovieAggregateSelection!
                  moviesConnection(after: String, first: Int, sort: [MovieSort!], where: MovieWhere): MoviesConnection!
                }

                \\"\\"\\"An enum for sorting in either ascending or descending order.\\"\\"\\"
                enum SortDirection {
                  \\"\\"\\"Sort by field values in ascending order.\\"\\"\\"
                  ASC
                  \\"\\"\\"Sort by field values in descending order.\\"\\"\\"
                  DESC
                }

                type StringAggregateSelection {
                  longest: String
                  shortest: String
                }

                \\"\\"\\"
                Information about the number of nodes and relationships created and deleted during an update mutation
                \\"\\"\\"
                type UpdateInfo {
                  bookmark: String @deprecated(reason: \\"This field has been deprecated because bookmarks are now handled by the driver.\\")
                  nodesCreated: Int!
                  nodesDeleted: Int!
                  relationshipsCreated: Int!
                  relationshipsDeleted: Int!
                }

                type UpdateMoviesMutationResponse {
                  info: UpdateInfo!
                  movies: [Movie!]!
                }"
            `);
        });

        test("PopulatedBy - Int", async () => {
            const callback1 = () => "random-int";
            const callback2 = () => "random-int";
            const callback3 = () => "random-int";

            const typeDefs = gql`
                type Movie @node {
                    id: ID
                    callback1: Int! @populatedBy(operations: [CREATE], callback: "callback1")
                    callback2: Int! @populatedBy(operations: [UPDATE], callback: "callback2")
                    callback3: Int! @populatedBy(operations: [CREATE, UPDATE], callback: "callback3")
                }
            `;

            const neoSchema = new Neo4jGraphQL({
                typeDefs,
                features: {
                    populatedBy: {
                        callbacks: {
                            callback1,
                            callback2,
                            callback3,
                        },
                    },
                },
            });

            const printedSchema = printSchemaWithDirectives(lexicographicSortSchema(await neoSchema.getSchema()));

            expect(printedSchema).toMatchInlineSnapshot(`
                "schema {
                  query: Query
                  mutation: Mutation
                }

                \\"\\"\\"
                Information about the number of nodes and relationships created during a create mutation
                \\"\\"\\"
                type CreateInfo {
                  bookmark: String @deprecated(reason: \\"This field has been deprecated because bookmarks are now handled by the driver.\\")
                  nodesCreated: Int!
                  relationshipsCreated: Int!
                }

                type CreateMoviesMutationResponse {
                  info: CreateInfo!
                  movies: [Movie!]!
                }

                \\"\\"\\"
                Information about the number of nodes and relationships deleted during a delete mutation
                \\"\\"\\"
                type DeleteInfo {
                  bookmark: String @deprecated(reason: \\"This field has been deprecated because bookmarks are now handled by the driver.\\")
                  nodesDeleted: Int!
                  relationshipsDeleted: Int!
                }

                type IDAggregateSelection {
                  longest: ID
                  shortest: ID
                }

                type IntAggregateSelection {
                  average: Float
                  max: Int
                  min: Int
                  sum: Int
                }

                type Movie {
                  callback1: Int!
                  callback2: Int!
                  callback3: Int!
                  id: ID
                }

                type MovieAggregateSelection {
                  callback1: IntAggregateSelection!
                  callback2: IntAggregateSelection!
                  callback3: IntAggregateSelection!
                  count: Int!
                  id: IDAggregateSelection!
                }

                input MovieCreateInput {
                  callback2: Int!
                  id: ID
                }

                type MovieEdge {
                  cursor: String!
                  node: Movie!
                }

                input MovieOptions {
                  limit: Int
                  offset: Int
                  \\"\\"\\"
                  Specify one or more MovieSort objects to sort Movies by. The sorts will be applied in the order in which they are arranged in the array.
                  \\"\\"\\"
                  sort: [MovieSort!]
                }

                \\"\\"\\"
                Fields to sort Movies by. The order in which sorts are applied is not guaranteed when specifying many fields in one MovieSort object.
                \\"\\"\\"
                input MovieSort {
                  callback1: SortDirection
                  callback2: SortDirection
                  callback3: SortDirection
                  id: SortDirection
                }

                input MovieUpdateInput {
                  callback1: Int
                  callback1_DECREMENT: Int
                  callback1_INCREMENT: Int
                  id: ID
                }

                input MovieWhere {
                  AND: [MovieWhere!]
                  NOT: MovieWhere
                  OR: [MovieWhere!]
                  callback1: Int @deprecated(reason: \\"Please use the explicit _EQ version\\")
                  callback1_EQ: Int
                  callback1_GT: Int
                  callback1_GTE: Int
                  callback1_IN: [Int!]
                  callback1_LT: Int
                  callback1_LTE: Int
<<<<<<< HEAD
                  callback1_NOT: Int @deprecated(reason: \\"Negation filters will be deprecated, use the NOT operator to achieve the same behavior\\")
                  callback1_NOT_IN: [Int!] @deprecated(reason: \\"Negation filters will be deprecated, use the NOT operator to achieve the same behavior\\")
=======
>>>>>>> 8a39a872
                  callback2: Int @deprecated(reason: \\"Please use the explicit _EQ version\\")
                  callback2_EQ: Int
                  callback2_GT: Int
                  callback2_GTE: Int
                  callback2_IN: [Int!]
                  callback2_LT: Int
                  callback2_LTE: Int
<<<<<<< HEAD
                  callback2_NOT: Int @deprecated(reason: \\"Negation filters will be deprecated, use the NOT operator to achieve the same behavior\\")
                  callback2_NOT_IN: [Int!] @deprecated(reason: \\"Negation filters will be deprecated, use the NOT operator to achieve the same behavior\\")
=======
>>>>>>> 8a39a872
                  callback3: Int @deprecated(reason: \\"Please use the explicit _EQ version\\")
                  callback3_EQ: Int
                  callback3_GT: Int
                  callback3_GTE: Int
                  callback3_IN: [Int!]
                  callback3_LT: Int
                  callback3_LTE: Int
<<<<<<< HEAD
                  callback3_NOT: Int @deprecated(reason: \\"Negation filters will be deprecated, use the NOT operator to achieve the same behavior\\")
                  callback3_NOT_IN: [Int!] @deprecated(reason: \\"Negation filters will be deprecated, use the NOT operator to achieve the same behavior\\")
=======
>>>>>>> 8a39a872
                  id: ID @deprecated(reason: \\"Please use the explicit _EQ version\\")
                  id_CONTAINS: ID
                  id_ENDS_WITH: ID
                  id_EQ: ID
                  id_IN: [ID]
                  id_STARTS_WITH: ID
                }

                type MoviesConnection {
                  edges: [MovieEdge!]!
                  pageInfo: PageInfo!
                  totalCount: Int!
                }

                type Mutation {
                  createMovies(input: [MovieCreateInput!]!): CreateMoviesMutationResponse!
                  deleteMovies(where: MovieWhere): DeleteInfo!
                  updateMovies(update: MovieUpdateInput, where: MovieWhere): UpdateMoviesMutationResponse!
                }

                \\"\\"\\"Pagination information (Relay)\\"\\"\\"
                type PageInfo {
                  endCursor: String
                  hasNextPage: Boolean!
                  hasPreviousPage: Boolean!
                  startCursor: String
                }

                type Query {
                  movies(limit: Int, offset: Int, options: MovieOptions @deprecated(reason: \\"Query options argument is deprecated, please use pagination arguments like limit, offset and sort instead.\\"), sort: [MovieSort!], where: MovieWhere): [Movie!]!
                  moviesAggregate(where: MovieWhere): MovieAggregateSelection!
                  moviesConnection(after: String, first: Int, sort: [MovieSort!], where: MovieWhere): MoviesConnection!
                }

                \\"\\"\\"An enum for sorting in either ascending or descending order.\\"\\"\\"
                enum SortDirection {
                  \\"\\"\\"Sort by field values in ascending order.\\"\\"\\"
                  ASC
                  \\"\\"\\"Sort by field values in descending order.\\"\\"\\"
                  DESC
                }

                \\"\\"\\"
                Information about the number of nodes and relationships created and deleted during an update mutation
                \\"\\"\\"
                type UpdateInfo {
                  bookmark: String @deprecated(reason: \\"This field has been deprecated because bookmarks are now handled by the driver.\\")
                  nodesCreated: Int!
                  nodesDeleted: Int!
                  relationshipsCreated: Int!
                  relationshipsDeleted: Int!
                }

                type UpdateMoviesMutationResponse {
                  info: UpdateInfo!
                  movies: [Movie!]!
                }"
            `);
        });
    });
    describe("Relationship property tests", () => {
        describe("Directive combinations", () => {
            test("PopulatedBy and default directives", async () => {
                const typeDefs = gql`
                    type Movie @node {
                        id: ID
                        genres: [Genre!]! @relationship(type: "IN_GENRE", direction: OUT, properties: "RelProperties")
                    }

                    type RelProperties @relationshipProperties {
                        id: ID!
                        callback1: String!
                            @populatedBy(operations: [CREATE], callback: "callback4")
                            @default(value: "Test")
                    }

                    type Genre @node {
                        id: ID!
                    }
                `;

                const neoSchema = new Neo4jGraphQL({
                    typeDefs,
                    features: {
                        populatedBy: {
                            callbacks: {
                                callback4: () => "test",
                            },
                        },
                    },
                });

                const errors = await getErrorAsync(() => neoSchema.getSchema());
                expect(errors).toHaveLength(1);
                expect((errors as Error[])[0]).not.toBeInstanceOf(NoErrorThrownError);
                expect((errors as Error[])[0]).toHaveProperty(
                    "message",
                    "Invalid directive usage: Directive @populatedBy cannot be used in combination with @default"
                );
                expect((errors as Error[])[0]).toHaveProperty("path", ["RelProperties", "callback1"]);

                await expect(neoSchema.getSchema()).rejects.toHaveLength(1);
                await expect(neoSchema.getSchema()).rejects.toIncludeSameMembers([
                    new GraphQLError(
                        "Invalid directive usage: Directive @populatedBy cannot be used in combination with @default"
                    ),
                ]);
            });

            test("PopulatedBy and id directives", async () => {
                const typeDefs = gql`
                    type Movie @node {
                        id: ID
                        genres: [Genre!]! @relationship(type: "IN_GENRE", direction: OUT, properties: "RelProperties")
                    }

                    type RelProperties @relationshipProperties {
                        id: ID!
                        callback1: ID! @populatedBy(operations: [CREATE], callback: "callback4") @id
                    }

                    type Genre @node {
                        id: ID!
                    }
                `;

                const neoSchema = new Neo4jGraphQL({
                    typeDefs,
                    features: {
                        populatedBy: {
                            callbacks: {
                                callback4: () => "test",
                            },
                        },
                    },
                });

                const errors = await getErrorAsync(() => neoSchema.getSchema());
                expect(errors).toHaveLength(1);
                expect((errors as Error[])[0]).not.toBeInstanceOf(NoErrorThrownError);
                expect((errors as Error[])[0]).toHaveProperty(
                    "message",
                    "Invalid directive usage: Directive @populatedBy cannot be used in combination with @id"
                );
                expect((errors as Error[])[0]).toHaveProperty("path", ["RelProperties", "callback1"]);

                await expect(neoSchema.getSchema()).rejects.toHaveLength(1);
                await expect(neoSchema.getSchema()).rejects.toIncludeSameMembers([
                    new GraphQLError(
                        "Invalid directive usage: Directive @populatedBy cannot be used in combination with @id"
                    ),
                ]);
            });
        });

        test("PopulatedBy - existence", async () => {
            const typeDefs = gql`
                type Movie @node {
                    id: ID
                    genres: [Genre!]! @relationship(type: "IN_GENRE", direction: OUT, properties: "RelProperties")
                }

                type RelProperties @relationshipProperties {
                    id: ID!
                    callback1: String! @populatedBy(operations: [CREATE], callback: "callback4")
                }

                type Genre @node {
                    id: ID!
                }
            `;

            const neoSchema = new Neo4jGraphQL({
                typeDefs,
            });

            const errors = await getErrorAsync(() => neoSchema.getSchema());
            expect(errors).toHaveLength(1);
            expect((errors as Error[])[0]).not.toBeInstanceOf(NoErrorThrownError);
            expect((errors as Error[])[0]).toHaveProperty(
                "message",
                "@populatedBy.callback needs to be provided in features option."
            );
            expect((errors as Error[])[0]).toHaveProperty("path", [
                "RelProperties",
                "callback1",
                "@populatedBy",
                "callback",
            ]);

            await expect(neoSchema.getSchema()).rejects.toHaveLength(1);
            await expect(neoSchema.getSchema()).rejects.toIncludeSameMembers([
                new GraphQLError("@populatedBy.callback needs to be provided in features option."),
            ]);
        });
        test("PopulatedBy - String", async () => {
            const callback1 = () => "random-string";
            const callback2 = () => "random-string";
            const callback3 = () => "random-string";

            const typeDefs = gql`
                type Movie @node {
                    id: ID
                    genres: [Genre!]! @relationship(type: "IN_GENRE", direction: OUT, properties: "RelProperties")
                }

                type RelProperties @relationshipProperties {
                    id: ID!
                    callback1: String! @populatedBy(operations: [CREATE], callback: "callback1")
                    callback2: String! @populatedBy(operations: [UPDATE], callback: "callback2")
                    callback3: String! @populatedBy(operations: [CREATE, UPDATE], callback: "callback3")
                }

                type Genre @node {
                    id: ID!
                }
            `;

            const neoSchema = new Neo4jGraphQL({
                typeDefs,
                features: {
                    populatedBy: {
                        callbacks: {
                            callback1,
                            callback2,
                            callback3,
                        },
                    },
                },
            });

            const printedSchema = printSchemaWithDirectives(lexicographicSortSchema(await neoSchema.getSchema()));

            expect(printedSchema).toMatchInlineSnapshot(`
                "schema {
                  query: Query
                  mutation: Mutation
                }

                type CreateGenresMutationResponse {
                  genres: [Genre!]!
                  info: CreateInfo!
                }

                \\"\\"\\"
                Information about the number of nodes and relationships created during a create mutation
                \\"\\"\\"
                type CreateInfo {
                  bookmark: String @deprecated(reason: \\"This field has been deprecated because bookmarks are now handled by the driver.\\")
                  nodesCreated: Int!
                  relationshipsCreated: Int!
                }

                type CreateMoviesMutationResponse {
                  info: CreateInfo!
                  movies: [Movie!]!
                }

                \\"\\"\\"
                Information about the number of nodes and relationships deleted during a delete mutation
                \\"\\"\\"
                type DeleteInfo {
                  bookmark: String @deprecated(reason: \\"This field has been deprecated because bookmarks are now handled by the driver.\\")
                  nodesDeleted: Int!
                  relationshipsDeleted: Int!
                }

                type Genre {
                  id: ID!
                }

                type GenreAggregateSelection {
                  count: Int!
                  id: IDAggregateSelection!
                }

                input GenreConnectWhere {
                  node: GenreWhere!
                }

                input GenreCreateInput {
                  id: ID!
                }

                type GenreEdge {
                  cursor: String!
                  node: Genre!
                }

                input GenreOptions {
                  limit: Int
                  offset: Int
                  \\"\\"\\"
                  Specify one or more GenreSort objects to sort Genres by. The sorts will be applied in the order in which they are arranged in the array.
                  \\"\\"\\"
                  sort: [GenreSort!]
                }

                \\"\\"\\"
                Fields to sort Genres by. The order in which sorts are applied is not guaranteed when specifying many fields in one GenreSort object.
                \\"\\"\\"
                input GenreSort {
                  id: SortDirection
                }

                input GenreUpdateInput {
                  id: ID
                }

                input GenreWhere {
                  AND: [GenreWhere!]
                  NOT: GenreWhere
                  OR: [GenreWhere!]
                  id: ID @deprecated(reason: \\"Please use the explicit _EQ version\\")
                  id_CONTAINS: ID
                  id_ENDS_WITH: ID
                  id_EQ: ID
                  id_IN: [ID!]
                  id_STARTS_WITH: ID
                }

                type GenresConnection {
                  edges: [GenreEdge!]!
                  pageInfo: PageInfo!
                  totalCount: Int!
                }

                type IDAggregateSelection {
                  longest: ID
                  shortest: ID
                }

                type Movie {
                  genres(directed: Boolean = true, limit: Int, offset: Int, options: GenreOptions @deprecated(reason: \\"Query options argument is deprecated, please use pagination arguments like limit, offset and sort instead.\\"), sort: [GenreSort!], where: GenreWhere): [Genre!]!
                  genresAggregate(directed: Boolean = true, where: GenreWhere): MovieGenreGenresAggregationSelection
                  genresConnection(after: String, directed: Boolean = true, first: Int, sort: [MovieGenresConnectionSort!], where: MovieGenresConnectionWhere): MovieGenresConnection!
                  id: ID
                }

                type MovieAggregateSelection {
                  count: Int!
                  id: IDAggregateSelection!
                }

                input MovieCreateInput {
                  genres: MovieGenresFieldInput
                  id: ID
                }

                input MovieDeleteInput {
                  genres: [MovieGenresDeleteFieldInput!]
                }

                type MovieEdge {
                  cursor: String!
                  node: Movie!
                }

                type MovieGenreGenresAggregationSelection {
                  count: Int!
                  edge: MovieGenreGenresEdgeAggregateSelection
                  node: MovieGenreGenresNodeAggregateSelection
                }

                type MovieGenreGenresEdgeAggregateSelection {
                  callback1: StringAggregateSelection!
                  callback2: StringAggregateSelection!
                  callback3: StringAggregateSelection!
                  id: IDAggregateSelection!
                }

                type MovieGenreGenresNodeAggregateSelection {
                  id: IDAggregateSelection!
                }

                input MovieGenresAggregateInput {
                  AND: [MovieGenresAggregateInput!]
                  NOT: MovieGenresAggregateInput
                  OR: [MovieGenresAggregateInput!]
                  count: Int
                  count_GT: Int
                  count_GTE: Int
                  count_LT: Int
                  count_LTE: Int
                  edge: RelPropertiesAggregationWhereInput
                  node: MovieGenresNodeAggregationWhereInput
                }

                input MovieGenresConnectFieldInput {
                  edge: RelPropertiesCreateInput!
                  \\"\\"\\"
                  Whether or not to overwrite any matching relationship with the new properties.
                  \\"\\"\\"
                  overwrite: Boolean! = true
                  where: GenreConnectWhere
                }

                type MovieGenresConnection {
                  edges: [MovieGenresRelationship!]!
                  pageInfo: PageInfo!
                  totalCount: Int!
                }

                input MovieGenresConnectionSort {
                  edge: RelPropertiesSort
                  node: GenreSort
                }

                input MovieGenresConnectionWhere {
                  AND: [MovieGenresConnectionWhere!]
                  NOT: MovieGenresConnectionWhere
                  OR: [MovieGenresConnectionWhere!]
                  edge: RelPropertiesWhere
                  node: GenreWhere
                }

                input MovieGenresCreateFieldInput {
                  edge: RelPropertiesCreateInput!
                  node: GenreCreateInput!
                }

                input MovieGenresDeleteFieldInput {
                  where: MovieGenresConnectionWhere
                }

                input MovieGenresDisconnectFieldInput {
                  where: MovieGenresConnectionWhere
                }

                input MovieGenresFieldInput {
                  connect: [MovieGenresConnectFieldInput!]
                  create: [MovieGenresCreateFieldInput!]
                }

                input MovieGenresNodeAggregationWhereInput {
                  AND: [MovieGenresNodeAggregationWhereInput!]
                  NOT: MovieGenresNodeAggregationWhereInput
                  OR: [MovieGenresNodeAggregationWhereInput!]
                  id_EQUAL: ID @deprecated(reason: \\"Aggregation filters that are not relying on an aggregating function will be deprecated.\\")
                }

                type MovieGenresRelationship {
                  cursor: String!
                  node: Genre!
                  properties: RelProperties!
                }

                input MovieGenresUpdateConnectionInput {
                  edge: RelPropertiesUpdateInput
                  node: GenreUpdateInput
                }

                input MovieGenresUpdateFieldInput {
                  connect: [MovieGenresConnectFieldInput!]
                  create: [MovieGenresCreateFieldInput!]
                  delete: [MovieGenresDeleteFieldInput!]
                  disconnect: [MovieGenresDisconnectFieldInput!]
                  update: MovieGenresUpdateConnectionInput
                  where: MovieGenresConnectionWhere
                }

                input MovieOptions {
                  limit: Int
                  offset: Int
                  \\"\\"\\"
                  Specify one or more MovieSort objects to sort Movies by. The sorts will be applied in the order in which they are arranged in the array.
                  \\"\\"\\"
                  sort: [MovieSort!]
                }

                \\"\\"\\"
                Fields to sort Movies by. The order in which sorts are applied is not guaranteed when specifying many fields in one MovieSort object.
                \\"\\"\\"
                input MovieSort {
                  id: SortDirection
                }

                input MovieUpdateInput {
                  genres: [MovieGenresUpdateFieldInput!]
                  id: ID
                }

                input MovieWhere {
                  AND: [MovieWhere!]
                  NOT: MovieWhere
                  OR: [MovieWhere!]
                  genres: GenreWhere @deprecated(reason: \\"Use \`genres_SOME\` instead.\\")
                  genresAggregate: MovieGenresAggregateInput
                  genresConnection: MovieGenresConnectionWhere @deprecated(reason: \\"Use \`genresConnection_SOME\` instead.\\")
                  \\"\\"\\"
                  Return Movies where all of the related MovieGenresConnections match this filter
                  \\"\\"\\"
                  genresConnection_ALL: MovieGenresConnectionWhere
                  \\"\\"\\"
                  Return Movies where none of the related MovieGenresConnections match this filter
                  \\"\\"\\"
                  genresConnection_NONE: MovieGenresConnectionWhere
                  \\"\\"\\"
                  Return Movies where one of the related MovieGenresConnections match this filter
                  \\"\\"\\"
                  genresConnection_SINGLE: MovieGenresConnectionWhere
                  \\"\\"\\"
                  Return Movies where some of the related MovieGenresConnections match this filter
                  \\"\\"\\"
                  genresConnection_SOME: MovieGenresConnectionWhere
                  \\"\\"\\"Return Movies where all of the related Genres match this filter\\"\\"\\"
                  genres_ALL: GenreWhere
                  \\"\\"\\"Return Movies where none of the related Genres match this filter\\"\\"\\"
                  genres_NONE: GenreWhere
                  \\"\\"\\"Return Movies where one of the related Genres match this filter\\"\\"\\"
                  genres_SINGLE: GenreWhere
                  \\"\\"\\"Return Movies where some of the related Genres match this filter\\"\\"\\"
                  genres_SOME: GenreWhere
                  id: ID @deprecated(reason: \\"Please use the explicit _EQ version\\")
                  id_CONTAINS: ID
                  id_ENDS_WITH: ID
                  id_EQ: ID
                  id_IN: [ID]
                  id_STARTS_WITH: ID
                }

                type MoviesConnection {
                  edges: [MovieEdge!]!
                  pageInfo: PageInfo!
                  totalCount: Int!
                }

                type Mutation {
                  createGenres(input: [GenreCreateInput!]!): CreateGenresMutationResponse!
                  createMovies(input: [MovieCreateInput!]!): CreateMoviesMutationResponse!
                  deleteGenres(where: GenreWhere): DeleteInfo!
                  deleteMovies(delete: MovieDeleteInput, where: MovieWhere): DeleteInfo!
                  updateGenres(update: GenreUpdateInput, where: GenreWhere): UpdateGenresMutationResponse!
                  updateMovies(update: MovieUpdateInput, where: MovieWhere): UpdateMoviesMutationResponse!
                }

                \\"\\"\\"Pagination information (Relay)\\"\\"\\"
                type PageInfo {
                  endCursor: String
                  hasNextPage: Boolean!
                  hasPreviousPage: Boolean!
                  startCursor: String
                }

                type Query {
                  genres(limit: Int, offset: Int, options: GenreOptions @deprecated(reason: \\"Query options argument is deprecated, please use pagination arguments like limit, offset and sort instead.\\"), sort: [GenreSort!], where: GenreWhere): [Genre!]!
                  genresAggregate(where: GenreWhere): GenreAggregateSelection!
                  genresConnection(after: String, first: Int, sort: [GenreSort!], where: GenreWhere): GenresConnection!
                  movies(limit: Int, offset: Int, options: MovieOptions @deprecated(reason: \\"Query options argument is deprecated, please use pagination arguments like limit, offset and sort instead.\\"), sort: [MovieSort!], where: MovieWhere): [Movie!]!
                  moviesAggregate(where: MovieWhere): MovieAggregateSelection!
                  moviesConnection(after: String, first: Int, sort: [MovieSort!], where: MovieWhere): MoviesConnection!
                }

                \\"\\"\\"
                The edge properties for the following fields:
                * Movie.genres
                \\"\\"\\"
                type RelProperties {
                  callback1: String!
                  callback2: String!
                  callback3: String!
                  id: ID!
                }

                input RelPropertiesAggregationWhereInput {
                  AND: [RelPropertiesAggregationWhereInput!]
                  NOT: RelPropertiesAggregationWhereInput
                  OR: [RelPropertiesAggregationWhereInput!]
                  callback1_AVERAGE_EQUAL: Float @deprecated(reason: \\"Please use the explicit _LENGTH version for string aggregation.\\")
                  callback1_AVERAGE_GT: Float @deprecated(reason: \\"Please use the explicit _LENGTH version for string aggregation.\\")
                  callback1_AVERAGE_GTE: Float @deprecated(reason: \\"Please use the explicit _LENGTH version for string aggregation.\\")
                  callback1_AVERAGE_LENGTH_EQUAL: Float
                  callback1_AVERAGE_LENGTH_GT: Float
                  callback1_AVERAGE_LENGTH_GTE: Float
                  callback1_AVERAGE_LENGTH_LT: Float
                  callback1_AVERAGE_LENGTH_LTE: Float
                  callback1_AVERAGE_LT: Float @deprecated(reason: \\"Please use the explicit _LENGTH version for string aggregation.\\")
                  callback1_AVERAGE_LTE: Float @deprecated(reason: \\"Please use the explicit _LENGTH version for string aggregation.\\")
                  callback1_EQUAL: String @deprecated(reason: \\"Aggregation filters that are not relying on an aggregating function will be deprecated.\\")
                  callback1_GT: Int @deprecated(reason: \\"Aggregation filters that are not relying on an aggregating function will be deprecated.\\")
                  callback1_GTE: Int @deprecated(reason: \\"Aggregation filters that are not relying on an aggregating function will be deprecated.\\")
                  callback1_LONGEST_EQUAL: Int @deprecated(reason: \\"Please use the explicit _LENGTH version for string aggregation.\\")
                  callback1_LONGEST_GT: Int @deprecated(reason: \\"Please use the explicit _LENGTH version for string aggregation.\\")
                  callback1_LONGEST_GTE: Int @deprecated(reason: \\"Please use the explicit _LENGTH version for string aggregation.\\")
                  callback1_LONGEST_LENGTH_EQUAL: Int
                  callback1_LONGEST_LENGTH_GT: Int
                  callback1_LONGEST_LENGTH_GTE: Int
                  callback1_LONGEST_LENGTH_LT: Int
                  callback1_LONGEST_LENGTH_LTE: Int
                  callback1_LONGEST_LT: Int @deprecated(reason: \\"Please use the explicit _LENGTH version for string aggregation.\\")
                  callback1_LONGEST_LTE: Int @deprecated(reason: \\"Please use the explicit _LENGTH version for string aggregation.\\")
                  callback1_LT: Int @deprecated(reason: \\"Aggregation filters that are not relying on an aggregating function will be deprecated.\\")
                  callback1_LTE: Int @deprecated(reason: \\"Aggregation filters that are not relying on an aggregating function will be deprecated.\\")
                  callback1_SHORTEST_EQUAL: Int @deprecated(reason: \\"Please use the explicit _LENGTH version for string aggregation.\\")
                  callback1_SHORTEST_GT: Int @deprecated(reason: \\"Please use the explicit _LENGTH version for string aggregation.\\")
                  callback1_SHORTEST_GTE: Int @deprecated(reason: \\"Please use the explicit _LENGTH version for string aggregation.\\")
                  callback1_SHORTEST_LENGTH_EQUAL: Int
                  callback1_SHORTEST_LENGTH_GT: Int
                  callback1_SHORTEST_LENGTH_GTE: Int
                  callback1_SHORTEST_LENGTH_LT: Int
                  callback1_SHORTEST_LENGTH_LTE: Int
                  callback1_SHORTEST_LT: Int @deprecated(reason: \\"Please use the explicit _LENGTH version for string aggregation.\\")
                  callback1_SHORTEST_LTE: Int @deprecated(reason: \\"Please use the explicit _LENGTH version for string aggregation.\\")
                  callback2_AVERAGE_EQUAL: Float @deprecated(reason: \\"Please use the explicit _LENGTH version for string aggregation.\\")
                  callback2_AVERAGE_GT: Float @deprecated(reason: \\"Please use the explicit _LENGTH version for string aggregation.\\")
                  callback2_AVERAGE_GTE: Float @deprecated(reason: \\"Please use the explicit _LENGTH version for string aggregation.\\")
                  callback2_AVERAGE_LENGTH_EQUAL: Float
                  callback2_AVERAGE_LENGTH_GT: Float
                  callback2_AVERAGE_LENGTH_GTE: Float
                  callback2_AVERAGE_LENGTH_LT: Float
                  callback2_AVERAGE_LENGTH_LTE: Float
                  callback2_AVERAGE_LT: Float @deprecated(reason: \\"Please use the explicit _LENGTH version for string aggregation.\\")
                  callback2_AVERAGE_LTE: Float @deprecated(reason: \\"Please use the explicit _LENGTH version for string aggregation.\\")
                  callback2_EQUAL: String @deprecated(reason: \\"Aggregation filters that are not relying on an aggregating function will be deprecated.\\")
                  callback2_GT: Int @deprecated(reason: \\"Aggregation filters that are not relying on an aggregating function will be deprecated.\\")
                  callback2_GTE: Int @deprecated(reason: \\"Aggregation filters that are not relying on an aggregating function will be deprecated.\\")
                  callback2_LONGEST_EQUAL: Int @deprecated(reason: \\"Please use the explicit _LENGTH version for string aggregation.\\")
                  callback2_LONGEST_GT: Int @deprecated(reason: \\"Please use the explicit _LENGTH version for string aggregation.\\")
                  callback2_LONGEST_GTE: Int @deprecated(reason: \\"Please use the explicit _LENGTH version for string aggregation.\\")
                  callback2_LONGEST_LENGTH_EQUAL: Int
                  callback2_LONGEST_LENGTH_GT: Int
                  callback2_LONGEST_LENGTH_GTE: Int
                  callback2_LONGEST_LENGTH_LT: Int
                  callback2_LONGEST_LENGTH_LTE: Int
                  callback2_LONGEST_LT: Int @deprecated(reason: \\"Please use the explicit _LENGTH version for string aggregation.\\")
                  callback2_LONGEST_LTE: Int @deprecated(reason: \\"Please use the explicit _LENGTH version for string aggregation.\\")
                  callback2_LT: Int @deprecated(reason: \\"Aggregation filters that are not relying on an aggregating function will be deprecated.\\")
                  callback2_LTE: Int @deprecated(reason: \\"Aggregation filters that are not relying on an aggregating function will be deprecated.\\")
                  callback2_SHORTEST_EQUAL: Int @deprecated(reason: \\"Please use the explicit _LENGTH version for string aggregation.\\")
                  callback2_SHORTEST_GT: Int @deprecated(reason: \\"Please use the explicit _LENGTH version for string aggregation.\\")
                  callback2_SHORTEST_GTE: Int @deprecated(reason: \\"Please use the explicit _LENGTH version for string aggregation.\\")
                  callback2_SHORTEST_LENGTH_EQUAL: Int
                  callback2_SHORTEST_LENGTH_GT: Int
                  callback2_SHORTEST_LENGTH_GTE: Int
                  callback2_SHORTEST_LENGTH_LT: Int
                  callback2_SHORTEST_LENGTH_LTE: Int
                  callback2_SHORTEST_LT: Int @deprecated(reason: \\"Please use the explicit _LENGTH version for string aggregation.\\")
                  callback2_SHORTEST_LTE: Int @deprecated(reason: \\"Please use the explicit _LENGTH version for string aggregation.\\")
                  callback3_AVERAGE_EQUAL: Float @deprecated(reason: \\"Please use the explicit _LENGTH version for string aggregation.\\")
                  callback3_AVERAGE_GT: Float @deprecated(reason: \\"Please use the explicit _LENGTH version for string aggregation.\\")
                  callback3_AVERAGE_GTE: Float @deprecated(reason: \\"Please use the explicit _LENGTH version for string aggregation.\\")
                  callback3_AVERAGE_LENGTH_EQUAL: Float
                  callback3_AVERAGE_LENGTH_GT: Float
                  callback3_AVERAGE_LENGTH_GTE: Float
                  callback3_AVERAGE_LENGTH_LT: Float
                  callback3_AVERAGE_LENGTH_LTE: Float
                  callback3_AVERAGE_LT: Float @deprecated(reason: \\"Please use the explicit _LENGTH version for string aggregation.\\")
                  callback3_AVERAGE_LTE: Float @deprecated(reason: \\"Please use the explicit _LENGTH version for string aggregation.\\")
                  callback3_EQUAL: String @deprecated(reason: \\"Aggregation filters that are not relying on an aggregating function will be deprecated.\\")
                  callback3_GT: Int @deprecated(reason: \\"Aggregation filters that are not relying on an aggregating function will be deprecated.\\")
                  callback3_GTE: Int @deprecated(reason: \\"Aggregation filters that are not relying on an aggregating function will be deprecated.\\")
                  callback3_LONGEST_EQUAL: Int @deprecated(reason: \\"Please use the explicit _LENGTH version for string aggregation.\\")
                  callback3_LONGEST_GT: Int @deprecated(reason: \\"Please use the explicit _LENGTH version for string aggregation.\\")
                  callback3_LONGEST_GTE: Int @deprecated(reason: \\"Please use the explicit _LENGTH version for string aggregation.\\")
                  callback3_LONGEST_LENGTH_EQUAL: Int
                  callback3_LONGEST_LENGTH_GT: Int
                  callback3_LONGEST_LENGTH_GTE: Int
                  callback3_LONGEST_LENGTH_LT: Int
                  callback3_LONGEST_LENGTH_LTE: Int
                  callback3_LONGEST_LT: Int @deprecated(reason: \\"Please use the explicit _LENGTH version for string aggregation.\\")
                  callback3_LONGEST_LTE: Int @deprecated(reason: \\"Please use the explicit _LENGTH version for string aggregation.\\")
                  callback3_LT: Int @deprecated(reason: \\"Aggregation filters that are not relying on an aggregating function will be deprecated.\\")
                  callback3_LTE: Int @deprecated(reason: \\"Aggregation filters that are not relying on an aggregating function will be deprecated.\\")
                  callback3_SHORTEST_EQUAL: Int @deprecated(reason: \\"Please use the explicit _LENGTH version for string aggregation.\\")
                  callback3_SHORTEST_GT: Int @deprecated(reason: \\"Please use the explicit _LENGTH version for string aggregation.\\")
                  callback3_SHORTEST_GTE: Int @deprecated(reason: \\"Please use the explicit _LENGTH version for string aggregation.\\")
                  callback3_SHORTEST_LENGTH_EQUAL: Int
                  callback3_SHORTEST_LENGTH_GT: Int
                  callback3_SHORTEST_LENGTH_GTE: Int
                  callback3_SHORTEST_LENGTH_LT: Int
                  callback3_SHORTEST_LENGTH_LTE: Int
                  callback3_SHORTEST_LT: Int @deprecated(reason: \\"Please use the explicit _LENGTH version for string aggregation.\\")
                  callback3_SHORTEST_LTE: Int @deprecated(reason: \\"Please use the explicit _LENGTH version for string aggregation.\\")
                  id_EQUAL: ID @deprecated(reason: \\"Aggregation filters that are not relying on an aggregating function will be deprecated.\\")
                }

                input RelPropertiesCreateInput {
                  callback2: String!
                  id: ID!
                }

                input RelPropertiesSort {
                  callback1: SortDirection
                  callback2: SortDirection
                  callback3: SortDirection
                  id: SortDirection
                }

                input RelPropertiesUpdateInput {
                  callback1: String
                  id: ID
                }

                input RelPropertiesWhere {
                  AND: [RelPropertiesWhere!]
                  NOT: RelPropertiesWhere
                  OR: [RelPropertiesWhere!]
                  callback1: String @deprecated(reason: \\"Please use the explicit _EQ version\\")
                  callback1_CONTAINS: String
                  callback1_ENDS_WITH: String
                  callback1_EQ: String
                  callback1_IN: [String!]
                  callback1_STARTS_WITH: String
                  callback2: String @deprecated(reason: \\"Please use the explicit _EQ version\\")
                  callback2_CONTAINS: String
                  callback2_ENDS_WITH: String
                  callback2_EQ: String
                  callback2_IN: [String!]
                  callback2_STARTS_WITH: String
                  callback3: String @deprecated(reason: \\"Please use the explicit _EQ version\\")
                  callback3_CONTAINS: String
                  callback3_ENDS_WITH: String
                  callback3_EQ: String
                  callback3_IN: [String!]
                  callback3_STARTS_WITH: String
                  id: ID @deprecated(reason: \\"Please use the explicit _EQ version\\")
                  id_CONTAINS: ID
                  id_ENDS_WITH: ID
                  id_EQ: ID
                  id_IN: [ID!]
                  id_STARTS_WITH: ID
                }

                \\"\\"\\"An enum for sorting in either ascending or descending order.\\"\\"\\"
                enum SortDirection {
                  \\"\\"\\"Sort by field values in ascending order.\\"\\"\\"
                  ASC
                  \\"\\"\\"Sort by field values in descending order.\\"\\"\\"
                  DESC
                }

                type StringAggregateSelection {
                  longest: String
                  shortest: String
                }

                type UpdateGenresMutationResponse {
                  genres: [Genre!]!
                  info: UpdateInfo!
                }

                \\"\\"\\"
                Information about the number of nodes and relationships created and deleted during an update mutation
                \\"\\"\\"
                type UpdateInfo {
                  bookmark: String @deprecated(reason: \\"This field has been deprecated because bookmarks are now handled by the driver.\\")
                  nodesCreated: Int!
                  nodesDeleted: Int!
                  relationshipsCreated: Int!
                  relationshipsDeleted: Int!
                }

                type UpdateMoviesMutationResponse {
                  info: UpdateInfo!
                  movies: [Movie!]!
                }"
            `);
        });

        test("PopulatedBy - Int", async () => {
            const callback1 = () => "random-int";
            const callback2 = () => "random-int";
            const callback3 = () => "random-int";

            const typeDefs = gql`
                type Movie @node {
                    id: ID
                    genres: [Genre!]! @relationship(type: "IN_GENRE", direction: OUT, properties: "RelProperties")
                }

                type RelProperties @relationshipProperties {
                    id: ID!
                    callback1: Int! @populatedBy(operations: [CREATE], callback: "callback1")
                    callback2: Int! @populatedBy(operations: [UPDATE], callback: "callback2")
                    callback3: Int! @populatedBy(operations: [CREATE, UPDATE], callback: "callback3")
                }

                type Genre @node {
                    id: ID!
                }
            `;

            const neoSchema = new Neo4jGraphQL({
                typeDefs,
                features: {
                    populatedBy: {
                        callbacks: {
                            callback1,
                            callback2,
                            callback3,
                        },
                    },
                },
            });

            const printedSchema = printSchemaWithDirectives(lexicographicSortSchema(await neoSchema.getSchema()));

            expect(printedSchema).toMatchInlineSnapshot(`
                "schema {
                  query: Query
                  mutation: Mutation
                }

                type CreateGenresMutationResponse {
                  genres: [Genre!]!
                  info: CreateInfo!
                }

                \\"\\"\\"
                Information about the number of nodes and relationships created during a create mutation
                \\"\\"\\"
                type CreateInfo {
                  bookmark: String @deprecated(reason: \\"This field has been deprecated because bookmarks are now handled by the driver.\\")
                  nodesCreated: Int!
                  relationshipsCreated: Int!
                }

                type CreateMoviesMutationResponse {
                  info: CreateInfo!
                  movies: [Movie!]!
                }

                \\"\\"\\"
                Information about the number of nodes and relationships deleted during a delete mutation
                \\"\\"\\"
                type DeleteInfo {
                  bookmark: String @deprecated(reason: \\"This field has been deprecated because bookmarks are now handled by the driver.\\")
                  nodesDeleted: Int!
                  relationshipsDeleted: Int!
                }

                type Genre {
                  id: ID!
                }

                type GenreAggregateSelection {
                  count: Int!
                  id: IDAggregateSelection!
                }

                input GenreConnectWhere {
                  node: GenreWhere!
                }

                input GenreCreateInput {
                  id: ID!
                }

                type GenreEdge {
                  cursor: String!
                  node: Genre!
                }

                input GenreOptions {
                  limit: Int
                  offset: Int
                  \\"\\"\\"
                  Specify one or more GenreSort objects to sort Genres by. The sorts will be applied in the order in which they are arranged in the array.
                  \\"\\"\\"
                  sort: [GenreSort!]
                }

                \\"\\"\\"
                Fields to sort Genres by. The order in which sorts are applied is not guaranteed when specifying many fields in one GenreSort object.
                \\"\\"\\"
                input GenreSort {
                  id: SortDirection
                }

                input GenreUpdateInput {
                  id: ID
                }

                input GenreWhere {
                  AND: [GenreWhere!]
                  NOT: GenreWhere
                  OR: [GenreWhere!]
                  id: ID @deprecated(reason: \\"Please use the explicit _EQ version\\")
                  id_CONTAINS: ID
                  id_ENDS_WITH: ID
                  id_EQ: ID
                  id_IN: [ID!]
                  id_STARTS_WITH: ID
                }

                type GenresConnection {
                  edges: [GenreEdge!]!
                  pageInfo: PageInfo!
                  totalCount: Int!
                }

                type IDAggregateSelection {
                  longest: ID
                  shortest: ID
                }

                type IntAggregateSelection {
                  average: Float
                  max: Int
                  min: Int
                  sum: Int
                }

                type Movie {
                  genres(directed: Boolean = true, limit: Int, offset: Int, options: GenreOptions @deprecated(reason: \\"Query options argument is deprecated, please use pagination arguments like limit, offset and sort instead.\\"), sort: [GenreSort!], where: GenreWhere): [Genre!]!
                  genresAggregate(directed: Boolean = true, where: GenreWhere): MovieGenreGenresAggregationSelection
                  genresConnection(after: String, directed: Boolean = true, first: Int, sort: [MovieGenresConnectionSort!], where: MovieGenresConnectionWhere): MovieGenresConnection!
                  id: ID
                }

                type MovieAggregateSelection {
                  count: Int!
                  id: IDAggregateSelection!
                }

                input MovieCreateInput {
                  genres: MovieGenresFieldInput
                  id: ID
                }

                input MovieDeleteInput {
                  genres: [MovieGenresDeleteFieldInput!]
                }

                type MovieEdge {
                  cursor: String!
                  node: Movie!
                }

                type MovieGenreGenresAggregationSelection {
                  count: Int!
                  edge: MovieGenreGenresEdgeAggregateSelection
                  node: MovieGenreGenresNodeAggregateSelection
                }

                type MovieGenreGenresEdgeAggregateSelection {
                  callback1: IntAggregateSelection!
                  callback2: IntAggregateSelection!
                  callback3: IntAggregateSelection!
                  id: IDAggregateSelection!
                }

                type MovieGenreGenresNodeAggregateSelection {
                  id: IDAggregateSelection!
                }

                input MovieGenresAggregateInput {
                  AND: [MovieGenresAggregateInput!]
                  NOT: MovieGenresAggregateInput
                  OR: [MovieGenresAggregateInput!]
                  count: Int
                  count_GT: Int
                  count_GTE: Int
                  count_LT: Int
                  count_LTE: Int
                  edge: RelPropertiesAggregationWhereInput
                  node: MovieGenresNodeAggregationWhereInput
                }

                input MovieGenresConnectFieldInput {
                  edge: RelPropertiesCreateInput!
                  \\"\\"\\"
                  Whether or not to overwrite any matching relationship with the new properties.
                  \\"\\"\\"
                  overwrite: Boolean! = true
                  where: GenreConnectWhere
                }

                type MovieGenresConnection {
                  edges: [MovieGenresRelationship!]!
                  pageInfo: PageInfo!
                  totalCount: Int!
                }

                input MovieGenresConnectionSort {
                  edge: RelPropertiesSort
                  node: GenreSort
                }

                input MovieGenresConnectionWhere {
                  AND: [MovieGenresConnectionWhere!]
                  NOT: MovieGenresConnectionWhere
                  OR: [MovieGenresConnectionWhere!]
                  edge: RelPropertiesWhere
                  node: GenreWhere
                }

                input MovieGenresCreateFieldInput {
                  edge: RelPropertiesCreateInput!
                  node: GenreCreateInput!
                }

                input MovieGenresDeleteFieldInput {
                  where: MovieGenresConnectionWhere
                }

                input MovieGenresDisconnectFieldInput {
                  where: MovieGenresConnectionWhere
                }

                input MovieGenresFieldInput {
                  connect: [MovieGenresConnectFieldInput!]
                  create: [MovieGenresCreateFieldInput!]
                }

                input MovieGenresNodeAggregationWhereInput {
                  AND: [MovieGenresNodeAggregationWhereInput!]
                  NOT: MovieGenresNodeAggregationWhereInput
                  OR: [MovieGenresNodeAggregationWhereInput!]
                  id_EQUAL: ID @deprecated(reason: \\"Aggregation filters that are not relying on an aggregating function will be deprecated.\\")
                }

                type MovieGenresRelationship {
                  cursor: String!
                  node: Genre!
                  properties: RelProperties!
                }

                input MovieGenresUpdateConnectionInput {
                  edge: RelPropertiesUpdateInput
                  node: GenreUpdateInput
                }

                input MovieGenresUpdateFieldInput {
                  connect: [MovieGenresConnectFieldInput!]
                  create: [MovieGenresCreateFieldInput!]
                  delete: [MovieGenresDeleteFieldInput!]
                  disconnect: [MovieGenresDisconnectFieldInput!]
                  update: MovieGenresUpdateConnectionInput
                  where: MovieGenresConnectionWhere
                }

                input MovieOptions {
                  limit: Int
                  offset: Int
                  \\"\\"\\"
                  Specify one or more MovieSort objects to sort Movies by. The sorts will be applied in the order in which they are arranged in the array.
                  \\"\\"\\"
                  sort: [MovieSort!]
                }

                \\"\\"\\"
                Fields to sort Movies by. The order in which sorts are applied is not guaranteed when specifying many fields in one MovieSort object.
                \\"\\"\\"
                input MovieSort {
                  id: SortDirection
                }

                input MovieUpdateInput {
                  genres: [MovieGenresUpdateFieldInput!]
                  id: ID
                }

                input MovieWhere {
                  AND: [MovieWhere!]
                  NOT: MovieWhere
                  OR: [MovieWhere!]
                  genres: GenreWhere @deprecated(reason: \\"Use \`genres_SOME\` instead.\\")
                  genresAggregate: MovieGenresAggregateInput
                  genresConnection: MovieGenresConnectionWhere @deprecated(reason: \\"Use \`genresConnection_SOME\` instead.\\")
                  \\"\\"\\"
                  Return Movies where all of the related MovieGenresConnections match this filter
                  \\"\\"\\"
                  genresConnection_ALL: MovieGenresConnectionWhere
                  \\"\\"\\"
                  Return Movies where none of the related MovieGenresConnections match this filter
                  \\"\\"\\"
                  genresConnection_NONE: MovieGenresConnectionWhere
                  \\"\\"\\"
                  Return Movies where one of the related MovieGenresConnections match this filter
                  \\"\\"\\"
                  genresConnection_SINGLE: MovieGenresConnectionWhere
                  \\"\\"\\"
                  Return Movies where some of the related MovieGenresConnections match this filter
                  \\"\\"\\"
                  genresConnection_SOME: MovieGenresConnectionWhere
                  \\"\\"\\"Return Movies where all of the related Genres match this filter\\"\\"\\"
                  genres_ALL: GenreWhere
                  \\"\\"\\"Return Movies where none of the related Genres match this filter\\"\\"\\"
                  genres_NONE: GenreWhere
                  \\"\\"\\"Return Movies where one of the related Genres match this filter\\"\\"\\"
                  genres_SINGLE: GenreWhere
                  \\"\\"\\"Return Movies where some of the related Genres match this filter\\"\\"\\"
                  genres_SOME: GenreWhere
                  id: ID @deprecated(reason: \\"Please use the explicit _EQ version\\")
                  id_CONTAINS: ID
                  id_ENDS_WITH: ID
                  id_EQ: ID
                  id_IN: [ID]
                  id_STARTS_WITH: ID
                }

                type MoviesConnection {
                  edges: [MovieEdge!]!
                  pageInfo: PageInfo!
                  totalCount: Int!
                }

                type Mutation {
                  createGenres(input: [GenreCreateInput!]!): CreateGenresMutationResponse!
                  createMovies(input: [MovieCreateInput!]!): CreateMoviesMutationResponse!
                  deleteGenres(where: GenreWhere): DeleteInfo!
                  deleteMovies(delete: MovieDeleteInput, where: MovieWhere): DeleteInfo!
                  updateGenres(update: GenreUpdateInput, where: GenreWhere): UpdateGenresMutationResponse!
                  updateMovies(update: MovieUpdateInput, where: MovieWhere): UpdateMoviesMutationResponse!
                }

                \\"\\"\\"Pagination information (Relay)\\"\\"\\"
                type PageInfo {
                  endCursor: String
                  hasNextPage: Boolean!
                  hasPreviousPage: Boolean!
                  startCursor: String
                }

                type Query {
                  genres(limit: Int, offset: Int, options: GenreOptions @deprecated(reason: \\"Query options argument is deprecated, please use pagination arguments like limit, offset and sort instead.\\"), sort: [GenreSort!], where: GenreWhere): [Genre!]!
                  genresAggregate(where: GenreWhere): GenreAggregateSelection!
                  genresConnection(after: String, first: Int, sort: [GenreSort!], where: GenreWhere): GenresConnection!
                  movies(limit: Int, offset: Int, options: MovieOptions @deprecated(reason: \\"Query options argument is deprecated, please use pagination arguments like limit, offset and sort instead.\\"), sort: [MovieSort!], where: MovieWhere): [Movie!]!
                  moviesAggregate(where: MovieWhere): MovieAggregateSelection!
                  moviesConnection(after: String, first: Int, sort: [MovieSort!], where: MovieWhere): MoviesConnection!
                }

                \\"\\"\\"
                The edge properties for the following fields:
                * Movie.genres
                \\"\\"\\"
                type RelProperties {
                  callback1: Int!
                  callback2: Int!
                  callback3: Int!
                  id: ID!
                }

                input RelPropertiesAggregationWhereInput {
                  AND: [RelPropertiesAggregationWhereInput!]
                  NOT: RelPropertiesAggregationWhereInput
                  OR: [RelPropertiesAggregationWhereInput!]
                  callback1_AVERAGE_EQUAL: Float
                  callback1_AVERAGE_GT: Float
                  callback1_AVERAGE_GTE: Float
                  callback1_AVERAGE_LT: Float
                  callback1_AVERAGE_LTE: Float
                  callback1_EQUAL: Int @deprecated(reason: \\"Aggregation filters that are not relying on an aggregating function will be deprecated.\\")
                  callback1_GT: Int @deprecated(reason: \\"Aggregation filters that are not relying on an aggregating function will be deprecated.\\")
                  callback1_GTE: Int @deprecated(reason: \\"Aggregation filters that are not relying on an aggregating function will be deprecated.\\")
                  callback1_LT: Int @deprecated(reason: \\"Aggregation filters that are not relying on an aggregating function will be deprecated.\\")
                  callback1_LTE: Int @deprecated(reason: \\"Aggregation filters that are not relying on an aggregating function will be deprecated.\\")
                  callback1_MAX_EQUAL: Int
                  callback1_MAX_GT: Int
                  callback1_MAX_GTE: Int
                  callback1_MAX_LT: Int
                  callback1_MAX_LTE: Int
                  callback1_MIN_EQUAL: Int
                  callback1_MIN_GT: Int
                  callback1_MIN_GTE: Int
                  callback1_MIN_LT: Int
                  callback1_MIN_LTE: Int
                  callback1_SUM_EQUAL: Int
                  callback1_SUM_GT: Int
                  callback1_SUM_GTE: Int
                  callback1_SUM_LT: Int
                  callback1_SUM_LTE: Int
                  callback2_AVERAGE_EQUAL: Float
                  callback2_AVERAGE_GT: Float
                  callback2_AVERAGE_GTE: Float
                  callback2_AVERAGE_LT: Float
                  callback2_AVERAGE_LTE: Float
                  callback2_EQUAL: Int @deprecated(reason: \\"Aggregation filters that are not relying on an aggregating function will be deprecated.\\")
                  callback2_GT: Int @deprecated(reason: \\"Aggregation filters that are not relying on an aggregating function will be deprecated.\\")
                  callback2_GTE: Int @deprecated(reason: \\"Aggregation filters that are not relying on an aggregating function will be deprecated.\\")
                  callback2_LT: Int @deprecated(reason: \\"Aggregation filters that are not relying on an aggregating function will be deprecated.\\")
                  callback2_LTE: Int @deprecated(reason: \\"Aggregation filters that are not relying on an aggregating function will be deprecated.\\")
                  callback2_MAX_EQUAL: Int
                  callback2_MAX_GT: Int
                  callback2_MAX_GTE: Int
                  callback2_MAX_LT: Int
                  callback2_MAX_LTE: Int
                  callback2_MIN_EQUAL: Int
                  callback2_MIN_GT: Int
                  callback2_MIN_GTE: Int
                  callback2_MIN_LT: Int
                  callback2_MIN_LTE: Int
                  callback2_SUM_EQUAL: Int
                  callback2_SUM_GT: Int
                  callback2_SUM_GTE: Int
                  callback2_SUM_LT: Int
                  callback2_SUM_LTE: Int
                  callback3_AVERAGE_EQUAL: Float
                  callback3_AVERAGE_GT: Float
                  callback3_AVERAGE_GTE: Float
                  callback3_AVERAGE_LT: Float
                  callback3_AVERAGE_LTE: Float
                  callback3_EQUAL: Int @deprecated(reason: \\"Aggregation filters that are not relying on an aggregating function will be deprecated.\\")
                  callback3_GT: Int @deprecated(reason: \\"Aggregation filters that are not relying on an aggregating function will be deprecated.\\")
                  callback3_GTE: Int @deprecated(reason: \\"Aggregation filters that are not relying on an aggregating function will be deprecated.\\")
                  callback3_LT: Int @deprecated(reason: \\"Aggregation filters that are not relying on an aggregating function will be deprecated.\\")
                  callback3_LTE: Int @deprecated(reason: \\"Aggregation filters that are not relying on an aggregating function will be deprecated.\\")
                  callback3_MAX_EQUAL: Int
                  callback3_MAX_GT: Int
                  callback3_MAX_GTE: Int
                  callback3_MAX_LT: Int
                  callback3_MAX_LTE: Int
                  callback3_MIN_EQUAL: Int
                  callback3_MIN_GT: Int
                  callback3_MIN_GTE: Int
                  callback3_MIN_LT: Int
                  callback3_MIN_LTE: Int
                  callback3_SUM_EQUAL: Int
                  callback3_SUM_GT: Int
                  callback3_SUM_GTE: Int
                  callback3_SUM_LT: Int
                  callback3_SUM_LTE: Int
                  id_EQUAL: ID @deprecated(reason: \\"Aggregation filters that are not relying on an aggregating function will be deprecated.\\")
                }

                input RelPropertiesCreateInput {
                  callback2: Int!
                  id: ID!
                }

                input RelPropertiesSort {
                  callback1: SortDirection
                  callback2: SortDirection
                  callback3: SortDirection
                  id: SortDirection
                }

                input RelPropertiesUpdateInput {
                  callback1: Int
                  callback1_DECREMENT: Int
                  callback1_INCREMENT: Int
                  id: ID
                }

                input RelPropertiesWhere {
                  AND: [RelPropertiesWhere!]
                  NOT: RelPropertiesWhere
                  OR: [RelPropertiesWhere!]
                  callback1: Int @deprecated(reason: \\"Please use the explicit _EQ version\\")
                  callback1_EQ: Int
                  callback1_GT: Int
                  callback1_GTE: Int
                  callback1_IN: [Int!]
                  callback1_LT: Int
                  callback1_LTE: Int
<<<<<<< HEAD
                  callback1_NOT: Int @deprecated(reason: \\"Negation filters will be deprecated, use the NOT operator to achieve the same behavior\\")
                  callback1_NOT_IN: [Int!] @deprecated(reason: \\"Negation filters will be deprecated, use the NOT operator to achieve the same behavior\\")
=======
>>>>>>> 8a39a872
                  callback2: Int @deprecated(reason: \\"Please use the explicit _EQ version\\")
                  callback2_EQ: Int
                  callback2_GT: Int
                  callback2_GTE: Int
                  callback2_IN: [Int!]
                  callback2_LT: Int
                  callback2_LTE: Int
<<<<<<< HEAD
                  callback2_NOT: Int @deprecated(reason: \\"Negation filters will be deprecated, use the NOT operator to achieve the same behavior\\")
                  callback2_NOT_IN: [Int!] @deprecated(reason: \\"Negation filters will be deprecated, use the NOT operator to achieve the same behavior\\")
=======
>>>>>>> 8a39a872
                  callback3: Int @deprecated(reason: \\"Please use the explicit _EQ version\\")
                  callback3_EQ: Int
                  callback3_GT: Int
                  callback3_GTE: Int
                  callback3_IN: [Int!]
                  callback3_LT: Int
                  callback3_LTE: Int
<<<<<<< HEAD
                  callback3_NOT: Int @deprecated(reason: \\"Negation filters will be deprecated, use the NOT operator to achieve the same behavior\\")
                  callback3_NOT_IN: [Int!] @deprecated(reason: \\"Negation filters will be deprecated, use the NOT operator to achieve the same behavior\\")
=======
>>>>>>> 8a39a872
                  id: ID @deprecated(reason: \\"Please use the explicit _EQ version\\")
                  id_CONTAINS: ID
                  id_ENDS_WITH: ID
                  id_EQ: ID
                  id_IN: [ID!]
                  id_STARTS_WITH: ID
                }

                \\"\\"\\"An enum for sorting in either ascending or descending order.\\"\\"\\"
                enum SortDirection {
                  \\"\\"\\"Sort by field values in ascending order.\\"\\"\\"
                  ASC
                  \\"\\"\\"Sort by field values in descending order.\\"\\"\\"
                  DESC
                }

                type UpdateGenresMutationResponse {
                  genres: [Genre!]!
                  info: UpdateInfo!
                }

                \\"\\"\\"
                Information about the number of nodes and relationships created and deleted during an update mutation
                \\"\\"\\"
                type UpdateInfo {
                  bookmark: String @deprecated(reason: \\"This field has been deprecated because bookmarks are now handled by the driver.\\")
                  nodesCreated: Int!
                  nodesDeleted: Int!
                  relationshipsCreated: Int!
                  relationshipsDeleted: Int!
                }

                type UpdateMoviesMutationResponse {
                  info: UpdateInfo!
                  movies: [Movie!]!
                }"
            `);
        });
    });
});<|MERGE_RESOLUTION|>--- conflicted
+++ resolved
@@ -458,11 +458,6 @@
                   callback1_IN: [Int!]
                   callback1_LT: Int
                   callback1_LTE: Int
-<<<<<<< HEAD
-                  callback1_NOT: Int @deprecated(reason: \\"Negation filters will be deprecated, use the NOT operator to achieve the same behavior\\")
-                  callback1_NOT_IN: [Int!] @deprecated(reason: \\"Negation filters will be deprecated, use the NOT operator to achieve the same behavior\\")
-=======
->>>>>>> 8a39a872
                   callback2: Int @deprecated(reason: \\"Please use the explicit _EQ version\\")
                   callback2_EQ: Int
                   callback2_GT: Int
@@ -470,11 +465,6 @@
                   callback2_IN: [Int!]
                   callback2_LT: Int
                   callback2_LTE: Int
-<<<<<<< HEAD
-                  callback2_NOT: Int @deprecated(reason: \\"Negation filters will be deprecated, use the NOT operator to achieve the same behavior\\")
-                  callback2_NOT_IN: [Int!] @deprecated(reason: \\"Negation filters will be deprecated, use the NOT operator to achieve the same behavior\\")
-=======
->>>>>>> 8a39a872
                   callback3: Int @deprecated(reason: \\"Please use the explicit _EQ version\\")
                   callback3_EQ: Int
                   callback3_GT: Int
@@ -482,11 +472,6 @@
                   callback3_IN: [Int!]
                   callback3_LT: Int
                   callback3_LTE: Int
-<<<<<<< HEAD
-                  callback3_NOT: Int @deprecated(reason: \\"Negation filters will be deprecated, use the NOT operator to achieve the same behavior\\")
-                  callback3_NOT_IN: [Int!] @deprecated(reason: \\"Negation filters will be deprecated, use the NOT operator to achieve the same behavior\\")
-=======
->>>>>>> 8a39a872
                   id: ID @deprecated(reason: \\"Please use the explicit _EQ version\\")
                   id_CONTAINS: ID
                   id_ENDS_WITH: ID
@@ -1734,11 +1719,6 @@
                   callback1_IN: [Int!]
                   callback1_LT: Int
                   callback1_LTE: Int
-<<<<<<< HEAD
-                  callback1_NOT: Int @deprecated(reason: \\"Negation filters will be deprecated, use the NOT operator to achieve the same behavior\\")
-                  callback1_NOT_IN: [Int!] @deprecated(reason: \\"Negation filters will be deprecated, use the NOT operator to achieve the same behavior\\")
-=======
->>>>>>> 8a39a872
                   callback2: Int @deprecated(reason: \\"Please use the explicit _EQ version\\")
                   callback2_EQ: Int
                   callback2_GT: Int
@@ -1746,11 +1726,6 @@
                   callback2_IN: [Int!]
                   callback2_LT: Int
                   callback2_LTE: Int
-<<<<<<< HEAD
-                  callback2_NOT: Int @deprecated(reason: \\"Negation filters will be deprecated, use the NOT operator to achieve the same behavior\\")
-                  callback2_NOT_IN: [Int!] @deprecated(reason: \\"Negation filters will be deprecated, use the NOT operator to achieve the same behavior\\")
-=======
->>>>>>> 8a39a872
                   callback3: Int @deprecated(reason: \\"Please use the explicit _EQ version\\")
                   callback3_EQ: Int
                   callback3_GT: Int
@@ -1758,11 +1733,6 @@
                   callback3_IN: [Int!]
                   callback3_LT: Int
                   callback3_LTE: Int
-<<<<<<< HEAD
-                  callback3_NOT: Int @deprecated(reason: \\"Negation filters will be deprecated, use the NOT operator to achieve the same behavior\\")
-                  callback3_NOT_IN: [Int!] @deprecated(reason: \\"Negation filters will be deprecated, use the NOT operator to achieve the same behavior\\")
-=======
->>>>>>> 8a39a872
                   id: ID @deprecated(reason: \\"Please use the explicit _EQ version\\")
                   id_CONTAINS: ID
                   id_ENDS_WITH: ID
