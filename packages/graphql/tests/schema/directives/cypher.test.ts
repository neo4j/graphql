--- conflicted
+++ resolved
@@ -283,16 +283,8 @@
               custom_big_int_IN: [BigInt]
               custom_big_int_LT: BigInt
               custom_big_int_LTE: BigInt
-<<<<<<< HEAD
-              custom_big_int_NOT: BigInt @deprecated(reason: \\"Negation filters will be deprecated, use the NOT operator to achieve the same behavior\\")
-              custom_big_int_NOT_IN: [BigInt] @deprecated(reason: \\"Negation filters will be deprecated, use the NOT operator to achieve the same behavior\\")
               custom_boolean: Boolean @deprecated(reason: \\"Please use the explicit _EQ version\\")
               custom_boolean_EQ: Boolean
-              custom_boolean_NOT: Boolean @deprecated(reason: \\"Negation filters will be deprecated, use the NOT operator to achieve the same behavior\\")
-=======
-              custom_boolean: Boolean @deprecated(reason: \\"Please use the explicit _EQ version\\")
-              custom_boolean_EQ: Boolean
->>>>>>> 8a39a872
               custom_cartesian_point: CartesianPointInput @deprecated(reason: \\"Please use the explicit _EQ version\\")
               custom_cartesian_point_DISTANCE: CartesianPointDistance
               custom_cartesian_point_EQ: CartesianPointInput
@@ -301,11 +293,6 @@
               custom_cartesian_point_IN: [CartesianPointInput]
               custom_cartesian_point_LT: CartesianPointDistance
               custom_cartesian_point_LTE: CartesianPointDistance
-<<<<<<< HEAD
-              custom_cartesian_point_NOT: CartesianPointInput @deprecated(reason: \\"Negation filters will be deprecated, use the NOT operator to achieve the same behavior\\")
-              custom_cartesian_point_NOT_IN: [CartesianPointInput] @deprecated(reason: \\"Negation filters will be deprecated, use the NOT operator to achieve the same behavior\\")
-=======
->>>>>>> 8a39a872
               custom_date: Date @deprecated(reason: \\"Please use the explicit _EQ version\\")
               custom_date_EQ: Date
               custom_date_GT: Date
@@ -313,11 +300,6 @@
               custom_date_IN: [Date]
               custom_date_LT: Date
               custom_date_LTE: Date
-<<<<<<< HEAD
-              custom_date_NOT: Date @deprecated(reason: \\"Negation filters will be deprecated, use the NOT operator to achieve the same behavior\\")
-              custom_date_NOT_IN: [Date] @deprecated(reason: \\"Negation filters will be deprecated, use the NOT operator to achieve the same behavior\\")
-=======
->>>>>>> 8a39a872
               custom_datetime: DateTime @deprecated(reason: \\"Please use the explicit _EQ version\\")
               custom_datetime_EQ: DateTime
               custom_datetime_GT: DateTime
@@ -325,11 +307,6 @@
               custom_datetime_IN: [DateTime]
               custom_datetime_LT: DateTime
               custom_datetime_LTE: DateTime
-<<<<<<< HEAD
-              custom_datetime_NOT: DateTime @deprecated(reason: \\"Negation filters will be deprecated, use the NOT operator to achieve the same behavior\\")
-              custom_datetime_NOT_IN: [DateTime] @deprecated(reason: \\"Negation filters will be deprecated, use the NOT operator to achieve the same behavior\\")
-=======
->>>>>>> 8a39a872
               custom_duration: Duration @deprecated(reason: \\"Please use the explicit _EQ version\\")
               custom_duration_EQ: Duration
               custom_duration_GT: Duration
@@ -337,11 +314,6 @@
               custom_duration_IN: [Duration]
               custom_duration_LT: Duration
               custom_duration_LTE: Duration
-<<<<<<< HEAD
-              custom_duration_NOT: Duration @deprecated(reason: \\"Negation filters will be deprecated, use the NOT operator to achieve the same behavior\\")
-              custom_duration_NOT_IN: [Duration] @deprecated(reason: \\"Negation filters will be deprecated, use the NOT operator to achieve the same behavior\\")
-=======
->>>>>>> 8a39a872
               custom_float: Float @deprecated(reason: \\"Please use the explicit _EQ version\\")
               custom_float_EQ: Float
               custom_float_GT: Float
@@ -349,11 +321,6 @@
               custom_float_IN: [Float]
               custom_float_LT: Float
               custom_float_LTE: Float
-<<<<<<< HEAD
-              custom_float_NOT: Float @deprecated(reason: \\"Negation filters will be deprecated, use the NOT operator to achieve the same behavior\\")
-              custom_float_NOT_IN: [Float] @deprecated(reason: \\"Negation filters will be deprecated, use the NOT operator to achieve the same behavior\\")
-=======
->>>>>>> 8a39a872
               custom_id: ID @deprecated(reason: \\"Please use the explicit _EQ version\\")
               custom_id_CONTAINS: ID
               custom_id_ENDS_WITH: ID
@@ -367,11 +334,6 @@
               custom_int_IN: [Int]
               custom_int_LT: Int
               custom_int_LTE: Int
-<<<<<<< HEAD
-              custom_int_NOT: Int @deprecated(reason: \\"Negation filters will be deprecated, use the NOT operator to achieve the same behavior\\")
-              custom_int_NOT_IN: [Int] @deprecated(reason: \\"Negation filters will be deprecated, use the NOT operator to achieve the same behavior\\")
-=======
->>>>>>> 8a39a872
               custom_localdatetime: LocalDateTime @deprecated(reason: \\"Please use the explicit _EQ version\\")
               custom_localdatetime_EQ: LocalDateTime
               custom_localdatetime_GT: LocalDateTime
@@ -379,11 +341,6 @@
               custom_localdatetime_IN: [LocalDateTime]
               custom_localdatetime_LT: LocalDateTime
               custom_localdatetime_LTE: LocalDateTime
-<<<<<<< HEAD
-              custom_localdatetime_NOT: LocalDateTime @deprecated(reason: \\"Negation filters will be deprecated, use the NOT operator to achieve the same behavior\\")
-              custom_localdatetime_NOT_IN: [LocalDateTime] @deprecated(reason: \\"Negation filters will be deprecated, use the NOT operator to achieve the same behavior\\")
-=======
->>>>>>> 8a39a872
               custom_localtime: LocalTime @deprecated(reason: \\"Please use the explicit _EQ version\\")
               custom_localtime_EQ: LocalTime
               custom_localtime_GT: LocalTime
@@ -391,11 +348,6 @@
               custom_localtime_IN: [LocalTime]
               custom_localtime_LT: LocalTime
               custom_localtime_LTE: LocalTime
-<<<<<<< HEAD
-              custom_localtime_NOT: LocalTime @deprecated(reason: \\"Negation filters will be deprecated, use the NOT operator to achieve the same behavior\\")
-              custom_localtime_NOT_IN: [LocalTime] @deprecated(reason: \\"Negation filters will be deprecated, use the NOT operator to achieve the same behavior\\")
-=======
->>>>>>> 8a39a872
               custom_point: PointInput @deprecated(reason: \\"Please use the explicit _EQ version\\")
               custom_point_DISTANCE: PointDistance
               custom_point_EQ: PointInput
@@ -404,11 +356,6 @@
               custom_point_IN: [PointInput]
               custom_point_LT: PointDistance
               custom_point_LTE: PointDistance
-<<<<<<< HEAD
-              custom_point_NOT: PointInput @deprecated(reason: \\"Negation filters will be deprecated, use the NOT operator to achieve the same behavior\\")
-              custom_point_NOT_IN: [PointInput] @deprecated(reason: \\"Negation filters will be deprecated, use the NOT operator to achieve the same behavior\\")
-=======
->>>>>>> 8a39a872
               custom_string: String @deprecated(reason: \\"Please use the explicit _EQ version\\")
               custom_string_CONTAINS: String
               custom_string_ENDS_WITH: String
@@ -422,11 +369,6 @@
               custom_time_IN: [Time]
               custom_time_LT: Time
               custom_time_LTE: Time
-<<<<<<< HEAD
-              custom_time_NOT: Time @deprecated(reason: \\"Negation filters will be deprecated, use the NOT operator to achieve the same behavior\\")
-              custom_time_NOT_IN: [Time] @deprecated(reason: \\"Negation filters will be deprecated, use the NOT operator to achieve the same behavior\\")
-=======
->>>>>>> 8a39a872
               id: ID @deprecated(reason: \\"Please use the explicit _EQ version\\")
               id_CONTAINS: ID
               id_ENDS_WITH: ID
