/*
 * Copyright (c) "Neo4j"
 * Neo4j Sweden AB [http://neo4j.com]
 *
 * This file is part of Neo4j.
 *
 * Licensed under the Apache License, Version 2.0 (the "License");
 * you may not use this file except in compliance with the License.
 * You may obtain a copy of the License at
 *
 *     http://www.apache.org/licenses/LICENSE-2.0
 *
 * Unless required by applicable law or agreed to in writing, software
 * distributed under the License is distributed on an "AS IS" BASIS,
 * WITHOUT WARRANTIES OR CONDITIONS OF ANY KIND, either express or implied.
 * See the License for the specific language governing permissions and
 * limitations under the License.
 */

import { printSchemaWithDirectives } from "@graphql-tools/utils";
import { gql } from "graphql-tag";
import { lexicographicSortSchema } from "graphql/utilities";
import { Neo4jGraphQL } from "../../../src";

describe("Cypher", () => {
    test("Custom Directive Simple", async () => {
        const typeDefs = gql`
            type Actor @node {
                name: String
            }

            type Movie @node {
                id: ID
                custom_string: String @cypher(statement: "RETURN 'custom!' as c", columnName: "c")
                list_of_custom_strings: [String]
                    @cypher(
                        statement: "RETURN ['a','b','c'] as list_of_custom_strings"
                        columnName: "list_of_custom_strings"
                    )
                custom_int: Int @cypher(statement: "RETURN 42 as n", columnName: "n")
                list_of_custom_ints: [Int]
                    @cypher(statement: "RETURN [1,2,3] as list_of_custom_ints", columnName: "list_of_custom_ints")
                custom_big_int: BigInt @cypher(statement: "RETURN 42 as n", columnName: "n")
                list_of_custom_big_ints: [BigInt]
                    @cypher(
                        statement: "RETURN [1,2,3] as list_of_custom_big_ints"
                        columnName: "list_of_custom_big_ints"
                    )
                custom_float: Float @cypher(statement: "RETURN 3.14 as f", columnName: "f")
                list_of_custom_floats: [Float]
                    @cypher(
                        statement: "RETURN [1.1,2.2,3.3] as list_of_custom_floats"
                        columnName: "list_of_custom_floats"
                    )
                custom_boolean: Boolean @cypher(statement: "RETURN true as b", columnName: "b")
                list_of_custom_booleans: [Boolean]
                    @cypher(
                        statement: "RETURN [true,false,true] as list_of_custom_booleans"
                        columnName: "list_of_custom_booleans"
                    )
                custom_id: ID @cypher(statement: "RETURN 'test-id' as i", columnName: "i")
                list_custom_of_ids: [ID]
                    @cypher(statement: "RETURN ['1','2','3'] as list_of_ids", columnName: "list_of_ids")
                custom_point: Point
                    @cypher(statement: "RETURN point({latitude: 1, longitude: 1}) as p", columnName: "p")
                list_of_custom_points: [Point]
                    @cypher(
                        statement: "RETURN [point({latitude: 1, longitude: 1}), point({latitude: 2, longitude: 2})] as list_of_points"
                        columnName: "list_of_points"
                    )
                custom_cartesian_point: CartesianPoint @cypher(statement: "RETURN {x: 1, y: 1} as cp", columnName: "cp")
                list_of_custom_cartesian_points: [CartesianPoint]
                    @cypher(
                        statement: "RETURN [{x: 1, y: 1}, {x: 2, y: 2}] as list_of_cartesian_points"
                        columnName: "list_of_cartesian_points"
                    )
                custom_date: Date @cypher(statement: "RETURN date('2021-01-01') as d", columnName: "d")
                list_of_custom_dates: [Date]
                    @cypher(
                        statement: "RETURN [date('2021-01-01'), date('2021-01-02')] as list_of_dates"
                        columnName: "list_of_dates"
                    )
                custom_time: Time @cypher(statement: "RETURN localtime() as t", columnName: "t")
                list_of_custom_times: [Time]
                    @cypher(
                        statement: "RETURN [localtime(), localtime()] as list_of_times"
                        columnName: "list_of_times"
                    )
                custom_localtime: LocalTime @cypher(statement: "RETURN localtime() as lt", columnName: "lt")
                list_of_custom_localtimes: [LocalTime]
                    @cypher(
                        statement: "RETURN [localtime(), localtime()] as list_of_localtimes"
                        columnName: "list_of_localtimes"
                    )
                custom_datetime: DateTime @cypher(statement: "RETURN datetime() as dt", columnName: "dt")
                list_of_custom_datetimes: [DateTime]
                    @cypher(
                        statement: "RETURN [localdatetime(), localdatetime()] as list_of_datetimes"
                        columnName: "list_of_datetimes"
                    )
                custom_localdatetime: LocalDateTime
                    @cypher(statement: "RETURN localdatetime() as ldt", columnName: "ldt")
                list_of_custom_localdatetimes: [LocalDateTime]
                    @cypher(
                        statement: "RETURN [localdatetime(), localdatetime()] as list_of_localdatetimes"
                        columnName: "list_of_localdatetimes"
                    )
                custom_duration: Duration @cypher(statement: "RETURN duration({days: 1}) as dur", columnName: "dur")
                list_of_custom_durations: [Duration]
                    @cypher(
                        statement: "RETURN [duration({days: 1}), duration({days: 2})] as list_of_durations"
                        columnName: "list_of_durations"
                    )
                actor: Actor @cypher(statement: "MATCH (this)-[:ACTED_IN]->(a:Actor) RETURN a", columnName: "a")
                actors(title: String): [Actor]
                    @cypher(
                        statement: """
                        MATCH (a:Actor {title: $title})
                        RETURN a
                        LIMIT 1
                        """
                        columnName: "a"
                    )
            }
        `;
        const neoSchema = new Neo4jGraphQL({ typeDefs });
        const printedSchema = printSchemaWithDirectives(lexicographicSortSchema(await neoSchema.getSchema()));

        expect(printedSchema).toMatchInlineSnapshot(`
            "schema {
              query: Query
              mutation: Mutation
            }

            type Actor {
              name: String
            }

            type ActorAggregateSelection {
              count: Int!
              name: StringAggregateSelection!
            }

            input ActorCreateInput {
              name: String
            }

            type ActorEdge {
              cursor: String!
              node: Actor!
            }

            input ActorOptions {
              limit: Int
              offset: Int
              \\"\\"\\"
              Specify one or more ActorSort objects to sort Actors by. The sorts will be applied in the order in which they are arranged in the array.
              \\"\\"\\"
              sort: [ActorSort!]
            }

            \\"\\"\\"
            Fields to sort Actors by. The order in which sorts are applied is not guaranteed when specifying many fields in one ActorSort object.
            \\"\\"\\"
            input ActorSort {
              name: SortDirection
            }

            input ActorUpdateInput {
              name: String
            }

            input ActorWhere {
              AND: [ActorWhere!]
              NOT: ActorWhere
              OR: [ActorWhere!]
              name: String @deprecated(reason: \\"Please use the explicit _EQ version\\")
              name_CONTAINS: String
              name_ENDS_WITH: String
              name_EQ: String
              name_IN: [String]
              name_STARTS_WITH: String
            }

            type ActorsConnection {
              edges: [ActorEdge!]!
              pageInfo: PageInfo!
              totalCount: Int!
            }

            \\"\\"\\"
            A BigInt value up to 64 bits in size, which can be a number or a string if used inline, or a string only if used as a variable. Always returned as a string.
            \\"\\"\\"
            scalar BigInt

            \\"\\"\\"
            A point in a two- or three-dimensional Cartesian coordinate system or in a three-dimensional cylindrical coordinate system. For more information, see https://neo4j.com/docs/graphql/4/type-definitions/types/spatial/#cartesian-point
            \\"\\"\\"
            type CartesianPoint {
              crs: String!
              srid: Int!
              x: Float!
              y: Float!
              z: Float
            }

            \\"\\"\\"Input type for a cartesian point with a distance\\"\\"\\"
            input CartesianPointDistance {
              distance: Float!
              point: CartesianPointInput!
            }

            \\"\\"\\"Input type for a cartesian point\\"\\"\\"
            input CartesianPointInput {
              x: Float!
              y: Float!
              z: Float
            }

            type CreateActorsMutationResponse {
              actors: [Actor!]!
              info: CreateInfo!
            }

            \\"\\"\\"
            Information about the number of nodes and relationships created during a create mutation
            \\"\\"\\"
            type CreateInfo {
              nodesCreated: Int!
              relationshipsCreated: Int!
            }

            type CreateMoviesMutationResponse {
              info: CreateInfo!
              movies: [Movie!]!
            }

            \\"\\"\\"A date, represented as a 'yyyy-mm-dd' string\\"\\"\\"
            scalar Date

            \\"\\"\\"A date and time, represented as an ISO-8601 string\\"\\"\\"
            scalar DateTime

            \\"\\"\\"
            Information about the number of nodes and relationships deleted during a delete mutation
            \\"\\"\\"
            type DeleteInfo {
              nodesDeleted: Int!
              relationshipsDeleted: Int!
            }

            \\"\\"\\"A duration, represented as an ISO 8601 duration string\\"\\"\\"
            scalar Duration

            type IDAggregateSelection {
              longest: ID
              shortest: ID
            }

            \\"\\"\\"A local datetime, represented as 'YYYY-MM-DDTHH:MM:SS'\\"\\"\\"
            scalar LocalDateTime

            \\"\\"\\"
            A local time, represented as a time string without timezone information
            \\"\\"\\"
            scalar LocalTime

            type Movie {
              actor: Actor
              actors(title: String): [Actor]
              custom_big_int: BigInt
              custom_boolean: Boolean
              custom_cartesian_point: CartesianPoint
              custom_date: Date
              custom_datetime: DateTime
              custom_duration: Duration
              custom_float: Float
              custom_id: ID
              custom_int: Int
              custom_localdatetime: LocalDateTime
              custom_localtime: LocalTime
              custom_point: Point
              custom_string: String
              custom_time: Time
              id: ID
              list_custom_of_ids: [ID]
              list_of_custom_big_ints: [BigInt]
              list_of_custom_booleans: [Boolean]
              list_of_custom_cartesian_points: [CartesianPoint]
              list_of_custom_dates: [Date]
              list_of_custom_datetimes: [DateTime]
              list_of_custom_durations: [Duration]
              list_of_custom_floats: [Float]
              list_of_custom_ints: [Int]
              list_of_custom_localdatetimes: [LocalDateTime]
              list_of_custom_localtimes: [LocalTime]
              list_of_custom_points: [Point]
              list_of_custom_strings: [String]
              list_of_custom_times: [Time]
            }

            type MovieAggregateSelection {
              count: Int!
              id: IDAggregateSelection!
            }

            input MovieCreateInput {
              id: ID
            }

            type MovieEdge {
              cursor: String!
              node: Movie!
            }

            input MovieOptions {
              limit: Int
              offset: Int
              \\"\\"\\"
              Specify one or more MovieSort objects to sort Movies by. The sorts will be applied in the order in which they are arranged in the array.
              \\"\\"\\"
              sort: [MovieSort!]
            }

            \\"\\"\\"
            Fields to sort Movies by. The order in which sorts are applied is not guaranteed when specifying many fields in one MovieSort object.
            \\"\\"\\"
            input MovieSort {
              actor: SortDirection
              custom_big_int: SortDirection
              custom_boolean: SortDirection
              custom_cartesian_point: SortDirection
              custom_date: SortDirection
              custom_datetime: SortDirection
              custom_duration: SortDirection
              custom_float: SortDirection
              custom_id: SortDirection
              custom_int: SortDirection
              custom_localdatetime: SortDirection
              custom_localtime: SortDirection
              custom_point: SortDirection
              custom_string: SortDirection
              custom_time: SortDirection
              id: SortDirection
            }

            input MovieUpdateInput {
              id: ID
            }

            input MovieWhere {
              AND: [MovieWhere!]
              NOT: MovieWhere
              OR: [MovieWhere!]
              custom_big_int: BigInt @deprecated(reason: \\"Please use the explicit _EQ version\\")
              custom_big_int_EQ: BigInt
              custom_big_int_GT: BigInt
              custom_big_int_GTE: BigInt
              custom_big_int_IN: [BigInt]
              custom_big_int_LT: BigInt
              custom_big_int_LTE: BigInt
              custom_boolean: Boolean @deprecated(reason: \\"Please use the explicit _EQ version\\")
              custom_boolean_EQ: Boolean
              custom_cartesian_point: CartesianPointInput @deprecated(reason: \\"Please use the explicit _EQ version\\")
              custom_cartesian_point_DISTANCE: CartesianPointDistance
              custom_cartesian_point_EQ: CartesianPointInput
              custom_cartesian_point_GT: CartesianPointDistance
              custom_cartesian_point_GTE: CartesianPointDistance
              custom_cartesian_point_IN: [CartesianPointInput]
              custom_cartesian_point_LT: CartesianPointDistance
              custom_cartesian_point_LTE: CartesianPointDistance
              custom_date: Date @deprecated(reason: \\"Please use the explicit _EQ version\\")
              custom_date_EQ: Date
              custom_date_GT: Date
              custom_date_GTE: Date
              custom_date_IN: [Date]
              custom_date_LT: Date
              custom_date_LTE: Date
              custom_datetime: DateTime @deprecated(reason: \\"Please use the explicit _EQ version\\")
              custom_datetime_EQ: DateTime
              custom_datetime_GT: DateTime
              custom_datetime_GTE: DateTime
              custom_datetime_IN: [DateTime]
              custom_datetime_LT: DateTime
              custom_datetime_LTE: DateTime
              custom_duration: Duration @deprecated(reason: \\"Please use the explicit _EQ version\\")
              custom_duration_EQ: Duration
              custom_duration_GT: Duration
              custom_duration_GTE: Duration
              custom_duration_IN: [Duration]
              custom_duration_LT: Duration
              custom_duration_LTE: Duration
              custom_float: Float @deprecated(reason: \\"Please use the explicit _EQ version\\")
              custom_float_EQ: Float
              custom_float_GT: Float
              custom_float_GTE: Float
              custom_float_IN: [Float]
              custom_float_LT: Float
              custom_float_LTE: Float
              custom_id: ID @deprecated(reason: \\"Please use the explicit _EQ version\\")
              custom_id_CONTAINS: ID
              custom_id_ENDS_WITH: ID
              custom_id_EQ: ID
              custom_id_IN: [ID]
              custom_id_STARTS_WITH: ID
              custom_int: Int @deprecated(reason: \\"Please use the explicit _EQ version\\")
              custom_int_EQ: Int
              custom_int_GT: Int
              custom_int_GTE: Int
              custom_int_IN: [Int]
              custom_int_LT: Int
              custom_int_LTE: Int
              custom_localdatetime: LocalDateTime @deprecated(reason: \\"Please use the explicit _EQ version\\")
              custom_localdatetime_EQ: LocalDateTime
              custom_localdatetime_GT: LocalDateTime
              custom_localdatetime_GTE: LocalDateTime
              custom_localdatetime_IN: [LocalDateTime]
              custom_localdatetime_LT: LocalDateTime
              custom_localdatetime_LTE: LocalDateTime
              custom_localtime: LocalTime @deprecated(reason: \\"Please use the explicit _EQ version\\")
              custom_localtime_EQ: LocalTime
              custom_localtime_GT: LocalTime
              custom_localtime_GTE: LocalTime
              custom_localtime_IN: [LocalTime]
              custom_localtime_LT: LocalTime
              custom_localtime_LTE: LocalTime
              custom_point: PointInput @deprecated(reason: \\"Please use the explicit _EQ version\\")
              custom_point_DISTANCE: PointDistance
              custom_point_EQ: PointInput
              custom_point_GT: PointDistance
              custom_point_GTE: PointDistance
              custom_point_IN: [PointInput]
              custom_point_LT: PointDistance
              custom_point_LTE: PointDistance
              custom_string: String @deprecated(reason: \\"Please use the explicit _EQ version\\")
              custom_string_CONTAINS: String
              custom_string_ENDS_WITH: String
              custom_string_EQ: String
              custom_string_IN: [String]
              custom_string_STARTS_WITH: String
              custom_time: Time @deprecated(reason: \\"Please use the explicit _EQ version\\")
              custom_time_EQ: Time
              custom_time_GT: Time
              custom_time_GTE: Time
              custom_time_IN: [Time]
              custom_time_LT: Time
              custom_time_LTE: Time
              id: ID @deprecated(reason: \\"Please use the explicit _EQ version\\")
              id_CONTAINS: ID
              id_ENDS_WITH: ID
              id_EQ: ID
              id_IN: [ID]
              id_STARTS_WITH: ID
              list_custom_of_ids: [ID]
              list_custom_of_ids_INCLUDES: ID
              list_custom_of_ids_NOT: [ID] @deprecated(reason: \\"Negation filters will be deprecated, use the NOT operator to achieve the same behavior\\")
              list_custom_of_ids_NOT_INCLUDES: ID @deprecated(reason: \\"Negation filters will be deprecated, use the NOT operator to achieve the same behavior\\")
              list_of_custom_big_ints: [BigInt]
              list_of_custom_big_ints_INCLUDES: BigInt
              list_of_custom_big_ints_NOT: [BigInt] @deprecated(reason: \\"Negation filters will be deprecated, use the NOT operator to achieve the same behavior\\")
              list_of_custom_big_ints_NOT_INCLUDES: BigInt @deprecated(reason: \\"Negation filters will be deprecated, use the NOT operator to achieve the same behavior\\")
              list_of_custom_booleans: [Boolean]
              list_of_custom_booleans_NOT: [Boolean] @deprecated(reason: \\"Negation filters will be deprecated, use the NOT operator to achieve the same behavior\\")
              list_of_custom_cartesian_points: [CartesianPointInput]
              list_of_custom_cartesian_points_INCLUDES: CartesianPointInput
              list_of_custom_cartesian_points_NOT: [CartesianPointInput] @deprecated(reason: \\"Negation filters will be deprecated, use the NOT operator to achieve the same behavior\\")
              list_of_custom_cartesian_points_NOT_INCLUDES: CartesianPointInput @deprecated(reason: \\"Negation filters will be deprecated, use the NOT operator to achieve the same behavior\\")
              list_of_custom_dates: [Date]
              list_of_custom_dates_INCLUDES: Date
              list_of_custom_dates_NOT: [Date] @deprecated(reason: \\"Negation filters will be deprecated, use the NOT operator to achieve the same behavior\\")
              list_of_custom_dates_NOT_INCLUDES: Date @deprecated(reason: \\"Negation filters will be deprecated, use the NOT operator to achieve the same behavior\\")
              list_of_custom_datetimes: [DateTime]
              list_of_custom_datetimes_INCLUDES: DateTime
              list_of_custom_datetimes_NOT: [DateTime] @deprecated(reason: \\"Negation filters will be deprecated, use the NOT operator to achieve the same behavior\\")
              list_of_custom_datetimes_NOT_INCLUDES: DateTime @deprecated(reason: \\"Negation filters will be deprecated, use the NOT operator to achieve the same behavior\\")
              list_of_custom_durations: [Duration]
              list_of_custom_durations_INCLUDES: Duration
              list_of_custom_durations_NOT: [Duration] @deprecated(reason: \\"Negation filters will be deprecated, use the NOT operator to achieve the same behavior\\")
              list_of_custom_durations_NOT_INCLUDES: Duration @deprecated(reason: \\"Negation filters will be deprecated, use the NOT operator to achieve the same behavior\\")
              list_of_custom_floats: [Float]
              list_of_custom_floats_INCLUDES: Float
              list_of_custom_floats_NOT: [Float] @deprecated(reason: \\"Negation filters will be deprecated, use the NOT operator to achieve the same behavior\\")
              list_of_custom_floats_NOT_INCLUDES: Float @deprecated(reason: \\"Negation filters will be deprecated, use the NOT operator to achieve the same behavior\\")
              list_of_custom_ints: [Int]
              list_of_custom_ints_INCLUDES: Int
              list_of_custom_ints_NOT: [Int] @deprecated(reason: \\"Negation filters will be deprecated, use the NOT operator to achieve the same behavior\\")
              list_of_custom_ints_NOT_INCLUDES: Int @deprecated(reason: \\"Negation filters will be deprecated, use the NOT operator to achieve the same behavior\\")
              list_of_custom_localdatetimes: [LocalDateTime]
              list_of_custom_localdatetimes_INCLUDES: LocalDateTime
              list_of_custom_localdatetimes_NOT: [LocalDateTime] @deprecated(reason: \\"Negation filters will be deprecated, use the NOT operator to achieve the same behavior\\")
              list_of_custom_localdatetimes_NOT_INCLUDES: LocalDateTime @deprecated(reason: \\"Negation filters will be deprecated, use the NOT operator to achieve the same behavior\\")
              list_of_custom_localtimes: [LocalTime]
              list_of_custom_localtimes_INCLUDES: LocalTime
              list_of_custom_localtimes_NOT: [LocalTime] @deprecated(reason: \\"Negation filters will be deprecated, use the NOT operator to achieve the same behavior\\")
              list_of_custom_localtimes_NOT_INCLUDES: LocalTime @deprecated(reason: \\"Negation filters will be deprecated, use the NOT operator to achieve the same behavior\\")
              list_of_custom_points: [PointInput]
              list_of_custom_points_INCLUDES: PointInput
              list_of_custom_points_NOT: [PointInput] @deprecated(reason: \\"Negation filters will be deprecated, use the NOT operator to achieve the same behavior\\")
              list_of_custom_points_NOT_INCLUDES: PointInput @deprecated(reason: \\"Negation filters will be deprecated, use the NOT operator to achieve the same behavior\\")
              list_of_custom_strings: [String]
              list_of_custom_strings_INCLUDES: String
              list_of_custom_strings_NOT: [String] @deprecated(reason: \\"Negation filters will be deprecated, use the NOT operator to achieve the same behavior\\")
              list_of_custom_strings_NOT_INCLUDES: String @deprecated(reason: \\"Negation filters will be deprecated, use the NOT operator to achieve the same behavior\\")
              list_of_custom_times: [Time]
              list_of_custom_times_INCLUDES: Time
              list_of_custom_times_NOT: [Time] @deprecated(reason: \\"Negation filters will be deprecated, use the NOT operator to achieve the same behavior\\")
              list_of_custom_times_NOT_INCLUDES: Time @deprecated(reason: \\"Negation filters will be deprecated, use the NOT operator to achieve the same behavior\\")
            }

            type MoviesConnection {
              edges: [MovieEdge!]!
              pageInfo: PageInfo!
              totalCount: Int!
            }

            type Mutation {
              createActors(input: [ActorCreateInput!]!): CreateActorsMutationResponse!
              createMovies(input: [MovieCreateInput!]!): CreateMoviesMutationResponse!
              deleteActors(where: ActorWhere): DeleteInfo!
              deleteMovies(where: MovieWhere): DeleteInfo!
              updateActors(update: ActorUpdateInput, where: ActorWhere): UpdateActorsMutationResponse!
              updateMovies(update: MovieUpdateInput, where: MovieWhere): UpdateMoviesMutationResponse!
            }

            \\"\\"\\"Pagination information (Relay)\\"\\"\\"
            type PageInfo {
              endCursor: String
              hasNextPage: Boolean!
              hasPreviousPage: Boolean!
              startCursor: String
            }

            \\"\\"\\"
            A point in a coordinate system. For more information, see https://neo4j.com/docs/graphql/4/type-definitions/types/spatial/#point
            \\"\\"\\"
            type Point {
              crs: String!
              height: Float
              latitude: Float!
              longitude: Float!
              srid: Int!
            }

            \\"\\"\\"Input type for a point with a distance\\"\\"\\"
            input PointDistance {
              \\"\\"\\"The distance in metres to be used when comparing two points\\"\\"\\"
              distance: Float!
              point: PointInput!
            }

            \\"\\"\\"Input type for a point\\"\\"\\"
            input PointInput {
              height: Float
              latitude: Float!
              longitude: Float!
            }

            type Query {
              actors(limit: Int, offset: Int, options: ActorOptions @deprecated(reason: \\"Query options argument is deprecated, please use pagination arguments like limit, offset and sort instead.\\"), sort: [ActorSort!], where: ActorWhere): [Actor!]!
              actorsAggregate(where: ActorWhere): ActorAggregateSelection!
              actorsConnection(after: String, first: Int, sort: [ActorSort!], where: ActorWhere): ActorsConnection!
              movies(limit: Int, offset: Int, options: MovieOptions @deprecated(reason: \\"Query options argument is deprecated, please use pagination arguments like limit, offset and sort instead.\\"), sort: [MovieSort!], where: MovieWhere): [Movie!]!
              moviesAggregate(where: MovieWhere): MovieAggregateSelection!
              moviesConnection(after: String, first: Int, sort: [MovieSort!], where: MovieWhere): MoviesConnection!
            }

            \\"\\"\\"An enum for sorting in either ascending or descending order.\\"\\"\\"
            enum SortDirection {
              \\"\\"\\"Sort by field values in ascending order.\\"\\"\\"
              ASC
              \\"\\"\\"Sort by field values in descending order.\\"\\"\\"
              DESC
            }

            type StringAggregateSelection {
              longest: String
              shortest: String
            }

            \\"\\"\\"A time, represented as an RFC3339 time string\\"\\"\\"
            scalar Time

            type UpdateActorsMutationResponse {
              actors: [Actor!]!
              info: UpdateInfo!
            }

            \\"\\"\\"
            Information about the number of nodes and relationships created and deleted during an update mutation
            \\"\\"\\"
            type UpdateInfo {
              nodesCreated: Int!
              nodesDeleted: Int!
              relationshipsCreated: Int!
              relationshipsDeleted: Int!
            }

            type UpdateMoviesMutationResponse {
              info: UpdateInfo!
              movies: [Movie!]!
            }"
        `);
    });

    test("Filters should not be generated on custom cypher fields with arguments", async () => {
        const typeDefs = gql`
            type Movie {
                custom_string_with_param(param: String): String
                    @cypher(statement: "RETURN $param as c", columnName: "c")
            }
        `;
        const neoSchema = new Neo4jGraphQL({ typeDefs });
        const printedSchema = printSchemaWithDirectives(lexicographicSortSchema(await neoSchema.getSchema()));

        expect(printedSchema).toMatchInlineSnapshot(`
            "schema {
              query: Query
              mutation: Mutation
            }

            \\"\\"\\"
            Information about the number of nodes and relationships created during a create mutation
            \\"\\"\\"
            type CreateInfo {
              nodesCreated: Int!
              relationshipsCreated: Int!
            }

            type CreateMoviesMutationResponse {
              info: CreateInfo!
              movies: [Movie!]!
            }

            \\"\\"\\"
            Information about the number of nodes and relationships deleted during a delete mutation
            \\"\\"\\"
            type DeleteInfo {
              nodesDeleted: Int!
              relationshipsDeleted: Int!
            }

            type Movie {
              custom_string_with_param(param: String): String
            }

            type MovieAggregateSelection {
              count: Int!
            }

            input MovieCreateInput {
              \\"\\"\\"
              Appears because this input type would be empty otherwise because this type is composed of just generated and/or relationship properties. See https://neo4j.com/docs/graphql-manual/current/troubleshooting/faqs/
              \\"\\"\\"
              _emptyInput: Boolean
            }

            type MovieEdge {
              cursor: String!
              node: Movie!
            }

            input MovieOptions {
              limit: Int
              offset: Int
              \\"\\"\\"
              Specify one or more MovieSort objects to sort Movies by. The sorts will be applied in the order in which they are arranged in the array.
              \\"\\"\\"
              sort: [MovieSort!]
            }

            \\"\\"\\"
            Fields to sort Movies by. The order in which sorts are applied is not guaranteed when specifying many fields in one MovieSort object.
            \\"\\"\\"
            input MovieSort {
              custom_string_with_param: SortDirection
            }

            input MovieUpdateInput {
              \\"\\"\\"
              Appears because this input type would be empty otherwise because this type is composed of just generated and/or relationship properties. See https://neo4j.com/docs/graphql-manual/current/troubleshooting/faqs/
              \\"\\"\\"
              _emptyInput: Boolean
            }

            input MovieWhere {
              AND: [MovieWhere!]
              NOT: MovieWhere
              OR: [MovieWhere!]
            }

            type MoviesConnection {
              edges: [MovieEdge!]!
              pageInfo: PageInfo!
              totalCount: Int!
            }

            type Mutation {
              createMovies(input: [MovieCreateInput!]!): CreateMoviesMutationResponse!
              deleteMovies(where: MovieWhere): DeleteInfo!
              updateMovies(update: MovieUpdateInput, where: MovieWhere): UpdateMoviesMutationResponse!
            }

            \\"\\"\\"Pagination information (Relay)\\"\\"\\"
            type PageInfo {
              endCursor: String
              hasNextPage: Boolean!
              hasPreviousPage: Boolean!
              startCursor: String
            }

            type Query {
              movies(limit: Int, offset: Int, options: MovieOptions @deprecated(reason: \\"Query options argument is deprecated, please use pagination arguments like limit, offset and sort instead.\\"), where: MovieWhere): [Movie!]!
              moviesAggregate(where: MovieWhere): MovieAggregateSelection!
              moviesConnection(after: String, first: Int, sort: [MovieSort], where: MovieWhere): MoviesConnection!
            }

            \\"\\"\\"An enum for sorting in either ascending or descending order.\\"\\"\\"
            enum SortDirection {
              \\"\\"\\"Sort by field values in ascending order.\\"\\"\\"
              ASC
              \\"\\"\\"Sort by field values in descending order.\\"\\"\\"
              DESC
            }

            \\"\\"\\"
            Information about the number of nodes and relationships created and deleted during an update mutation
            \\"\\"\\"
            type UpdateInfo {
              nodesCreated: Int!
              nodesDeleted: Int!
              relationshipsCreated: Int!
              relationshipsDeleted: Int!
            }

            type UpdateMoviesMutationResponse {
              info: UpdateInfo!
              movies: [Movie!]!
            }"
        `);
    });

    test("Filters should not be generated on Relationship/Object custom cypher fields", async () => {
        const typeDefs = gql`
            type Movie {
                actors: [Actor]
                    @cypher(
                        statement: """
                        MATCH (this)-[:ACTED_IN]->(actor:Actor)
                        RETURN actor
                        """
                        columnName: "actor"
                    )
            }

            type Actor {
                name: String
                movies: [Movie]
                    @cypher(
                        statement: """
                        MATCH (this)-[:ACTED_IN]->(movie:Movie)
                        RETURN movie
                        """
                        columnName: "movie"
                    )
            }
        `;
        const neoSchema = new Neo4jGraphQL({ typeDefs });
        const printedSchema = printSchemaWithDirectives(lexicographicSortSchema(await neoSchema.getSchema()));

        expect(printedSchema).toMatchInlineSnapshot(`
            "schema {
              query: Query
              mutation: Mutation
            }

            type Actor {
              movies: [Movie]
              name: String
            }

            type ActorAggregateSelection {
              count: Int!
              name: StringAggregateSelection!
            }

            input ActorCreateInput {
              name: String
            }

            type ActorEdge {
              cursor: String!
              node: Actor!
            }

            input ActorOptions {
              limit: Int
              offset: Int
              \\"\\"\\"
              Specify one or more ActorSort objects to sort Actors by. The sorts will be applied in the order in which they are arranged in the array.
              \\"\\"\\"
              sort: [ActorSort!]
            }

            \\"\\"\\"
            Fields to sort Actors by. The order in which sorts are applied is not guaranteed when specifying many fields in one ActorSort object.
            \\"\\"\\"
            input ActorSort {
              name: SortDirection
            }

            input ActorUpdateInput {
              name: String
            }

            input ActorWhere {
              AND: [ActorWhere!]
              NOT: ActorWhere
              OR: [ActorWhere!]
              name: String
              name_CONTAINS: String
              name_ENDS_WITH: String
              name_IN: [String]
              name_NOT: String @deprecated(reason: \\"Negation filters will be deprecated, use the NOT operator to achieve the same behavior\\")
              name_NOT_CONTAINS: String @deprecated(reason: \\"Negation filters will be deprecated, use the NOT operator to achieve the same behavior\\")
              name_NOT_ENDS_WITH: String @deprecated(reason: \\"Negation filters will be deprecated, use the NOT operator to achieve the same behavior\\")
              name_NOT_IN: [String] @deprecated(reason: \\"Negation filters will be deprecated, use the NOT operator to achieve the same behavior\\")
              name_NOT_STARTS_WITH: String @deprecated(reason: \\"Negation filters will be deprecated, use the NOT operator to achieve the same behavior\\")
              name_STARTS_WITH: String
            }

            type ActorsConnection {
              edges: [ActorEdge!]!
              pageInfo: PageInfo!
              totalCount: Int!
            }

            type CreateActorsMutationResponse {
              actors: [Actor!]!
              info: CreateInfo!
            }

            \\"\\"\\"
            Information about the number of nodes and relationships created during a create mutation
            \\"\\"\\"
            type CreateInfo {
              nodesCreated: Int!
              relationshipsCreated: Int!
            }

            type CreateMoviesMutationResponse {
              info: CreateInfo!
              movies: [Movie!]!
            }

            \\"\\"\\"
            Information about the number of nodes and relationships deleted during a delete mutation
            \\"\\"\\"
            type DeleteInfo {
              nodesDeleted: Int!
              relationshipsDeleted: Int!
            }

            type Movie {
              actors: [Actor]
            }

            type MovieAggregateSelection {
              count: Int!
            }

            input MovieCreateInput {
              \\"\\"\\"
              Appears because this input type would be empty otherwise because this type is composed of just generated and/or relationship properties. See https://neo4j.com/docs/graphql-manual/current/troubleshooting/faqs/
              \\"\\"\\"
              _emptyInput: Boolean
            }

            type MovieEdge {
              cursor: String!
              node: Movie!
            }

            input MovieOptions {
              limit: Int
              offset: Int
            }

            input MovieUpdateInput {
              \\"\\"\\"
              Appears because this input type would be empty otherwise because this type is composed of just generated and/or relationship properties. See https://neo4j.com/docs/graphql-manual/current/troubleshooting/faqs/
              \\"\\"\\"
              _emptyInput: Boolean
            }

            input MovieWhere {
              AND: [MovieWhere!]
              NOT: MovieWhere
              OR: [MovieWhere!]
            }

            type MoviesConnection {
              edges: [MovieEdge!]!
              pageInfo: PageInfo!
              totalCount: Int!
            }

            type Mutation {
              createActors(input: [ActorCreateInput!]!): CreateActorsMutationResponse!
              createMovies(input: [MovieCreateInput!]!): CreateMoviesMutationResponse!
              deleteActors(where: ActorWhere): DeleteInfo!
              deleteMovies(where: MovieWhere): DeleteInfo!
              updateActors(update: ActorUpdateInput, where: ActorWhere): UpdateActorsMutationResponse!
              updateMovies(update: MovieUpdateInput, where: MovieWhere): UpdateMoviesMutationResponse!
            }

            \\"\\"\\"Pagination information (Relay)\\"\\"\\"
            type PageInfo {
              endCursor: String
              hasNextPage: Boolean!
              hasPreviousPage: Boolean!
              startCursor: String
            }

            type Query {
<<<<<<< HEAD
              movies(limit: Int, offset: Int, options: MovieOptions @deprecated(reason: \\"Query options argument is deprecated, please use pagination arguments like limit, offset and sort instead.\\"), sort: [MovieSort!], where: MovieWhere): [Movie!]!
              moviesAggregate(where: MovieWhere): MovieAggregateSelection!
              moviesConnection(after: String, first: Int, sort: [MovieSort!], where: MovieWhere): MoviesConnection!
=======
              actors(options: ActorOptions, where: ActorWhere): [Actor!]!
              actorsAggregate(where: ActorWhere): ActorAggregateSelection!
              actorsConnection(after: String, first: Int, sort: [ActorSort], where: ActorWhere): ActorsConnection!
              movies(options: MovieOptions, where: MovieWhere): [Movie!]!
              moviesAggregate(where: MovieWhere): MovieAggregateSelection!
              moviesConnection(after: String, first: Int, where: MovieWhere): MoviesConnection!
>>>>>>> a78088f0
            }

            \\"\\"\\"An enum for sorting in either ascending or descending order.\\"\\"\\"
            enum SortDirection {
              \\"\\"\\"Sort by field values in ascending order.\\"\\"\\"
              ASC
              \\"\\"\\"Sort by field values in descending order.\\"\\"\\"
              DESC
            }

            type StringAggregateSelection {
              longest: String
              shortest: String
            }

            type UpdateActorsMutationResponse {
              actors: [Actor!]!
              info: UpdateInfo!
            }

            \\"\\"\\"
            Information about the number of nodes and relationships created and deleted during an update mutation
            \\"\\"\\"
            type UpdateInfo {
              nodesCreated: Int!
              nodesDeleted: Int!
              relationshipsCreated: Int!
              relationshipsDeleted: Int!
            }

            type UpdateMoviesMutationResponse {
              info: UpdateInfo!
              movies: [Movie!]!
            }"
        `);
    });

    test("Sort On Primitive Field", async () => {
        const typeDefs = gql`
            type Actor @node {
                name: String
                totalScreenTime: Int!
                    @cypher(
                        statement: """
                        MATCH (this)-[r:ACTED_IN]->(:Movie)
                        RETURN sum(r.screenTime) as result
                        """
                        columnName: "result"
                    )
            }

            type Movie @node {
                id: ID
                actors(title: String): [Actor]
                    @cypher(
                        statement: """
                        MATCH (a:Actor {title: $title})
                        RETURN a
                        LIMIT 1
                        """
                        columnName: "a"
                    )
            }
        `;
        const neoSchema = new Neo4jGraphQL({ typeDefs });
        const printedSchema = printSchemaWithDirectives(lexicographicSortSchema(await neoSchema.getSchema()));

        expect(printedSchema).toMatchInlineSnapshot(`
            "schema {
              query: Query
              mutation: Mutation
            }

            type Actor {
              name: String
              totalScreenTime: Int!
            }

            type ActorAggregateSelection {
              count: Int!
              name: StringAggregateSelection!
            }

            input ActorCreateInput {
              name: String
            }

            type ActorEdge {
              cursor: String!
              node: Actor!
            }

            input ActorOptions {
              limit: Int
              offset: Int
              \\"\\"\\"
              Specify one or more ActorSort objects to sort Actors by. The sorts will be applied in the order in which they are arranged in the array.
              \\"\\"\\"
              sort: [ActorSort!]
            }

            \\"\\"\\"
            Fields to sort Actors by. The order in which sorts are applied is not guaranteed when specifying many fields in one ActorSort object.
            \\"\\"\\"
            input ActorSort {
              name: SortDirection
              totalScreenTime: SortDirection
            }

            input ActorUpdateInput {
              name: String
            }

            input ActorWhere {
              AND: [ActorWhere!]
              NOT: ActorWhere
              OR: [ActorWhere!]
              name: String @deprecated(reason: \\"Please use the explicit _EQ version\\")
              name_CONTAINS: String
              name_ENDS_WITH: String
              name_EQ: String
              name_IN: [String]
              name_STARTS_WITH: String
              totalScreenTime: Int @deprecated(reason: \\"Please use the explicit _EQ version\\")
              totalScreenTime_EQ: Int
              totalScreenTime_GT: Int
              totalScreenTime_GTE: Int
              totalScreenTime_IN: [Int!]
              totalScreenTime_LT: Int
              totalScreenTime_LTE: Int
            }

            type ActorsConnection {
              edges: [ActorEdge!]!
              pageInfo: PageInfo!
              totalCount: Int!
            }

            type CreateActorsMutationResponse {
              actors: [Actor!]!
              info: CreateInfo!
            }

            \\"\\"\\"
            Information about the number of nodes and relationships created during a create mutation
            \\"\\"\\"
            type CreateInfo {
              nodesCreated: Int!
              relationshipsCreated: Int!
            }

            type CreateMoviesMutationResponse {
              info: CreateInfo!
              movies: [Movie!]!
            }

            \\"\\"\\"
            Information about the number of nodes and relationships deleted during a delete mutation
            \\"\\"\\"
            type DeleteInfo {
              nodesDeleted: Int!
              relationshipsDeleted: Int!
            }

            type IDAggregateSelection {
              longest: ID
              shortest: ID
            }

            type Movie {
              actors(title: String): [Actor]
              id: ID
            }

            type MovieAggregateSelection {
              count: Int!
              id: IDAggregateSelection!
            }

            input MovieCreateInput {
              id: ID
            }

            type MovieEdge {
              cursor: String!
              node: Movie!
            }

            input MovieOptions {
              limit: Int
              offset: Int
              \\"\\"\\"
              Specify one or more MovieSort objects to sort Movies by. The sorts will be applied in the order in which they are arranged in the array.
              \\"\\"\\"
              sort: [MovieSort!]
            }

            \\"\\"\\"
            Fields to sort Movies by. The order in which sorts are applied is not guaranteed when specifying many fields in one MovieSort object.
            \\"\\"\\"
            input MovieSort {
              id: SortDirection
            }

            input MovieUpdateInput {
              id: ID
            }

            input MovieWhere {
              AND: [MovieWhere!]
              NOT: MovieWhere
              OR: [MovieWhere!]
              id: ID @deprecated(reason: \\"Please use the explicit _EQ version\\")
              id_CONTAINS: ID
              id_ENDS_WITH: ID
              id_EQ: ID
              id_IN: [ID]
              id_STARTS_WITH: ID
            }

            type MoviesConnection {
              edges: [MovieEdge!]!
              pageInfo: PageInfo!
              totalCount: Int!
            }

            type Mutation {
              createActors(input: [ActorCreateInput!]!): CreateActorsMutationResponse!
              createMovies(input: [MovieCreateInput!]!): CreateMoviesMutationResponse!
              deleteActors(where: ActorWhere): DeleteInfo!
              deleteMovies(where: MovieWhere): DeleteInfo!
              updateActors(update: ActorUpdateInput, where: ActorWhere): UpdateActorsMutationResponse!
              updateMovies(update: MovieUpdateInput, where: MovieWhere): UpdateMoviesMutationResponse!
            }

            \\"\\"\\"Pagination information (Relay)\\"\\"\\"
            type PageInfo {
              endCursor: String
              hasNextPage: Boolean!
              hasPreviousPage: Boolean!
              startCursor: String
            }

            type Query {
              actors(limit: Int, offset: Int, options: ActorOptions @deprecated(reason: \\"Query options argument is deprecated, please use pagination arguments like limit, offset and sort instead.\\"), sort: [ActorSort!], where: ActorWhere): [Actor!]!
              actorsAggregate(where: ActorWhere): ActorAggregateSelection!
              actorsConnection(after: String, first: Int, sort: [ActorSort!], where: ActorWhere): ActorsConnection!
              movies(limit: Int, offset: Int, options: MovieOptions @deprecated(reason: \\"Query options argument is deprecated, please use pagination arguments like limit, offset and sort instead.\\"), sort: [MovieSort!], where: MovieWhere): [Movie!]!
              moviesAggregate(where: MovieWhere): MovieAggregateSelection!
              moviesConnection(after: String, first: Int, sort: [MovieSort!], where: MovieWhere): MoviesConnection!
            }

            \\"\\"\\"An enum for sorting in either ascending or descending order.\\"\\"\\"
            enum SortDirection {
              \\"\\"\\"Sort by field values in ascending order.\\"\\"\\"
              ASC
              \\"\\"\\"Sort by field values in descending order.\\"\\"\\"
              DESC
            }

            type StringAggregateSelection {
              longest: String
              shortest: String
            }

            type UpdateActorsMutationResponse {
              actors: [Actor!]!
              info: UpdateInfo!
            }

            \\"\\"\\"
            Information about the number of nodes and relationships created and deleted during an update mutation
            \\"\\"\\"
            type UpdateInfo {
              nodesCreated: Int!
              nodesDeleted: Int!
              relationshipsCreated: Int!
              relationshipsDeleted: Int!
            }

            type UpdateMoviesMutationResponse {
              info: UpdateInfo!
              movies: [Movie!]!
            }"
        `);
    });

    test("Filters should not be generated on custom cypher fields for subscriptions", async () => {
        const typeDefs = gql`
            type Movie {
                title: String
                custom_title: String @cypher(statement: "RETURN 'hello' as t", columnName: "t")
            }
        `;
        const neoSchema = new Neo4jGraphQL({ typeDefs, features: { subscriptions: true } });
        const printedSchema = printSchemaWithDirectives(lexicographicSortSchema(await neoSchema.getSchema()));

        expect(printedSchema).toMatchInlineSnapshot(`
            "schema {
              query: Query
              mutation: Mutation
              subscription: Subscription
            }

            \\"\\"\\"
            Information about the number of nodes and relationships created during a create mutation
            \\"\\"\\"
            type CreateInfo {
              nodesCreated: Int!
              relationshipsCreated: Int!
            }

            type CreateMoviesMutationResponse {
              info: CreateInfo!
              movies: [Movie!]!
            }

            \\"\\"\\"
            Information about the number of nodes and relationships deleted during a delete mutation
            \\"\\"\\"
            type DeleteInfo {
              nodesDeleted: Int!
              relationshipsDeleted: Int!
            }

            enum EventType {
              CREATE
              CREATE_RELATIONSHIP
              DELETE
              DELETE_RELATIONSHIP
              UPDATE
            }

            type Movie {
              custom_title: String
              title: String
            }

            type MovieAggregateSelection {
              count: Int!
              title: StringAggregateSelection!
            }

            input MovieCreateInput {
              title: String
            }

            type MovieCreatedEvent {
              createdMovie: MovieEventPayload!
              event: EventType!
              timestamp: Float!
            }

            type MovieDeletedEvent {
              deletedMovie: MovieEventPayload!
              event: EventType!
              timestamp: Float!
            }

            type MovieEdge {
              cursor: String!
              node: Movie!
            }

            type MovieEventPayload {
              custom_title: String
              title: String
            }

            input MovieOptions {
              limit: Int
              offset: Int
              \\"\\"\\"
              Specify one or more MovieSort objects to sort Movies by. The sorts will be applied in the order in which they are arranged in the array.
              \\"\\"\\"
              sort: [MovieSort!]
            }

            \\"\\"\\"
            Fields to sort Movies by. The order in which sorts are applied is not guaranteed when specifying many fields in one MovieSort object.
            \\"\\"\\"
            input MovieSort {
              custom_title: SortDirection
              title: SortDirection
            }

            input MovieSubscriptionWhere {
              AND: [MovieSubscriptionWhere!]
              NOT: MovieSubscriptionWhere
              OR: [MovieSubscriptionWhere!]
              title: String @deprecated(reason: \\"Please use the explicit _EQ version\\")
              title_CONTAINS: String
              title_ENDS_WITH: String
              title_EQ: String
              title_IN: [String]
              title_STARTS_WITH: String
            }

            input MovieUpdateInput {
              title: String
            }

            type MovieUpdatedEvent {
              event: EventType!
              previousState: MovieEventPayload!
              timestamp: Float!
              updatedMovie: MovieEventPayload!
            }

            input MovieWhere {
              AND: [MovieWhere!]
              NOT: MovieWhere
              OR: [MovieWhere!]
              custom_title: String @deprecated(reason: \\"Please use the explicit _EQ version\\")
              custom_title_CONTAINS: String
              custom_title_ENDS_WITH: String
              custom_title_EQ: String
              custom_title_IN: [String]
              custom_title_STARTS_WITH: String
              title: String @deprecated(reason: \\"Please use the explicit _EQ version\\")
              title_CONTAINS: String
              title_ENDS_WITH: String
              title_EQ: String
              title_IN: [String]
              title_STARTS_WITH: String
            }

            type MoviesConnection {
              edges: [MovieEdge!]!
              pageInfo: PageInfo!
              totalCount: Int!
            }

            type Mutation {
              createMovies(input: [MovieCreateInput!]!): CreateMoviesMutationResponse!
              deleteMovies(where: MovieWhere): DeleteInfo!
              updateMovies(update: MovieUpdateInput, where: MovieWhere): UpdateMoviesMutationResponse!
            }

            \\"\\"\\"Pagination information (Relay)\\"\\"\\"
            type PageInfo {
              endCursor: String
              hasNextPage: Boolean!
              hasPreviousPage: Boolean!
              startCursor: String
            }

            type Query {
              movies(limit: Int, offset: Int, options: MovieOptions @deprecated(reason: \\"Query options argument is deprecated, please use pagination arguments like limit, offset and sort instead.\\"), sort: [MovieSort!], where: MovieWhere): [Movie!]!
              moviesAggregate(where: MovieWhere): MovieAggregateSelection!
              moviesConnection(after: String, first: Int, sort: [MovieSort!], where: MovieWhere): MoviesConnection!
            }

            \\"\\"\\"An enum for sorting in either ascending or descending order.\\"\\"\\"
            enum SortDirection {
              \\"\\"\\"Sort by field values in ascending order.\\"\\"\\"
              ASC
              \\"\\"\\"Sort by field values in descending order.\\"\\"\\"
              DESC
            }

            type StringAggregateSelection {
              longest: String
              shortest: String
            }

            type Subscription {
              movieCreated(where: MovieSubscriptionWhere): MovieCreatedEvent!
              movieDeleted(where: MovieSubscriptionWhere): MovieDeletedEvent!
              movieUpdated(where: MovieSubscriptionWhere): MovieUpdatedEvent!
            }

            \\"\\"\\"
            Information about the number of nodes and relationships created and deleted during an update mutation
            \\"\\"\\"
            type UpdateInfo {
              nodesCreated: Int!
              nodesDeleted: Int!
              relationshipsCreated: Int!
              relationshipsDeleted: Int!
            }

            type UpdateMoviesMutationResponse {
              info: UpdateInfo!
              movies: [Movie!]!
            }"
        `);
    });
});<|MERGE_RESOLUTION|>--- conflicted
+++ resolved
@@ -451,60 +451,47 @@
               id_EQ: ID
               id_IN: [ID]
               id_STARTS_WITH: ID
-              list_custom_of_ids: [ID]
+              list_custom_of_ids: [ID] @deprecated(reason: \\"Please use the explicit _EQ version\\")
+              list_custom_of_ids_EQ: [ID]
               list_custom_of_ids_INCLUDES: ID
-              list_custom_of_ids_NOT: [ID] @deprecated(reason: \\"Negation filters will be deprecated, use the NOT operator to achieve the same behavior\\")
-              list_custom_of_ids_NOT_INCLUDES: ID @deprecated(reason: \\"Negation filters will be deprecated, use the NOT operator to achieve the same behavior\\")
-              list_of_custom_big_ints: [BigInt]
+              list_of_custom_big_ints: [BigInt] @deprecated(reason: \\"Please use the explicit _EQ version\\")
+              list_of_custom_big_ints_EQ: [BigInt]
               list_of_custom_big_ints_INCLUDES: BigInt
-              list_of_custom_big_ints_NOT: [BigInt] @deprecated(reason: \\"Negation filters will be deprecated, use the NOT operator to achieve the same behavior\\")
-              list_of_custom_big_ints_NOT_INCLUDES: BigInt @deprecated(reason: \\"Negation filters will be deprecated, use the NOT operator to achieve the same behavior\\")
-              list_of_custom_booleans: [Boolean]
-              list_of_custom_booleans_NOT: [Boolean] @deprecated(reason: \\"Negation filters will be deprecated, use the NOT operator to achieve the same behavior\\")
-              list_of_custom_cartesian_points: [CartesianPointInput]
+              list_of_custom_booleans: [Boolean] @deprecated(reason: \\"Please use the explicit _EQ version\\")
+              list_of_custom_booleans_EQ: [Boolean]
+              list_of_custom_cartesian_points: [CartesianPointInput] @deprecated(reason: \\"Please use the explicit _EQ version\\")
+              list_of_custom_cartesian_points_EQ: [CartesianPointInput]
               list_of_custom_cartesian_points_INCLUDES: CartesianPointInput
-              list_of_custom_cartesian_points_NOT: [CartesianPointInput] @deprecated(reason: \\"Negation filters will be deprecated, use the NOT operator to achieve the same behavior\\")
-              list_of_custom_cartesian_points_NOT_INCLUDES: CartesianPointInput @deprecated(reason: \\"Negation filters will be deprecated, use the NOT operator to achieve the same behavior\\")
-              list_of_custom_dates: [Date]
+              list_of_custom_dates: [Date] @deprecated(reason: \\"Please use the explicit _EQ version\\")
+              list_of_custom_dates_EQ: [Date]
               list_of_custom_dates_INCLUDES: Date
-              list_of_custom_dates_NOT: [Date] @deprecated(reason: \\"Negation filters will be deprecated, use the NOT operator to achieve the same behavior\\")
-              list_of_custom_dates_NOT_INCLUDES: Date @deprecated(reason: \\"Negation filters will be deprecated, use the NOT operator to achieve the same behavior\\")
-              list_of_custom_datetimes: [DateTime]
+              list_of_custom_datetimes: [DateTime] @deprecated(reason: \\"Please use the explicit _EQ version\\")
+              list_of_custom_datetimes_EQ: [DateTime]
               list_of_custom_datetimes_INCLUDES: DateTime
-              list_of_custom_datetimes_NOT: [DateTime] @deprecated(reason: \\"Negation filters will be deprecated, use the NOT operator to achieve the same behavior\\")
-              list_of_custom_datetimes_NOT_INCLUDES: DateTime @deprecated(reason: \\"Negation filters will be deprecated, use the NOT operator to achieve the same behavior\\")
-              list_of_custom_durations: [Duration]
+              list_of_custom_durations: [Duration] @deprecated(reason: \\"Please use the explicit _EQ version\\")
+              list_of_custom_durations_EQ: [Duration]
               list_of_custom_durations_INCLUDES: Duration
-              list_of_custom_durations_NOT: [Duration] @deprecated(reason: \\"Negation filters will be deprecated, use the NOT operator to achieve the same behavior\\")
-              list_of_custom_durations_NOT_INCLUDES: Duration @deprecated(reason: \\"Negation filters will be deprecated, use the NOT operator to achieve the same behavior\\")
-              list_of_custom_floats: [Float]
+              list_of_custom_floats: [Float] @deprecated(reason: \\"Please use the explicit _EQ version\\")
+              list_of_custom_floats_EQ: [Float]
               list_of_custom_floats_INCLUDES: Float
-              list_of_custom_floats_NOT: [Float] @deprecated(reason: \\"Negation filters will be deprecated, use the NOT operator to achieve the same behavior\\")
-              list_of_custom_floats_NOT_INCLUDES: Float @deprecated(reason: \\"Negation filters will be deprecated, use the NOT operator to achieve the same behavior\\")
-              list_of_custom_ints: [Int]
+              list_of_custom_ints: [Int] @deprecated(reason: \\"Please use the explicit _EQ version\\")
+              list_of_custom_ints_EQ: [Int]
               list_of_custom_ints_INCLUDES: Int
-              list_of_custom_ints_NOT: [Int] @deprecated(reason: \\"Negation filters will be deprecated, use the NOT operator to achieve the same behavior\\")
-              list_of_custom_ints_NOT_INCLUDES: Int @deprecated(reason: \\"Negation filters will be deprecated, use the NOT operator to achieve the same behavior\\")
-              list_of_custom_localdatetimes: [LocalDateTime]
+              list_of_custom_localdatetimes: [LocalDateTime] @deprecated(reason: \\"Please use the explicit _EQ version\\")
+              list_of_custom_localdatetimes_EQ: [LocalDateTime]
               list_of_custom_localdatetimes_INCLUDES: LocalDateTime
-              list_of_custom_localdatetimes_NOT: [LocalDateTime] @deprecated(reason: \\"Negation filters will be deprecated, use the NOT operator to achieve the same behavior\\")
-              list_of_custom_localdatetimes_NOT_INCLUDES: LocalDateTime @deprecated(reason: \\"Negation filters will be deprecated, use the NOT operator to achieve the same behavior\\")
-              list_of_custom_localtimes: [LocalTime]
+              list_of_custom_localtimes: [LocalTime] @deprecated(reason: \\"Please use the explicit _EQ version\\")
+              list_of_custom_localtimes_EQ: [LocalTime]
               list_of_custom_localtimes_INCLUDES: LocalTime
-              list_of_custom_localtimes_NOT: [LocalTime] @deprecated(reason: \\"Negation filters will be deprecated, use the NOT operator to achieve the same behavior\\")
-              list_of_custom_localtimes_NOT_INCLUDES: LocalTime @deprecated(reason: \\"Negation filters will be deprecated, use the NOT operator to achieve the same behavior\\")
-              list_of_custom_points: [PointInput]
+              list_of_custom_points: [PointInput] @deprecated(reason: \\"Please use the explicit _EQ version\\")
+              list_of_custom_points_EQ: [PointInput]
               list_of_custom_points_INCLUDES: PointInput
-              list_of_custom_points_NOT: [PointInput] @deprecated(reason: \\"Negation filters will be deprecated, use the NOT operator to achieve the same behavior\\")
-              list_of_custom_points_NOT_INCLUDES: PointInput @deprecated(reason: \\"Negation filters will be deprecated, use the NOT operator to achieve the same behavior\\")
-              list_of_custom_strings: [String]
+              list_of_custom_strings: [String] @deprecated(reason: \\"Please use the explicit _EQ version\\")
+              list_of_custom_strings_EQ: [String]
               list_of_custom_strings_INCLUDES: String
-              list_of_custom_strings_NOT: [String] @deprecated(reason: \\"Negation filters will be deprecated, use the NOT operator to achieve the same behavior\\")
-              list_of_custom_strings_NOT_INCLUDES: String @deprecated(reason: \\"Negation filters will be deprecated, use the NOT operator to achieve the same behavior\\")
-              list_of_custom_times: [Time]
+              list_of_custom_times: [Time] @deprecated(reason: \\"Please use the explicit _EQ version\\")
+              list_of_custom_times_EQ: [Time]
               list_of_custom_times_INCLUDES: Time
-              list_of_custom_times_NOT: [Time] @deprecated(reason: \\"Negation filters will be deprecated, use the NOT operator to achieve the same behavior\\")
-              list_of_custom_times_NOT_INCLUDES: Time @deprecated(reason: \\"Negation filters will be deprecated, use the NOT operator to achieve the same behavior\\")
             }
 
             type MoviesConnection {
@@ -602,11 +589,11 @@
         `);
     });
 
-    test("Filters should not be generated on custom cypher fields with arguments", async () => {
+    test("Filters should not be generated on list custom cypher fields", async () => {
         const typeDefs = gql`
             type Movie {
-                custom_string_with_param(param: String): String
-                    @cypher(statement: "RETURN $param as c", columnName: "c")
+                custom_cypher_string_list: [String]
+                    @cypher(statement: "RETURN ['a','b','c'] as list", columnName: "list")
             }
         `;
         const neoSchema = new Neo4jGraphQL({ typeDefs });
@@ -640,7 +627,7 @@
             }
 
             type Movie {
-              custom_string_with_param(param: String): String
+              custom_cypher_string_list: [String]
             }
 
             type MovieAggregateSelection {
@@ -662,17 +649,6 @@
             input MovieOptions {
               limit: Int
               offset: Int
-              \\"\\"\\"
-              Specify one or more MovieSort objects to sort Movies by. The sorts will be applied in the order in which they are arranged in the array.
-              \\"\\"\\"
-              sort: [MovieSort!]
-            }
-
-            \\"\\"\\"
-            Fields to sort Movies by. The order in which sorts are applied is not guaranteed when specifying many fields in one MovieSort object.
-            \\"\\"\\"
-            input MovieSort {
-              custom_string_with_param: SortDirection
             }
 
             input MovieUpdateInput {
@@ -686,6 +662,9 @@
               AND: [MovieWhere!]
               NOT: MovieWhere
               OR: [MovieWhere!]
+              custom_cypher_string_list: [String] @deprecated(reason: \\"Please use the explicit _EQ version\\")
+              custom_cypher_string_list_EQ: [String]
+              custom_cypher_string_list_INCLUDES: String
             }
 
             type MoviesConnection {
@@ -711,7 +690,136 @@
             type Query {
               movies(limit: Int, offset: Int, options: MovieOptions @deprecated(reason: \\"Query options argument is deprecated, please use pagination arguments like limit, offset and sort instead.\\"), where: MovieWhere): [Movie!]!
               moviesAggregate(where: MovieWhere): MovieAggregateSelection!
-              moviesConnection(after: String, first: Int, sort: [MovieSort], where: MovieWhere): MoviesConnection!
+              moviesConnection(after: String, first: Int, where: MovieWhere): MoviesConnection!
+            }
+
+            \\"\\"\\"
+            Information about the number of nodes and relationships created and deleted during an update mutation
+            \\"\\"\\"
+            type UpdateInfo {
+              nodesCreated: Int!
+              nodesDeleted: Int!
+              relationshipsCreated: Int!
+              relationshipsDeleted: Int!
+            }
+
+            type UpdateMoviesMutationResponse {
+              info: UpdateInfo!
+              movies: [Movie!]!
+            }"
+        `);
+    });
+
+    test("Filters should not be generated on custom cypher fields with arguments", async () => {
+        const typeDefs = gql`
+            type Movie {
+                custom_string_with_param(param: String): String
+                    @cypher(statement: "RETURN $param as c", columnName: "c")
+            }
+        `;
+        const neoSchema = new Neo4jGraphQL({ typeDefs });
+        const printedSchema = printSchemaWithDirectives(lexicographicSortSchema(await neoSchema.getSchema()));
+
+        expect(printedSchema).toMatchInlineSnapshot(`
+            "schema {
+              query: Query
+              mutation: Mutation
+            }
+
+            \\"\\"\\"
+            Information about the number of nodes and relationships created during a create mutation
+            \\"\\"\\"
+            type CreateInfo {
+              nodesCreated: Int!
+              relationshipsCreated: Int!
+            }
+
+            type CreateMoviesMutationResponse {
+              info: CreateInfo!
+              movies: [Movie!]!
+            }
+
+            \\"\\"\\"
+            Information about the number of nodes and relationships deleted during a delete mutation
+            \\"\\"\\"
+            type DeleteInfo {
+              nodesDeleted: Int!
+              relationshipsDeleted: Int!
+            }
+
+            type Movie {
+              custom_string_with_param(param: String): String
+            }
+
+            type MovieAggregateSelection {
+              count: Int!
+            }
+
+            input MovieCreateInput {
+              \\"\\"\\"
+              Appears because this input type would be empty otherwise because this type is composed of just generated and/or relationship properties. See https://neo4j.com/docs/graphql-manual/current/troubleshooting/faqs/
+              \\"\\"\\"
+              _emptyInput: Boolean
+            }
+
+            type MovieEdge {
+              cursor: String!
+              node: Movie!
+            }
+
+            input MovieOptions {
+              limit: Int
+              offset: Int
+              \\"\\"\\"
+              Specify one or more MovieSort objects to sort Movies by. The sorts will be applied in the order in which they are arranged in the array.
+              \\"\\"\\"
+              sort: [MovieSort!]
+            }
+
+            \\"\\"\\"
+            Fields to sort Movies by. The order in which sorts are applied is not guaranteed when specifying many fields in one MovieSort object.
+            \\"\\"\\"
+            input MovieSort {
+              custom_string_with_param: SortDirection
+            }
+
+            input MovieUpdateInput {
+              \\"\\"\\"
+              Appears because this input type would be empty otherwise because this type is composed of just generated and/or relationship properties. See https://neo4j.com/docs/graphql-manual/current/troubleshooting/faqs/
+              \\"\\"\\"
+              _emptyInput: Boolean
+            }
+
+            input MovieWhere {
+              AND: [MovieWhere!]
+              NOT: MovieWhere
+              OR: [MovieWhere!]
+            }
+
+            type MoviesConnection {
+              edges: [MovieEdge!]!
+              pageInfo: PageInfo!
+              totalCount: Int!
+            }
+
+            type Mutation {
+              createMovies(input: [MovieCreateInput!]!): CreateMoviesMutationResponse!
+              deleteMovies(where: MovieWhere): DeleteInfo!
+              updateMovies(update: MovieUpdateInput, where: MovieWhere): UpdateMoviesMutationResponse!
+            }
+
+            \\"\\"\\"Pagination information (Relay)\\"\\"\\"
+            type PageInfo {
+              endCursor: String
+              hasNextPage: Boolean!
+              hasPreviousPage: Boolean!
+              startCursor: String
+            }
+
+            type Query {
+              movies(limit: Int, offset: Int, options: MovieOptions @deprecated(reason: \\"Query options argument is deprecated, please use pagination arguments like limit, offset and sort instead.\\"), sort: [MovieSort!], where: MovieWhere): [Movie!]!
+              moviesAggregate(where: MovieWhere): MovieAggregateSelection!
+              moviesConnection(after: String, first: Int, sort: [MovieSort!], where: MovieWhere): MoviesConnection!
             }
 
             \\"\\"\\"An enum for sorting in either ascending or descending order.\\"\\"\\"
@@ -816,15 +924,11 @@
               AND: [ActorWhere!]
               NOT: ActorWhere
               OR: [ActorWhere!]
-              name: String
+              name: String @deprecated(reason: \\"Please use the explicit _EQ version\\")
               name_CONTAINS: String
               name_ENDS_WITH: String
+              name_EQ: String
               name_IN: [String]
-              name_NOT: String @deprecated(reason: \\"Negation filters will be deprecated, use the NOT operator to achieve the same behavior\\")
-              name_NOT_CONTAINS: String @deprecated(reason: \\"Negation filters will be deprecated, use the NOT operator to achieve the same behavior\\")
-              name_NOT_ENDS_WITH: String @deprecated(reason: \\"Negation filters will be deprecated, use the NOT operator to achieve the same behavior\\")
-              name_NOT_IN: [String] @deprecated(reason: \\"Negation filters will be deprecated, use the NOT operator to achieve the same behavior\\")
-              name_NOT_STARTS_WITH: String @deprecated(reason: \\"Negation filters will be deprecated, use the NOT operator to achieve the same behavior\\")
               name_STARTS_WITH: String
             }
 
@@ -922,18 +1026,12 @@
             }
 
             type Query {
-<<<<<<< HEAD
-              movies(limit: Int, offset: Int, options: MovieOptions @deprecated(reason: \\"Query options argument is deprecated, please use pagination arguments like limit, offset and sort instead.\\"), sort: [MovieSort!], where: MovieWhere): [Movie!]!
-              moviesAggregate(where: MovieWhere): MovieAggregateSelection!
-              moviesConnection(after: String, first: Int, sort: [MovieSort!], where: MovieWhere): MoviesConnection!
-=======
-              actors(options: ActorOptions, where: ActorWhere): [Actor!]!
+              actors(limit: Int, offset: Int, options: ActorOptions @deprecated(reason: \\"Query options argument is deprecated, please use pagination arguments like limit, offset and sort instead.\\"), sort: [ActorSort!], where: ActorWhere): [Actor!]!
               actorsAggregate(where: ActorWhere): ActorAggregateSelection!
-              actorsConnection(after: String, first: Int, sort: [ActorSort], where: ActorWhere): ActorsConnection!
-              movies(options: MovieOptions, where: MovieWhere): [Movie!]!
+              actorsConnection(after: String, first: Int, sort: [ActorSort!], where: ActorWhere): ActorsConnection!
+              movies(limit: Int, offset: Int, options: MovieOptions @deprecated(reason: \\"Query options argument is deprecated, please use pagination arguments like limit, offset and sort instead.\\"), where: MovieWhere): [Movie!]!
               moviesAggregate(where: MovieWhere): MovieAggregateSelection!
               moviesConnection(after: String, first: Int, where: MovieWhere): MoviesConnection!
->>>>>>> a78088f0
             }
 
             \\"\\"\\"An enum for sorting in either ascending or descending order.\\"\\"\\"
