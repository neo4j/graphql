--- conflicted
+++ resolved
@@ -117,7 +117,6 @@
                   sort: [TechSort]
                 }
 
-<<<<<<< HEAD
                 type TechRootConnection {
                   edges: [TechRootEdge!]!
                   pageInfo: PageInfo!
@@ -130,11 +129,6 @@
                 }
 
                 \\"\\"\\"Fields to sort Techs by. The order in which sorts are applied is not guaranteed when specifying many fields in one TechSort object.\\"\\"\\"
-=======
-                \\"\\"\\"
-                Fields to sort Techs by. The order in which sorts are applied is not guaranteed when specifying many fields in one TechSort object.
-                \\"\\"\\"
->>>>>>> cb4a0dd2
                 input TechSort {
                   name: SortDirection
                   value: SortDirection
@@ -278,7 +272,6 @@
                   sort: [TechSort]
                 }
 
-<<<<<<< HEAD
                 type TechRootConnection {
                   edges: [TechRootEdge!]!
                   pageInfo: PageInfo!
@@ -291,11 +284,6 @@
                 }
 
                 \\"\\"\\"Fields to sort Techs by. The order in which sorts are applied is not guaranteed when specifying many fields in one TechSort object.\\"\\"\\"
-=======
-                \\"\\"\\"
-                Fields to sort Techs by. The order in which sorts are applied is not guaranteed when specifying many fields in one TechSort object.
-                \\"\\"\\"
->>>>>>> cb4a0dd2
                 input TechSort {
                   name: SortDirection
                   value: SortDirection
@@ -439,7 +427,6 @@
                   sort: [TechSort]
                 }
 
-<<<<<<< HEAD
                 type TechRootConnection {
                   edges: [TechRootEdge!]!
                   pageInfo: PageInfo!
@@ -452,11 +439,6 @@
                 }
 
                 \\"\\"\\"Fields to sort Technologies by. The order in which sorts are applied is not guaranteed when specifying many fields in one TechSort object.\\"\\"\\"
-=======
-                \\"\\"\\"
-                Fields to sort Technologies by. The order in which sorts are applied is not guaranteed when specifying many fields in one TechSort object.
-                \\"\\"\\"
->>>>>>> cb4a0dd2
                 input TechSort {
                   name: SortDirection
                   value: SortDirection
@@ -597,7 +579,6 @@
                   sort: [TechsSort]
                 }
 
-<<<<<<< HEAD
                 type TechsRootConnection {
                   edges: [TechsRootEdge!]!
                   pageInfo: PageInfo!
@@ -610,11 +591,6 @@
                 }
 
                 \\"\\"\\"Fields to sort Techs by. The order in which sorts are applied is not guaranteed when specifying many fields in one TechsSort object.\\"\\"\\"
-=======
-                \\"\\"\\"
-                Fields to sort Techs by. The order in which sorts are applied is not guaranteed when specifying many fields in one TechsSort object.
-                \\"\\"\\"
->>>>>>> cb4a0dd2
                 input TechsSort {
                   value: SortDirection
                 }
@@ -756,7 +732,6 @@
                   sort: [UserSort]
                 }
 
-<<<<<<< HEAD
                 type UserRootConnection {
                   edges: [UserRootEdge!]!
                   pageInfo: PageInfo!
@@ -769,11 +744,6 @@
                 }
 
                 \\"\\"\\"Fields to sort Techs by. The order in which sorts are applied is not guaranteed when specifying many fields in one UserSort object.\\"\\"\\"
-=======
-                \\"\\"\\"
-                Fields to sort Techs by. The order in which sorts are applied is not guaranteed when specifying many fields in one UserSort object.
-                \\"\\"\\"
->>>>>>> cb4a0dd2
                 input UserSort {
                   value: SortDirection
                 }
@@ -902,7 +872,6 @@
                   sort: [UserSort]
                 }
 
-<<<<<<< HEAD
                 type UserRootConnection {
                   edges: [UserRootEdge!]!
                   pageInfo: PageInfo!
@@ -915,11 +884,6 @@
                 }
 
                 \\"\\"\\"Fields to sort Users by. The order in which sorts are applied is not guaranteed when specifying many fields in one UserSort object.\\"\\"\\"
-=======
-                \\"\\"\\"
-                Fields to sort Users by. The order in which sorts are applied is not guaranteed when specifying many fields in one UserSort object.
-                \\"\\"\\"
->>>>>>> cb4a0dd2
                 input UserSort {
                   value: SortDirection
                 }
@@ -1048,7 +1012,6 @@
                   sort: [UsersSort]
                 }
 
-<<<<<<< HEAD
                 type UsersRootConnection {
                   edges: [UsersRootEdge!]!
                   pageInfo: PageInfo!
@@ -1061,11 +1024,6 @@
                 }
 
                 \\"\\"\\"Fields to sort Users by. The order in which sorts are applied is not guaranteed when specifying many fields in one UsersSort object.\\"\\"\\"
-=======
-                \\"\\"\\"
-                Fields to sort Users by. The order in which sorts are applied is not guaranteed when specifying many fields in one UsersSort object.
-                \\"\\"\\"
->>>>>>> cb4a0dd2
                 input UsersSort {
                   value: SortDirection
                 }
