--- conflicted
+++ resolved
@@ -326,11 +326,7 @@
 
             type ActorAggregateSelection {
               count: Int!
-<<<<<<< HEAD
-              name: StringAggregateSelection!
-=======
               name: StringAggregateSelectionNullable!
->>>>>>> dda16f5d
             }
 
             input ActorConnectWhere {
@@ -344,7 +340,6 @@
             input ActorOptions {
               limit: Int
               offset: Int
-<<<<<<< HEAD
               \\"\\"\\"
               Specify one or more ActorSort objects to sort Actors by. The sorts will be applied in the order in which they are arranged in the array.
               \\"\\"\\"
@@ -354,13 +349,6 @@
             \\"\\"\\"
             Fields to sort Actors by. The order in which sorts are applied is not guaranteed when specifying many fields in one ActorSort object.
             \\"\\"\\"
-=======
-              \\"\\"\\"Specify one or more ActorSort objects to sort Actors by. The sorts will be applied in the order in which they are arranged in the array.\\"\\"\\"
-              sort: [ActorSort]
-            }
-
-            \\"\\"\\"Fields to sort Actors by. The order in which sorts are applied is not guaranteed when specifying many fields in one ActorSort object.\\"\\"\\"
->>>>>>> dda16f5d
             input ActorSort {
               name: SortDirection
             }
@@ -406,11 +394,7 @@
               relationshipsDeleted: Int!
             }
 
-<<<<<<< HEAD
-            type IDAggregateSelection {
-=======
             type IDAggregateSelectionNullable {
->>>>>>> dda16f5d
               longest: ID
               shortest: ID
             }
@@ -498,11 +482,7 @@
 
             type MovieAggregateSelection {
               count: Int!
-<<<<<<< HEAD
-              id: IDAggregateSelection!
-=======
               id: IDAggregateSelectionNullable!
->>>>>>> dda16f5d
             }
 
             input MovieConnectInput {
@@ -525,13 +505,9 @@
             input MovieOptions {
               limit: Int
               offset: Int
-<<<<<<< HEAD
               \\"\\"\\"
               Specify one or more MovieSort objects to sort Movies by. The sorts will be applied in the order in which they are arranged in the array.
               \\"\\"\\"
-=======
-              \\"\\"\\"Specify one or more MovieSort objects to sort Movies by. The sorts will be applied in the order in which they are arranged in the array.\\"\\"\\"
->>>>>>> dda16f5d
               sort: [MovieSort]
             }
 
@@ -539,13 +515,9 @@
               actors: [MovieActorsCreateFieldInput!]
             }
 
-<<<<<<< HEAD
             \\"\\"\\"
             Fields to sort Movies by. The order in which sorts are applied is not guaranteed when specifying many fields in one MovieSort object.
             \\"\\"\\"
-=======
-            \\"\\"\\"Fields to sort Movies by. The order in which sorts are applied is not guaranteed when specifying many fields in one MovieSort object.\\"\\"\\"
->>>>>>> dda16f5d
             input MovieSort {
               id: SortDirection
             }
@@ -600,11 +572,7 @@
               DESC
             }
 
-<<<<<<< HEAD
-            type StringAggregateSelection {
-=======
             type StringAggregateSelectionNullable {
->>>>>>> dda16f5d
               longest: String
               shortest: String
             }
@@ -625,12 +593,7 @@
             type UpdateMoviesMutationResponse {
               info: UpdateInfo!
               movies: [Movie!]!
-<<<<<<< HEAD
             }"
-=======
-            }
-            "
->>>>>>> dda16f5d
         `);
     });
 });