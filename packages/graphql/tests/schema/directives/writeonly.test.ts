--- conflicted
+++ resolved
@@ -125,7 +125,6 @@
               sort: [UserSort]
             }
 
-<<<<<<< HEAD
             type UserRootConnection {
               edges: [UserRootEdge!]!
               pageInfo: PageInfo!
@@ -138,11 +137,6 @@
             }
 
             \\"\\"\\"Fields to sort Users by. The order in which sorts are applied is not guaranteed when specifying many fields in one UserSort object.\\"\\"\\"
-=======
-            \\"\\"\\"
-            Fields to sort Users by. The order in which sorts are applied is not guaranteed when specifying many fields in one UserSort object.
-            \\"\\"\\"
->>>>>>> cb4a0dd2
             input UserSort {
               password: SortDirection
               username: SortDirection
@@ -291,7 +285,6 @@
               sort: [UserSort]
             }
 
-<<<<<<< HEAD
             type UserRootConnection {
               edges: [UserRootEdge!]!
               pageInfo: PageInfo!
@@ -304,11 +297,6 @@
             }
 
             \\"\\"\\"Fields to sort Users by. The order in which sorts are applied is not guaranteed when specifying many fields in one UserSort object.\\"\\"\\"
-=======
-            \\"\\"\\"
-            Fields to sort Users by. The order in which sorts are applied is not guaranteed when specifying many fields in one UserSort object.
-            \\"\\"\\"
->>>>>>> cb4a0dd2
             input UserSort {
               password: SortDirection
               username: SortDirection
@@ -392,7 +380,6 @@
               sort: [ActorSort]
             }
 
-<<<<<<< HEAD
             type ActorRootConnection {
               edges: [ActorRootEdge!]!
               pageInfo: PageInfo!
@@ -405,11 +392,6 @@
             }
 
             \\"\\"\\"Fields to sort Actors by. The order in which sorts are applied is not guaranteed when specifying many fields in one ActorSort object.\\"\\"\\"
-=======
-            \\"\\"\\"
-            Fields to sort Actors by. The order in which sorts are applied is not guaranteed when specifying many fields in one ActorSort object.
-            \\"\\"\\"
->>>>>>> cb4a0dd2
             input ActorSort {
               name: SortDirection
             }
@@ -576,7 +558,6 @@
               actors: [MovieActorsCreateFieldInput!]
             }
 
-<<<<<<< HEAD
             type MovieRootConnection {
               edges: [MovieRootEdge!]!
               pageInfo: PageInfo!
@@ -589,11 +570,6 @@
             }
 
             \\"\\"\\"Fields to sort Movies by. The order in which sorts are applied is not guaranteed when specifying many fields in one MovieSort object.\\"\\"\\"
-=======
-            \\"\\"\\"
-            Fields to sort Movies by. The order in which sorts are applied is not guaranteed when specifying many fields in one MovieSort object.
-            \\"\\"\\"
->>>>>>> cb4a0dd2
             input MovieSort {
               id: SortDirection
             }
