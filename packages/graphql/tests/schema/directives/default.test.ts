/*
 * Copyright (c) "Neo4j"
 * Neo4j Sweden AB [http://neo4j.com]
 *
 * This file is part of Neo4j.
 *
 * Licensed under the Apache License, Version 2.0 (the "License");
 * you may not use this file except in compliance with the License.
 * You may obtain a copy of the License at
 *
 *     http://www.apache.org/licenses/LICENSE-2.0
 *
 * Unless required by applicable law or agreed to in writing, software
 * distributed under the License is distributed on an "AS IS" BASIS,
 * WITHOUT WARRANTIES OR CONDITIONS OF ANY KIND, either express or implied.
 * See the License for the specific language governing permissions and
 * limitations under the License.
 */

import { printSchemaWithDirectives } from "@graphql-tools/utils";
import { gql } from "graphql-tag";
import { lexicographicSortSchema } from "graphql/utilities";
import { Neo4jGraphQL } from "../../../src";

describe("@default directive", () => {
    test("sets default values in schema", async () => {
        const typeDefs = gql`
            interface UserInterface {
                fromInterface: String!
                toBeOverridden: String!
            }

            type User implements UserInterface @node {
                id: ID! @default(value: "00000000-00000000-00000000-00000000")
                name: String! @default(value: "Jane Smith")
                verified: Boolean! @default(value: false)
                numberOfFriends: Int! @default(value: 0)
                rating: Float! @default(value: 0.0)
                verifiedDate: DateTime! @default(value: "1970-01-01T00:00:00.000Z")
                fromInterface: String! @default(value: "Interface default value")
                toBeOverridden: String! @default(value: "Overridden value")
                location: Location! @default(value: HERE)
            }

            enum Location {
                HERE
                THERE
                EVERYWHERE
            }
        `;
        const neoSchema = new Neo4jGraphQL({ typeDefs });
        const printedSchema = printSchemaWithDirectives(lexicographicSortSchema(await neoSchema.getSchema()));

        expect(printedSchema).toMatchInlineSnapshot(`
            "schema {
              query: Query
              mutation: Mutation
            }

            \\"\\"\\"
            Information about the number of nodes and relationships created during a create mutation
            \\"\\"\\"
            type CreateInfo {
              bookmark: String @deprecated(reason: \\"This field has been deprecated because bookmarks are now handled by the driver.\\")
              nodesCreated: Int!
              relationshipsCreated: Int!
            }

            type CreateUsersMutationResponse {
              info: CreateInfo!
              users: [User!]!
            }

            \\"\\"\\"A date and time, represented as an ISO-8601 string\\"\\"\\"
            scalar DateTime

            type DateTimeAggregateSelection {
              max: DateTime
              min: DateTime
            }

            \\"\\"\\"
            Information about the number of nodes and relationships deleted during a delete mutation
            \\"\\"\\"
            type DeleteInfo {
              bookmark: String @deprecated(reason: \\"This field has been deprecated because bookmarks are now handled by the driver.\\")
              nodesDeleted: Int!
              relationshipsDeleted: Int!
            }

            type FloatAggregateSelection {
              average: Float
              max: Float
              min: Float
              sum: Float
            }

            type IDAggregateSelection {
              longest: ID
              shortest: ID
            }

            type IntAggregateSelection {
              average: Float
              max: Int
              min: Int
              sum: Int
            }

            enum Location {
              EVERYWHERE
              HERE
              THERE
            }

            type Mutation {
              createUsers(input: [UserCreateInput!]!): CreateUsersMutationResponse!
              deleteUsers(where: UserWhere): DeleteInfo!
              updateUsers(update: UserUpdateInput, where: UserWhere): UpdateUsersMutationResponse!
            }

            \\"\\"\\"Pagination information (Relay)\\"\\"\\"
            type PageInfo {
              endCursor: String
              hasNextPage: Boolean!
              hasPreviousPage: Boolean!
              startCursor: String
            }

            type Query {
              userInterfaces(limit: Int, offset: Int, options: UserInterfaceOptions @deprecated(reason: \\"Query options argument is deprecated, please use pagination arguments like limit, offset and sort instead.\\"), sort: [UserInterfaceSort!], where: UserInterfaceWhere): [UserInterface!]!
              userInterfacesAggregate(where: UserInterfaceWhere): UserInterfaceAggregateSelection!
              userInterfacesConnection(after: String, first: Int, sort: [UserInterfaceSort!], where: UserInterfaceWhere): UserInterfacesConnection!
              users(limit: Int, offset: Int, options: UserOptions @deprecated(reason: \\"Query options argument is deprecated, please use pagination arguments like limit, offset and sort instead.\\"), sort: [UserSort!], where: UserWhere): [User!]!
              usersAggregate(where: UserWhere): UserAggregateSelection!
              usersConnection(after: String, first: Int, sort: [UserSort!], where: UserWhere): UsersConnection!
            }

            \\"\\"\\"An enum for sorting in either ascending or descending order.\\"\\"\\"
            enum SortDirection {
              \\"\\"\\"Sort by field values in ascending order.\\"\\"\\"
              ASC
              \\"\\"\\"Sort by field values in descending order.\\"\\"\\"
              DESC
            }

            type StringAggregateSelection {
              longest: String
              shortest: String
            }

            \\"\\"\\"
            Information about the number of nodes and relationships created and deleted during an update mutation
            \\"\\"\\"
            type UpdateInfo {
              bookmark: String @deprecated(reason: \\"This field has been deprecated because bookmarks are now handled by the driver.\\")
              nodesCreated: Int!
              nodesDeleted: Int!
              relationshipsCreated: Int!
              relationshipsDeleted: Int!
            }

            type UpdateUsersMutationResponse {
              info: UpdateInfo!
              users: [User!]!
            }

            type User implements UserInterface {
              fromInterface: String!
              id: ID!
              location: Location!
              name: String!
              numberOfFriends: Int!
              rating: Float!
              toBeOverridden: String!
              verified: Boolean!
              verifiedDate: DateTime!
            }

            type UserAggregateSelection {
              count: Int!
              fromInterface: StringAggregateSelection!
              id: IDAggregateSelection!
              name: StringAggregateSelection!
              numberOfFriends: IntAggregateSelection!
              rating: FloatAggregateSelection!
              toBeOverridden: StringAggregateSelection!
              verifiedDate: DateTimeAggregateSelection!
            }

            input UserCreateInput {
              fromInterface: String! = \\"Interface default value\\"
              id: ID! = \\"00000000-00000000-00000000-00000000\\"
              location: Location! = HERE
              name: String! = \\"Jane Smith\\"
              numberOfFriends: Int! = 0
              rating: Float! = 0
              toBeOverridden: String! = \\"Overridden value\\"
              verified: Boolean! = false
              verifiedDate: DateTime! = \\"1970-01-01T00:00:00.000Z\\"
            }

            type UserEdge {
              cursor: String!
              node: User!
            }

            interface UserInterface {
              fromInterface: String!
              toBeOverridden: String!
            }

            type UserInterfaceAggregateSelection {
              count: Int!
              fromInterface: StringAggregateSelection!
              toBeOverridden: StringAggregateSelection!
            }

            type UserInterfaceEdge {
              cursor: String!
              node: UserInterface!
            }

            enum UserInterfaceImplementation {
              User
            }

            input UserInterfaceOptions {
              limit: Int
              offset: Int
              \\"\\"\\"
              Specify one or more UserInterfaceSort objects to sort UserInterfaces by. The sorts will be applied in the order in which they are arranged in the array.
              \\"\\"\\"
              sort: [UserInterfaceSort!]
            }

            \\"\\"\\"
            Fields to sort UserInterfaces by. The order in which sorts are applied is not guaranteed when specifying many fields in one UserInterfaceSort object.
            \\"\\"\\"
            input UserInterfaceSort {
              fromInterface: SortDirection
              toBeOverridden: SortDirection
            }

            input UserInterfaceWhere {
              AND: [UserInterfaceWhere!]
              NOT: UserInterfaceWhere
              OR: [UserInterfaceWhere!]
              fromInterface: String @deprecated(reason: \\"Please use the explicit _EQ version\\")
              fromInterface_CONTAINS: String
              fromInterface_ENDS_WITH: String
              fromInterface_EQ: String
              fromInterface_IN: [String!]
              fromInterface_STARTS_WITH: String
              toBeOverridden: String @deprecated(reason: \\"Please use the explicit _EQ version\\")
              toBeOverridden_CONTAINS: String
              toBeOverridden_ENDS_WITH: String
              toBeOverridden_EQ: String
              toBeOverridden_IN: [String!]
              toBeOverridden_STARTS_WITH: String
              typename_IN: [UserInterfaceImplementation!]
            }

            type UserInterfacesConnection {
              edges: [UserInterfaceEdge!]!
              pageInfo: PageInfo!
              totalCount: Int!
            }

            input UserOptions {
              limit: Int
              offset: Int
              \\"\\"\\"
              Specify one or more UserSort objects to sort Users by. The sorts will be applied in the order in which they are arranged in the array.
              \\"\\"\\"
              sort: [UserSort!]
            }

            \\"\\"\\"
            Fields to sort Users by. The order in which sorts are applied is not guaranteed when specifying many fields in one UserSort object.
            \\"\\"\\"
            input UserSort {
              fromInterface: SortDirection
              id: SortDirection
              location: SortDirection
              name: SortDirection
              numberOfFriends: SortDirection
              rating: SortDirection
              toBeOverridden: SortDirection
              verified: SortDirection
              verifiedDate: SortDirection
            }

            input UserUpdateInput {
              fromInterface: String
              id: ID
              location: Location
              name: String
              numberOfFriends: Int
              numberOfFriends_DECREMENT: Int
              numberOfFriends_INCREMENT: Int
              rating: Float
              rating_ADD: Float
              rating_DIVIDE: Float
              rating_MULTIPLY: Float
              rating_SUBTRACT: Float
              toBeOverridden: String
              verified: Boolean
              verifiedDate: DateTime
            }

            input UserWhere {
              AND: [UserWhere!]
              NOT: UserWhere
              OR: [UserWhere!]
              fromInterface: String @deprecated(reason: \\"Please use the explicit _EQ version\\")
              fromInterface_CONTAINS: String
              fromInterface_ENDS_WITH: String
              fromInterface_EQ: String
              fromInterface_IN: [String!]
              fromInterface_STARTS_WITH: String
              id: ID @deprecated(reason: \\"Please use the explicit _EQ version\\")
              id_CONTAINS: ID
              id_ENDS_WITH: ID
              id_EQ: ID
              id_IN: [ID!]
              id_STARTS_WITH: ID
              location: Location @deprecated(reason: \\"Please use the explicit _EQ version\\")
              location_EQ: Location
              location_IN: [Location!]
<<<<<<< HEAD
              location_NOT: Location @deprecated(reason: \\"Negation filters will be deprecated, use the NOT operator to achieve the same behavior\\")
              location_NOT_IN: [Location!] @deprecated(reason: \\"Negation filters will be deprecated, use the NOT operator to achieve the same behavior\\")
=======
>>>>>>> 8a39a872
              name: String @deprecated(reason: \\"Please use the explicit _EQ version\\")
              name_CONTAINS: String
              name_ENDS_WITH: String
              name_EQ: String
              name_IN: [String!]
              name_STARTS_WITH: String
              numberOfFriends: Int @deprecated(reason: \\"Please use the explicit _EQ version\\")
              numberOfFriends_EQ: Int
              numberOfFriends_GT: Int
              numberOfFriends_GTE: Int
              numberOfFriends_IN: [Int!]
              numberOfFriends_LT: Int
              numberOfFriends_LTE: Int
<<<<<<< HEAD
              numberOfFriends_NOT: Int @deprecated(reason: \\"Negation filters will be deprecated, use the NOT operator to achieve the same behavior\\")
              numberOfFriends_NOT_IN: [Int!] @deprecated(reason: \\"Negation filters will be deprecated, use the NOT operator to achieve the same behavior\\")
=======
>>>>>>> 8a39a872
              rating: Float @deprecated(reason: \\"Please use the explicit _EQ version\\")
              rating_EQ: Float
              rating_GT: Float
              rating_GTE: Float
              rating_IN: [Float!]
              rating_LT: Float
              rating_LTE: Float
<<<<<<< HEAD
              rating_NOT: Float @deprecated(reason: \\"Negation filters will be deprecated, use the NOT operator to achieve the same behavior\\")
              rating_NOT_IN: [Float!] @deprecated(reason: \\"Negation filters will be deprecated, use the NOT operator to achieve the same behavior\\")
=======
>>>>>>> 8a39a872
              toBeOverridden: String @deprecated(reason: \\"Please use the explicit _EQ version\\")
              toBeOverridden_CONTAINS: String
              toBeOverridden_ENDS_WITH: String
              toBeOverridden_EQ: String
              toBeOverridden_IN: [String!]
              toBeOverridden_STARTS_WITH: String
              verified: Boolean @deprecated(reason: \\"Please use the explicit _EQ version\\")
              verifiedDate: DateTime @deprecated(reason: \\"Please use the explicit _EQ version\\")
              verifiedDate_EQ: DateTime
              verifiedDate_GT: DateTime
              verifiedDate_GTE: DateTime
              verifiedDate_IN: [DateTime!]
              verifiedDate_LT: DateTime
              verifiedDate_LTE: DateTime
<<<<<<< HEAD
              verifiedDate_NOT: DateTime @deprecated(reason: \\"Negation filters will be deprecated, use the NOT operator to achieve the same behavior\\")
              verifiedDate_NOT_IN: [DateTime!] @deprecated(reason: \\"Negation filters will be deprecated, use the NOT operator to achieve the same behavior\\")
              verified_EQ: Boolean
              verified_NOT: Boolean @deprecated(reason: \\"Negation filters will be deprecated, use the NOT operator to achieve the same behavior\\")
=======
              verified_EQ: Boolean
>>>>>>> 8a39a872
            }

            type UsersConnection {
              edges: [UserEdge!]!
              pageInfo: PageInfo!
              totalCount: Int!
            }"
        `);
    });
});<|MERGE_RESOLUTION|>--- conflicted
+++ resolved
@@ -328,11 +328,6 @@
               location: Location @deprecated(reason: \\"Please use the explicit _EQ version\\")
               location_EQ: Location
               location_IN: [Location!]
-<<<<<<< HEAD
-              location_NOT: Location @deprecated(reason: \\"Negation filters will be deprecated, use the NOT operator to achieve the same behavior\\")
-              location_NOT_IN: [Location!] @deprecated(reason: \\"Negation filters will be deprecated, use the NOT operator to achieve the same behavior\\")
-=======
->>>>>>> 8a39a872
               name: String @deprecated(reason: \\"Please use the explicit _EQ version\\")
               name_CONTAINS: String
               name_ENDS_WITH: String
@@ -346,11 +341,6 @@
               numberOfFriends_IN: [Int!]
               numberOfFriends_LT: Int
               numberOfFriends_LTE: Int
-<<<<<<< HEAD
-              numberOfFriends_NOT: Int @deprecated(reason: \\"Negation filters will be deprecated, use the NOT operator to achieve the same behavior\\")
-              numberOfFriends_NOT_IN: [Int!] @deprecated(reason: \\"Negation filters will be deprecated, use the NOT operator to achieve the same behavior\\")
-=======
->>>>>>> 8a39a872
               rating: Float @deprecated(reason: \\"Please use the explicit _EQ version\\")
               rating_EQ: Float
               rating_GT: Float
@@ -358,11 +348,6 @@
               rating_IN: [Float!]
               rating_LT: Float
               rating_LTE: Float
-<<<<<<< HEAD
-              rating_NOT: Float @deprecated(reason: \\"Negation filters will be deprecated, use the NOT operator to achieve the same behavior\\")
-              rating_NOT_IN: [Float!] @deprecated(reason: \\"Negation filters will be deprecated, use the NOT operator to achieve the same behavior\\")
-=======
->>>>>>> 8a39a872
               toBeOverridden: String @deprecated(reason: \\"Please use the explicit _EQ version\\")
               toBeOverridden_CONTAINS: String
               toBeOverridden_ENDS_WITH: String
@@ -377,14 +362,7 @@
               verifiedDate_IN: [DateTime!]
               verifiedDate_LT: DateTime
               verifiedDate_LTE: DateTime
-<<<<<<< HEAD
-              verifiedDate_NOT: DateTime @deprecated(reason: \\"Negation filters will be deprecated, use the NOT operator to achieve the same behavior\\")
-              verifiedDate_NOT_IN: [DateTime!] @deprecated(reason: \\"Negation filters will be deprecated, use the NOT operator to achieve the same behavior\\")
               verified_EQ: Boolean
-              verified_NOT: Boolean @deprecated(reason: \\"Negation filters will be deprecated, use the NOT operator to achieve the same behavior\\")
-=======
-              verified_EQ: Boolean
->>>>>>> 8a39a872
             }
 
             type UsersConnection {
