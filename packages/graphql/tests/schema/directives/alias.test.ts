--- conflicted
+++ resolved
@@ -529,11 +529,6 @@
               rating_IN: [Float]
               rating_LT: Float
               rating_LTE: Float
-<<<<<<< HEAD
-              rating_NOT: Float @deprecated(reason: \\"Negation filters will be deprecated, use the NOT operator to achieve the same behavior\\")
-              rating_NOT_IN: [Float] @deprecated(reason: \\"Negation filters will be deprecated, use the NOT operator to achieve the same behavior\\")
-=======
->>>>>>> 8a39a872
               title: String @deprecated(reason: \\"Please use the explicit _EQ version\\")
               title_CONTAINS: String
               title_ENDS_WITH: String
