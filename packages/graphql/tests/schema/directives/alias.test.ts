/*
 * Copyright (c) "Neo4j"
 * Neo4j Sweden AB [http://neo4j.com]
 *
 * This file is part of Neo4j.
 *
 * Licensed under the Apache License, Version 2.0 (the "License");
 * you may not use this file except in compliance with the License.
 * You may obtain a copy of the License at
 *
 *     http://www.apache.org/licenses/LICENSE-2.0
 *
 * Unless required by applicable law or agreed to in writing, software
 * distributed under the License is distributed on an "AS IS" BASIS,
 * WITHOUT WARRANTIES OR CONDITIONS OF ANY KIND, either express or implied.
 * See the License for the specific language governing permissions and
 * limitations under the License.
 */

import { printSchemaWithDirectives } from "@graphql-tools/utils";
import { lexicographicSortSchema } from "graphql/utilities";
import { gql } from "apollo-server";
import { Neo4jGraphQL } from "../../../src";

describe("Alias", () => {
    test("Custom Directive Simple", () => {
        const typeDefs = gql`
            type Actor {
                name: String!
                city: String @alias(property: "cityPropInDb")
                actedIn: [Movie] @relationship(direction: OUT, type: "ACTED_IN", properties: "ActorActedInProps")
            }

            type Movie {
                title: String!
                rating: Float @alias(property: "ratingPropInDb")
            }

            interface ActorActedInProps {
                character: String! @alias(property: "characterPropInDb")
                screenTime: Int
            }
        `;
        const neoSchema = new Neo4jGraphQL({ typeDefs });
        const printedSchema = printSchemaWithDirectives(lexicographicSortSchema(neoSchema.schema));

        expect(printedSchema).toMatchInlineSnapshot(`
            "schema {
              query: Query
              mutation: Mutation
              subscription: Subscription
            }

            type Actor {
              actedIn(options: MovieOptions, where: MovieWhere): [Movie]
              actedInAggregate(where: MovieWhere): ActorMovieActedInAggregationSelection
              actedInConnection(after: String, first: Int, sort: [ActorActedInConnectionSort!], where: ActorActedInConnectionWhere): ActorActedInConnection!
              city: String
              name: String!
            }

            input ActorActedInAggregateInput {
              AND: [ActorActedInAggregateInput!]
              OR: [ActorActedInAggregateInput!]
              count: Int
              count_GT: Int
              count_GTE: Int
              count_LT: Int
              count_LTE: Int
              edge: ActorActedInEdgeAggregationWhereInput
              node: ActorActedInNodeAggregationWhereInput
            }

            input ActorActedInConnectFieldInput {
              edge: ActorActedInPropsCreateInput!
              where: MovieConnectWhere
            }

            type ActorActedInConnection {
              edges: [ActorActedInRelationship!]!
              pageInfo: PageInfo!
              totalCount: Int!
            }

            input ActorActedInConnectionSort {
              edge: ActorActedInPropsSort
              node: MovieSort
            }

            input ActorActedInConnectionWhere {
              AND: [ActorActedInConnectionWhere!]
              OR: [ActorActedInConnectionWhere!]
              edge: ActorActedInPropsWhere
              edge_NOT: ActorActedInPropsWhere
              node: MovieWhere
              node_NOT: MovieWhere
            }

            input ActorActedInCreateFieldInput {
              edge: ActorActedInPropsCreateInput!
              node: MovieCreateInput!
            }

            input ActorActedInDeleteFieldInput {
              where: ActorActedInConnectionWhere
            }

            input ActorActedInDisconnectFieldInput {
              where: ActorActedInConnectionWhere
            }

            input ActorActedInEdgeAggregationWhereInput {
              AND: [ActorActedInEdgeAggregationWhereInput!]
              OR: [ActorActedInEdgeAggregationWhereInput!]
              character_AVERAGE_EQUAL: Float
              character_AVERAGE_GT: Float
              character_AVERAGE_GTE: Float
              character_AVERAGE_LT: Float
              character_AVERAGE_LTE: Float
              character_EQUAL: String
              character_GT: Int
              character_GTE: Int
              character_LONGEST_EQUAL: Int
              character_LONGEST_GT: Int
              character_LONGEST_GTE: Int
              character_LONGEST_LT: Int
              character_LONGEST_LTE: Int
              character_LT: Int
              character_LTE: Int
              character_SHORTEST_EQUAL: Int
              character_SHORTEST_GT: Int
              character_SHORTEST_GTE: Int
              character_SHORTEST_LT: Int
              character_SHORTEST_LTE: Int
              screenTime_AVERAGE_EQUAL: Float
              screenTime_AVERAGE_GT: Float
              screenTime_AVERAGE_GTE: Float
              screenTime_AVERAGE_LT: Float
              screenTime_AVERAGE_LTE: Float
              screenTime_EQUAL: Int
              screenTime_GT: Int
              screenTime_GTE: Int
              screenTime_LT: Int
              screenTime_LTE: Int
              screenTime_MAX_EQUAL: Int
              screenTime_MAX_GT: Int
              screenTime_MAX_GTE: Int
              screenTime_MAX_LT: Int
              screenTime_MAX_LTE: Int
              screenTime_MIN_EQUAL: Int
              screenTime_MIN_GT: Int
              screenTime_MIN_GTE: Int
              screenTime_MIN_LT: Int
              screenTime_MIN_LTE: Int
              screenTime_SUM_EQUAL: Int
              screenTime_SUM_GT: Int
              screenTime_SUM_GTE: Int
              screenTime_SUM_LT: Int
              screenTime_SUM_LTE: Int
            }

            input ActorActedInFieldInput {
              connect: [ActorActedInConnectFieldInput!]
              create: [ActorActedInCreateFieldInput!]
            }

            input ActorActedInNodeAggregationWhereInput {
              AND: [ActorActedInNodeAggregationWhereInput!]
              OR: [ActorActedInNodeAggregationWhereInput!]
              rating_AVERAGE_EQUAL: Float
              rating_AVERAGE_GT: Float
              rating_AVERAGE_GTE: Float
              rating_AVERAGE_LT: Float
              rating_AVERAGE_LTE: Float
              rating_EQUAL: Float
              rating_GT: Float
              rating_GTE: Float
              rating_LT: Float
              rating_LTE: Float
              rating_MAX_EQUAL: Float
              rating_MAX_GT: Float
              rating_MAX_GTE: Float
              rating_MAX_LT: Float
              rating_MAX_LTE: Float
              rating_MIN_EQUAL: Float
              rating_MIN_GT: Float
              rating_MIN_GTE: Float
              rating_MIN_LT: Float
              rating_MIN_LTE: Float
              rating_SUM_EQUAL: Float
              rating_SUM_GT: Float
              rating_SUM_GTE: Float
              rating_SUM_LT: Float
              rating_SUM_LTE: Float
              title_AVERAGE_EQUAL: Float
              title_AVERAGE_GT: Float
              title_AVERAGE_GTE: Float
              title_AVERAGE_LT: Float
              title_AVERAGE_LTE: Float
              title_EQUAL: String
              title_GT: Int
              title_GTE: Int
              title_LONGEST_EQUAL: Int
              title_LONGEST_GT: Int
              title_LONGEST_GTE: Int
              title_LONGEST_LT: Int
              title_LONGEST_LTE: Int
              title_LT: Int
              title_LTE: Int
              title_SHORTEST_EQUAL: Int
              title_SHORTEST_GT: Int
              title_SHORTEST_GTE: Int
              title_SHORTEST_LT: Int
              title_SHORTEST_LTE: Int
            }

            interface ActorActedInProps {
              character: String!
              screenTime: Int
            }

            input ActorActedInPropsCreateInput {
              character: String!
              screenTime: Int
            }

            input ActorActedInPropsSort {
              character: SortDirection
              screenTime: SortDirection
            }

            input ActorActedInPropsUpdateInput {
              character: String
              screenTime: Int
            }

            input ActorActedInPropsWhere {
              AND: [ActorActedInPropsWhere!]
              OR: [ActorActedInPropsWhere!]
              character: String
              character_CONTAINS: String
              character_ENDS_WITH: String
              character_IN: [String]
              character_NOT: String
              character_NOT_CONTAINS: String
              character_NOT_ENDS_WITH: String
              character_NOT_IN: [String]
              character_NOT_STARTS_WITH: String
              character_STARTS_WITH: String
              screenTime: Int
              screenTime_GT: Int
              screenTime_GTE: Int
              screenTime_IN: [Int]
              screenTime_LT: Int
              screenTime_LTE: Int
              screenTime_NOT: Int
              screenTime_NOT_IN: [Int]
            }

            type ActorActedInRelationship implements ActorActedInProps {
              character: String!
              cursor: String!
              node: Movie!
              screenTime: Int
            }

            input ActorActedInUpdateConnectionInput {
              edge: ActorActedInPropsUpdateInput
              node: MovieUpdateInput
            }

            input ActorActedInUpdateFieldInput {
              connect: [ActorActedInConnectFieldInput!]
              create: [ActorActedInCreateFieldInput!]
              delete: [ActorActedInDeleteFieldInput!]
              disconnect: [ActorActedInDisconnectFieldInput!]
              update: ActorActedInUpdateConnectionInput
              where: ActorActedInConnectionWhere
            }

            type ActorAggregateSelection {
              city: StringAggregateSelectionNullable!
              count: Int!
              name: StringAggregateSelectionNonNullable!
            }

            input ActorConnectInput {
              actedIn: [ActorActedInConnectFieldInput!]
            }

            input ActorCreateInput {
              actedIn: ActorActedInFieldInput
              city: String
              name: String!
            }

            input ActorDeleteInput {
              actedIn: [ActorActedInDeleteFieldInput!]
            }

            input ActorDisconnectInput {
              actedIn: [ActorActedInDisconnectFieldInput!]
            }

            type ActorMovieActedInAggregationSelection {
              count: Int!
              edge: ActorMovieActedInEdgeAggregateSelection
              node: ActorMovieActedInNodeAggregateSelection
            }

            type ActorMovieActedInEdgeAggregateSelection {
              character: StringAggregateSelectionNonNullable!
              screenTime: IntAggregateSelectionNullable!
            }

            type ActorMovieActedInNodeAggregateSelection {
              rating: FloatAggregateSelectionNullable!
              title: StringAggregateSelectionNonNullable!
            }

            input ActorOptions {
              limit: Int
              offset: Int
              \\"\\"\\"Specify one or more ActorSort objects to sort Actors by. The sorts will be applied in the order in which they are arranged in the array.\\"\\"\\"
              sort: [ActorSort]
            }

            input ActorRelationInput {
              actedIn: [ActorActedInCreateFieldInput!]
            }

            \\"\\"\\"Fields to sort Actors by. The order in which sorts are applied is not guaranteed when specifying many fields in one ActorSort object.\\"\\"\\"
            input ActorSort {
              city: SortDirection
              name: SortDirection
            }

            type ActorSubscriptionResponse {
              actor: Actor
              id: Int!
              name: String!
              propsUpdated: [String!]
              relationshipID: String
              relationshipName: String
              toID: String
              toType: String
              type: String!
            }

            input ActorUpdateInput {
              actedIn: [ActorActedInUpdateFieldInput!]
              city: String
              name: String
            }

            input ActorWhere {
              AND: [ActorWhere!]
              OR: [ActorWhere!]
              actedIn: MovieWhere
              actedInAggregate: ActorActedInAggregateInput
              actedInConnection: ActorActedInConnectionWhere
              actedInConnection_NOT: ActorActedInConnectionWhere
              actedIn_NOT: MovieWhere
              city: String
              city_CONTAINS: String
              city_ENDS_WITH: String
              city_IN: [String]
              city_NOT: String
              city_NOT_CONTAINS: String
              city_NOT_ENDS_WITH: String
              city_NOT_IN: [String]
              city_NOT_STARTS_WITH: String
              city_STARTS_WITH: String
              name: String
              name_CONTAINS: String
              name_ENDS_WITH: String
              name_IN: [String]
              name_NOT: String
              name_NOT_CONTAINS: String
              name_NOT_ENDS_WITH: String
              name_NOT_IN: [String]
              name_NOT_STARTS_WITH: String
              name_STARTS_WITH: String
            }

            type CreateActorsMutationResponse {
              actors: [Actor!]!
              info: CreateInfo!
            }

            type CreateInfo {
              bookmark: String
              nodesCreated: Int!
              relationshipsCreated: Int!
            }

            type CreateMoviesMutationResponse {
              info: CreateInfo!
              movies: [Movie!]!
            }

            type DeleteInfo {
              bookmark: String
              nodesDeleted: Int!
              relationshipsDeleted: Int!
            }

            type FloatAggregateSelectionNullable {
              average: Float
              max: Float
              min: Float
              sum: Float
            }

            type IntAggregateSelectionNullable {
              average: Float
              max: Int
              min: Int
              sum: Int
            }

            type Movie {
              rating: Float
              title: String!
            }

            type MovieAggregateSelection {
              count: Int!
              rating: FloatAggregateSelectionNullable!
              title: StringAggregateSelectionNonNullable!
            }

            input MovieConnectWhere {
              node: MovieWhere!
            }

            input MovieCreateInput {
              rating: Float
              title: String!
            }

            input MovieOptions {
              limit: Int
              offset: Int
              \\"\\"\\"Specify one or more MovieSort objects to sort Movies by. The sorts will be applied in the order in which they are arranged in the array.\\"\\"\\"
              sort: [MovieSort]
            }

            \\"\\"\\"Fields to sort Movies by. The order in which sorts are applied is not guaranteed when specifying many fields in one MovieSort object.\\"\\"\\"
            input MovieSort {
              rating: SortDirection
              title: SortDirection
            }

            type MovieSubscriptionResponse {
              id: Int!
              movie: Movie
              name: String!
              propsUpdated: [String!]
              relationshipID: String
              relationshipName: String
              toID: String
              toType: String
              type: String!
            }

            input MovieUpdateInput {
              rating: Float
              title: String
            }

            input MovieWhere {
              AND: [MovieWhere!]
              OR: [MovieWhere!]
              rating: Float
              rating_GT: Float
              rating_GTE: Float
              rating_IN: [Float]
              rating_LT: Float
              rating_LTE: Float
              rating_NOT: Float
              rating_NOT_IN: [Float]
              title: String
              title_CONTAINS: String
              title_ENDS_WITH: String
              title_IN: [String]
              title_NOT: String
              title_NOT_CONTAINS: String
              title_NOT_ENDS_WITH: String
              title_NOT_IN: [String]
              title_NOT_STARTS_WITH: String
              title_STARTS_WITH: String
            }

            type Mutation {
              createActors(input: [ActorCreateInput!]!): CreateActorsMutationResponse!
              createMovies(input: [MovieCreateInput!]!): CreateMoviesMutationResponse!
              deleteActors(delete: ActorDeleteInput, where: ActorWhere): DeleteInfo!
              deleteMovies(where: MovieWhere): DeleteInfo!
              updateActors(connect: ActorConnectInput, create: ActorRelationInput, delete: ActorDeleteInput, disconnect: ActorDisconnectInput, update: ActorUpdateInput, where: ActorWhere): UpdateActorsMutationResponse!
              updateMovies(update: MovieUpdateInput, where: MovieWhere): UpdateMoviesMutationResponse!
            }

            enum NodeUpdatedType {
              Connected
              Created
              Deleted
              Disconnected
              Updated
            }

            \\"\\"\\"Pagination information (Relay)\\"\\"\\"
            type PageInfo {
              endCursor: String
              hasNextPage: Boolean!
              hasPreviousPage: Boolean!
              startCursor: String
            }

            type Query {
              actors(options: ActorOptions, where: ActorWhere): [Actor!]!
              actorsAggregate(where: ActorWhere): ActorAggregateSelection!
              actorsCount(where: ActorWhere): Int!
              movies(options: MovieOptions, where: MovieWhere): [Movie!]!
              moviesAggregate(where: MovieWhere): MovieAggregateSelection!
              moviesCount(where: MovieWhere): Int!
            }

            enum SortDirection {
              \\"\\"\\"Sort by field values in ascending order.\\"\\"\\"
              ASC
              \\"\\"\\"Sort by field values in descending order.\\"\\"\\"
              DESC
            }

            type StringAggregateSelectionNonNullable {
              longest: String!
              shortest: String!
            }

<<<<<<< HEAD
            type Subscription {
              \\"\\"\\"Subscribe to updates from Actor\\"\\"\\"
              subscribeToActor(types: [NodeUpdatedType!], where: ActorWhere): ActorSubscriptionResponse!
              \\"\\"\\"Subscribe to updates from Movie\\"\\"\\"
              subscribeToMovie(types: [NodeUpdatedType!], where: MovieWhere): MovieSubscriptionResponse!
=======
            type StringAggregateSelectionNullable {
              longest: String
              shortest: String
>>>>>>> cae256d7
            }

            type UpdateActorsMutationResponse {
              actors: [Actor!]!
              info: UpdateInfo!
            }

            type UpdateInfo {
              bookmark: String
              nodesCreated: Int!
              nodesDeleted: Int!
              relationshipsCreated: Int!
              relationshipsDeleted: Int!
            }

            type UpdateMoviesMutationResponse {
              info: UpdateInfo!
              movies: [Movie!]!
            }
            "
        `);
    });
});<|MERGE_RESOLUTION|>--- conflicted
+++ resolved
@@ -538,17 +538,9 @@
               shortest: String!
             }
 
-<<<<<<< HEAD
-            type Subscription {
-              \\"\\"\\"Subscribe to updates from Actor\\"\\"\\"
-              subscribeToActor(types: [NodeUpdatedType!], where: ActorWhere): ActorSubscriptionResponse!
-              \\"\\"\\"Subscribe to updates from Movie\\"\\"\\"
-              subscribeToMovie(types: [NodeUpdatedType!], where: MovieWhere): MovieSubscriptionResponse!
-=======
             type StringAggregateSelectionNullable {
               longest: String
               shortest: String
->>>>>>> cae256d7
             }
 
             type UpdateActorsMutationResponse {
