/*
 * Copyright (c) "Neo4j"
 * Neo4j Sweden AB [http://neo4j.com]
 *
 * This file is part of Neo4j.
 *
 * Licensed under the Apache License, Version 2.0 (the "License");
 * you may not use this file except in compliance with the License.
 * You may obtain a copy of the License at
 *
 *     http://www.apache.org/licenses/LICENSE-2.0
 *
 * Unless required by applicable law or agreed to in writing, software
 * distributed under the License is distributed on an "AS IS" BASIS,
 * WITHOUT WARRANTIES OR CONDITIONS OF ANY KIND, either express or implied.
 * See the License for the specific language governing permissions and
 * limitations under the License.
 */

import { printSchemaWithDirectives } from "@graphql-tools/utils";
import { gql } from "graphql-tag";
import { lexicographicSortSchema } from "graphql/utilities";
import { Neo4jGraphQL } from "../../../src";

describe("Timestamps", () => {
    test("TimeStamp", async () => {
        const typeDefs = gql`
            type Movie @node {
                id: ID
                createdAt: DateTime! @timestamp(operations: [CREATE])
                updatedAt: DateTime! @timestamp(operations: [UPDATE])
            }
        `;
        const neoSchema = new Neo4jGraphQL({ typeDefs });
        const printedSchema = printSchemaWithDirectives(lexicographicSortSchema(await neoSchema.getSchema()));

        expect(printedSchema).toMatchInlineSnapshot(`
            "schema {
              query: Query
              mutation: Mutation
            }

            \\"\\"\\"
            Information about the number of nodes and relationships created during a create mutation
            \\"\\"\\"
            type CreateInfo {
              bookmark: String @deprecated(reason: \\"This field has been deprecated because bookmarks are now handled by the driver.\\")
              nodesCreated: Int!
              relationshipsCreated: Int!
            }

            type CreateMoviesMutationResponse {
              info: CreateInfo!
              movies: [Movie!]!
            }

            \\"\\"\\"A date and time, represented as an ISO-8601 string\\"\\"\\"
            scalar DateTime

            type DateTimeAggregateSelection {
              max: DateTime
              min: DateTime
            }

            \\"\\"\\"
            Information about the number of nodes and relationships deleted during a delete mutation
            \\"\\"\\"
            type DeleteInfo {
              bookmark: String @deprecated(reason: \\"This field has been deprecated because bookmarks are now handled by the driver.\\")
              nodesDeleted: Int!
              relationshipsDeleted: Int!
            }

            type IDAggregateSelection {
              longest: ID
              shortest: ID
            }

            type Movie {
              createdAt: DateTime!
              id: ID
              updatedAt: DateTime!
            }

            type MovieAggregateSelection {
              count: Int!
              createdAt: DateTimeAggregateSelection!
              id: IDAggregateSelection!
              updatedAt: DateTimeAggregateSelection!
            }

            input MovieCreateInput {
              id: ID
              updatedAt: DateTime!
            }

            type MovieEdge {
              cursor: String!
              node: Movie!
            }

            input MovieOptions {
              limit: Int
              offset: Int
              \\"\\"\\"
              Specify one or more MovieSort objects to sort Movies by. The sorts will be applied in the order in which they are arranged in the array.
              \\"\\"\\"
              sort: [MovieSort!]
            }

            \\"\\"\\"
            Fields to sort Movies by. The order in which sorts are applied is not guaranteed when specifying many fields in one MovieSort object.
            \\"\\"\\"
            input MovieSort {
              createdAt: SortDirection
              id: SortDirection
              updatedAt: SortDirection
            }

            input MovieUpdateInput {
              createdAt: DateTime
              id: ID
            }

            input MovieWhere {
              AND: [MovieWhere!]
              NOT: MovieWhere
              OR: [MovieWhere!]
              createdAt: DateTime @deprecated(reason: \\"Please use the explicit _EQ version\\")
              createdAt_EQ: DateTime
              createdAt_GT: DateTime
              createdAt_GTE: DateTime
              createdAt_IN: [DateTime!]
              createdAt_LT: DateTime
              createdAt_LTE: DateTime
<<<<<<< HEAD
              createdAt_NOT: DateTime @deprecated(reason: \\"Negation filters will be deprecated, use the NOT operator to achieve the same behavior\\")
              createdAt_NOT_IN: [DateTime!] @deprecated(reason: \\"Negation filters will be deprecated, use the NOT operator to achieve the same behavior\\")
=======
>>>>>>> 8a39a872
              id: ID @deprecated(reason: \\"Please use the explicit _EQ version\\")
              id_CONTAINS: ID
              id_ENDS_WITH: ID
              id_EQ: ID
              id_IN: [ID]
              id_STARTS_WITH: ID
              updatedAt: DateTime @deprecated(reason: \\"Please use the explicit _EQ version\\")
              updatedAt_EQ: DateTime
              updatedAt_GT: DateTime
              updatedAt_GTE: DateTime
              updatedAt_IN: [DateTime!]
              updatedAt_LT: DateTime
              updatedAt_LTE: DateTime
            }

            type MoviesConnection {
              edges: [MovieEdge!]!
              pageInfo: PageInfo!
              totalCount: Int!
            }

            type Mutation {
              createMovies(input: [MovieCreateInput!]!): CreateMoviesMutationResponse!
              deleteMovies(where: MovieWhere): DeleteInfo!
              updateMovies(update: MovieUpdateInput, where: MovieWhere): UpdateMoviesMutationResponse!
            }

            \\"\\"\\"Pagination information (Relay)\\"\\"\\"
            type PageInfo {
              endCursor: String
              hasNextPage: Boolean!
              hasPreviousPage: Boolean!
              startCursor: String
            }

            type Query {
              movies(limit: Int, offset: Int, options: MovieOptions @deprecated(reason: \\"Query options argument is deprecated, please use pagination arguments like limit, offset and sort instead.\\"), sort: [MovieSort!], where: MovieWhere): [Movie!]!
              moviesAggregate(where: MovieWhere): MovieAggregateSelection!
              moviesConnection(after: String, first: Int, sort: [MovieSort!], where: MovieWhere): MoviesConnection!
            }

            \\"\\"\\"An enum for sorting in either ascending or descending order.\\"\\"\\"
            enum SortDirection {
              \\"\\"\\"Sort by field values in ascending order.\\"\\"\\"
              ASC
              \\"\\"\\"Sort by field values in descending order.\\"\\"\\"
              DESC
            }

            \\"\\"\\"
            Information about the number of nodes and relationships created and deleted during an update mutation
            \\"\\"\\"
            type UpdateInfo {
              bookmark: String @deprecated(reason: \\"This field has been deprecated because bookmarks are now handled by the driver.\\")
              nodesCreated: Int!
              nodesDeleted: Int!
              relationshipsCreated: Int!
              relationshipsDeleted: Int!
            }

            type UpdateMoviesMutationResponse {
              info: UpdateInfo!
              movies: [Movie!]!
            }"
        `);
    });
});<|MERGE_RESOLUTION|>--- conflicted
+++ resolved
@@ -133,11 +133,6 @@
               createdAt_IN: [DateTime!]
               createdAt_LT: DateTime
               createdAt_LTE: DateTime
-<<<<<<< HEAD
-              createdAt_NOT: DateTime @deprecated(reason: \\"Negation filters will be deprecated, use the NOT operator to achieve the same behavior\\")
-              createdAt_NOT_IN: [DateTime!] @deprecated(reason: \\"Negation filters will be deprecated, use the NOT operator to achieve the same behavior\\")
-=======
->>>>>>> 8a39a872
               id: ID @deprecated(reason: \\"Please use the explicit _EQ version\\")
               id_CONTAINS: ID
               id_ENDS_WITH: ID
