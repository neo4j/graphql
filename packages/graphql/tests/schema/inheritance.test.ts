/*
 * Copyright (c) "Neo4j"
 * Neo4j Sweden AB [http://neo4j.com]
 *
 * This file is part of Neo4j.
 *
 * Licensed under the Apache License, Version 2.0 (the "License");
 * you may not use this file except in compliance with the License.
 * You may obtain a copy of the License at
 *
 *     http://www.apache.org/licenses/LICENSE-2.0
 *
 * Unless required by applicable law or agreed to in writing, software
 * distributed under the License is distributed on an "AS IS" BASIS,
 * WITHOUT WARRANTIES OR CONDITIONS OF ANY KIND, either express or implied.
 * See the License for the specific language governing permissions and
 * limitations under the License.
 */

import { printSchemaWithDirectives } from "@graphql-tools/utils";
import { gql } from "graphql-tag";
import { lexicographicSortSchema } from "graphql/utilities";
import { Neo4jGraphQL } from "../../src";

describe("inheritance", () => {
    test("various graphql entities should correctly perform inheritance", async () => {
        const typeDefs = gql`
            directive @customDirectiveField on FIELD_DEFINITION
            directive @customDirectiveObj on OBJECT
            directive @customDirectiveInter on INTERFACE

            interface Person @customDirectiveInter {
                name: String @customDirectiveField
                friends: [Person!]! @declareRelationship @customDirectiveField
            }

            type Actor implements Person @customDirectiveObj {
                name: String
                friends: [Person!]! @relationship(type: "FRIENDS_WITH", direction: OUT, properties: "FriendsWith")
            }

            type FriendsWith @relationshipProperties {
                since: Int
            }
        `;
        const neoSchema = new Neo4jGraphQL({ typeDefs });
        const printedSchema = printSchemaWithDirectives(lexicographicSortSchema(await neoSchema.getSchema()));

        expect(printedSchema).toMatchInlineSnapshot(`
            "schema {
              query: Query
              mutation: Mutation
            }

            directive @customDirectiveField on FIELD_DEFINITION

            directive @customDirectiveInter on INTERFACE

            directive @customDirectiveObj on OBJECT

            type Actor implements Person @customDirectiveObj {
              friends(directed: Boolean = true, options: PersonOptions, where: PersonWhere): [Person!]!
              friendsAggregate(directed: Boolean = true, where: PersonWhere): ActorPersonFriendsAggregationSelection
              friendsConnection(after: String, directed: Boolean = true, first: Int, sort: [PersonFriendsConnectionSort!], where: PersonFriendsConnectionWhere): PersonFriendsConnection!
              name: String
            }

            type ActorAggregateSelection {
              count: Int!
              name: StringAggregateSelectionNullable!
            }

            input ActorConnectInput {
              friends: [ActorFriendsConnectFieldInput!]
            }

            input ActorCreateInput {
              friends: ActorFriendsFieldInput
              name: String
            }

            input ActorDeleteInput {
              friends: [ActorFriendsDeleteFieldInput!]
            }

            input ActorDisconnectInput {
              friends: [ActorFriendsDisconnectFieldInput!]
            }

            type ActorEdge {
              cursor: String!
              node: Actor!
            }

            input ActorFriendsConnectFieldInput {
              connect: PersonConnectInput
              edge: FriendsWithCreateInput
              where: PersonConnectWhere
            }

            input ActorFriendsCreateFieldInput {
              edge: FriendsWithCreateInput
              node: PersonCreateInput!
            }

            input ActorFriendsDeleteFieldInput {
              delete: PersonDeleteInput
              where: PersonFriendsConnectionWhere
            }

            input ActorFriendsDisconnectFieldInput {
              disconnect: PersonDisconnectInput
              where: PersonFriendsConnectionWhere
            }

            input ActorFriendsFieldInput {
              connect: [ActorFriendsConnectFieldInput!]
              create: [ActorFriendsCreateFieldInput!]
            }

            input ActorFriendsUpdateConnectionInput {
              edge: FriendsWithUpdateInput
              node: PersonUpdateInput
            }

            input ActorFriendsUpdateFieldInput {
              connect: [ActorFriendsConnectFieldInput!]
              create: [ActorFriendsCreateFieldInput!]
              delete: [ActorFriendsDeleteFieldInput!]
              disconnect: [ActorFriendsDisconnectFieldInput!]
              update: ActorFriendsUpdateConnectionInput
              where: PersonFriendsConnectionWhere
            }

            input ActorOptions {
              limit: Int
              offset: Int
              \\"\\"\\"
              Specify one or more ActorSort objects to sort Actors by. The sorts will be applied in the order in which they are arranged in the array.
              \\"\\"\\"
              sort: [ActorSort!]
            }

            type ActorPersonFriendsAggregationSelection {
              count: Int!
              edge: ActorPersonFriendsEdgeAggregateSelection
              node: ActorPersonFriendsNodeAggregateSelection
            }

            type ActorPersonFriendsEdgeAggregateSelection {
              since: IntAggregateSelectionNullable!
            }

            type ActorPersonFriendsNodeAggregateSelection {
              name: StringAggregateSelectionNullable!
            }

            input ActorRelationInput {
              friends: [ActorFriendsCreateFieldInput!]
            }

            \\"\\"\\"
            Fields to sort Actors by. The order in which sorts are applied is not guaranteed when specifying many fields in one ActorSort object.
            \\"\\"\\"
            input ActorSort {
              name: SortDirection
            }

            input ActorUpdateInput {
              friends: [ActorFriendsUpdateFieldInput!]
              name: String
            }

            input ActorWhere {
              AND: [ActorWhere!]
              NOT: ActorWhere
              OR: [ActorWhere!]
              friendsConnection: PersonFriendsConnectionWhere @deprecated(reason: \\"Use \`friendsConnection_SOME\` instead.\\")
              \\"\\"\\"
              Return Actors where all of the related PersonFriendsConnections match this filter
              \\"\\"\\"
              friendsConnection_ALL: PersonFriendsConnectionWhere
              \\"\\"\\"
              Return Actors where none of the related PersonFriendsConnections match this filter
              \\"\\"\\"
              friendsConnection_NONE: PersonFriendsConnectionWhere
              friendsConnection_NOT: PersonFriendsConnectionWhere @deprecated(reason: \\"Use \`friendsConnection_NONE\` instead.\\")
              \\"\\"\\"
              Return Actors where one of the related PersonFriendsConnections match this filter
              \\"\\"\\"
              friendsConnection_SINGLE: PersonFriendsConnectionWhere
              \\"\\"\\"
              Return Actors where some of the related PersonFriendsConnections match this filter
              \\"\\"\\"
              friendsConnection_SOME: PersonFriendsConnectionWhere
              name: String
              name_CONTAINS: String
              name_ENDS_WITH: String
              name_IN: [String]
              name_NOT: String @deprecated(reason: \\"Negation filters will be deprecated, use the NOT operator to achieve the same behavior\\")
              name_NOT_CONTAINS: String @deprecated(reason: \\"Negation filters will be deprecated, use the NOT operator to achieve the same behavior\\")
              name_NOT_ENDS_WITH: String @deprecated(reason: \\"Negation filters will be deprecated, use the NOT operator to achieve the same behavior\\")
              name_NOT_IN: [String] @deprecated(reason: \\"Negation filters will be deprecated, use the NOT operator to achieve the same behavior\\")
              name_NOT_STARTS_WITH: String @deprecated(reason: \\"Negation filters will be deprecated, use the NOT operator to achieve the same behavior\\")
              name_STARTS_WITH: String
            }

            type ActorsConnection {
              edges: [ActorEdge!]!
              pageInfo: PageInfo!
              totalCount: Int!
            }

            type CreateActorsMutationResponse {
              actors: [Actor!]!
              info: CreateInfo!
            }

            \\"\\"\\"
            Information about the number of nodes and relationships created during a create mutation
            \\"\\"\\"
            type CreateInfo {
              bookmark: String @deprecated(reason: \\"This field has been deprecated because bookmarks are now handled by the driver.\\")
              nodesCreated: Int!
              relationshipsCreated: Int!
            }

            \\"\\"\\"
            Information about the number of nodes and relationships deleted during a delete mutation
            \\"\\"\\"
            type DeleteInfo {
              bookmark: String @deprecated(reason: \\"This field has been deprecated because bookmarks are now handled by the driver.\\")
              nodesDeleted: Int!
              relationshipsDeleted: Int!
            }

            \\"\\"\\"
            The edge properties for the following fields:
            * Actor.friends
            \\"\\"\\"
            type FriendsWith {
              since: Int
            }

            input FriendsWithCreateInput {
              since: Int
            }

            input FriendsWithSort {
              since: SortDirection
            }

            input FriendsWithUpdateInput {
              since: Int
              since_DECREMENT: Int
              since_INCREMENT: Int
            }

            input FriendsWithWhere {
              AND: [FriendsWithWhere!]
              NOT: FriendsWithWhere
              OR: [FriendsWithWhere!]
              since: Int
              since_GT: Int
              since_GTE: Int
              since_IN: [Int]
              since_LT: Int
              since_LTE: Int
              since_NOT: Int @deprecated(reason: \\"Negation filters will be deprecated, use the NOT operator to achieve the same behavior\\")
              since_NOT_IN: [Int] @deprecated(reason: \\"Negation filters will be deprecated, use the NOT operator to achieve the same behavior\\")
            }

            type IntAggregateSelectionNullable {
              average: Float
              max: Int
              min: Int
              sum: Int
            }

            type Mutation {
              createActors(input: [ActorCreateInput!]!): CreateActorsMutationResponse!
              deleteActors(delete: ActorDeleteInput, where: ActorWhere): DeleteInfo!
              updateActors(connect: ActorConnectInput, create: ActorRelationInput, delete: ActorDeleteInput, disconnect: ActorDisconnectInput, update: ActorUpdateInput, where: ActorWhere): UpdateActorsMutationResponse!
            }

            \\"\\"\\"Pagination information (Relay)\\"\\"\\"
            type PageInfo {
              endCursor: String
              hasNextPage: Boolean!
              hasPreviousPage: Boolean!
              startCursor: String
            }

<<<<<<< HEAD
            interface Person {
              friends(options: PersonOptions, where: PersonWhere): [Person!]! @customDirectiveField
              friendsConnection(after: String, first: Int, sort: [PersonFriendsConnectionSort!], where: PersonFriendsConnectionWhere): PersonFriendsConnection!
=======
            interface Person @customDirectiveInter {
              friends(directed: Boolean = true, options: PersonOptions, where: PersonWhere): [Person!]! @customDirectiveField
              friendsConnection(after: String, directed: Boolean = true, first: Int, sort: [PersonFriendsConnectionSort!], where: PersonFriendsConnectionWhere): PersonFriendsConnection!
>>>>>>> 8ed4ebcd
              name: String @customDirectiveField
            }

            type PersonAggregateSelection {
              count: Int!
              name: StringAggregateSelectionNullable!
            }

            input PersonConnectInput {
              friends: [PersonFriendsConnectFieldInput!]
            }

            input PersonConnectWhere {
              node: PersonWhere!
            }

            input PersonCreateInput {
              Actor: ActorCreateInput
            }

            input PersonDeleteInput {
              friends: [PersonFriendsDeleteFieldInput!]
            }

            input PersonDisconnectInput {
              friends: [PersonFriendsDisconnectFieldInput!]
            }

            input PersonFriendsConnectFieldInput {
              connect: PersonConnectInput
              edge: PersonFriendsEdgeCreateInput
              where: PersonConnectWhere
            }

            type PersonFriendsConnection {
              edges: [PersonFriendsRelationship!]!
              pageInfo: PageInfo!
              totalCount: Int!
            }

            input PersonFriendsConnectionSort {
              edge: PersonFriendsEdgeSort
              node: PersonSort
            }

            input PersonFriendsConnectionWhere {
              AND: [PersonFriendsConnectionWhere!]
              NOT: PersonFriendsConnectionWhere
              OR: [PersonFriendsConnectionWhere!]
              edge: PersonFriendsEdgeWhere
              edge_NOT: PersonFriendsEdgeWhere @deprecated(reason: \\"Negation filters will be deprecated, use the NOT operator to achieve the same behavior\\")
              node: PersonWhere
              node_NOT: PersonWhere @deprecated(reason: \\"Negation filters will be deprecated, use the NOT operator to achieve the same behavior\\")
            }

            input PersonFriendsCreateFieldInput {
              edge: PersonFriendsEdgeCreateInput
              node: PersonCreateInput!
            }

            input PersonFriendsDeleteFieldInput {
              delete: PersonDeleteInput
              where: PersonFriendsConnectionWhere
            }

            input PersonFriendsDisconnectFieldInput {
              disconnect: PersonDisconnectInput
              where: PersonFriendsConnectionWhere
            }

            input PersonFriendsEdgeCreateInput {
              \\"\\"\\"
              Relationship properties when source node is of type:
              * Actor
              \\"\\"\\"
              FriendsWith: FriendsWithCreateInput
            }

            input PersonFriendsEdgeSort {
              \\"\\"\\"
              Relationship properties when source node is of type:
              * Actor
              \\"\\"\\"
              FriendsWith: FriendsWithSort
            }

            input PersonFriendsEdgeUpdateInput {
              \\"\\"\\"
              Relationship properties when source node is of type:
              * Actor
              \\"\\"\\"
              FriendsWith: FriendsWithUpdateInput
            }

            input PersonFriendsEdgeWhere {
              \\"\\"\\"
              Relationship properties when source node is of type:
              * Actor
              \\"\\"\\"
              FriendsWith: FriendsWithWhere
            }

            type PersonFriendsRelationship {
              cursor: String!
              node: Person!
              properties: PersonFriendsRelationshipProperties!
            }

            union PersonFriendsRelationshipProperties = FriendsWith

            input PersonFriendsUpdateConnectionInput {
              edge: PersonFriendsEdgeUpdateInput
              node: PersonUpdateInput
            }

            input PersonFriendsUpdateFieldInput {
              connect: [PersonFriendsConnectFieldInput!]
              create: [PersonFriendsCreateFieldInput!]
              delete: [PersonFriendsDeleteFieldInput!]
              disconnect: [PersonFriendsDisconnectFieldInput!]
              update: PersonFriendsUpdateConnectionInput
              where: PersonFriendsConnectionWhere
            }

            enum PersonImplementation {
              Actor
            }

            input PersonOptions {
              limit: Int
              offset: Int
              \\"\\"\\"
              Specify one or more PersonSort objects to sort People by. The sorts will be applied in the order in which they are arranged in the array.
              \\"\\"\\"
              sort: [PersonSort]
            }

            \\"\\"\\"
            Fields to sort People by. The order in which sorts are applied is not guaranteed when specifying many fields in one PersonSort object.
            \\"\\"\\"
            input PersonSort {
              name: SortDirection
            }

            input PersonUpdateInput {
              friends: [PersonFriendsUpdateFieldInput!]
              name: String
            }

            input PersonWhere {
              AND: [PersonWhere!]
              NOT: PersonWhere
              OR: [PersonWhere!]
              friendsConnection: PersonFriendsConnectionWhere @deprecated(reason: \\"Use \`friendsConnection_SOME\` instead.\\")
              \\"\\"\\"
              Return People where all of the related PersonFriendsConnections match this filter
              \\"\\"\\"
              friendsConnection_ALL: PersonFriendsConnectionWhere
              \\"\\"\\"
              Return People where none of the related PersonFriendsConnections match this filter
              \\"\\"\\"
              friendsConnection_NONE: PersonFriendsConnectionWhere
              friendsConnection_NOT: PersonFriendsConnectionWhere @deprecated(reason: \\"Use \`friendsConnection_NONE\` instead.\\")
              \\"\\"\\"
              Return People where one of the related PersonFriendsConnections match this filter
              \\"\\"\\"
              friendsConnection_SINGLE: PersonFriendsConnectionWhere
              \\"\\"\\"
              Return People where some of the related PersonFriendsConnections match this filter
              \\"\\"\\"
              friendsConnection_SOME: PersonFriendsConnectionWhere
              name: String
              name_CONTAINS: String
              name_ENDS_WITH: String
              name_IN: [String]
              name_NOT: String @deprecated(reason: \\"Negation filters will be deprecated, use the NOT operator to achieve the same behavior\\")
              name_NOT_CONTAINS: String @deprecated(reason: \\"Negation filters will be deprecated, use the NOT operator to achieve the same behavior\\")
              name_NOT_ENDS_WITH: String @deprecated(reason: \\"Negation filters will be deprecated, use the NOT operator to achieve the same behavior\\")
              name_NOT_IN: [String] @deprecated(reason: \\"Negation filters will be deprecated, use the NOT operator to achieve the same behavior\\")
              name_NOT_STARTS_WITH: String @deprecated(reason: \\"Negation filters will be deprecated, use the NOT operator to achieve the same behavior\\")
              name_STARTS_WITH: String
              typename_IN: [PersonImplementation!]
            }

            type Query {
              actors(options: ActorOptions, where: ActorWhere): [Actor!]!
              actorsAggregate(where: ActorWhere): ActorAggregateSelection!
              actorsConnection(after: String, first: Int, sort: [ActorSort], where: ActorWhere): ActorsConnection!
              people(options: PersonOptions, where: PersonWhere): [Person!]!
              peopleAggregate(where: PersonWhere): PersonAggregateSelection!
            }

            \\"\\"\\"An enum for sorting in either ascending or descending order.\\"\\"\\"
            enum SortDirection {
              \\"\\"\\"Sort by field values in ascending order.\\"\\"\\"
              ASC
              \\"\\"\\"Sort by field values in descending order.\\"\\"\\"
              DESC
            }

            type StringAggregateSelectionNullable {
              longest: String
              shortest: String
            }

            type UpdateActorsMutationResponse {
              actors: [Actor!]!
              info: UpdateInfo!
            }

            \\"\\"\\"
            Information about the number of nodes and relationships created and deleted during an update mutation
            \\"\\"\\"
            type UpdateInfo {
              bookmark: String @deprecated(reason: \\"This field has been deprecated because bookmarks are now handled by the driver.\\")
              nodesCreated: Int!
              nodesDeleted: Int!
              relationshipsCreated: Int!
              relationshipsDeleted: Int!
            }"
        `);
    });
});<|MERGE_RESOLUTION|>--- conflicted
+++ resolved
@@ -291,15 +291,9 @@
               startCursor: String
             }
 
-<<<<<<< HEAD
-            interface Person {
+            interface Person @customDirectiveInter {
               friends(options: PersonOptions, where: PersonWhere): [Person!]! @customDirectiveField
               friendsConnection(after: String, first: Int, sort: [PersonFriendsConnectionSort!], where: PersonFriendsConnectionWhere): PersonFriendsConnection!
-=======
-            interface Person @customDirectiveInter {
-              friends(directed: Boolean = true, options: PersonOptions, where: PersonWhere): [Person!]! @customDirectiveField
-              friendsConnection(after: String, directed: Boolean = true, first: Int, sort: [PersonFriendsConnectionSort!], where: PersonFriendsConnectionWhere): PersonFriendsConnection!
->>>>>>> 8ed4ebcd
               name: String @customDirectiveField
             }
 
