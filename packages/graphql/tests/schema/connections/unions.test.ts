--- conflicted
+++ resolved
@@ -869,11 +869,8 @@
               booksConnection(after: String, first: Int, sort: [BookSort], where: BookWhere): BooksConnection!
               journals(options: JournalOptions, where: JournalWhere): [Journal!]!
               journalsAggregate(where: JournalWhere): JournalAggregateSelection!
-<<<<<<< HEAD
               publications(options: PublicationTopLevelOptions, where: PublicationTopLevelWhere): [Publication!]!
-=======
               journalsConnection(after: String, first: Int, sort: [JournalSort], where: JournalWhere): JournalsConnection!
->>>>>>> 216642b9
             }
 
             input QueryOptions {
