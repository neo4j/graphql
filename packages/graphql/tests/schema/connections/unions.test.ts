/*
 * Copyright (c) "Neo4j"
 * Neo4j Sweden AB [http://neo4j.com]
 *
 * This file is part of Neo4j.
 *
 * Licensed under the Apache License, Version 2.0 (the "License");
 * you may not use this file except in compliance with the License.
 * You may obtain a copy of the License at
 *
 *     http://www.apache.org/licenses/LICENSE-2.0
 *
 * Unless required by applicable law or agreed to in writing, software
 * distributed under the License is distributed on an "AS IS" BASIS,
 * WITHOUT WARRANTIES OR CONDITIONS OF ANY KIND, either express or implied.
 * See the License for the specific language governing permissions and
 * limitations under the License.
 */

import { printSchemaWithDirectives } from "@graphql-tools/utils";
import { lexicographicSortSchema } from "graphql/utilities";
import { gql } from "apollo-server";
import { Neo4jGraphQL } from "../../../src";

describe("Unions", () => {
    test("Relationship Properties", () => {
        const typeDefs = gql`
            union Publication = Book | Journal

            type Author {
                name: String!
                publications: [Publication!]! @relationship(type: "WROTE", direction: OUT, properties: "Wrote")
            }

            type Book {
                title: String!
                author: [Author!]! @relationship(type: "WROTE", direction: IN, properties: "Wrote")
            }

            type Journal {
                subject: String!
                author: [Author!]! @relationship(type: "WROTE", direction: IN, properties: "Wrote")
            }

            interface Wrote {
                words: Int!
            }
        `;
        const neoSchema = new Neo4jGraphQL({ typeDefs });
        const printedSchema = printSchemaWithDirectives(lexicographicSortSchema(neoSchema.schema));

        expect(printedSchema).toMatchInlineSnapshot(`
            "schema {
              query: Query
              mutation: Mutation
            }

            type Author {
              name: String!
              publications(directed: Boolean = true, options: QueryOptions, where: PublicationWhere): [Publication!]!
              publicationsConnection(directed: Boolean = true, sort: [AuthorPublicationsConnectionSort!], where: AuthorPublicationsConnectionWhere): AuthorPublicationsConnection!
            }

            type AuthorAggregateSelection {
              count: Int!
              name: StringAggregateSelectionNonNullable!
            }

            input AuthorConnectInput {
              publications: AuthorPublicationsConnectInput
            }

            input AuthorConnectWhere {
              node: AuthorWhere!
            }

            input AuthorCreateInput {
              name: String!
              publications: AuthorPublicationsCreateInput
            }

            input AuthorDeleteInput {
              publications: AuthorPublicationsDeleteInput
            }

            input AuthorDisconnectInput {
              publications: AuthorPublicationsDisconnectInput
            }

            input AuthorOptions {
              limit: Int
              offset: Int
              \\"\\"\\"
              Specify one or more AuthorSort objects to sort Authors by. The sorts will be applied in the order in which they are arranged in the array.
              \\"\\"\\"
              sort: [AuthorSort]
            }

            input AuthorPublicationsBookConnectFieldInput {
              connect: [BookConnectInput!]
              edge: AuthorPublicationsRelationshipCreateInput!
              where: BookConnectWhere
            }

            input AuthorPublicationsBookConnectionWhere {
              AND: [AuthorPublicationsBookConnectionWhere!]
              OR: [AuthorPublicationsBookConnectionWhere!]
              edge: AuthorPublicationsRelationshipWhere
              edge_NOT: AuthorPublicationsRelationshipWhere
              node: BookWhere
              node_NOT: BookWhere
            }

            input AuthorPublicationsBookCreateFieldInput {
              edge: AuthorPublicationsRelationshipCreateInput!
              node: BookCreateInput!
            }

            input AuthorPublicationsBookDeleteFieldInput {
              delete: BookDeleteInput
              where: AuthorPublicationsBookConnectionWhere
            }

            input AuthorPublicationsBookDisconnectFieldInput {
              disconnect: BookDisconnectInput
              where: AuthorPublicationsBookConnectionWhere
            }

            input AuthorPublicationsBookFieldInput {
              connect: [AuthorPublicationsBookConnectFieldInput!]
              create: [AuthorPublicationsBookCreateFieldInput!]
            }

            input AuthorPublicationsBookUpdateConnectionInput {
              edge: WroteUpdateInput
              node: BookUpdateInput
            }

            input AuthorPublicationsBookUpdateFieldInput {
              connect: [AuthorPublicationsBookConnectFieldInput!]
              create: [AuthorPublicationsBookCreateFieldInput!]
              delete: [AuthorPublicationsBookDeleteFieldInput!]
              disconnect: [AuthorPublicationsBookDisconnectFieldInput!]
              update: AuthorPublicationsBookUpdateConnectionInput
              where: AuthorPublicationsBookConnectionWhere
            }

            input AuthorPublicationsConnectInput {
              Book: [AuthorPublicationsBookConnectFieldInput!]
              Journal: [AuthorPublicationsJournalConnectFieldInput!]
            }

            type AuthorPublicationsConnection {
              edges: [AuthorPublicationsRelationship!]!
              pageInfo: PageInfo!
              totalCount: Int!
            }

            input AuthorPublicationsConnectionBookWhere {
              AND: [AuthorPublicationsConnectionBookWhere]
              OR: [AuthorPublicationsConnectionBookWhere]
              edge: AuthorPublicationsRelationshipWhere
              edge_NOT: AuthorPublicationsRelationshipWhere
              node: BookWhere
              node_NOT: BookWhere
            }

            input AuthorPublicationsConnectionJournalWhere {
              AND: [AuthorPublicationsConnectionJournalWhere]
              OR: [AuthorPublicationsConnectionJournalWhere]
              edge: AuthorPublicationsRelationshipWhere
              edge_NOT: AuthorPublicationsRelationshipWhere
              node: JournalWhere
              node_NOT: JournalWhere
            }

            input AuthorPublicationsConnectionSort {
              edge: WroteSort
            }

            input AuthorPublicationsConnectionWhere {
              Book: AuthorPublicationsConnectionBookWhere
              Journal: AuthorPublicationsConnectionJournalWhere
            }

            input AuthorPublicationsCreateFieldInput {
              Book: [AuthorPublicationsBookCreateFieldInput!]
              Journal: [AuthorPublicationsJournalCreateFieldInput!]
            }

            input AuthorPublicationsCreateInput {
              Book: AuthorPublicationsBookFieldInput
              Journal: AuthorPublicationsJournalFieldInput
            }

            input AuthorPublicationsDeleteInput {
              Book: [AuthorPublicationsBookDeleteFieldInput!]
              Journal: [AuthorPublicationsJournalDeleteFieldInput!]
            }

            input AuthorPublicationsDisconnectInput {
              Book: [AuthorPublicationsBookDisconnectFieldInput!]
              Journal: [AuthorPublicationsJournalDisconnectFieldInput!]
            }

            input AuthorPublicationsJournalConnectFieldInput {
              connect: [JournalConnectInput!]
              edge: AuthorPublicationsRelationshipCreateInput!
              where: JournalConnectWhere
            }

            input AuthorPublicationsJournalConnectionWhere {
              AND: [AuthorPublicationsJournalConnectionWhere!]
              OR: [AuthorPublicationsJournalConnectionWhere!]
              edge: AuthorPublicationsRelationshipWhere
              edge_NOT: AuthorPublicationsRelationshipWhere
              node: JournalWhere
              node_NOT: JournalWhere
            }

            input AuthorPublicationsJournalCreateFieldInput {
              edge: AuthorPublicationsRelationshipCreateInput!
              node: JournalCreateInput!
            }

            input AuthorPublicationsJournalDeleteFieldInput {
              delete: JournalDeleteInput
              where: AuthorPublicationsJournalConnectionWhere
            }

            input AuthorPublicationsJournalDisconnectFieldInput {
              disconnect: JournalDisconnectInput
              where: AuthorPublicationsJournalConnectionWhere
            }

            input AuthorPublicationsJournalFieldInput {
              connect: [AuthorPublicationsJournalConnectFieldInput!]
              create: [AuthorPublicationsJournalCreateFieldInput!]
            }

            input AuthorPublicationsJournalUpdateConnectionInput {
              edge: WroteUpdateInput
              node: JournalUpdateInput
            }

            input AuthorPublicationsJournalUpdateFieldInput {
              connect: [AuthorPublicationsJournalConnectFieldInput!]
              create: [AuthorPublicationsJournalCreateFieldInput!]
              delete: [AuthorPublicationsJournalDeleteFieldInput!]
              disconnect: [AuthorPublicationsJournalDisconnectFieldInput!]
              update: AuthorPublicationsJournalUpdateConnectionInput
              where: AuthorPublicationsJournalConnectionWhere
            }

            type AuthorPublicationsRelationship implements Wrote {
              cursor: String!
              node: Publication!
              words: Int!
            }

            input AuthorPublicationsRelationshipCreateInput {
              words: Int!
            }

            input AuthorPublicationsRelationshipWhere {
              AND: [AuthorPublicationsRelationshipWhere!]
              OR: [AuthorPublicationsRelationshipWhere!]
              words: Int
              words_GT: Int
              words_GTE: Int
              words_IN: [Int]
              words_LT: Int
              words_LTE: Int
              words_NOT: Int
              words_NOT_IN: [Int]
            }

            input AuthorPublicationsUpdateInput {
              Book: [AuthorPublicationsBookUpdateFieldInput!]
              Journal: [AuthorPublicationsJournalUpdateFieldInput!]
            }

            input AuthorRelationInput {
              publications: AuthorPublicationsCreateFieldInput
            }

            \\"\\"\\"
            Fields to sort Authors by. The order in which sorts are applied is not guaranteed when specifying many fields in one AuthorSort object.
            \\"\\"\\"
            input AuthorSort {
              name: SortDirection
            }

            input AuthorUpdateInput {
              name: String
              publications: AuthorPublicationsUpdateInput
            }

            input AuthorWhere {
              AND: [AuthorWhere!]
              OR: [AuthorWhere!]
              name: String
              name_CONTAINS: String
              name_ENDS_WITH: String
              name_IN: [String]
              name_NOT: String
              name_NOT_CONTAINS: String
              name_NOT_ENDS_WITH: String
              name_NOT_IN: [String]
              name_NOT_STARTS_WITH: String
              name_STARTS_WITH: String
              publicationsConnection: AuthorPublicationsConnectionWhere
              publicationsConnection_NOT: AuthorPublicationsConnectionWhere
            }

            type Book {
              author(directed: Boolean = true, options: AuthorOptions, where: AuthorWhere): [Author!]!
              authorAggregate(directed: Boolean = true, where: AuthorWhere): BookAuthorAuthorAggregationSelection
              authorConnection(after: String, directed: Boolean = true, first: Int, sort: [BookAuthorConnectionSort!], where: BookAuthorConnectionWhere): BookAuthorConnection!
              title: String!
            }

            type BookAggregateSelection {
              count: Int!
              title: StringAggregateSelectionNonNullable!
            }

            input BookAuthorAggregateInput {
              AND: [BookAuthorAggregateInput!]
              OR: [BookAuthorAggregateInput!]
              count: Int
              count_GT: Int
              count_GTE: Int
              count_LT: Int
              count_LTE: Int
              edge: BookAuthorEdgeAggregationWhereInput
              node: BookAuthorNodeAggregationWhereInput
            }

            type BookAuthorAuthorAggregationSelection {
              count: Int!
              edge: BookAuthorAuthorEdgeAggregateSelection
              node: BookAuthorAuthorNodeAggregateSelection
            }

            type BookAuthorAuthorEdgeAggregateSelection {
              words: IntAggregateSelectionNonNullable!
            }

            type BookAuthorAuthorNodeAggregateSelection {
              name: StringAggregateSelectionNonNullable!
            }

            input BookAuthorConnectFieldInput {
              connect: [AuthorConnectInput!]
              edge: BookAuthorRelationshipCreateInput!
              where: AuthorConnectWhere
            }

            type BookAuthorConnection {
              edges: [BookAuthorRelationship!]!
              pageInfo: PageInfo!
              totalCount: Int!
            }

            input BookAuthorConnectionSort {
              edge: WroteSort
              node: AuthorSort
            }

            input BookAuthorConnectionWhere {
              AND: [BookAuthorConnectionWhere!]
              OR: [BookAuthorConnectionWhere!]
              edge: BookAuthorRelationshipWhere
              edge_NOT: BookAuthorRelationshipWhere
              node: AuthorWhere
              node_NOT: AuthorWhere
            }

            input BookAuthorCreateFieldInput {
              edge: BookAuthorRelationshipCreateInput!
              node: AuthorCreateInput!
            }

            input BookAuthorDeleteFieldInput {
              delete: AuthorDeleteInput
              where: BookAuthorConnectionWhere
            }

            input BookAuthorDisconnectFieldInput {
              disconnect: AuthorDisconnectInput
              where: BookAuthorConnectionWhere
            }

            input BookAuthorEdgeAggregationWhereInput {
              AND: [BookAuthorEdgeAggregationWhereInput!]
              OR: [BookAuthorEdgeAggregationWhereInput!]
              words_AVERAGE_EQUAL: Float
              words_AVERAGE_GT: Float
              words_AVERAGE_GTE: Float
              words_AVERAGE_LT: Float
              words_AVERAGE_LTE: Float
              words_EQUAL: Int
              words_GT: Int
              words_GTE: Int
              words_LT: Int
              words_LTE: Int
              words_MAX_EQUAL: Int
              words_MAX_GT: Int
              words_MAX_GTE: Int
              words_MAX_LT: Int
              words_MAX_LTE: Int
              words_MIN_EQUAL: Int
              words_MIN_GT: Int
              words_MIN_GTE: Int
              words_MIN_LT: Int
              words_MIN_LTE: Int
              words_SUM_EQUAL: Int
              words_SUM_GT: Int
              words_SUM_GTE: Int
              words_SUM_LT: Int
              words_SUM_LTE: Int
            }

            input BookAuthorFieldInput {
              connect: [BookAuthorConnectFieldInput!]
              create: [BookAuthorCreateFieldInput!]
            }

            input BookAuthorNodeAggregationWhereInput {
              AND: [BookAuthorNodeAggregationWhereInput!]
              OR: [BookAuthorNodeAggregationWhereInput!]
              name_AVERAGE_EQUAL: Float
              name_AVERAGE_GT: Float
              name_AVERAGE_GTE: Float
              name_AVERAGE_LT: Float
              name_AVERAGE_LTE: Float
              name_EQUAL: String
              name_GT: Int
              name_GTE: Int
              name_LONGEST_EQUAL: Int
              name_LONGEST_GT: Int
              name_LONGEST_GTE: Int
              name_LONGEST_LT: Int
              name_LONGEST_LTE: Int
              name_LT: Int
              name_LTE: Int
              name_SHORTEST_EQUAL: Int
              name_SHORTEST_GT: Int
              name_SHORTEST_GTE: Int
              name_SHORTEST_LT: Int
              name_SHORTEST_LTE: Int
            }

            type BookAuthorRelationship implements Wrote {
              cursor: String!
              node: Author!
              words: Int!
            }

            input BookAuthorRelationshipCreateInput {
              words: Int!
            }

            input BookAuthorRelationshipWhere {
              AND: [BookAuthorRelationshipWhere!]
              OR: [BookAuthorRelationshipWhere!]
              words: Int
              words_GT: Int
              words_GTE: Int
              words_IN: [Int]
              words_LT: Int
              words_LTE: Int
              words_NOT: Int
              words_NOT_IN: [Int]
            }
            
            input BookAuthorUpdateConnectionInput {
              edge: WroteUpdateInput
              node: AuthorUpdateInput
            }

            input BookAuthorUpdateFieldInput {
              connect: [BookAuthorConnectFieldInput!]
              create: [BookAuthorCreateFieldInput!]
              delete: [BookAuthorDeleteFieldInput!]
              disconnect: [BookAuthorDisconnectFieldInput!]
              update: BookAuthorUpdateConnectionInput
              where: BookAuthorConnectionWhere
            }

            input BookConnectInput {
              author: [BookAuthorConnectFieldInput!]
            }

            input BookConnectWhere {
              node: BookWhere!
            }

            input BookCreateInput {
              author: BookAuthorFieldInput
              title: String!
            }

            input BookDeleteInput {
              author: [BookAuthorDeleteFieldInput!]
            }

            input BookDisconnectInput {
              author: [BookAuthorDisconnectFieldInput!]
            }

            input BookOptions {
              limit: Int
              offset: Int
              \\"\\"\\"
              Specify one or more BookSort objects to sort Books by. The sorts will be applied in the order in which they are arranged in the array.
              \\"\\"\\"
              sort: [BookSort]
            }

            input BookRelationInput {
              author: [BookAuthorCreateFieldInput!]
            }

            \\"\\"\\"
            Fields to sort Books by. The order in which sorts are applied is not guaranteed when specifying many fields in one BookSort object.
            \\"\\"\\"
            input BookSort {
              title: SortDirection
            }

            input BookUpdateInput {
              author: [BookAuthorUpdateFieldInput!]
              title: String
            }

            input BookWhere {
              AND: [BookWhere!]
              OR: [BookWhere!]
              author: AuthorWhere
              authorAggregate: BookAuthorAggregateInput
              authorConnection: BookAuthorConnectionWhere
              authorConnection_NOT: BookAuthorConnectionWhere
              author_NOT: AuthorWhere
              title: String
              title_CONTAINS: String
              title_ENDS_WITH: String
              title_IN: [String]
              title_NOT: String
              title_NOT_CONTAINS: String
              title_NOT_ENDS_WITH: String
              title_NOT_IN: [String]
              title_NOT_STARTS_WITH: String
              title_STARTS_WITH: String
            }

            type CreateAuthorsMutationResponse {
              authors: [Author!]!
              info: CreateInfo!
            }

            type CreateBooksMutationResponse {
              books: [Book!]!
              info: CreateInfo!
            }

            type CreateInfo {
              bookmark: String
              nodesCreated: Int!
              relationshipsCreated: Int!
            }

            type CreateJournalsMutationResponse {
              info: CreateInfo!
              journals: [Journal!]!
            }

            type DeleteInfo {
              bookmark: String
              nodesDeleted: Int!
              relationshipsDeleted: Int!
            }

            type IntAggregateSelectionNonNullable {
              average: Float!
              max: Int!
              min: Int!
              sum: Int!
            }

            type Journal {
              author(directed: Boolean = true, options: AuthorOptions, where: AuthorWhere): [Author!]!
              authorAggregate(directed: Boolean = true, where: AuthorWhere): JournalAuthorAuthorAggregationSelection
              authorConnection(after: String, directed: Boolean = true, first: Int, sort: [JournalAuthorConnectionSort!], where: JournalAuthorConnectionWhere): JournalAuthorConnection!
              subject: String!
            }

            type JournalAggregateSelection {
              count: Int!
              subject: StringAggregateSelectionNonNullable!
            }

            input JournalAuthorAggregateInput {
              AND: [JournalAuthorAggregateInput!]
              OR: [JournalAuthorAggregateInput!]
              count: Int
              count_GT: Int
              count_GTE: Int
              count_LT: Int
              count_LTE: Int
              edge: JournalAuthorEdgeAggregationWhereInput
              node: JournalAuthorNodeAggregationWhereInput
            }

            type JournalAuthorAuthorAggregationSelection {
              count: Int!
              edge: JournalAuthorAuthorEdgeAggregateSelection
              node: JournalAuthorAuthorNodeAggregateSelection
            }

            type JournalAuthorAuthorEdgeAggregateSelection {
              words: IntAggregateSelectionNonNullable!
            }

            type JournalAuthorAuthorNodeAggregateSelection {
              name: StringAggregateSelectionNonNullable!
            }

            input JournalAuthorConnectFieldInput {
              connect: [AuthorConnectInput!]
              edge: JournalAuthorRelationshipCreateInput!
              where: AuthorConnectWhere
            }

            type JournalAuthorConnection {
              edges: [JournalAuthorRelationship!]!
              pageInfo: PageInfo!
              totalCount: Int!
            }

            input JournalAuthorConnectionSort {
              edge: WroteSort
              node: AuthorSort
            }

            input JournalAuthorConnectionWhere {
              AND: [JournalAuthorConnectionWhere!]
              OR: [JournalAuthorConnectionWhere!]
              edge: JournalAuthorRelationshipWhere
              edge_NOT: JournalAuthorRelationshipWhere
              node: AuthorWhere
              node_NOT: AuthorWhere
            }

            input JournalAuthorCreateFieldInput {
              edge: JournalAuthorRelationshipCreateInput!
              node: AuthorCreateInput!
            }

            input JournalAuthorDeleteFieldInput {
              delete: AuthorDeleteInput
              where: JournalAuthorConnectionWhere
            }

            input JournalAuthorDisconnectFieldInput {
              disconnect: AuthorDisconnectInput
              where: JournalAuthorConnectionWhere
            }

            input JournalAuthorEdgeAggregationWhereInput {
              AND: [JournalAuthorEdgeAggregationWhereInput!]
              OR: [JournalAuthorEdgeAggregationWhereInput!]
              words_AVERAGE_EQUAL: Float
              words_AVERAGE_GT: Float
              words_AVERAGE_GTE: Float
              words_AVERAGE_LT: Float
              words_AVERAGE_LTE: Float
              words_EQUAL: Int
              words_GT: Int
              words_GTE: Int
              words_LT: Int
              words_LTE: Int
              words_MAX_EQUAL: Int
              words_MAX_GT: Int
              words_MAX_GTE: Int
              words_MAX_LT: Int
              words_MAX_LTE: Int
              words_MIN_EQUAL: Int
              words_MIN_GT: Int
              words_MIN_GTE: Int
              words_MIN_LT: Int
              words_MIN_LTE: Int
              words_SUM_EQUAL: Int
              words_SUM_GT: Int
              words_SUM_GTE: Int
              words_SUM_LT: Int
              words_SUM_LTE: Int
            }

            input JournalAuthorFieldInput {
              connect: [JournalAuthorConnectFieldInput!]
              create: [JournalAuthorCreateFieldInput!]
            }

            input JournalAuthorNodeAggregationWhereInput {
              AND: [JournalAuthorNodeAggregationWhereInput!]
              OR: [JournalAuthorNodeAggregationWhereInput!]
              name_AVERAGE_EQUAL: Float
              name_AVERAGE_GT: Float
              name_AVERAGE_GTE: Float
              name_AVERAGE_LT: Float
              name_AVERAGE_LTE: Float
              name_EQUAL: String
              name_GT: Int
              name_GTE: Int
              name_LONGEST_EQUAL: Int
              name_LONGEST_GT: Int
              name_LONGEST_GTE: Int
              name_LONGEST_LT: Int
              name_LONGEST_LTE: Int
              name_LT: Int
              name_LTE: Int
              name_SHORTEST_EQUAL: Int
              name_SHORTEST_GT: Int
              name_SHORTEST_GTE: Int
              name_SHORTEST_LT: Int
              name_SHORTEST_LTE: Int
            }

            type JournalAuthorRelationship implements Wrote {
              cursor: String!
              node: Author!
              words: Int!
            }

            input JournalAuthorRelationshipCreateInput {
              words: Int!
            }

            input JournalAuthorRelationshipWhere {
              AND: [JournalAuthorRelationshipWhere!]
              OR: [JournalAuthorRelationshipWhere!]
              words: Int
              words_GT: Int
              words_GTE: Int
              words_IN: [Int]
              words_LT: Int
              words_LTE: Int
              words_NOT: Int
              words_NOT_IN: [Int]
            }

            input JournalAuthorUpdateConnectionInput {
              edge: WroteUpdateInput
              node: AuthorUpdateInput
            }

            input JournalAuthorUpdateFieldInput {
              connect: [JournalAuthorConnectFieldInput!]
              create: [JournalAuthorCreateFieldInput!]
              delete: [JournalAuthorDeleteFieldInput!]
              disconnect: [JournalAuthorDisconnectFieldInput!]
              update: JournalAuthorUpdateConnectionInput
              where: JournalAuthorConnectionWhere
            }

            input JournalConnectInput {
              author: [JournalAuthorConnectFieldInput!]
            }

            input JournalConnectWhere {
              node: JournalWhere!
            }

            input JournalCreateInput {
              author: JournalAuthorFieldInput
              subject: String!
            }

            input JournalDeleteInput {
              author: [JournalAuthorDeleteFieldInput!]
            }

            input JournalDisconnectInput {
              author: [JournalAuthorDisconnectFieldInput!]
            }

            input JournalOptions {
              limit: Int
              offset: Int
              \\"\\"\\"
              Specify one or more JournalSort objects to sort Journals by. The sorts will be applied in the order in which they are arranged in the array.
              \\"\\"\\"
              sort: [JournalSort]
            }

            input JournalRelationInput {
              author: [JournalAuthorCreateFieldInput!]
            }

            \\"\\"\\"
            Fields to sort Journals by. The order in which sorts are applied is not guaranteed when specifying many fields in one JournalSort object.
            \\"\\"\\"
            input JournalSort {
              subject: SortDirection
            }

            input JournalUpdateInput {
              author: [JournalAuthorUpdateFieldInput!]
              subject: String
            }

            input JournalWhere {
              AND: [JournalWhere!]
              OR: [JournalWhere!]
              author: AuthorWhere
              authorAggregate: JournalAuthorAggregateInput
              authorConnection: JournalAuthorConnectionWhere
              authorConnection_NOT: JournalAuthorConnectionWhere
              author_NOT: AuthorWhere
              subject: String
              subject_CONTAINS: String
              subject_ENDS_WITH: String
              subject_IN: [String]
              subject_NOT: String
              subject_NOT_CONTAINS: String
              subject_NOT_ENDS_WITH: String
              subject_NOT_IN: [String]
              subject_NOT_STARTS_WITH: String
              subject_STARTS_WITH: String
            }

            type Mutation {
              createAuthors(input: [AuthorCreateInput!]!): CreateAuthorsMutationResponse!
              createBooks(input: [BookCreateInput!]!): CreateBooksMutationResponse!
              createJournals(input: [JournalCreateInput!]!): CreateJournalsMutationResponse!
              deleteAuthors(delete: AuthorDeleteInput, where: AuthorWhere): DeleteInfo!
              deleteBooks(delete: BookDeleteInput, where: BookWhere): DeleteInfo!
              deleteJournals(delete: JournalDeleteInput, where: JournalWhere): DeleteInfo!
              updateAuthors(connect: AuthorConnectInput, create: AuthorRelationInput, delete: AuthorDeleteInput, disconnect: AuthorDisconnectInput, update: AuthorUpdateInput, where: AuthorWhere): UpdateAuthorsMutationResponse!
              updateBooks(connect: BookConnectInput, create: BookRelationInput, delete: BookDeleteInput, disconnect: BookDisconnectInput, update: BookUpdateInput, where: BookWhere): UpdateBooksMutationResponse!
              updateJournals(connect: JournalConnectInput, create: JournalRelationInput, delete: JournalDeleteInput, disconnect: JournalDisconnectInput, update: JournalUpdateInput, where: JournalWhere): UpdateJournalsMutationResponse!
            }

            \\"\\"\\"Pagination information (Relay)\\"\\"\\"
            type PageInfo {
              endCursor: String
              hasNextPage: Boolean!
              hasPreviousPage: Boolean!
              startCursor: String
            }

            union Publication = Book | Journal

            input PublicationWhere {
              Book: BookWhere
              Journal: JournalWhere
            }

            type Query {
              authors(options: AuthorOptions, where: AuthorWhere): [Author!]!
              authorsAggregate(where: AuthorWhere): AuthorAggregateSelection!
              books(options: BookOptions, where: BookWhere): [Book!]!
              booksAggregate(where: BookWhere): BookAggregateSelection!
              journals(options: JournalOptions, where: JournalWhere): [Journal!]!
              journalsAggregate(where: JournalWhere): JournalAggregateSelection!
            }

            input QueryOptions {
              limit: Int
              offset: Int
            }

            enum SortDirection {
              \\"\\"\\"Sort by field values in ascending order.\\"\\"\\"
              ASC
              \\"\\"\\"Sort by field values in descending order.\\"\\"\\"
              DESC
            }

            type StringAggregateSelectionNonNullable {
              longest: String!
              shortest: String!
            }

            type UpdateAuthorsMutationResponse {
              authors: [Author!]!
              info: UpdateInfo!
            }

            type UpdateBooksMutationResponse {
              books: [Book!]!
              info: UpdateInfo!
            }

            type UpdateInfo {
              bookmark: String
              nodesCreated: Int!
              nodesDeleted: Int!
              relationshipsCreated: Int!
              relationshipsDeleted: Int!
            }

            type UpdateJournalsMutationResponse {
              info: UpdateInfo!
              journals: [Journal!]!
            }

            interface Wrote {
              words: Int!
            }

            input WroteSort {
              words: SortDirection
            }

            input WroteUpdateInput {
              words: Int
            }
<<<<<<< HEAD
            "
=======

            input WroteWhere {
              AND: [WroteWhere!]
              OR: [WroteWhere!]
              words: Int
              words_GT: Int
              words_GTE: Int
              words_IN: [Int]
              words_LT: Int
              words_LTE: Int
              words_NOT: Int
              words_NOT_IN: [Int]
            }"
>>>>>>> 1630ecb1
        `);
    });
});<|MERGE_RESOLUTION|>--- conflicted
+++ resolved
@@ -917,24 +917,7 @@
 
             input WroteUpdateInput {
               words: Int
-            }
-<<<<<<< HEAD
-            "
-=======
-
-            input WroteWhere {
-              AND: [WroteWhere!]
-              OR: [WroteWhere!]
-              words: Int
-              words_GT: Int
-              words_GTE: Int
-              words_IN: [Int]
-              words_LT: Int
-              words_LTE: Int
-              words_NOT: Int
-              words_NOT_IN: [Int]
             }"
->>>>>>> 1630ecb1
         `);
     });
 });