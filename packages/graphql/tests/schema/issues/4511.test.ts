--- conflicted
+++ resolved
@@ -428,13 +428,8 @@
               count: Int!
             }
 
-<<<<<<< HEAD
-            input PersonConnectInput {
-              movies: PersonMoviesConnectFieldInput
-=======
             type PersonConnectedRelationships {
               movies: PersonMoviesConnectedRelationship
->>>>>>> 45e02337
             }
 
             input PersonCreateInput {
@@ -540,10 +535,6 @@
               id: IDAggregateSelection!
             }
 
-<<<<<<< HEAD
-            input PersonRelationInput {
-              movies: PersonMoviesCreateFieldInput
-=======
             type PersonRelationshipCreatedEvent {
               createdRelationship: PersonConnectedRelationships!
               event: EventType!
@@ -572,7 +563,6 @@
 
             input PersonRelationshipsSubscriptionWhere {
               movies: PersonMoviesRelationshipSubscriptionWhere
->>>>>>> 45e02337
             }
 
             input PersonUpdateInput {
@@ -880,10 +870,6 @@
               sort: [SeriesSort!]
             }
 
-<<<<<<< HEAD
-            input SeriesRelationInput {
-              director: SeriesDirectorCreateFieldInput
-=======
             type SeriesRelationshipCreatedEvent {
               event: EventType!
               relationshipFieldName: String!
@@ -910,7 +896,6 @@
               NOT: SeriesRelationshipDeletedSubscriptionWhere
               OR: [SeriesRelationshipDeletedSubscriptionWhere!]
               series: SeriesSubscriptionWhere
->>>>>>> 45e02337
             }
 
             \\"\\"\\"
