/*
 * Copyright (c) "Neo4j"
 * Neo4j Sweden AB [http://neo4j.com]
 *
 * This file is part of Neo4j.
 *
 * Licensed under the Apache License, Version 2.0 (the "License");
 * you may not use this file except in compliance with the License.
 * You may obtain a copy of the License at
 *
 *     http://www.apache.org/licenses/LICENSE-2.0
 *
 * Unless required by applicable law or agreed to in writing, software
 * distributed under the License is distributed on an "AS IS" BASIS,
 * WITHOUT WARRANTIES OR CONDITIONS OF ANY KIND, either express or implied.
 * See the License for the specific language governing permissions and
 * limitations under the License.
 */

import { printSchemaWithDirectives } from "@graphql-tools/utils";
import { gql } from "graphql-tag";
import { lexicographicSortSchema } from "graphql/utilities";
import { Neo4jGraphQL } from "../../../src";

describe("https://github.com/neo4j/graphql/issues/1182", () => {
    test("DateTime and Point fields are included in onCreate", async () => {
        const typeDefs = gql`
            type Movie @node {
                id: ID! @id @unique
                title: String!
                actors: [Actor!]! @relationship(type: "ACTED_IN", direction: IN)
            }

            type Actor @node {
                id: ID! @id @unique
                name: String!
                dob: DateTime!
                homeAddress: Point!
            }
        `;
        const neoSchema = new Neo4jGraphQL({ typeDefs });
        const printedSchema = printSchemaWithDirectives(lexicographicSortSchema(await neoSchema.getSchema()));

        expect(printedSchema).toMatchInlineSnapshot(`
            "schema {
              query: Query
              mutation: Mutation
            }

            type Actor {
              dob: DateTime!
              homeAddress: Point!
              id: ID!
              name: String!
            }

            type ActorAggregateSelection {
              count: Int!
              dob: DateTimeAggregateSelection!
              id: IDAggregateSelection!
              name: StringAggregateSelection!
            }

            input ActorConnectOrCreateWhere {
              node: ActorUniqueWhere!
            }

            input ActorConnectWhere {
              node: ActorWhere!
            }

            input ActorCreateInput {
              dob: DateTime!
              homeAddress: PointInput!
              name: String!
            }

            type ActorEdge {
              cursor: String!
              node: Actor!
            }

            input ActorOnCreateInput {
              dob: DateTime!
              homeAddress: PointInput!
              name: String!
            }

            input ActorOptions {
              limit: Int
              offset: Int
              \\"\\"\\"
              Specify one or more ActorSort objects to sort Actors by. The sorts will be applied in the order in which they are arranged in the array.
              \\"\\"\\"
              sort: [ActorSort!]
            }

            \\"\\"\\"
            Fields to sort Actors by. The order in which sorts are applied is not guaranteed when specifying many fields in one ActorSort object.
            \\"\\"\\"
            input ActorSort {
              dob: SortDirection
              homeAddress: SortDirection
              id: SortDirection
              name: SortDirection
            }

            input ActorUniqueWhere {
              id: ID @deprecated(reason: \\"Please use the explicit _EQ version\\")
              id_EQ: ID
            }

            input ActorUpdateInput {
              dob: DateTime
              homeAddress: PointInput
              name: String
            }

            input ActorWhere {
              AND: [ActorWhere!]
              NOT: ActorWhere
              OR: [ActorWhere!]
              dob: DateTime @deprecated(reason: \\"Please use the explicit _EQ version\\")
              dob_EQ: DateTime
              dob_GT: DateTime
              dob_GTE: DateTime
              dob_IN: [DateTime!]
              dob_LT: DateTime
              dob_LTE: DateTime
<<<<<<< HEAD
              dob_NOT: DateTime @deprecated(reason: \\"Negation filters will be deprecated, use the NOT operator to achieve the same behavior\\")
              dob_NOT_IN: [DateTime!] @deprecated(reason: \\"Negation filters will be deprecated, use the NOT operator to achieve the same behavior\\")
=======
>>>>>>> 8a39a872
              homeAddress: PointInput @deprecated(reason: \\"Please use the explicit _EQ version\\")
              homeAddress_DISTANCE: PointDistance
              homeAddress_EQ: PointInput
              homeAddress_GT: PointDistance
              homeAddress_GTE: PointDistance
              homeAddress_IN: [PointInput!]
              homeAddress_LT: PointDistance
              homeAddress_LTE: PointDistance
<<<<<<< HEAD
              homeAddress_NOT: PointInput @deprecated(reason: \\"Negation filters will be deprecated, use the NOT operator to achieve the same behavior\\")
              homeAddress_NOT_IN: [PointInput!] @deprecated(reason: \\"Negation filters will be deprecated, use the NOT operator to achieve the same behavior\\")
=======
>>>>>>> 8a39a872
              id: ID @deprecated(reason: \\"Please use the explicit _EQ version\\")
              id_CONTAINS: ID
              id_ENDS_WITH: ID
              id_EQ: ID
              id_IN: [ID!]
              id_STARTS_WITH: ID
              name: String @deprecated(reason: \\"Please use the explicit _EQ version\\")
              name_CONTAINS: String
              name_ENDS_WITH: String
              name_EQ: String
              name_IN: [String!]
              name_STARTS_WITH: String
            }

            type ActorsConnection {
              edges: [ActorEdge!]!
              pageInfo: PageInfo!
              totalCount: Int!
            }

            type CreateActorsMutationResponse {
              actors: [Actor!]!
              info: CreateInfo!
            }

            \\"\\"\\"
            Information about the number of nodes and relationships created during a create mutation
            \\"\\"\\"
            type CreateInfo {
              bookmark: String @deprecated(reason: \\"This field has been deprecated because bookmarks are now handled by the driver.\\")
              nodesCreated: Int!
              relationshipsCreated: Int!
            }

            type CreateMoviesMutationResponse {
              info: CreateInfo!
              movies: [Movie!]!
            }

            \\"\\"\\"A date and time, represented as an ISO-8601 string\\"\\"\\"
            scalar DateTime

            type DateTimeAggregateSelection {
              max: DateTime
              min: DateTime
            }

            \\"\\"\\"
            Information about the number of nodes and relationships deleted during a delete mutation
            \\"\\"\\"
            type DeleteInfo {
              bookmark: String @deprecated(reason: \\"This field has been deprecated because bookmarks are now handled by the driver.\\")
              nodesDeleted: Int!
              relationshipsDeleted: Int!
            }

            type IDAggregateSelection {
              longest: ID
              shortest: ID
            }

            type Movie {
              actors(directed: Boolean = true, limit: Int, offset: Int, options: ActorOptions @deprecated(reason: \\"Query options argument is deprecated, please use pagination arguments like limit, offset and sort instead.\\"), sort: [ActorSort!], where: ActorWhere): [Actor!]!
              actorsAggregate(directed: Boolean = true, where: ActorWhere): MovieActorActorsAggregationSelection
              actorsConnection(after: String, directed: Boolean = true, first: Int, sort: [MovieActorsConnectionSort!], where: MovieActorsConnectionWhere): MovieActorsConnection!
              id: ID!
              title: String!
            }

            type MovieActorActorsAggregationSelection {
              count: Int!
              node: MovieActorActorsNodeAggregateSelection
            }

            type MovieActorActorsNodeAggregateSelection {
              dob: DateTimeAggregateSelection!
              id: IDAggregateSelection!
              name: StringAggregateSelection!
            }

            input MovieActorsAggregateInput {
              AND: [MovieActorsAggregateInput!]
              NOT: MovieActorsAggregateInput
              OR: [MovieActorsAggregateInput!]
              count: Int
              count_GT: Int
              count_GTE: Int
              count_LT: Int
              count_LTE: Int
              node: MovieActorsNodeAggregationWhereInput
            }

            input MovieActorsConnectFieldInput {
              \\"\\"\\"
              Whether or not to overwrite any matching relationship with the new properties.
              \\"\\"\\"
              overwrite: Boolean! = true
              where: ActorConnectWhere
            }

            input MovieActorsConnectOrCreateFieldInput {
              onCreate: MovieActorsConnectOrCreateFieldInputOnCreate!
              where: ActorConnectOrCreateWhere!
            }

            input MovieActorsConnectOrCreateFieldInputOnCreate {
              node: ActorOnCreateInput!
            }

            type MovieActorsConnection {
              edges: [MovieActorsRelationship!]!
              pageInfo: PageInfo!
              totalCount: Int!
            }

            input MovieActorsConnectionSort {
              node: ActorSort
            }

            input MovieActorsConnectionWhere {
              AND: [MovieActorsConnectionWhere!]
              NOT: MovieActorsConnectionWhere
              OR: [MovieActorsConnectionWhere!]
              node: ActorWhere
            }

            input MovieActorsCreateFieldInput {
              node: ActorCreateInput!
            }

            input MovieActorsDeleteFieldInput {
              where: MovieActorsConnectionWhere
            }

            input MovieActorsDisconnectFieldInput {
              where: MovieActorsConnectionWhere
            }

            input MovieActorsFieldInput {
              connect: [MovieActorsConnectFieldInput!]
              connectOrCreate: [MovieActorsConnectOrCreateFieldInput!]
              create: [MovieActorsCreateFieldInput!]
            }

            input MovieActorsNodeAggregationWhereInput {
              AND: [MovieActorsNodeAggregationWhereInput!]
              NOT: MovieActorsNodeAggregationWhereInput
              OR: [MovieActorsNodeAggregationWhereInput!]
              dob_EQUAL: DateTime @deprecated(reason: \\"Aggregation filters that are not relying on an aggregating function will be deprecated.\\")
              dob_GT: DateTime @deprecated(reason: \\"Aggregation filters that are not relying on an aggregating function will be deprecated.\\")
              dob_GTE: DateTime @deprecated(reason: \\"Aggregation filters that are not relying on an aggregating function will be deprecated.\\")
              dob_LT: DateTime @deprecated(reason: \\"Aggregation filters that are not relying on an aggregating function will be deprecated.\\")
              dob_LTE: DateTime @deprecated(reason: \\"Aggregation filters that are not relying on an aggregating function will be deprecated.\\")
              dob_MAX_EQUAL: DateTime
              dob_MAX_GT: DateTime
              dob_MAX_GTE: DateTime
              dob_MAX_LT: DateTime
              dob_MAX_LTE: DateTime
              dob_MIN_EQUAL: DateTime
              dob_MIN_GT: DateTime
              dob_MIN_GTE: DateTime
              dob_MIN_LT: DateTime
              dob_MIN_LTE: DateTime
              id_EQUAL: ID @deprecated(reason: \\"Aggregation filters that are not relying on an aggregating function will be deprecated.\\")
              name_AVERAGE_EQUAL: Float @deprecated(reason: \\"Please use the explicit _LENGTH version for string aggregation.\\")
              name_AVERAGE_GT: Float @deprecated(reason: \\"Please use the explicit _LENGTH version for string aggregation.\\")
              name_AVERAGE_GTE: Float @deprecated(reason: \\"Please use the explicit _LENGTH version for string aggregation.\\")
              name_AVERAGE_LENGTH_EQUAL: Float
              name_AVERAGE_LENGTH_GT: Float
              name_AVERAGE_LENGTH_GTE: Float
              name_AVERAGE_LENGTH_LT: Float
              name_AVERAGE_LENGTH_LTE: Float
              name_AVERAGE_LT: Float @deprecated(reason: \\"Please use the explicit _LENGTH version for string aggregation.\\")
              name_AVERAGE_LTE: Float @deprecated(reason: \\"Please use the explicit _LENGTH version for string aggregation.\\")
              name_EQUAL: String @deprecated(reason: \\"Aggregation filters that are not relying on an aggregating function will be deprecated.\\")
              name_GT: Int @deprecated(reason: \\"Aggregation filters that are not relying on an aggregating function will be deprecated.\\")
              name_GTE: Int @deprecated(reason: \\"Aggregation filters that are not relying on an aggregating function will be deprecated.\\")
              name_LONGEST_EQUAL: Int @deprecated(reason: \\"Please use the explicit _LENGTH version for string aggregation.\\")
              name_LONGEST_GT: Int @deprecated(reason: \\"Please use the explicit _LENGTH version for string aggregation.\\")
              name_LONGEST_GTE: Int @deprecated(reason: \\"Please use the explicit _LENGTH version for string aggregation.\\")
              name_LONGEST_LENGTH_EQUAL: Int
              name_LONGEST_LENGTH_GT: Int
              name_LONGEST_LENGTH_GTE: Int
              name_LONGEST_LENGTH_LT: Int
              name_LONGEST_LENGTH_LTE: Int
              name_LONGEST_LT: Int @deprecated(reason: \\"Please use the explicit _LENGTH version for string aggregation.\\")
              name_LONGEST_LTE: Int @deprecated(reason: \\"Please use the explicit _LENGTH version for string aggregation.\\")
              name_LT: Int @deprecated(reason: \\"Aggregation filters that are not relying on an aggregating function will be deprecated.\\")
              name_LTE: Int @deprecated(reason: \\"Aggregation filters that are not relying on an aggregating function will be deprecated.\\")
              name_SHORTEST_EQUAL: Int @deprecated(reason: \\"Please use the explicit _LENGTH version for string aggregation.\\")
              name_SHORTEST_GT: Int @deprecated(reason: \\"Please use the explicit _LENGTH version for string aggregation.\\")
              name_SHORTEST_GTE: Int @deprecated(reason: \\"Please use the explicit _LENGTH version for string aggregation.\\")
              name_SHORTEST_LENGTH_EQUAL: Int
              name_SHORTEST_LENGTH_GT: Int
              name_SHORTEST_LENGTH_GTE: Int
              name_SHORTEST_LENGTH_LT: Int
              name_SHORTEST_LENGTH_LTE: Int
              name_SHORTEST_LT: Int @deprecated(reason: \\"Please use the explicit _LENGTH version for string aggregation.\\")
              name_SHORTEST_LTE: Int @deprecated(reason: \\"Please use the explicit _LENGTH version for string aggregation.\\")
            }

            type MovieActorsRelationship {
              cursor: String!
              node: Actor!
            }

            input MovieActorsUpdateConnectionInput {
              node: ActorUpdateInput
            }

            input MovieActorsUpdateFieldInput {
              connect: [MovieActorsConnectFieldInput!]
              connectOrCreate: [MovieActorsConnectOrCreateFieldInput!]
              create: [MovieActorsCreateFieldInput!]
              delete: [MovieActorsDeleteFieldInput!]
              disconnect: [MovieActorsDisconnectFieldInput!]
              update: MovieActorsUpdateConnectionInput
              where: MovieActorsConnectionWhere
            }

            type MovieAggregateSelection {
              count: Int!
              id: IDAggregateSelection!
              title: StringAggregateSelection!
            }

            input MovieCreateInput {
              actors: MovieActorsFieldInput
              title: String!
            }

            input MovieDeleteInput {
              actors: [MovieActorsDeleteFieldInput!]
            }

            type MovieEdge {
              cursor: String!
              node: Movie!
            }

            input MovieOptions {
              limit: Int
              offset: Int
              \\"\\"\\"
              Specify one or more MovieSort objects to sort Movies by. The sorts will be applied in the order in which they are arranged in the array.
              \\"\\"\\"
              sort: [MovieSort!]
            }

            \\"\\"\\"
            Fields to sort Movies by. The order in which sorts are applied is not guaranteed when specifying many fields in one MovieSort object.
            \\"\\"\\"
            input MovieSort {
              id: SortDirection
              title: SortDirection
            }

            input MovieUpdateInput {
              actors: [MovieActorsUpdateFieldInput!]
              title: String
            }

            input MovieWhere {
              AND: [MovieWhere!]
              NOT: MovieWhere
              OR: [MovieWhere!]
              actors: ActorWhere @deprecated(reason: \\"Use \`actors_SOME\` instead.\\")
              actorsAggregate: MovieActorsAggregateInput
              actorsConnection: MovieActorsConnectionWhere @deprecated(reason: \\"Use \`actorsConnection_SOME\` instead.\\")
              \\"\\"\\"
              Return Movies where all of the related MovieActorsConnections match this filter
              \\"\\"\\"
              actorsConnection_ALL: MovieActorsConnectionWhere
              \\"\\"\\"
              Return Movies where none of the related MovieActorsConnections match this filter
              \\"\\"\\"
              actorsConnection_NONE: MovieActorsConnectionWhere
              \\"\\"\\"
              Return Movies where one of the related MovieActorsConnections match this filter
              \\"\\"\\"
              actorsConnection_SINGLE: MovieActorsConnectionWhere
              \\"\\"\\"
              Return Movies where some of the related MovieActorsConnections match this filter
              \\"\\"\\"
              actorsConnection_SOME: MovieActorsConnectionWhere
              \\"\\"\\"Return Movies where all of the related Actors match this filter\\"\\"\\"
              actors_ALL: ActorWhere
              \\"\\"\\"Return Movies where none of the related Actors match this filter\\"\\"\\"
              actors_NONE: ActorWhere
              \\"\\"\\"Return Movies where one of the related Actors match this filter\\"\\"\\"
              actors_SINGLE: ActorWhere
              \\"\\"\\"Return Movies where some of the related Actors match this filter\\"\\"\\"
              actors_SOME: ActorWhere
              id: ID @deprecated(reason: \\"Please use the explicit _EQ version\\")
              id_CONTAINS: ID
              id_ENDS_WITH: ID
              id_EQ: ID
              id_IN: [ID!]
              id_STARTS_WITH: ID
              title: String @deprecated(reason: \\"Please use the explicit _EQ version\\")
              title_CONTAINS: String
              title_ENDS_WITH: String
              title_EQ: String
              title_IN: [String!]
              title_STARTS_WITH: String
            }

            type MoviesConnection {
              edges: [MovieEdge!]!
              pageInfo: PageInfo!
              totalCount: Int!
            }

            type Mutation {
              createActors(input: [ActorCreateInput!]!): CreateActorsMutationResponse!
              createMovies(input: [MovieCreateInput!]!): CreateMoviesMutationResponse!
              deleteActors(where: ActorWhere): DeleteInfo!
              deleteMovies(delete: MovieDeleteInput, where: MovieWhere): DeleteInfo!
              updateActors(update: ActorUpdateInput, where: ActorWhere): UpdateActorsMutationResponse!
              updateMovies(update: MovieUpdateInput, where: MovieWhere): UpdateMoviesMutationResponse!
            }

            \\"\\"\\"Pagination information (Relay)\\"\\"\\"
            type PageInfo {
              endCursor: String
              hasNextPage: Boolean!
              hasPreviousPage: Boolean!
              startCursor: String
            }

            \\"\\"\\"
            A point in a coordinate system. For more information, see https://neo4j.com/docs/graphql/4/type-definitions/types/spatial/#point
            \\"\\"\\"
            type Point {
              crs: String!
              height: Float
              latitude: Float!
              longitude: Float!
              srid: Int!
            }

            \\"\\"\\"Input type for a point with a distance\\"\\"\\"
            input PointDistance {
              \\"\\"\\"The distance in metres to be used when comparing two points\\"\\"\\"
              distance: Float!
              point: PointInput!
            }

            \\"\\"\\"Input type for a point\\"\\"\\"
            input PointInput {
              height: Float
              latitude: Float!
              longitude: Float!
            }

            type Query {
              actors(limit: Int, offset: Int, options: ActorOptions @deprecated(reason: \\"Query options argument is deprecated, please use pagination arguments like limit, offset and sort instead.\\"), sort: [ActorSort!], where: ActorWhere): [Actor!]!
              actorsAggregate(where: ActorWhere): ActorAggregateSelection!
              actorsConnection(after: String, first: Int, sort: [ActorSort!], where: ActorWhere): ActorsConnection!
              movies(limit: Int, offset: Int, options: MovieOptions @deprecated(reason: \\"Query options argument is deprecated, please use pagination arguments like limit, offset and sort instead.\\"), sort: [MovieSort!], where: MovieWhere): [Movie!]!
              moviesAggregate(where: MovieWhere): MovieAggregateSelection!
              moviesConnection(after: String, first: Int, sort: [MovieSort!], where: MovieWhere): MoviesConnection!
            }

            \\"\\"\\"An enum for sorting in either ascending or descending order.\\"\\"\\"
            enum SortDirection {
              \\"\\"\\"Sort by field values in ascending order.\\"\\"\\"
              ASC
              \\"\\"\\"Sort by field values in descending order.\\"\\"\\"
              DESC
            }

            type StringAggregateSelection {
              longest: String
              shortest: String
            }

            type UpdateActorsMutationResponse {
              actors: [Actor!]!
              info: UpdateInfo!
            }

            \\"\\"\\"
            Information about the number of nodes and relationships created and deleted during an update mutation
            \\"\\"\\"
            type UpdateInfo {
              bookmark: String @deprecated(reason: \\"This field has been deprecated because bookmarks are now handled by the driver.\\")
              nodesCreated: Int!
              nodesDeleted: Int!
              relationshipsCreated: Int!
              relationshipsDeleted: Int!
            }

            type UpdateMoviesMutationResponse {
              info: UpdateInfo!
              movies: [Movie!]!
            }"
        `);
    });
});<|MERGE_RESOLUTION|>--- conflicted
+++ resolved
@@ -127,11 +127,6 @@
               dob_IN: [DateTime!]
               dob_LT: DateTime
               dob_LTE: DateTime
-<<<<<<< HEAD
-              dob_NOT: DateTime @deprecated(reason: \\"Negation filters will be deprecated, use the NOT operator to achieve the same behavior\\")
-              dob_NOT_IN: [DateTime!] @deprecated(reason: \\"Negation filters will be deprecated, use the NOT operator to achieve the same behavior\\")
-=======
->>>>>>> 8a39a872
               homeAddress: PointInput @deprecated(reason: \\"Please use the explicit _EQ version\\")
               homeAddress_DISTANCE: PointDistance
               homeAddress_EQ: PointInput
@@ -140,11 +135,6 @@
               homeAddress_IN: [PointInput!]
               homeAddress_LT: PointDistance
               homeAddress_LTE: PointDistance
-<<<<<<< HEAD
-              homeAddress_NOT: PointInput @deprecated(reason: \\"Negation filters will be deprecated, use the NOT operator to achieve the same behavior\\")
-              homeAddress_NOT_IN: [PointInput!] @deprecated(reason: \\"Negation filters will be deprecated, use the NOT operator to achieve the same behavior\\")
-=======
->>>>>>> 8a39a872
               id: ID @deprecated(reason: \\"Please use the explicit _EQ version\\")
               id_CONTAINS: ID
               id_ENDS_WITH: ID
