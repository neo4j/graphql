--- conflicted
+++ resolved
@@ -43,493 +43,6 @@
         const printedSchema = printSchemaWithDirectives(lexicographicSortSchema(neoSchema.schema));
 
         expect(printedSchema).toMatchInlineSnapshot(`
-<<<<<<< HEAD
-"schema {
-  query: Query
-  mutation: Mutation
-}
-
-type CreateInfo {
-  bookmark: String
-  nodesCreated: Int!
-  relationshipsCreated: Int!
-}
-
-type CreateTigerJawLevel2Part1sMutationResponse {
-  info: CreateInfo!
-  tigerJawLevel2Part1s: [TigerJawLevel2Part1!]!
-}
-
-type CreateTigerJawLevel2sMutationResponse {
-  info: CreateInfo!
-  tigerJawLevel2s: [TigerJawLevel2!]!
-}
-
-type CreateTigersMutationResponse {
-  info: CreateInfo!
-  tigers: [Tiger!]!
-}
-
-type DeleteInfo {
-  bookmark: String
-  nodesDeleted: Int!
-  relationshipsDeleted: Int!
-}
-
-type IDAggregateSelectionNullable {
-  longest: ID
-  shortest: ID
-}
-
-type IntAggregateSelectionNullable {
-  average: Float
-  max: Int
-  min: Int
-  sum: Int
-}
-
-type Mutation {
-  createTigerJawLevel2Part1s(input: [TigerJawLevel2Part1CreateInput!]!): CreateTigerJawLevel2Part1sMutationResponse!
-  createTigerJawLevel2s(input: [TigerJawLevel2CreateInput!]!): CreateTigerJawLevel2sMutationResponse!
-  createTigers(input: [TigerCreateInput!]!): CreateTigersMutationResponse!
-  deleteTigerJawLevel2Part1s(delete: TigerJawLevel2Part1DeleteInput, where: TigerJawLevel2Part1Where): DeleteInfo!
-  deleteTigerJawLevel2s(delete: TigerJawLevel2DeleteInput, where: TigerJawLevel2Where): DeleteInfo!
-  deleteTigers(where: TigerWhere): DeleteInfo!
-  updateTigerJawLevel2Part1s(connect: TigerJawLevel2Part1ConnectInput, create: TigerJawLevel2Part1RelationInput, delete: TigerJawLevel2Part1DeleteInput, disconnect: TigerJawLevel2Part1DisconnectInput, update: TigerJawLevel2Part1UpdateInput, where: TigerJawLevel2Part1Where): UpdateTigerJawLevel2Part1sMutationResponse!
-  updateTigerJawLevel2s(connect: TigerJawLevel2ConnectInput, create: TigerJawLevel2RelationInput, delete: TigerJawLevel2DeleteInput, disconnect: TigerJawLevel2DisconnectInput, update: TigerJawLevel2UpdateInput, where: TigerJawLevel2Where): UpdateTigerJawLevel2sMutationResponse!
-  updateTigers(update: TigerUpdateInput, where: TigerWhere): UpdateTigersMutationResponse!
-}
-
-\\"\\"\\"Pagination information (Relay)\\"\\"\\"
-type PageInfo {
-  endCursor: String
-  hasNextPage: Boolean!
-  hasPreviousPage: Boolean!
-  startCursor: String
-}
-
-type Query {
-  tigerJawLevel2Part1s(options: TigerJawLevel2Part1Options, where: TigerJawLevel2Part1Where): [TigerJawLevel2Part1!]!
-  tigerJawLevel2Part1sAggregate(where: TigerJawLevel2Part1Where): TigerJawLevel2Part1AggregateSelection!
-  tigerJawLevel2s(options: TigerJawLevel2Options, where: TigerJawLevel2Where): [TigerJawLevel2!]!
-  tigerJawLevel2sAggregate(where: TigerJawLevel2Where): TigerJawLevel2AggregateSelection!
-  tigers(options: TigerOptions, where: TigerWhere): [Tiger!]!
-  tigersAggregate(where: TigerWhere): TigerAggregateSelection!
-}
-
-enum SortDirection {
-  \\"\\"\\"Sort by field values in ascending order.\\"\\"\\"
-  ASC
-  \\"\\"\\"Sort by field values in descending order.\\"\\"\\"
-  DESC
-}
-
-type Tiger {
-  x: Int
-}
-
-type TigerAggregateSelection {
-  count: Int!
-  x: IntAggregateSelectionNullable!
-}
-
-input TigerConnectWhere {
-  node: TigerWhere!
-}
-
-input TigerCreateInput {
-  x: Int
-}
-
-type TigerJawLevel2 {
-  id: ID
-  part1(directed: Boolean, options: TigerJawLevel2Part1Options, where: TigerJawLevel2Part1Where): TigerJawLevel2Part1
-  part1Aggregate(where: TigerJawLevel2Part1Where): TigerJawLevel2TigerJawLevel2Part1Part1AggregationSelection
-  part1Connection(after: String, first: Int, sort: [TigerJawLevel2Part1ConnectionSort!], where: TigerJawLevel2Part1ConnectionWhere): TigerJawLevel2Part1Connection!
-}
-
-type TigerJawLevel2AggregateSelection {
-  count: Int!
-  id: IDAggregateSelectionNullable!
-}
-
-input TigerJawLevel2ConnectInput {
-  part1: TigerJawLevel2Part1ConnectFieldInput
-}
-
-input TigerJawLevel2CreateInput {
-  id: ID
-  part1: TigerJawLevel2Part1FieldInput
-}
-
-input TigerJawLevel2DeleteInput {
-  part1: TigerJawLevel2Part1DeleteFieldInput
-}
-
-input TigerJawLevel2DisconnectInput {
-  part1: TigerJawLevel2Part1DisconnectFieldInput
-}
-
-input TigerJawLevel2Options {
-  limit: Int
-  offset: Int
-  \\"\\"\\"Specify one or more TigerJawLevel2Sort objects to sort TigerJawLevel2s by. The sorts will be applied in the order in which they are arranged in the array.\\"\\"\\"
-  sort: [TigerJawLevel2Sort]
-}
-
-type TigerJawLevel2Part1 {
-  id: ID
-  tiger(directed: Boolean, options: TigerOptions, where: TigerWhere): Tiger
-  tigerAggregate(where: TigerWhere): TigerJawLevel2Part1TigerTigerAggregationSelection
-  tigerConnection(after: String, first: Int, sort: [TigerJawLevel2Part1TigerConnectionSort!], where: TigerJawLevel2Part1TigerConnectionWhere): TigerJawLevel2Part1TigerConnection!
-}
-
-input TigerJawLevel2Part1AggregateInput {
-  AND: [TigerJawLevel2Part1AggregateInput!]
-  OR: [TigerJawLevel2Part1AggregateInput!]
-  count: Int
-  count_GT: Int
-  count_GTE: Int
-  count_LT: Int
-  count_LTE: Int
-  node: TigerJawLevel2Part1NodeAggregationWhereInput
-}
-
-type TigerJawLevel2Part1AggregateSelection {
-  count: Int!
-  id: IDAggregateSelectionNullable!
-}
-
-input TigerJawLevel2Part1ConnectFieldInput {
-  connect: TigerJawLevel2Part1ConnectInput
-  where: TigerJawLevel2Part1ConnectWhere
-}
-
-input TigerJawLevel2Part1ConnectInput {
-  tiger: TigerJawLevel2Part1TigerConnectFieldInput
-}
-
-input TigerJawLevel2Part1ConnectWhere {
-  node: TigerJawLevel2Part1Where!
-}
-
-type TigerJawLevel2Part1Connection {
-  edges: [TigerJawLevel2Part1Relationship!]!
-  pageInfo: PageInfo!
-  totalCount: Int!
-}
-
-input TigerJawLevel2Part1ConnectionSort {
-  node: TigerJawLevel2Part1Sort
-}
-
-input TigerJawLevel2Part1ConnectionWhere {
-  AND: [TigerJawLevel2Part1ConnectionWhere!]
-  OR: [TigerJawLevel2Part1ConnectionWhere!]
-  node: TigerJawLevel2Part1Where
-  node_NOT: TigerJawLevel2Part1Where
-}
-
-input TigerJawLevel2Part1CreateFieldInput {
-  node: TigerJawLevel2Part1CreateInput!
-}
-
-input TigerJawLevel2Part1CreateInput {
-  id: ID
-  tiger: TigerJawLevel2Part1TigerFieldInput
-}
-
-input TigerJawLevel2Part1DeleteFieldInput {
-  delete: TigerJawLevel2Part1DeleteInput
-  where: TigerJawLevel2Part1ConnectionWhere
-}
-
-input TigerJawLevel2Part1DeleteInput {
-  tiger: TigerJawLevel2Part1TigerDeleteFieldInput
-}
-
-input TigerJawLevel2Part1DisconnectFieldInput {
-  disconnect: TigerJawLevel2Part1DisconnectInput
-  where: TigerJawLevel2Part1ConnectionWhere
-}
-
-input TigerJawLevel2Part1DisconnectInput {
-  tiger: TigerJawLevel2Part1TigerDisconnectFieldInput
-}
-
-input TigerJawLevel2Part1FieldInput {
-  connect: TigerJawLevel2Part1ConnectFieldInput
-  create: TigerJawLevel2Part1CreateFieldInput
-}
-
-input TigerJawLevel2Part1NodeAggregationWhereInput {
-  AND: [TigerJawLevel2Part1NodeAggregationWhereInput!]
-  OR: [TigerJawLevel2Part1NodeAggregationWhereInput!]
-  id_EQUAL: ID
-}
-
-input TigerJawLevel2Part1Options {
-  limit: Int
-  offset: Int
-  \\"\\"\\"Specify one or more TigerJawLevel2Part1Sort objects to sort TigerJawLevel2Part1s by. The sorts will be applied in the order in which they are arranged in the array.\\"\\"\\"
-  sort: [TigerJawLevel2Part1Sort]
-}
-
-input TigerJawLevel2Part1RelationInput {
-  tiger: TigerJawLevel2Part1TigerCreateFieldInput
-}
-
-type TigerJawLevel2Part1Relationship {
-  cursor: String!
-  node: TigerJawLevel2Part1!
-}
-
-\\"\\"\\"Fields to sort TigerJawLevel2Part1s by. The order in which sorts are applied is not guaranteed when specifying many fields in one TigerJawLevel2Part1Sort object.\\"\\"\\"
-input TigerJawLevel2Part1Sort {
-  id: SortDirection
-}
-
-input TigerJawLevel2Part1TigerAggregateInput {
-  AND: [TigerJawLevel2Part1TigerAggregateInput!]
-  OR: [TigerJawLevel2Part1TigerAggregateInput!]
-  count: Int
-  count_GT: Int
-  count_GTE: Int
-  count_LT: Int
-  count_LTE: Int
-  node: TigerJawLevel2Part1TigerNodeAggregationWhereInput
-}
-
-input TigerJawLevel2Part1TigerConnectFieldInput {
-  where: TigerConnectWhere
-}
-
-type TigerJawLevel2Part1TigerConnection {
-  edges: [TigerJawLevel2Part1TigerRelationship!]!
-  pageInfo: PageInfo!
-  totalCount: Int!
-}
-
-input TigerJawLevel2Part1TigerConnectionSort {
-  node: TigerSort
-}
-
-input TigerJawLevel2Part1TigerConnectionWhere {
-  AND: [TigerJawLevel2Part1TigerConnectionWhere!]
-  OR: [TigerJawLevel2Part1TigerConnectionWhere!]
-  node: TigerWhere
-  node_NOT: TigerWhere
-}
-
-input TigerJawLevel2Part1TigerCreateFieldInput {
-  node: TigerCreateInput!
-}
-
-input TigerJawLevel2Part1TigerDeleteFieldInput {
-  where: TigerJawLevel2Part1TigerConnectionWhere
-}
-
-input TigerJawLevel2Part1TigerDisconnectFieldInput {
-  where: TigerJawLevel2Part1TigerConnectionWhere
-}
-
-input TigerJawLevel2Part1TigerFieldInput {
-  connect: TigerJawLevel2Part1TigerConnectFieldInput
-  create: TigerJawLevel2Part1TigerCreateFieldInput
-}
-
-input TigerJawLevel2Part1TigerNodeAggregationWhereInput {
-  AND: [TigerJawLevel2Part1TigerNodeAggregationWhereInput!]
-  OR: [TigerJawLevel2Part1TigerNodeAggregationWhereInput!]
-  x_AVERAGE_EQUAL: Float
-  x_AVERAGE_GT: Float
-  x_AVERAGE_GTE: Float
-  x_AVERAGE_LT: Float
-  x_AVERAGE_LTE: Float
-  x_EQUAL: Int
-  x_GT: Int
-  x_GTE: Int
-  x_LT: Int
-  x_LTE: Int
-  x_MAX_EQUAL: Int
-  x_MAX_GT: Int
-  x_MAX_GTE: Int
-  x_MAX_LT: Int
-  x_MAX_LTE: Int
-  x_MIN_EQUAL: Int
-  x_MIN_GT: Int
-  x_MIN_GTE: Int
-  x_MIN_LT: Int
-  x_MIN_LTE: Int
-  x_SUM_EQUAL: Int
-  x_SUM_GT: Int
-  x_SUM_GTE: Int
-  x_SUM_LT: Int
-  x_SUM_LTE: Int
-}
-
-type TigerJawLevel2Part1TigerRelationship {
-  cursor: String!
-  node: Tiger!
-}
-
-type TigerJawLevel2Part1TigerTigerAggregationSelection {
-  count: Int!
-  node: TigerJawLevel2Part1TigerTigerNodeAggregateSelection
-}
-
-type TigerJawLevel2Part1TigerTigerNodeAggregateSelection {
-  x: IntAggregateSelectionNullable!
-}
-
-input TigerJawLevel2Part1TigerUpdateConnectionInput {
-  node: TigerUpdateInput
-}
-
-input TigerJawLevel2Part1TigerUpdateFieldInput {
-  connect: TigerJawLevel2Part1TigerConnectFieldInput
-  create: TigerJawLevel2Part1TigerCreateFieldInput
-  delete: TigerJawLevel2Part1TigerDeleteFieldInput
-  disconnect: TigerJawLevel2Part1TigerDisconnectFieldInput
-  update: TigerJawLevel2Part1TigerUpdateConnectionInput
-  where: TigerJawLevel2Part1TigerConnectionWhere
-}
-
-input TigerJawLevel2Part1UpdateConnectionInput {
-  node: TigerJawLevel2Part1UpdateInput
-}
-
-input TigerJawLevel2Part1UpdateFieldInput {
-  connect: TigerJawLevel2Part1ConnectFieldInput
-  create: TigerJawLevel2Part1CreateFieldInput
-  delete: TigerJawLevel2Part1DeleteFieldInput
-  disconnect: TigerJawLevel2Part1DisconnectFieldInput
-  update: TigerJawLevel2Part1UpdateConnectionInput
-  where: TigerJawLevel2Part1ConnectionWhere
-}
-
-input TigerJawLevel2Part1UpdateInput {
-  id: ID
-  tiger: TigerJawLevel2Part1TigerUpdateFieldInput
-}
-
-input TigerJawLevel2Part1Where {
-  AND: [TigerJawLevel2Part1Where!]
-  OR: [TigerJawLevel2Part1Where!]
-  id: ID
-  id_CONTAINS: ID
-  id_ENDS_WITH: ID
-  id_IN: [ID]
-  id_NOT: ID
-  id_NOT_CONTAINS: ID
-  id_NOT_ENDS_WITH: ID
-  id_NOT_IN: [ID]
-  id_NOT_STARTS_WITH: ID
-  id_STARTS_WITH: ID
-  tiger: TigerWhere
-  tigerAggregate: TigerJawLevel2Part1TigerAggregateInput
-  tigerConnection: TigerJawLevel2Part1TigerConnectionWhere
-  tigerConnection_NOT: TigerJawLevel2Part1TigerConnectionWhere
-  tiger_NOT: TigerWhere
-}
-
-input TigerJawLevel2RelationInput {
-  part1: TigerJawLevel2Part1CreateFieldInput
-}
-
-\\"\\"\\"Fields to sort TigerJawLevel2s by. The order in which sorts are applied is not guaranteed when specifying many fields in one TigerJawLevel2Sort object.\\"\\"\\"
-input TigerJawLevel2Sort {
-  id: SortDirection
-}
-
-type TigerJawLevel2TigerJawLevel2Part1Part1AggregationSelection {
-  count: Int!
-  node: TigerJawLevel2TigerJawLevel2Part1Part1NodeAggregateSelection
-}
-
-type TigerJawLevel2TigerJawLevel2Part1Part1NodeAggregateSelection {
-  id: IDAggregateSelectionNullable!
-}
-
-input TigerJawLevel2UpdateInput {
-  id: ID
-  part1: TigerJawLevel2Part1UpdateFieldInput
-}
-
-input TigerJawLevel2Where {
-  AND: [TigerJawLevel2Where!]
-  OR: [TigerJawLevel2Where!]
-  id: ID
-  id_CONTAINS: ID
-  id_ENDS_WITH: ID
-  id_IN: [ID]
-  id_NOT: ID
-  id_NOT_CONTAINS: ID
-  id_NOT_ENDS_WITH: ID
-  id_NOT_IN: [ID]
-  id_NOT_STARTS_WITH: ID
-  id_STARTS_WITH: ID
-  part1: TigerJawLevel2Part1Where
-  part1Aggregate: TigerJawLevel2Part1AggregateInput
-  part1Connection: TigerJawLevel2Part1ConnectionWhere
-  part1Connection_NOT: TigerJawLevel2Part1ConnectionWhere
-  part1_NOT: TigerJawLevel2Part1Where
-}
-
-input TigerOptions {
-  limit: Int
-  offset: Int
-  \\"\\"\\"Specify one or more TigerSort objects to sort Tigers by. The sorts will be applied in the order in which they are arranged in the array.\\"\\"\\"
-  sort: [TigerSort]
-}
-
-\\"\\"\\"Fields to sort Tigers by. The order in which sorts are applied is not guaranteed when specifying many fields in one TigerSort object.\\"\\"\\"
-input TigerSort {
-  x: SortDirection
-}
-
-input TigerUpdateInput {
-  x: Int
-}
-
-input TigerWhere {
-  AND: [TigerWhere!]
-  OR: [TigerWhere!]
-  x: Int
-  x_GT: Int
-  x_GTE: Int
-  x_IN: [Int]
-  x_LT: Int
-  x_LTE: Int
-  x_NOT: Int
-  x_NOT_IN: [Int]
-}
-
-type UpdateInfo {
-  bookmark: String
-  nodesCreated: Int!
-  nodesDeleted: Int!
-  relationshipsCreated: Int!
-  relationshipsDeleted: Int!
-}
-
-type UpdateTigerJawLevel2Part1sMutationResponse {
-  info: UpdateInfo!
-  tigerJawLevel2Part1s: [TigerJawLevel2Part1!]!
-}
-
-type UpdateTigerJawLevel2sMutationResponse {
-  info: UpdateInfo!
-  tigerJawLevel2s: [TigerJawLevel2!]!
-}
-
-type UpdateTigersMutationResponse {
-  info: UpdateInfo!
-  tigers: [Tiger!]!
-}
-"
-`);
-=======
             "schema {
               query: Query
               mutation: Mutation
@@ -629,7 +142,7 @@
 
             type TigerJawLevel2 {
               id: ID
-              part1(options: TigerJawLevel2Part1Options, where: TigerJawLevel2Part1Where): TigerJawLevel2Part1!
+              part1(directed: Boolean, options: TigerJawLevel2Part1Options, where: TigerJawLevel2Part1Where): TigerJawLevel2Part1!
               part1Aggregate(where: TigerJawLevel2Part1Where): TigerJawLevel2TigerJawLevel2Part1Part1AggregationSelection
               part1Connection(after: String, first: Int, sort: [TigerJawLevel2Part1ConnectionSort!], where: TigerJawLevel2Part1ConnectionWhere): TigerJawLevel2Part1Connection!
             }
@@ -665,7 +178,7 @@
 
             type TigerJawLevel2Part1 {
               id: ID
-              tiger(options: TigerOptions, where: TigerWhere): Tiger!
+              tiger(directed: Boolean, options: TigerOptions, where: TigerWhere): Tiger!
               tigerAggregate(where: TigerWhere): TigerJawLevel2Part1TigerTigerAggregationSelection
               tigerConnection(after: String, first: Int, sort: [TigerJawLevel2Part1TigerConnectionSort!], where: TigerJawLevel2Part1TigerConnectionWhere): TigerJawLevel2Part1TigerConnection!
             }
@@ -1015,6 +528,5 @@
             }
             "
         `);
->>>>>>> afb943f7
     });
 });