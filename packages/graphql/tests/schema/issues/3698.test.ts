/*
 * Copyright (c) "Neo4j"
 * Neo4j Sweden AB [http://neo4j.com]
 *
 * This file is part of Neo4j.
 *
 * Licensed under the Apache License, Version 2.0 (the "License");
 * you may not use this file except in compliance with the License.
 * You may obtain a copy of the License at
 *
 *     http://www.apache.org/licenses/LICENSE-2.0
 *
 * Unless required by applicable law or agreed to in writing, software
 * distributed under the License is distributed on an "AS IS" BASIS,
 * WITHOUT WARRANTIES OR CONDITIONS OF ANY KIND, either express or implied.
 * See the License for the specific language governing permissions and
 * limitations under the License.
 */

import { printSchemaWithDirectives } from "@graphql-tools/utils";
import { validateSchema } from "graphql";
import { gql } from "graphql-tag";
import { lexicographicSortSchema } from "graphql/utilities";
import { Neo4jGraphQL } from "../../../src";

describe("https://github.com/neo4j/graphql/issues/3698", () => {
    test("Relationship not declared in interface", async () => {
        const typeDefs = gql`
            interface IProduct {
                id: String!

                name: String!
                genre: Genre!
                info: String!
            }

            type Movie implements IProduct @node {
                id: String!

                name: String!
                genre: Genre! @relationship(type: "HAS_GENRE", direction: OUT)
                info: String! @customResolver(requires: "id name")
            }

            type Genre @node {
                name: String! @unique
                product: [IProduct!]! @relationship(type: "HAS_GENRE", direction: IN)
            }
        `;

        const resolvers = {
            Movie: {
                info: ({ id, name }) => {
                    return `${id}, ${name}`;
                },
            },
        };
        const neoSchema = new Neo4jGraphQL({ typeDefs, resolvers, features: { subscriptions: true } });

        const schema = await neoSchema.getSchema();
        const errors = validateSchema(schema);
        expect(errors).toHaveLength(0);

        const printedSchema = printSchemaWithDirectives(lexicographicSortSchema(await neoSchema.getSchema()));

        expect(printedSchema).toMatchInlineSnapshot(`
            "schema {
              query: Query
              mutation: Mutation
              subscription: Subscription
            }

            type CreateGenresMutationResponse {
              genres: [Genre!]!
              info: CreateInfo!
            }

            \\"\\"\\"
            Information about the number of nodes and relationships created during a create mutation
            \\"\\"\\"
            type CreateInfo {
              nodesCreated: Int!
              relationshipsCreated: Int!
            }

            type CreateMoviesMutationResponse {
              info: CreateInfo!
              movies: [Movie!]!
            }

            \\"\\"\\"
            Information about the number of nodes and relationships deleted during a delete mutation
            \\"\\"\\"
            type DeleteInfo {
              nodesDeleted: Int!
              relationshipsDeleted: Int!
            }

            enum EventType {
              CREATE
              CREATE_RELATIONSHIP
              DELETE
              DELETE_RELATIONSHIP
              UPDATE
            }

            type Genre {
              name: String!
              product(directed: Boolean = true @deprecated(reason: \\"The directed argument is deprecated, and the direction of the field will be configured in the GraphQL server\\"), limit: Int, offset: Int, options: IProductOptions @deprecated(reason: \\"Query options argument is deprecated, please use pagination arguments like limit, offset and sort instead.\\"), sort: [IProductSort!], where: IProductWhere): [IProduct!]!
              productAggregate(directed: Boolean = true @deprecated(reason: \\"The directed argument is deprecated, and the direction of the field will be configured in the GraphQL server\\"), where: IProductWhere): GenreIProductProductAggregationSelection
              productConnection(after: String, directed: Boolean = true @deprecated(reason: \\"The directed argument is deprecated, and the direction of the field will be configured in the GraphQL server\\"), first: Int, sort: [GenreProductConnectionSort!], where: GenreProductConnectionWhere): GenreProductConnection!
            }

            type GenreAggregateSelection {
              count: Int!
              name: StringAggregateSelection!
            }

            input GenreConnectInput {
              product: [GenreProductConnectFieldInput!]
            }

            input GenreConnectOrCreateWhere {
              node: GenreUniqueWhere!
            }

            input GenreConnectWhere {
              node: GenreWhere!
            }

            input GenreCreateInput {
              name: String!
              product: GenreProductFieldInput
            }

            type GenreCreatedEvent {
              createdGenre: GenreEventPayload!
              event: EventType!
              timestamp: Float!
            }

            input GenreDeleteInput {
              product: [GenreProductDeleteFieldInput!]
            }

            type GenreDeletedEvent {
              deletedGenre: GenreEventPayload!
              event: EventType!
              timestamp: Float!
            }

            input GenreDisconnectInput {
              product: [GenreProductDisconnectFieldInput!]
            }

            type GenreEdge {
              cursor: String!
              node: Genre!
            }

            type GenreEventPayload {
              name: String!
            }

            type GenreIProductProductAggregationSelection {
              count: Int!
              node: GenreIProductProductNodeAggregateSelection
            }

            type GenreIProductProductNodeAggregateSelection {
              id: StringAggregateSelection!
              info: StringAggregateSelection!
              name: StringAggregateSelection!
            }

            input GenreOnCreateInput {
              name: String!
            }

            input GenreOptions {
              limit: Int
              offset: Int
              \\"\\"\\"
              Specify one or more GenreSort objects to sort Genres by. The sorts will be applied in the order in which they are arranged in the array.
              \\"\\"\\"
              sort: [GenreSort!]
            }

            input GenreProductAggregateInput {
              AND: [GenreProductAggregateInput!]
              NOT: GenreProductAggregateInput
              OR: [GenreProductAggregateInput!]
              count: Int @deprecated(reason: \\"Please use the explicit _EQ version\\")
              count_EQ: Int
              count_GT: Int
              count_GTE: Int
              count_LT: Int
              count_LTE: Int
              node: GenreProductNodeAggregationWhereInput
            }

            input GenreProductConnectFieldInput {
              where: IProductConnectWhere
            }

            type GenreProductConnection {
              edges: [GenreProductRelationship!]!
              pageInfo: PageInfo!
              totalCount: Int!
            }

            input GenreProductConnectionSort {
              node: IProductSort
            }

            input GenreProductConnectionWhere {
              AND: [GenreProductConnectionWhere!]
              NOT: GenreProductConnectionWhere
              OR: [GenreProductConnectionWhere!]
              node: IProductWhere
            }

            input GenreProductCreateFieldInput {
              node: IProductCreateInput!
            }

            input GenreProductDeleteFieldInput {
              where: GenreProductConnectionWhere
            }

            input GenreProductDisconnectFieldInput {
              where: GenreProductConnectionWhere
            }

            input GenreProductFieldInput {
              connect: [GenreProductConnectFieldInput!]
              create: [GenreProductCreateFieldInput!]
            }

            input GenreProductNodeAggregationWhereInput {
              AND: [GenreProductNodeAggregationWhereInput!]
              NOT: GenreProductNodeAggregationWhereInput
              OR: [GenreProductNodeAggregationWhereInput!]
              id_AVERAGE_LENGTH_EQUAL: Float
              id_AVERAGE_LENGTH_GT: Float
              id_AVERAGE_LENGTH_GTE: Float
              id_AVERAGE_LENGTH_LT: Float
              id_AVERAGE_LENGTH_LTE: Float
              id_LONGEST_LENGTH_EQUAL: Int
              id_LONGEST_LENGTH_GT: Int
              id_LONGEST_LENGTH_GTE: Int
              id_LONGEST_LENGTH_LT: Int
              id_LONGEST_LENGTH_LTE: Int
              id_SHORTEST_LENGTH_EQUAL: Int
              id_SHORTEST_LENGTH_GT: Int
              id_SHORTEST_LENGTH_GTE: Int
              id_SHORTEST_LENGTH_LT: Int
              id_SHORTEST_LENGTH_LTE: Int
              info_AVERAGE_LENGTH_EQUAL: Float
              info_AVERAGE_LENGTH_GT: Float
              info_AVERAGE_LENGTH_GTE: Float
              info_AVERAGE_LENGTH_LT: Float
              info_AVERAGE_LENGTH_LTE: Float
              info_LONGEST_LENGTH_EQUAL: Int
              info_LONGEST_LENGTH_GT: Int
              info_LONGEST_LENGTH_GTE: Int
              info_LONGEST_LENGTH_LT: Int
              info_LONGEST_LENGTH_LTE: Int
              info_SHORTEST_LENGTH_EQUAL: Int
              info_SHORTEST_LENGTH_GT: Int
              info_SHORTEST_LENGTH_GTE: Int
              info_SHORTEST_LENGTH_LT: Int
              info_SHORTEST_LENGTH_LTE: Int
              name_AVERAGE_LENGTH_EQUAL: Float
              name_AVERAGE_LENGTH_GT: Float
              name_AVERAGE_LENGTH_GTE: Float
              name_AVERAGE_LENGTH_LT: Float
              name_AVERAGE_LENGTH_LTE: Float
              name_LONGEST_LENGTH_EQUAL: Int
              name_LONGEST_LENGTH_GT: Int
              name_LONGEST_LENGTH_GTE: Int
              name_LONGEST_LENGTH_LT: Int
              name_LONGEST_LENGTH_LTE: Int
              name_SHORTEST_LENGTH_EQUAL: Int
              name_SHORTEST_LENGTH_GT: Int
              name_SHORTEST_LENGTH_GTE: Int
              name_SHORTEST_LENGTH_LT: Int
              name_SHORTEST_LENGTH_LTE: Int
            }

            type GenreProductRelationship {
              cursor: String!
              node: IProduct!
            }

            input GenreProductUpdateConnectionInput {
              node: IProductUpdateInput
            }

            input GenreProductUpdateFieldInput {
              connect: [GenreProductConnectFieldInput!]
              create: [GenreProductCreateFieldInput!]
              delete: [GenreProductDeleteFieldInput!]
              disconnect: [GenreProductDisconnectFieldInput!]
              update: GenreProductUpdateConnectionInput
              where: GenreProductConnectionWhere
            }

<<<<<<< HEAD
            input GenreRelationInput {
              product: [GenreProductCreateFieldInput!]
=======
            type GenreRelationshipCreatedEvent {
              createdRelationship: GenreConnectedRelationships!
              event: EventType!
              genre: GenreEventPayload!
              relationshipFieldName: String!
              timestamp: Float!
            }

            input GenreRelationshipCreatedSubscriptionWhere {
              AND: [GenreRelationshipCreatedSubscriptionWhere!]
              NOT: GenreRelationshipCreatedSubscriptionWhere
              OR: [GenreRelationshipCreatedSubscriptionWhere!]
              createdRelationship: GenreRelationshipsSubscriptionWhere
              genre: GenreSubscriptionWhere
            }

            type GenreRelationshipDeletedEvent {
              deletedRelationship: GenreConnectedRelationships!
              event: EventType!
              genre: GenreEventPayload!
              relationshipFieldName: String!
              timestamp: Float!
            }

            input GenreRelationshipDeletedSubscriptionWhere {
              AND: [GenreRelationshipDeletedSubscriptionWhere!]
              NOT: GenreRelationshipDeletedSubscriptionWhere
              OR: [GenreRelationshipDeletedSubscriptionWhere!]
              deletedRelationship: GenreRelationshipsSubscriptionWhere
              genre: GenreSubscriptionWhere
            }

            input GenreRelationshipsSubscriptionWhere {
              product: GenreProductRelationshipSubscriptionWhere
>>>>>>> 45e02337
            }

            \\"\\"\\"
            Fields to sort Genres by. The order in which sorts are applied is not guaranteed when specifying many fields in one GenreSort object.
            \\"\\"\\"
            input GenreSort {
              name: SortDirection
            }

            input GenreSubscriptionWhere {
              AND: [GenreSubscriptionWhere!]
              NOT: GenreSubscriptionWhere
              OR: [GenreSubscriptionWhere!]
              name: String @deprecated(reason: \\"Please use the explicit _EQ version\\")
              name_CONTAINS: String
              name_ENDS_WITH: String
              name_EQ: String
              name_IN: [String!]
              name_STARTS_WITH: String
            }

            input GenreUniqueWhere {
              name: String @deprecated(reason: \\"Please use the explicit _EQ version\\")
              name_EQ: String
            }

            input GenreUpdateInput {
              name: String
              product: [GenreProductUpdateFieldInput!]
            }

            type GenreUpdatedEvent {
              event: EventType!
              previousState: GenreEventPayload!
              timestamp: Float!
              updatedGenre: GenreEventPayload!
            }

            input GenreWhere {
              AND: [GenreWhere!]
              NOT: GenreWhere
              OR: [GenreWhere!]
              name: String @deprecated(reason: \\"Please use the explicit _EQ version\\")
              name_CONTAINS: String
              name_ENDS_WITH: String
              name_EQ: String
              name_IN: [String!]
              name_STARTS_WITH: String
              productAggregate: GenreProductAggregateInput
              \\"\\"\\"
              Return Genres where all of the related GenreProductConnections match this filter
              \\"\\"\\"
              productConnection_ALL: GenreProductConnectionWhere
              \\"\\"\\"
              Return Genres where none of the related GenreProductConnections match this filter
              \\"\\"\\"
              productConnection_NONE: GenreProductConnectionWhere
              \\"\\"\\"
              Return Genres where one of the related GenreProductConnections match this filter
              \\"\\"\\"
              productConnection_SINGLE: GenreProductConnectionWhere
              \\"\\"\\"
              Return Genres where some of the related GenreProductConnections match this filter
              \\"\\"\\"
              productConnection_SOME: GenreProductConnectionWhere
              \\"\\"\\"Return Genres where all of the related IProducts match this filter\\"\\"\\"
              product_ALL: IProductWhere
              \\"\\"\\"Return Genres where none of the related IProducts match this filter\\"\\"\\"
              product_NONE: IProductWhere
              \\"\\"\\"Return Genres where one of the related IProducts match this filter\\"\\"\\"
              product_SINGLE: IProductWhere
              \\"\\"\\"Return Genres where some of the related IProducts match this filter\\"\\"\\"
              product_SOME: IProductWhere
            }

            type GenresConnection {
              edges: [GenreEdge!]!
              pageInfo: PageInfo!
              totalCount: Int!
            }

            interface IProduct {
              genre: Genre!
              id: String!
              info: String!
              name: String!
            }

            type IProductAggregateSelection {
              count: Int!
              id: StringAggregateSelection!
              info: StringAggregateSelection!
              name: StringAggregateSelection!
            }

            input IProductConnectWhere {
              node: IProductWhere!
            }

            input IProductCreateInput {
              Movie: MovieCreateInput
            }

            type IProductEdge {
              cursor: String!
              node: IProduct!
            }

            interface IProductEventPayload {
              id: String!
              name: String!
            }

            enum IProductImplementation {
              Movie
            }

            input IProductOptions {
              limit: Int
              offset: Int
              \\"\\"\\"
              Specify one or more IProductSort objects to sort IProducts by. The sorts will be applied in the order in which they are arranged in the array.
              \\"\\"\\"
              sort: [IProductSort!]
            }

            \\"\\"\\"
            Fields to sort IProducts by. The order in which sorts are applied is not guaranteed when specifying many fields in one IProductSort object.
            \\"\\"\\"
            input IProductSort {
              id: SortDirection
              info: SortDirection
              name: SortDirection
            }

            input IProductUpdateInput {
              id: String
              info: String
              name: String
            }

            input IProductWhere {
              AND: [IProductWhere!]
              NOT: IProductWhere
              OR: [IProductWhere!]
              id: String @deprecated(reason: \\"Please use the explicit _EQ version\\")
              id_CONTAINS: String
              id_ENDS_WITH: String
              id_EQ: String
              id_IN: [String!]
              id_STARTS_WITH: String
              info: String @deprecated(reason: \\"Please use the explicit _EQ version\\")
              info_CONTAINS: String
              info_ENDS_WITH: String
              info_EQ: String
              info_IN: [String!]
              info_STARTS_WITH: String
              name: String @deprecated(reason: \\"Please use the explicit _EQ version\\")
              name_CONTAINS: String
              name_ENDS_WITH: String
              name_EQ: String
              name_IN: [String!]
              name_STARTS_WITH: String
              typename_IN: [IProductImplementation!]
            }

            type IProductsConnection {
              edges: [IProductEdge!]!
              pageInfo: PageInfo!
              totalCount: Int!
            }

            type Movie implements IProduct {
              genre(directed: Boolean = true @deprecated(reason: \\"The directed argument is deprecated, and the direction of the field will be configured in the GraphQL server\\"), limit: Int, offset: Int, options: GenreOptions @deprecated(reason: \\"Query options argument is deprecated, please use pagination arguments like limit, offset and sort instead.\\"), sort: [GenreSort!], where: GenreWhere): Genre!
              genreAggregate(directed: Boolean = true @deprecated(reason: \\"The directed argument is deprecated, and the direction of the field will be configured in the GraphQL server\\"), where: GenreWhere): MovieGenreGenreAggregationSelection
              genreConnection(after: String, directed: Boolean = true @deprecated(reason: \\"The directed argument is deprecated, and the direction of the field will be configured in the GraphQL server\\"), first: Int, sort: [MovieGenreConnectionSort!], where: MovieGenreConnectionWhere): MovieGenreConnection!
              id: String!
              info: String!
              name: String!
            }

            type MovieAggregateSelection {
              count: Int!
              id: StringAggregateSelection!
              name: StringAggregateSelection!
            }

<<<<<<< HEAD
            input MovieConnectInput {
              genre: MovieGenreConnectFieldInput
            }

            input MovieConnectOrCreateInput {
              genre: MovieGenreConnectOrCreateFieldInput
=======
            type MovieConnectedRelationships {
              genre: MovieGenreConnectedRelationship
>>>>>>> 45e02337
            }

            input MovieCreateInput {
              genre: MovieGenreFieldInput
              id: String!
              name: String!
            }

            type MovieCreatedEvent {
              createdMovie: MovieEventPayload!
              event: EventType!
              timestamp: Float!
            }

            input MovieDeleteInput {
              genre: MovieGenreDeleteFieldInput
            }

            type MovieDeletedEvent {
              deletedMovie: MovieEventPayload!
              event: EventType!
              timestamp: Float!
            }

            type MovieEdge {
              cursor: String!
              node: Movie!
            }

            type MovieEventPayload implements IProductEventPayload {
              id: String!
              name: String!
            }

            input MovieGenreAggregateInput {
              AND: [MovieGenreAggregateInput!]
              NOT: MovieGenreAggregateInput
              OR: [MovieGenreAggregateInput!]
              count: Int @deprecated(reason: \\"Please use the explicit _EQ version\\")
              count_EQ: Int
              count_GT: Int
              count_GTE: Int
              count_LT: Int
              count_LTE: Int
              node: MovieGenreNodeAggregationWhereInput
            }

            input MovieGenreConnectFieldInput {
              connect: GenreConnectInput
              \\"\\"\\"
              Whether or not to overwrite any matching relationship with the new properties.
              \\"\\"\\"
              overwrite: Boolean! = true
              where: GenreConnectWhere
            }

            input MovieGenreConnectOrCreateFieldInput {
              onCreate: MovieGenreConnectOrCreateFieldInputOnCreate!
              where: GenreConnectOrCreateWhere!
            }

            input MovieGenreConnectOrCreateFieldInputOnCreate {
              node: GenreOnCreateInput!
            }

            type MovieGenreConnection {
              edges: [MovieGenreRelationship!]!
              pageInfo: PageInfo!
              totalCount: Int!
            }

            input MovieGenreConnectionSort {
              node: GenreSort
            }

            input MovieGenreConnectionWhere {
              AND: [MovieGenreConnectionWhere!]
              NOT: MovieGenreConnectionWhere
              OR: [MovieGenreConnectionWhere!]
              node: GenreWhere
            }

            input MovieGenreCreateFieldInput {
              node: GenreCreateInput!
            }

            input MovieGenreDeleteFieldInput {
              delete: GenreDeleteInput
              where: MovieGenreConnectionWhere
            }

            input MovieGenreDisconnectFieldInput {
              disconnect: GenreDisconnectInput
              where: MovieGenreConnectionWhere
            }

            input MovieGenreFieldInput {
              connect: MovieGenreConnectFieldInput
              connectOrCreate: MovieGenreConnectOrCreateFieldInput
              create: MovieGenreCreateFieldInput
            }

            type MovieGenreGenreAggregationSelection {
              count: Int!
              node: MovieGenreGenreNodeAggregateSelection
            }

            type MovieGenreGenreNodeAggregateSelection {
              name: StringAggregateSelection!
            }

            input MovieGenreNodeAggregationWhereInput {
              AND: [MovieGenreNodeAggregationWhereInput!]
              NOT: MovieGenreNodeAggregationWhereInput
              OR: [MovieGenreNodeAggregationWhereInput!]
              name_AVERAGE_LENGTH_EQUAL: Float
              name_AVERAGE_LENGTH_GT: Float
              name_AVERAGE_LENGTH_GTE: Float
              name_AVERAGE_LENGTH_LT: Float
              name_AVERAGE_LENGTH_LTE: Float
              name_LONGEST_LENGTH_EQUAL: Int
              name_LONGEST_LENGTH_GT: Int
              name_LONGEST_LENGTH_GTE: Int
              name_LONGEST_LENGTH_LT: Int
              name_LONGEST_LENGTH_LTE: Int
              name_SHORTEST_LENGTH_EQUAL: Int
              name_SHORTEST_LENGTH_GT: Int
              name_SHORTEST_LENGTH_GTE: Int
              name_SHORTEST_LENGTH_LT: Int
              name_SHORTEST_LENGTH_LTE: Int
            }

            type MovieGenreRelationship {
              cursor: String!
              node: Genre!
            }

            input MovieGenreUpdateConnectionInput {
              node: GenreUpdateInput
            }

            input MovieGenreUpdateFieldInput {
              connect: MovieGenreConnectFieldInput
              connectOrCreate: MovieGenreConnectOrCreateFieldInput
              create: MovieGenreCreateFieldInput
              delete: MovieGenreDeleteFieldInput
              disconnect: MovieGenreDisconnectFieldInput
              update: MovieGenreUpdateConnectionInput
              where: MovieGenreConnectionWhere
            }

            input MovieOptions {
              limit: Int
              offset: Int
              \\"\\"\\"
              Specify one or more MovieSort objects to sort Movies by. The sorts will be applied in the order in which they are arranged in the array.
              \\"\\"\\"
              sort: [MovieSort!]
            }

<<<<<<< HEAD
            input MovieRelationInput {
              genre: MovieGenreCreateFieldInput
=======
            type MovieRelationshipCreatedEvent {
              createdRelationship: MovieConnectedRelationships!
              event: EventType!
              movie: MovieEventPayload!
              relationshipFieldName: String!
              timestamp: Float!
            }

            input MovieRelationshipCreatedSubscriptionWhere {
              AND: [MovieRelationshipCreatedSubscriptionWhere!]
              NOT: MovieRelationshipCreatedSubscriptionWhere
              OR: [MovieRelationshipCreatedSubscriptionWhere!]
              createdRelationship: MovieRelationshipsSubscriptionWhere
              movie: MovieSubscriptionWhere
            }

            type MovieRelationshipDeletedEvent {
              deletedRelationship: MovieConnectedRelationships!
              event: EventType!
              movie: MovieEventPayload!
              relationshipFieldName: String!
              timestamp: Float!
            }

            input MovieRelationshipDeletedSubscriptionWhere {
              AND: [MovieRelationshipDeletedSubscriptionWhere!]
              NOT: MovieRelationshipDeletedSubscriptionWhere
              OR: [MovieRelationshipDeletedSubscriptionWhere!]
              deletedRelationship: MovieRelationshipsSubscriptionWhere
              movie: MovieSubscriptionWhere
            }

            input MovieRelationshipsSubscriptionWhere {
              genre: MovieGenreRelationshipSubscriptionWhere
>>>>>>> 45e02337
            }

            \\"\\"\\"
            Fields to sort Movies by. The order in which sorts are applied is not guaranteed when specifying many fields in one MovieSort object.
            \\"\\"\\"
            input MovieSort {
              id: SortDirection
              name: SortDirection
            }

            input MovieSubscriptionWhere {
              AND: [MovieSubscriptionWhere!]
              NOT: MovieSubscriptionWhere
              OR: [MovieSubscriptionWhere!]
              id: String @deprecated(reason: \\"Please use the explicit _EQ version\\")
              id_CONTAINS: String
              id_ENDS_WITH: String
              id_EQ: String
              id_IN: [String!]
              id_STARTS_WITH: String
              name: String @deprecated(reason: \\"Please use the explicit _EQ version\\")
              name_CONTAINS: String
              name_ENDS_WITH: String
              name_EQ: String
              name_IN: [String!]
              name_STARTS_WITH: String
            }

            input MovieUpdateInput {
              genre: MovieGenreUpdateFieldInput
              id: String
              name: String
            }

            type MovieUpdatedEvent {
              event: EventType!
              previousState: MovieEventPayload!
              timestamp: Float!
              updatedMovie: MovieEventPayload!
            }

            input MovieWhere {
              AND: [MovieWhere!]
              NOT: MovieWhere
              OR: [MovieWhere!]
              genre: GenreWhere
              genreAggregate: MovieGenreAggregateInput
              genreConnection: MovieGenreConnectionWhere
              id: String @deprecated(reason: \\"Please use the explicit _EQ version\\")
              id_CONTAINS: String
              id_ENDS_WITH: String
              id_EQ: String
              id_IN: [String!]
              id_STARTS_WITH: String
              name: String @deprecated(reason: \\"Please use the explicit _EQ version\\")
              name_CONTAINS: String
              name_ENDS_WITH: String
              name_EQ: String
              name_IN: [String!]
              name_STARTS_WITH: String
            }

            type MoviesConnection {
              edges: [MovieEdge!]!
              pageInfo: PageInfo!
              totalCount: Int!
            }

            type Mutation {
              createGenres(input: [GenreCreateInput!]!): CreateGenresMutationResponse!
              createMovies(input: [MovieCreateInput!]!): CreateMoviesMutationResponse!
              deleteGenres(delete: GenreDeleteInput, where: GenreWhere): DeleteInfo!
              deleteMovies(delete: MovieDeleteInput, where: MovieWhere): DeleteInfo!
              updateGenres(update: GenreUpdateInput, where: GenreWhere): UpdateGenresMutationResponse!
              updateMovies(update: MovieUpdateInput, where: MovieWhere): UpdateMoviesMutationResponse!
            }

            \\"\\"\\"Pagination information (Relay)\\"\\"\\"
            type PageInfo {
              endCursor: String
              hasNextPage: Boolean!
              hasPreviousPage: Boolean!
              startCursor: String
            }

            type Query {
              genres(limit: Int, offset: Int, options: GenreOptions @deprecated(reason: \\"Query options argument is deprecated, please use pagination arguments like limit, offset and sort instead.\\"), sort: [GenreSort!], where: GenreWhere): [Genre!]!
              genresAggregate(where: GenreWhere): GenreAggregateSelection!
              genresConnection(after: String, first: Int, sort: [GenreSort!], where: GenreWhere): GenresConnection!
              iProducts(limit: Int, offset: Int, options: IProductOptions @deprecated(reason: \\"Query options argument is deprecated, please use pagination arguments like limit, offset and sort instead.\\"), sort: [IProductSort!], where: IProductWhere): [IProduct!]!
              iProductsAggregate(where: IProductWhere): IProductAggregateSelection!
              iProductsConnection(after: String, first: Int, sort: [IProductSort!], where: IProductWhere): IProductsConnection!
              movies(limit: Int, offset: Int, options: MovieOptions @deprecated(reason: \\"Query options argument is deprecated, please use pagination arguments like limit, offset and sort instead.\\"), sort: [MovieSort!], where: MovieWhere): [Movie!]!
              moviesAggregate(where: MovieWhere): MovieAggregateSelection!
              moviesConnection(after: String, first: Int, sort: [MovieSort!], where: MovieWhere): MoviesConnection!
            }

            \\"\\"\\"An enum for sorting in either ascending or descending order.\\"\\"\\"
            enum SortDirection {
              \\"\\"\\"Sort by field values in ascending order.\\"\\"\\"
              ASC
              \\"\\"\\"Sort by field values in descending order.\\"\\"\\"
              DESC
            }

            type StringAggregateSelection {
              longest: String
              shortest: String
            }

            type Subscription {
              genreCreated(where: GenreSubscriptionWhere): GenreCreatedEvent!
              genreDeleted(where: GenreSubscriptionWhere): GenreDeletedEvent!
              genreUpdated(where: GenreSubscriptionWhere): GenreUpdatedEvent!
              movieCreated(where: MovieSubscriptionWhere): MovieCreatedEvent!
              movieDeleted(where: MovieSubscriptionWhere): MovieDeletedEvent!
              movieUpdated(where: MovieSubscriptionWhere): MovieUpdatedEvent!
            }

            type UpdateGenresMutationResponse {
              genres: [Genre!]!
              info: UpdateInfo!
            }

            \\"\\"\\"
            Information about the number of nodes and relationships created and deleted during an update mutation
            \\"\\"\\"
            type UpdateInfo {
              nodesCreated: Int!
              nodesDeleted: Int!
              relationshipsCreated: Int!
              relationshipsDeleted: Int!
            }

            type UpdateMoviesMutationResponse {
              info: UpdateInfo!
              movies: [Movie!]!
            }"
        `);
    });

    test("Relationship declared in interface", async () => {
        const typeDefs = gql`
            interface IProduct {
                id: String!

                name: String!
                genre: Genre! @declareRelationship
                info: String!
            }

            type Movie implements IProduct @node {
                id: String!

                name: String!
                genre: Genre! @relationship(type: "HAS_GENRE", direction: OUT)
                info: String! @customResolver(requires: "id name")
            }

            type Genre @node {
                name: String! @unique
                product: [IProduct!]! @relationship(type: "HAS_GENRE", direction: IN)
            }
        `;

        const resolvers = {
            Movie: {
                info: ({ id, name }) => {
                    return `${id}, ${name}`;
                },
            },
        };
        const neoSchema = new Neo4jGraphQL({ typeDefs, resolvers, features: { subscriptions: true } });

        const schema = await neoSchema.getSchema();
        const errors = validateSchema(schema);
        expect(errors).toHaveLength(0);

        const printedSchema = printSchemaWithDirectives(lexicographicSortSchema(await neoSchema.getSchema()));

        expect(printedSchema).toMatchInlineSnapshot(`
            "schema {
              query: Query
              mutation: Mutation
              subscription: Subscription
            }

            type CreateGenresMutationResponse {
              genres: [Genre!]!
              info: CreateInfo!
            }

            \\"\\"\\"
            Information about the number of nodes and relationships created during a create mutation
            \\"\\"\\"
            type CreateInfo {
              nodesCreated: Int!
              relationshipsCreated: Int!
            }

            type CreateMoviesMutationResponse {
              info: CreateInfo!
              movies: [Movie!]!
            }

            \\"\\"\\"
            Information about the number of nodes and relationships deleted during a delete mutation
            \\"\\"\\"
            type DeleteInfo {
              nodesDeleted: Int!
              relationshipsDeleted: Int!
            }

            enum EventType {
              CREATE
              CREATE_RELATIONSHIP
              DELETE
              DELETE_RELATIONSHIP
              UPDATE
            }

            type Genre {
              name: String!
              product(directed: Boolean = true @deprecated(reason: \\"The directed argument is deprecated, and the direction of the field will be configured in the GraphQL server\\"), limit: Int, offset: Int, options: IProductOptions @deprecated(reason: \\"Query options argument is deprecated, please use pagination arguments like limit, offset and sort instead.\\"), sort: [IProductSort!], where: IProductWhere): [IProduct!]!
              productAggregate(directed: Boolean = true @deprecated(reason: \\"The directed argument is deprecated, and the direction of the field will be configured in the GraphQL server\\"), where: IProductWhere): GenreIProductProductAggregationSelection
              productConnection(after: String, directed: Boolean = true @deprecated(reason: \\"The directed argument is deprecated, and the direction of the field will be configured in the GraphQL server\\"), first: Int, sort: [GenreProductConnectionSort!], where: GenreProductConnectionWhere): GenreProductConnection!
            }

            type GenreAggregateSelection {
              count: Int!
              name: StringAggregateSelection!
            }

            input GenreConnectInput {
              product: [GenreProductConnectFieldInput!]
            }

            input GenreConnectOrCreateWhere {
              node: GenreUniqueWhere!
            }

            input GenreConnectWhere {
              node: GenreWhere!
            }

            input GenreCreateInput {
              name: String!
              product: GenreProductFieldInput
            }

            type GenreCreatedEvent {
              createdGenre: GenreEventPayload!
              event: EventType!
              timestamp: Float!
            }

            input GenreDeleteInput {
              product: [GenreProductDeleteFieldInput!]
            }

            type GenreDeletedEvent {
              deletedGenre: GenreEventPayload!
              event: EventType!
              timestamp: Float!
            }

            input GenreDisconnectInput {
              product: [GenreProductDisconnectFieldInput!]
            }

            type GenreEdge {
              cursor: String!
              node: Genre!
            }

            type GenreEventPayload {
              name: String!
            }

            type GenreIProductProductAggregationSelection {
              count: Int!
              node: GenreIProductProductNodeAggregateSelection
            }

            type GenreIProductProductNodeAggregateSelection {
              id: StringAggregateSelection!
              info: StringAggregateSelection!
              name: StringAggregateSelection!
            }

            input GenreOnCreateInput {
              name: String!
            }

            input GenreOptions {
              limit: Int
              offset: Int
              \\"\\"\\"
              Specify one or more GenreSort objects to sort Genres by. The sorts will be applied in the order in which they are arranged in the array.
              \\"\\"\\"
              sort: [GenreSort!]
            }

            input GenreProductAggregateInput {
              AND: [GenreProductAggregateInput!]
              NOT: GenreProductAggregateInput
              OR: [GenreProductAggregateInput!]
              count: Int @deprecated(reason: \\"Please use the explicit _EQ version\\")
              count_EQ: Int
              count_GT: Int
              count_GTE: Int
              count_LT: Int
              count_LTE: Int
              node: GenreProductNodeAggregationWhereInput
            }

            input GenreProductConnectFieldInput {
              connect: IProductConnectInput
              where: IProductConnectWhere
            }

            type GenreProductConnection {
              edges: [GenreProductRelationship!]!
              pageInfo: PageInfo!
              totalCount: Int!
            }

            input GenreProductConnectionSort {
              node: IProductSort
            }

            input GenreProductConnectionWhere {
              AND: [GenreProductConnectionWhere!]
              NOT: GenreProductConnectionWhere
              OR: [GenreProductConnectionWhere!]
              node: IProductWhere
            }

            input GenreProductCreateFieldInput {
              node: IProductCreateInput!
            }

            input GenreProductDeleteFieldInput {
              delete: IProductDeleteInput
              where: GenreProductConnectionWhere
            }

            input GenreProductDisconnectFieldInput {
              disconnect: IProductDisconnectInput
              where: GenreProductConnectionWhere
            }

            input GenreProductFieldInput {
              connect: [GenreProductConnectFieldInput!]
              create: [GenreProductCreateFieldInput!]
            }

            input GenreProductNodeAggregationWhereInput {
              AND: [GenreProductNodeAggregationWhereInput!]
              NOT: GenreProductNodeAggregationWhereInput
              OR: [GenreProductNodeAggregationWhereInput!]
              id_AVERAGE_LENGTH_EQUAL: Float
              id_AVERAGE_LENGTH_GT: Float
              id_AVERAGE_LENGTH_GTE: Float
              id_AVERAGE_LENGTH_LT: Float
              id_AVERAGE_LENGTH_LTE: Float
              id_LONGEST_LENGTH_EQUAL: Int
              id_LONGEST_LENGTH_GT: Int
              id_LONGEST_LENGTH_GTE: Int
              id_LONGEST_LENGTH_LT: Int
              id_LONGEST_LENGTH_LTE: Int
              id_SHORTEST_LENGTH_EQUAL: Int
              id_SHORTEST_LENGTH_GT: Int
              id_SHORTEST_LENGTH_GTE: Int
              id_SHORTEST_LENGTH_LT: Int
              id_SHORTEST_LENGTH_LTE: Int
              info_AVERAGE_LENGTH_EQUAL: Float
              info_AVERAGE_LENGTH_GT: Float
              info_AVERAGE_LENGTH_GTE: Float
              info_AVERAGE_LENGTH_LT: Float
              info_AVERAGE_LENGTH_LTE: Float
              info_LONGEST_LENGTH_EQUAL: Int
              info_LONGEST_LENGTH_GT: Int
              info_LONGEST_LENGTH_GTE: Int
              info_LONGEST_LENGTH_LT: Int
              info_LONGEST_LENGTH_LTE: Int
              info_SHORTEST_LENGTH_EQUAL: Int
              info_SHORTEST_LENGTH_GT: Int
              info_SHORTEST_LENGTH_GTE: Int
              info_SHORTEST_LENGTH_LT: Int
              info_SHORTEST_LENGTH_LTE: Int
              name_AVERAGE_LENGTH_EQUAL: Float
              name_AVERAGE_LENGTH_GT: Float
              name_AVERAGE_LENGTH_GTE: Float
              name_AVERAGE_LENGTH_LT: Float
              name_AVERAGE_LENGTH_LTE: Float
              name_LONGEST_LENGTH_EQUAL: Int
              name_LONGEST_LENGTH_GT: Int
              name_LONGEST_LENGTH_GTE: Int
              name_LONGEST_LENGTH_LT: Int
              name_LONGEST_LENGTH_LTE: Int
              name_SHORTEST_LENGTH_EQUAL: Int
              name_SHORTEST_LENGTH_GT: Int
              name_SHORTEST_LENGTH_GTE: Int
              name_SHORTEST_LENGTH_LT: Int
              name_SHORTEST_LENGTH_LTE: Int
            }

            type GenreProductRelationship {
              cursor: String!
              node: IProduct!
            }

            input GenreProductUpdateConnectionInput {
              node: IProductUpdateInput
            }

            input GenreProductUpdateFieldInput {
              connect: [GenreProductConnectFieldInput!]
              create: [GenreProductCreateFieldInput!]
              delete: [GenreProductDeleteFieldInput!]
              disconnect: [GenreProductDisconnectFieldInput!]
              update: GenreProductUpdateConnectionInput
              where: GenreProductConnectionWhere
            }

<<<<<<< HEAD
            input GenreRelationInput {
              product: [GenreProductCreateFieldInput!]
=======
            type GenreRelationshipCreatedEvent {
              createdRelationship: GenreConnectedRelationships!
              event: EventType!
              genre: GenreEventPayload!
              relationshipFieldName: String!
              timestamp: Float!
            }

            input GenreRelationshipCreatedSubscriptionWhere {
              AND: [GenreRelationshipCreatedSubscriptionWhere!]
              NOT: GenreRelationshipCreatedSubscriptionWhere
              OR: [GenreRelationshipCreatedSubscriptionWhere!]
              createdRelationship: GenreRelationshipsSubscriptionWhere
              genre: GenreSubscriptionWhere
            }

            type GenreRelationshipDeletedEvent {
              deletedRelationship: GenreConnectedRelationships!
              event: EventType!
              genre: GenreEventPayload!
              relationshipFieldName: String!
              timestamp: Float!
            }

            input GenreRelationshipDeletedSubscriptionWhere {
              AND: [GenreRelationshipDeletedSubscriptionWhere!]
              NOT: GenreRelationshipDeletedSubscriptionWhere
              OR: [GenreRelationshipDeletedSubscriptionWhere!]
              deletedRelationship: GenreRelationshipsSubscriptionWhere
              genre: GenreSubscriptionWhere
            }

            input GenreRelationshipsSubscriptionWhere {
              product: GenreProductRelationshipSubscriptionWhere
>>>>>>> 45e02337
            }

            \\"\\"\\"
            Fields to sort Genres by. The order in which sorts are applied is not guaranteed when specifying many fields in one GenreSort object.
            \\"\\"\\"
            input GenreSort {
              name: SortDirection
            }

            input GenreSubscriptionWhere {
              AND: [GenreSubscriptionWhere!]
              NOT: GenreSubscriptionWhere
              OR: [GenreSubscriptionWhere!]
              name: String @deprecated(reason: \\"Please use the explicit _EQ version\\")
              name_CONTAINS: String
              name_ENDS_WITH: String
              name_EQ: String
              name_IN: [String!]
              name_STARTS_WITH: String
            }

            input GenreUniqueWhere {
              name: String @deprecated(reason: \\"Please use the explicit _EQ version\\")
              name_EQ: String
            }

            input GenreUpdateInput {
              name: String
              product: [GenreProductUpdateFieldInput!]
            }

            type GenreUpdatedEvent {
              event: EventType!
              previousState: GenreEventPayload!
              timestamp: Float!
              updatedGenre: GenreEventPayload!
            }

            input GenreWhere {
              AND: [GenreWhere!]
              NOT: GenreWhere
              OR: [GenreWhere!]
              name: String @deprecated(reason: \\"Please use the explicit _EQ version\\")
              name_CONTAINS: String
              name_ENDS_WITH: String
              name_EQ: String
              name_IN: [String!]
              name_STARTS_WITH: String
              productAggregate: GenreProductAggregateInput
              \\"\\"\\"
              Return Genres where all of the related GenreProductConnections match this filter
              \\"\\"\\"
              productConnection_ALL: GenreProductConnectionWhere
              \\"\\"\\"
              Return Genres where none of the related GenreProductConnections match this filter
              \\"\\"\\"
              productConnection_NONE: GenreProductConnectionWhere
              \\"\\"\\"
              Return Genres where one of the related GenreProductConnections match this filter
              \\"\\"\\"
              productConnection_SINGLE: GenreProductConnectionWhere
              \\"\\"\\"
              Return Genres where some of the related GenreProductConnections match this filter
              \\"\\"\\"
              productConnection_SOME: GenreProductConnectionWhere
              \\"\\"\\"Return Genres where all of the related IProducts match this filter\\"\\"\\"
              product_ALL: IProductWhere
              \\"\\"\\"Return Genres where none of the related IProducts match this filter\\"\\"\\"
              product_NONE: IProductWhere
              \\"\\"\\"Return Genres where one of the related IProducts match this filter\\"\\"\\"
              product_SINGLE: IProductWhere
              \\"\\"\\"Return Genres where some of the related IProducts match this filter\\"\\"\\"
              product_SOME: IProductWhere
            }

            type GenresConnection {
              edges: [GenreEdge!]!
              pageInfo: PageInfo!
              totalCount: Int!
            }

            interface IProduct {
              genre(limit: Int, offset: Int, options: GenreOptions @deprecated(reason: \\"Query options argument is deprecated, please use pagination arguments like limit, offset and sort instead.\\"), sort: [GenreSort!], where: GenreWhere): Genre!
              genreConnection(after: String, first: Int, sort: [IProductGenreConnectionSort!], where: IProductGenreConnectionWhere): IProductGenreConnection!
              id: String!
              info: String!
              name: String!
            }

            type IProductAggregateSelection {
              count: Int!
              id: StringAggregateSelection!
              info: StringAggregateSelection!
              name: StringAggregateSelection!
            }

            input IProductConnectInput {
              genre: IProductGenreConnectFieldInput
            }

            input IProductConnectWhere {
              node: IProductWhere!
            }

            input IProductCreateInput {
              Movie: MovieCreateInput
            }

            input IProductDeleteInput {
              genre: IProductGenreDeleteFieldInput
            }

            input IProductDisconnectInput {
              genre: IProductGenreDisconnectFieldInput
            }

            type IProductEdge {
              cursor: String!
              node: IProduct!
            }

            interface IProductEventPayload {
              id: String!
              name: String!
            }

            input IProductGenreAggregateInput {
              AND: [IProductGenreAggregateInput!]
              NOT: IProductGenreAggregateInput
              OR: [IProductGenreAggregateInput!]
              count: Int @deprecated(reason: \\"Please use the explicit _EQ version\\")
              count_EQ: Int
              count_GT: Int
              count_GTE: Int
              count_LT: Int
              count_LTE: Int
              node: IProductGenreNodeAggregationWhereInput
            }

            input IProductGenreConnectFieldInput {
              connect: GenreConnectInput
              \\"\\"\\"
              Whether or not to overwrite any matching relationship with the new properties.
              \\"\\"\\"
              overwrite: Boolean! = true
              where: GenreConnectWhere
            }

            input IProductGenreConnectOrCreateFieldInput {
              onCreate: IProductGenreConnectOrCreateFieldInputOnCreate!
              where: GenreConnectOrCreateWhere!
            }

            input IProductGenreConnectOrCreateFieldInputOnCreate {
              node: GenreOnCreateInput!
            }

            type IProductGenreConnection {
              edges: [IProductGenreRelationship!]!
              pageInfo: PageInfo!
              totalCount: Int!
            }

            input IProductGenreConnectionSort {
              node: GenreSort
            }

            input IProductGenreConnectionWhere {
              AND: [IProductGenreConnectionWhere!]
              NOT: IProductGenreConnectionWhere
              OR: [IProductGenreConnectionWhere!]
              node: GenreWhere
            }

            input IProductGenreCreateFieldInput {
              node: GenreCreateInput!
            }

            input IProductGenreDeleteFieldInput {
              delete: GenreDeleteInput
              where: IProductGenreConnectionWhere
            }

            input IProductGenreDisconnectFieldInput {
              disconnect: GenreDisconnectInput
              where: IProductGenreConnectionWhere
            }

            input IProductGenreNodeAggregationWhereInput {
              AND: [IProductGenreNodeAggregationWhereInput!]
              NOT: IProductGenreNodeAggregationWhereInput
              OR: [IProductGenreNodeAggregationWhereInput!]
              name_AVERAGE_LENGTH_EQUAL: Float
              name_AVERAGE_LENGTH_GT: Float
              name_AVERAGE_LENGTH_GTE: Float
              name_AVERAGE_LENGTH_LT: Float
              name_AVERAGE_LENGTH_LTE: Float
              name_LONGEST_LENGTH_EQUAL: Int
              name_LONGEST_LENGTH_GT: Int
              name_LONGEST_LENGTH_GTE: Int
              name_LONGEST_LENGTH_LT: Int
              name_LONGEST_LENGTH_LTE: Int
              name_SHORTEST_LENGTH_EQUAL: Int
              name_SHORTEST_LENGTH_GT: Int
              name_SHORTEST_LENGTH_GTE: Int
              name_SHORTEST_LENGTH_LT: Int
              name_SHORTEST_LENGTH_LTE: Int
            }

            type IProductGenreRelationship {
              cursor: String!
              node: Genre!
            }

            input IProductGenreUpdateConnectionInput {
              node: GenreUpdateInput
            }

            input IProductGenreUpdateFieldInput {
              connect: IProductGenreConnectFieldInput
              connectOrCreate: IProductGenreConnectOrCreateFieldInput
              create: IProductGenreCreateFieldInput
              delete: IProductGenreDeleteFieldInput
              disconnect: IProductGenreDisconnectFieldInput
              update: IProductGenreUpdateConnectionInput
              where: IProductGenreConnectionWhere
            }

            enum IProductImplementation {
              Movie
            }

            input IProductOptions {
              limit: Int
              offset: Int
              \\"\\"\\"
              Specify one or more IProductSort objects to sort IProducts by. The sorts will be applied in the order in which they are arranged in the array.
              \\"\\"\\"
              sort: [IProductSort!]
            }

            \\"\\"\\"
            Fields to sort IProducts by. The order in which sorts are applied is not guaranteed when specifying many fields in one IProductSort object.
            \\"\\"\\"
            input IProductSort {
              id: SortDirection
              info: SortDirection
              name: SortDirection
            }

            input IProductUpdateInput {
              genre: IProductGenreUpdateFieldInput
              id: String
              info: String
              name: String
            }

            input IProductWhere {
              AND: [IProductWhere!]
              NOT: IProductWhere
              OR: [IProductWhere!]
              genre: GenreWhere
              genreAggregate: IProductGenreAggregateInput
              genreConnection: IProductGenreConnectionWhere
              id: String @deprecated(reason: \\"Please use the explicit _EQ version\\")
              id_CONTAINS: String
              id_ENDS_WITH: String
              id_EQ: String
              id_IN: [String!]
              id_STARTS_WITH: String
              info: String @deprecated(reason: \\"Please use the explicit _EQ version\\")
              info_CONTAINS: String
              info_ENDS_WITH: String
              info_EQ: String
              info_IN: [String!]
              info_STARTS_WITH: String
              name: String @deprecated(reason: \\"Please use the explicit _EQ version\\")
              name_CONTAINS: String
              name_ENDS_WITH: String
              name_EQ: String
              name_IN: [String!]
              name_STARTS_WITH: String
              typename_IN: [IProductImplementation!]
            }

            type IProductsConnection {
              edges: [IProductEdge!]!
              pageInfo: PageInfo!
              totalCount: Int!
            }

            type Movie implements IProduct {
              genre(directed: Boolean = true @deprecated(reason: \\"The directed argument is deprecated, and the direction of the field will be configured in the GraphQL server\\"), limit: Int, offset: Int, options: GenreOptions @deprecated(reason: \\"Query options argument is deprecated, please use pagination arguments like limit, offset and sort instead.\\"), sort: [GenreSort!], where: GenreWhere): Genre!
              genreAggregate(directed: Boolean = true @deprecated(reason: \\"The directed argument is deprecated, and the direction of the field will be configured in the GraphQL server\\"), where: GenreWhere): MovieGenreGenreAggregationSelection
              genreConnection(after: String, directed: Boolean = true @deprecated(reason: \\"The directed argument is deprecated, and the direction of the field will be configured in the GraphQL server\\"), first: Int, sort: [IProductGenreConnectionSort!], where: IProductGenreConnectionWhere): IProductGenreConnection!
              id: String!
              info: String!
              name: String!
            }

            type MovieAggregateSelection {
              count: Int!
              id: StringAggregateSelection!
              name: StringAggregateSelection!
            }

<<<<<<< HEAD
            input MovieConnectInput {
              genre: MovieGenreConnectFieldInput
            }

            input MovieConnectOrCreateInput {
              genre: MovieGenreConnectOrCreateFieldInput
=======
            type MovieConnectedRelationships {
              genre: MovieGenreConnectedRelationship
>>>>>>> 45e02337
            }

            input MovieCreateInput {
              genre: MovieGenreFieldInput
              id: String!
              name: String!
            }

            type MovieCreatedEvent {
              createdMovie: MovieEventPayload!
              event: EventType!
              timestamp: Float!
            }

            input MovieDeleteInput {
              genre: IProductGenreDeleteFieldInput
            }

            type MovieDeletedEvent {
              deletedMovie: MovieEventPayload!
              event: EventType!
              timestamp: Float!
            }

            type MovieEdge {
              cursor: String!
              node: Movie!
            }

            type MovieEventPayload implements IProductEventPayload {
              id: String!
              name: String!
            }

            input MovieGenreAggregateInput {
              AND: [MovieGenreAggregateInput!]
              NOT: MovieGenreAggregateInput
              OR: [MovieGenreAggregateInput!]
              count: Int @deprecated(reason: \\"Please use the explicit _EQ version\\")
              count_EQ: Int
              count_GT: Int
              count_GTE: Int
              count_LT: Int
              count_LTE: Int
              node: MovieGenreNodeAggregationWhereInput
            }

            input MovieGenreConnectFieldInput {
              connect: GenreConnectInput
              \\"\\"\\"
              Whether or not to overwrite any matching relationship with the new properties.
              \\"\\"\\"
              overwrite: Boolean! = true
              where: GenreConnectWhere
            }

            input MovieGenreConnectOrCreateFieldInput {
              onCreate: MovieGenreConnectOrCreateFieldInputOnCreate!
              where: GenreConnectOrCreateWhere!
            }

            input MovieGenreConnectOrCreateFieldInputOnCreate {
              node: GenreOnCreateInput!
            }

            input MovieGenreCreateFieldInput {
              node: GenreCreateInput!
            }

            input MovieGenreFieldInput {
              connect: MovieGenreConnectFieldInput
              connectOrCreate: MovieGenreConnectOrCreateFieldInput
              create: MovieGenreCreateFieldInput
            }

            type MovieGenreGenreAggregationSelection {
              count: Int!
              node: MovieGenreGenreNodeAggregateSelection
            }

            type MovieGenreGenreNodeAggregateSelection {
              name: StringAggregateSelection!
            }

            input MovieGenreNodeAggregationWhereInput {
              AND: [MovieGenreNodeAggregationWhereInput!]
              NOT: MovieGenreNodeAggregationWhereInput
              OR: [MovieGenreNodeAggregationWhereInput!]
              name_AVERAGE_LENGTH_EQUAL: Float
              name_AVERAGE_LENGTH_GT: Float
              name_AVERAGE_LENGTH_GTE: Float
              name_AVERAGE_LENGTH_LT: Float
              name_AVERAGE_LENGTH_LTE: Float
              name_LONGEST_LENGTH_EQUAL: Int
              name_LONGEST_LENGTH_GT: Int
              name_LONGEST_LENGTH_GTE: Int
              name_LONGEST_LENGTH_LT: Int
              name_LONGEST_LENGTH_LTE: Int
              name_SHORTEST_LENGTH_EQUAL: Int
              name_SHORTEST_LENGTH_GT: Int
              name_SHORTEST_LENGTH_GTE: Int
              name_SHORTEST_LENGTH_LT: Int
              name_SHORTEST_LENGTH_LTE: Int
            }

            input MovieGenreUpdateConnectionInput {
              node: GenreUpdateInput
            }

            input MovieGenreUpdateFieldInput {
              connect: MovieGenreConnectFieldInput
              connectOrCreate: MovieGenreConnectOrCreateFieldInput
              create: MovieGenreCreateFieldInput
              delete: IProductGenreDeleteFieldInput
              disconnect: IProductGenreDisconnectFieldInput
              update: MovieGenreUpdateConnectionInput
              where: IProductGenreConnectionWhere
            }

            input MovieOptions {
              limit: Int
              offset: Int
              \\"\\"\\"
              Specify one or more MovieSort objects to sort Movies by. The sorts will be applied in the order in which they are arranged in the array.
              \\"\\"\\"
              sort: [MovieSort!]
            }

<<<<<<< HEAD
            input MovieRelationInput {
              genre: MovieGenreCreateFieldInput
=======
            type MovieRelationshipCreatedEvent {
              createdRelationship: MovieConnectedRelationships!
              event: EventType!
              movie: MovieEventPayload!
              relationshipFieldName: String!
              timestamp: Float!
            }

            input MovieRelationshipCreatedSubscriptionWhere {
              AND: [MovieRelationshipCreatedSubscriptionWhere!]
              NOT: MovieRelationshipCreatedSubscriptionWhere
              OR: [MovieRelationshipCreatedSubscriptionWhere!]
              createdRelationship: MovieRelationshipsSubscriptionWhere
              movie: MovieSubscriptionWhere
            }

            type MovieRelationshipDeletedEvent {
              deletedRelationship: MovieConnectedRelationships!
              event: EventType!
              movie: MovieEventPayload!
              relationshipFieldName: String!
              timestamp: Float!
            }

            input MovieRelationshipDeletedSubscriptionWhere {
              AND: [MovieRelationshipDeletedSubscriptionWhere!]
              NOT: MovieRelationshipDeletedSubscriptionWhere
              OR: [MovieRelationshipDeletedSubscriptionWhere!]
              deletedRelationship: MovieRelationshipsSubscriptionWhere
              movie: MovieSubscriptionWhere
            }

            input MovieRelationshipsSubscriptionWhere {
              genre: MovieGenreRelationshipSubscriptionWhere
>>>>>>> 45e02337
            }

            \\"\\"\\"
            Fields to sort Movies by. The order in which sorts are applied is not guaranteed when specifying many fields in one MovieSort object.
            \\"\\"\\"
            input MovieSort {
              id: SortDirection
              name: SortDirection
            }

            input MovieSubscriptionWhere {
              AND: [MovieSubscriptionWhere!]
              NOT: MovieSubscriptionWhere
              OR: [MovieSubscriptionWhere!]
              id: String @deprecated(reason: \\"Please use the explicit _EQ version\\")
              id_CONTAINS: String
              id_ENDS_WITH: String
              id_EQ: String
              id_IN: [String!]
              id_STARTS_WITH: String
              name: String @deprecated(reason: \\"Please use the explicit _EQ version\\")
              name_CONTAINS: String
              name_ENDS_WITH: String
              name_EQ: String
              name_IN: [String!]
              name_STARTS_WITH: String
            }

            input MovieUpdateInput {
              genre: MovieGenreUpdateFieldInput
              id: String
              name: String
            }

            type MovieUpdatedEvent {
              event: EventType!
              previousState: MovieEventPayload!
              timestamp: Float!
              updatedMovie: MovieEventPayload!
            }

            input MovieWhere {
              AND: [MovieWhere!]
              NOT: MovieWhere
              OR: [MovieWhere!]
              genre: GenreWhere
              genreAggregate: MovieGenreAggregateInput
              genreConnection: IProductGenreConnectionWhere
              id: String @deprecated(reason: \\"Please use the explicit _EQ version\\")
              id_CONTAINS: String
              id_ENDS_WITH: String
              id_EQ: String
              id_IN: [String!]
              id_STARTS_WITH: String
              name: String @deprecated(reason: \\"Please use the explicit _EQ version\\")
              name_CONTAINS: String
              name_ENDS_WITH: String
              name_EQ: String
              name_IN: [String!]
              name_STARTS_WITH: String
            }

            type MoviesConnection {
              edges: [MovieEdge!]!
              pageInfo: PageInfo!
              totalCount: Int!
            }

            type Mutation {
              createGenres(input: [GenreCreateInput!]!): CreateGenresMutationResponse!
              createMovies(input: [MovieCreateInput!]!): CreateMoviesMutationResponse!
              deleteGenres(delete: GenreDeleteInput, where: GenreWhere): DeleteInfo!
              deleteMovies(delete: MovieDeleteInput, where: MovieWhere): DeleteInfo!
              updateGenres(update: GenreUpdateInput, where: GenreWhere): UpdateGenresMutationResponse!
              updateMovies(update: MovieUpdateInput, where: MovieWhere): UpdateMoviesMutationResponse!
            }

            \\"\\"\\"Pagination information (Relay)\\"\\"\\"
            type PageInfo {
              endCursor: String
              hasNextPage: Boolean!
              hasPreviousPage: Boolean!
              startCursor: String
            }

            type Query {
              genres(limit: Int, offset: Int, options: GenreOptions @deprecated(reason: \\"Query options argument is deprecated, please use pagination arguments like limit, offset and sort instead.\\"), sort: [GenreSort!], where: GenreWhere): [Genre!]!
              genresAggregate(where: GenreWhere): GenreAggregateSelection!
              genresConnection(after: String, first: Int, sort: [GenreSort!], where: GenreWhere): GenresConnection!
              iProducts(limit: Int, offset: Int, options: IProductOptions @deprecated(reason: \\"Query options argument is deprecated, please use pagination arguments like limit, offset and sort instead.\\"), sort: [IProductSort!], where: IProductWhere): [IProduct!]!
              iProductsAggregate(where: IProductWhere): IProductAggregateSelection!
              iProductsConnection(after: String, first: Int, sort: [IProductSort!], where: IProductWhere): IProductsConnection!
              movies(limit: Int, offset: Int, options: MovieOptions @deprecated(reason: \\"Query options argument is deprecated, please use pagination arguments like limit, offset and sort instead.\\"), sort: [MovieSort!], where: MovieWhere): [Movie!]!
              moviesAggregate(where: MovieWhere): MovieAggregateSelection!
              moviesConnection(after: String, first: Int, sort: [MovieSort!], where: MovieWhere): MoviesConnection!
            }

            \\"\\"\\"An enum for sorting in either ascending or descending order.\\"\\"\\"
            enum SortDirection {
              \\"\\"\\"Sort by field values in ascending order.\\"\\"\\"
              ASC
              \\"\\"\\"Sort by field values in descending order.\\"\\"\\"
              DESC
            }

            type StringAggregateSelection {
              longest: String
              shortest: String
            }

            type Subscription {
              genreCreated(where: GenreSubscriptionWhere): GenreCreatedEvent!
              genreDeleted(where: GenreSubscriptionWhere): GenreDeletedEvent!
              genreUpdated(where: GenreSubscriptionWhere): GenreUpdatedEvent!
              movieCreated(where: MovieSubscriptionWhere): MovieCreatedEvent!
              movieDeleted(where: MovieSubscriptionWhere): MovieDeletedEvent!
              movieUpdated(where: MovieSubscriptionWhere): MovieUpdatedEvent!
            }

            type UpdateGenresMutationResponse {
              genres: [Genre!]!
              info: UpdateInfo!
            }

            \\"\\"\\"
            Information about the number of nodes and relationships created and deleted during an update mutation
            \\"\\"\\"
            type UpdateInfo {
              nodesCreated: Int!
              nodesDeleted: Int!
              relationshipsCreated: Int!
              relationshipsDeleted: Int!
            }

            type UpdateMoviesMutationResponse {
              info: UpdateInfo!
              movies: [Movie!]!
            }"
        `);
    });

    test("Relationship declared in interface, customResolver field in one implementation only", async () => {
        const typeDefs = gql`
            interface IProduct {
                id: String!

                name: String!
                genre: Genre! @declareRelationship
                info: String!
            }

            type Movie implements IProduct @node {
                id: String!

                name: String!
                genre: Genre! @relationship(type: "HAS_GENRE", direction: OUT)
                info: String! @customResolver(requires: "id name")
            }

            type Series implements IProduct @node {
                id: String!

                name: String!
                genre: Genre! @relationship(type: "HAS_GENRE", direction: OUT)
                info: String!
            }

            type Genre @node {
                name: String! @unique
                product: [IProduct!]! @relationship(type: "HAS_GENRE", direction: IN)
            }
        `;

        const resolvers = {
            Movie: {
                info: ({ id, name }) => {
                    return `${id}, ${name}`;
                },
            },
        };
        const neoSchema = new Neo4jGraphQL({ typeDefs, resolvers, features: { subscriptions: true } });

        const schema = await neoSchema.getSchema();
        const errors = validateSchema(schema);
        expect(errors).toHaveLength(0);

        const printedSchema = printSchemaWithDirectives(lexicographicSortSchema(await neoSchema.getSchema()));

        expect(printedSchema).toMatchInlineSnapshot(`
            "schema {
              query: Query
              mutation: Mutation
              subscription: Subscription
            }

            type CreateGenresMutationResponse {
              genres: [Genre!]!
              info: CreateInfo!
            }

            \\"\\"\\"
            Information about the number of nodes and relationships created during a create mutation
            \\"\\"\\"
            type CreateInfo {
              nodesCreated: Int!
              relationshipsCreated: Int!
            }

            type CreateMoviesMutationResponse {
              info: CreateInfo!
              movies: [Movie!]!
            }

            type CreateSeriesMutationResponse {
              info: CreateInfo!
              series: [Series!]!
            }

            \\"\\"\\"
            Information about the number of nodes and relationships deleted during a delete mutation
            \\"\\"\\"
            type DeleteInfo {
              nodesDeleted: Int!
              relationshipsDeleted: Int!
            }

            enum EventType {
              CREATE
              CREATE_RELATIONSHIP
              DELETE
              DELETE_RELATIONSHIP
              UPDATE
            }

            type Genre {
              name: String!
              product(directed: Boolean = true @deprecated(reason: \\"The directed argument is deprecated, and the direction of the field will be configured in the GraphQL server\\"), limit: Int, offset: Int, options: IProductOptions @deprecated(reason: \\"Query options argument is deprecated, please use pagination arguments like limit, offset and sort instead.\\"), sort: [IProductSort!], where: IProductWhere): [IProduct!]!
              productAggregate(directed: Boolean = true @deprecated(reason: \\"The directed argument is deprecated, and the direction of the field will be configured in the GraphQL server\\"), where: IProductWhere): GenreIProductProductAggregationSelection
              productConnection(after: String, directed: Boolean = true @deprecated(reason: \\"The directed argument is deprecated, and the direction of the field will be configured in the GraphQL server\\"), first: Int, sort: [GenreProductConnectionSort!], where: GenreProductConnectionWhere): GenreProductConnection!
            }

            type GenreAggregateSelection {
              count: Int!
              name: StringAggregateSelection!
            }

            input GenreConnectInput {
              product: [GenreProductConnectFieldInput!]
            }

            input GenreConnectOrCreateWhere {
              node: GenreUniqueWhere!
            }

            input GenreConnectWhere {
              node: GenreWhere!
            }

            input GenreCreateInput {
              name: String!
              product: GenreProductFieldInput
            }

            type GenreCreatedEvent {
              createdGenre: GenreEventPayload!
              event: EventType!
              timestamp: Float!
            }

            input GenreDeleteInput {
              product: [GenreProductDeleteFieldInput!]
            }

            type GenreDeletedEvent {
              deletedGenre: GenreEventPayload!
              event: EventType!
              timestamp: Float!
            }

            input GenreDisconnectInput {
              product: [GenreProductDisconnectFieldInput!]
            }

            type GenreEdge {
              cursor: String!
              node: Genre!
            }

            type GenreEventPayload {
              name: String!
            }

            type GenreIProductProductAggregationSelection {
              count: Int!
              node: GenreIProductProductNodeAggregateSelection
            }

            type GenreIProductProductNodeAggregateSelection {
              id: StringAggregateSelection!
              info: StringAggregateSelection!
              name: StringAggregateSelection!
            }

            input GenreOnCreateInput {
              name: String!
            }

            input GenreOptions {
              limit: Int
              offset: Int
              \\"\\"\\"
              Specify one or more GenreSort objects to sort Genres by. The sorts will be applied in the order in which they are arranged in the array.
              \\"\\"\\"
              sort: [GenreSort!]
            }

            input GenreProductAggregateInput {
              AND: [GenreProductAggregateInput!]
              NOT: GenreProductAggregateInput
              OR: [GenreProductAggregateInput!]
              count: Int @deprecated(reason: \\"Please use the explicit _EQ version\\")
              count_EQ: Int
              count_GT: Int
              count_GTE: Int
              count_LT: Int
              count_LTE: Int
              node: GenreProductNodeAggregationWhereInput
            }

            input GenreProductConnectFieldInput {
              connect: IProductConnectInput
              where: IProductConnectWhere
            }

            type GenreProductConnection {
              edges: [GenreProductRelationship!]!
              pageInfo: PageInfo!
              totalCount: Int!
            }

            input GenreProductConnectionSort {
              node: IProductSort
            }

            input GenreProductConnectionWhere {
              AND: [GenreProductConnectionWhere!]
              NOT: GenreProductConnectionWhere
              OR: [GenreProductConnectionWhere!]
              node: IProductWhere
            }

            input GenreProductCreateFieldInput {
              node: IProductCreateInput!
            }

            input GenreProductDeleteFieldInput {
              delete: IProductDeleteInput
              where: GenreProductConnectionWhere
            }

            input GenreProductDisconnectFieldInput {
              disconnect: IProductDisconnectInput
              where: GenreProductConnectionWhere
            }

            input GenreProductFieldInput {
              connect: [GenreProductConnectFieldInput!]
              create: [GenreProductCreateFieldInput!]
            }

            input GenreProductNodeAggregationWhereInput {
              AND: [GenreProductNodeAggregationWhereInput!]
              NOT: GenreProductNodeAggregationWhereInput
              OR: [GenreProductNodeAggregationWhereInput!]
              id_AVERAGE_LENGTH_EQUAL: Float
              id_AVERAGE_LENGTH_GT: Float
              id_AVERAGE_LENGTH_GTE: Float
              id_AVERAGE_LENGTH_LT: Float
              id_AVERAGE_LENGTH_LTE: Float
              id_LONGEST_LENGTH_EQUAL: Int
              id_LONGEST_LENGTH_GT: Int
              id_LONGEST_LENGTH_GTE: Int
              id_LONGEST_LENGTH_LT: Int
              id_LONGEST_LENGTH_LTE: Int
              id_SHORTEST_LENGTH_EQUAL: Int
              id_SHORTEST_LENGTH_GT: Int
              id_SHORTEST_LENGTH_GTE: Int
              id_SHORTEST_LENGTH_LT: Int
              id_SHORTEST_LENGTH_LTE: Int
              info_AVERAGE_LENGTH_EQUAL: Float
              info_AVERAGE_LENGTH_GT: Float
              info_AVERAGE_LENGTH_GTE: Float
              info_AVERAGE_LENGTH_LT: Float
              info_AVERAGE_LENGTH_LTE: Float
              info_LONGEST_LENGTH_EQUAL: Int
              info_LONGEST_LENGTH_GT: Int
              info_LONGEST_LENGTH_GTE: Int
              info_LONGEST_LENGTH_LT: Int
              info_LONGEST_LENGTH_LTE: Int
              info_SHORTEST_LENGTH_EQUAL: Int
              info_SHORTEST_LENGTH_GT: Int
              info_SHORTEST_LENGTH_GTE: Int
              info_SHORTEST_LENGTH_LT: Int
              info_SHORTEST_LENGTH_LTE: Int
              name_AVERAGE_LENGTH_EQUAL: Float
              name_AVERAGE_LENGTH_GT: Float
              name_AVERAGE_LENGTH_GTE: Float
              name_AVERAGE_LENGTH_LT: Float
              name_AVERAGE_LENGTH_LTE: Float
              name_LONGEST_LENGTH_EQUAL: Int
              name_LONGEST_LENGTH_GT: Int
              name_LONGEST_LENGTH_GTE: Int
              name_LONGEST_LENGTH_LT: Int
              name_LONGEST_LENGTH_LTE: Int
              name_SHORTEST_LENGTH_EQUAL: Int
              name_SHORTEST_LENGTH_GT: Int
              name_SHORTEST_LENGTH_GTE: Int
              name_SHORTEST_LENGTH_LT: Int
              name_SHORTEST_LENGTH_LTE: Int
            }

            type GenreProductRelationship {
              cursor: String!
              node: IProduct!
            }

            input GenreProductUpdateConnectionInput {
              node: IProductUpdateInput
            }

            input GenreProductUpdateFieldInput {
              connect: [GenreProductConnectFieldInput!]
              create: [GenreProductCreateFieldInput!]
              delete: [GenreProductDeleteFieldInput!]
              disconnect: [GenreProductDisconnectFieldInput!]
              update: GenreProductUpdateConnectionInput
              where: GenreProductConnectionWhere
            }

<<<<<<< HEAD
            input GenreRelationInput {
              product: [GenreProductCreateFieldInput!]
=======
            type GenreRelationshipCreatedEvent {
              createdRelationship: GenreConnectedRelationships!
              event: EventType!
              genre: GenreEventPayload!
              relationshipFieldName: String!
              timestamp: Float!
            }

            input GenreRelationshipCreatedSubscriptionWhere {
              AND: [GenreRelationshipCreatedSubscriptionWhere!]
              NOT: GenreRelationshipCreatedSubscriptionWhere
              OR: [GenreRelationshipCreatedSubscriptionWhere!]
              createdRelationship: GenreRelationshipsSubscriptionWhere
              genre: GenreSubscriptionWhere
            }

            type GenreRelationshipDeletedEvent {
              deletedRelationship: GenreConnectedRelationships!
              event: EventType!
              genre: GenreEventPayload!
              relationshipFieldName: String!
              timestamp: Float!
            }

            input GenreRelationshipDeletedSubscriptionWhere {
              AND: [GenreRelationshipDeletedSubscriptionWhere!]
              NOT: GenreRelationshipDeletedSubscriptionWhere
              OR: [GenreRelationshipDeletedSubscriptionWhere!]
              deletedRelationship: GenreRelationshipsSubscriptionWhere
              genre: GenreSubscriptionWhere
            }

            input GenreRelationshipsSubscriptionWhere {
              product: GenreProductRelationshipSubscriptionWhere
>>>>>>> 45e02337
            }

            \\"\\"\\"
            Fields to sort Genres by. The order in which sorts are applied is not guaranteed when specifying many fields in one GenreSort object.
            \\"\\"\\"
            input GenreSort {
              name: SortDirection
            }

            input GenreSubscriptionWhere {
              AND: [GenreSubscriptionWhere!]
              NOT: GenreSubscriptionWhere
              OR: [GenreSubscriptionWhere!]
              name: String @deprecated(reason: \\"Please use the explicit _EQ version\\")
              name_CONTAINS: String
              name_ENDS_WITH: String
              name_EQ: String
              name_IN: [String!]
              name_STARTS_WITH: String
            }

            input GenreUniqueWhere {
              name: String @deprecated(reason: \\"Please use the explicit _EQ version\\")
              name_EQ: String
            }

            input GenreUpdateInput {
              name: String
              product: [GenreProductUpdateFieldInput!]
            }

            type GenreUpdatedEvent {
              event: EventType!
              previousState: GenreEventPayload!
              timestamp: Float!
              updatedGenre: GenreEventPayload!
            }

            input GenreWhere {
              AND: [GenreWhere!]
              NOT: GenreWhere
              OR: [GenreWhere!]
              name: String @deprecated(reason: \\"Please use the explicit _EQ version\\")
              name_CONTAINS: String
              name_ENDS_WITH: String
              name_EQ: String
              name_IN: [String!]
              name_STARTS_WITH: String
              productAggregate: GenreProductAggregateInput
              \\"\\"\\"
              Return Genres where all of the related GenreProductConnections match this filter
              \\"\\"\\"
              productConnection_ALL: GenreProductConnectionWhere
              \\"\\"\\"
              Return Genres where none of the related GenreProductConnections match this filter
              \\"\\"\\"
              productConnection_NONE: GenreProductConnectionWhere
              \\"\\"\\"
              Return Genres where one of the related GenreProductConnections match this filter
              \\"\\"\\"
              productConnection_SINGLE: GenreProductConnectionWhere
              \\"\\"\\"
              Return Genres where some of the related GenreProductConnections match this filter
              \\"\\"\\"
              productConnection_SOME: GenreProductConnectionWhere
              \\"\\"\\"Return Genres where all of the related IProducts match this filter\\"\\"\\"
              product_ALL: IProductWhere
              \\"\\"\\"Return Genres where none of the related IProducts match this filter\\"\\"\\"
              product_NONE: IProductWhere
              \\"\\"\\"Return Genres where one of the related IProducts match this filter\\"\\"\\"
              product_SINGLE: IProductWhere
              \\"\\"\\"Return Genres where some of the related IProducts match this filter\\"\\"\\"
              product_SOME: IProductWhere
            }

            type GenresConnection {
              edges: [GenreEdge!]!
              pageInfo: PageInfo!
              totalCount: Int!
            }

            interface IProduct {
              genre(limit: Int, offset: Int, options: GenreOptions @deprecated(reason: \\"Query options argument is deprecated, please use pagination arguments like limit, offset and sort instead.\\"), sort: [GenreSort!], where: GenreWhere): Genre!
              genreConnection(after: String, first: Int, sort: [IProductGenreConnectionSort!], where: IProductGenreConnectionWhere): IProductGenreConnection!
              id: String!
              info: String!
              name: String!
            }

            type IProductAggregateSelection {
              count: Int!
              id: StringAggregateSelection!
              info: StringAggregateSelection!
              name: StringAggregateSelection!
            }

            input IProductConnectInput {
              genre: IProductGenreConnectFieldInput
            }

            input IProductConnectWhere {
              node: IProductWhere!
            }

            input IProductCreateInput {
              Movie: MovieCreateInput
              Series: SeriesCreateInput
            }

            input IProductDeleteInput {
              genre: IProductGenreDeleteFieldInput
            }

            input IProductDisconnectInput {
              genre: IProductGenreDisconnectFieldInput
            }

            type IProductEdge {
              cursor: String!
              node: IProduct!
            }

            interface IProductEventPayload {
              id: String!
              name: String!
            }

            input IProductGenreAggregateInput {
              AND: [IProductGenreAggregateInput!]
              NOT: IProductGenreAggregateInput
              OR: [IProductGenreAggregateInput!]
              count: Int @deprecated(reason: \\"Please use the explicit _EQ version\\")
              count_EQ: Int
              count_GT: Int
              count_GTE: Int
              count_LT: Int
              count_LTE: Int
              node: IProductGenreNodeAggregationWhereInput
            }

            input IProductGenreConnectFieldInput {
              connect: GenreConnectInput
              \\"\\"\\"
              Whether or not to overwrite any matching relationship with the new properties.
              \\"\\"\\"
              overwrite: Boolean! = true
              where: GenreConnectWhere
            }

            input IProductGenreConnectOrCreateFieldInput {
              onCreate: IProductGenreConnectOrCreateFieldInputOnCreate!
              where: GenreConnectOrCreateWhere!
            }

            input IProductGenreConnectOrCreateFieldInputOnCreate {
              node: GenreOnCreateInput!
            }

            type IProductGenreConnection {
              edges: [IProductGenreRelationship!]!
              pageInfo: PageInfo!
              totalCount: Int!
            }

            input IProductGenreConnectionSort {
              node: GenreSort
            }

            input IProductGenreConnectionWhere {
              AND: [IProductGenreConnectionWhere!]
              NOT: IProductGenreConnectionWhere
              OR: [IProductGenreConnectionWhere!]
              node: GenreWhere
            }

            input IProductGenreCreateFieldInput {
              node: GenreCreateInput!
            }

            input IProductGenreDeleteFieldInput {
              delete: GenreDeleteInput
              where: IProductGenreConnectionWhere
            }

            input IProductGenreDisconnectFieldInput {
              disconnect: GenreDisconnectInput
              where: IProductGenreConnectionWhere
            }

            input IProductGenreNodeAggregationWhereInput {
              AND: [IProductGenreNodeAggregationWhereInput!]
              NOT: IProductGenreNodeAggregationWhereInput
              OR: [IProductGenreNodeAggregationWhereInput!]
              name_AVERAGE_LENGTH_EQUAL: Float
              name_AVERAGE_LENGTH_GT: Float
              name_AVERAGE_LENGTH_GTE: Float
              name_AVERAGE_LENGTH_LT: Float
              name_AVERAGE_LENGTH_LTE: Float
              name_LONGEST_LENGTH_EQUAL: Int
              name_LONGEST_LENGTH_GT: Int
              name_LONGEST_LENGTH_GTE: Int
              name_LONGEST_LENGTH_LT: Int
              name_LONGEST_LENGTH_LTE: Int
              name_SHORTEST_LENGTH_EQUAL: Int
              name_SHORTEST_LENGTH_GT: Int
              name_SHORTEST_LENGTH_GTE: Int
              name_SHORTEST_LENGTH_LT: Int
              name_SHORTEST_LENGTH_LTE: Int
            }

            type IProductGenreRelationship {
              cursor: String!
              node: Genre!
            }

            input IProductGenreUpdateConnectionInput {
              node: GenreUpdateInput
            }

            input IProductGenreUpdateFieldInput {
              connect: IProductGenreConnectFieldInput
              connectOrCreate: IProductGenreConnectOrCreateFieldInput
              create: IProductGenreCreateFieldInput
              delete: IProductGenreDeleteFieldInput
              disconnect: IProductGenreDisconnectFieldInput
              update: IProductGenreUpdateConnectionInput
              where: IProductGenreConnectionWhere
            }

            enum IProductImplementation {
              Movie
              Series
            }

            input IProductOptions {
              limit: Int
              offset: Int
              \\"\\"\\"
              Specify one or more IProductSort objects to sort IProducts by. The sorts will be applied in the order in which they are arranged in the array.
              \\"\\"\\"
              sort: [IProductSort!]
            }

            \\"\\"\\"
            Fields to sort IProducts by. The order in which sorts are applied is not guaranteed when specifying many fields in one IProductSort object.
            \\"\\"\\"
            input IProductSort {
              id: SortDirection
              info: SortDirection
              name: SortDirection
            }

            input IProductUpdateInput {
              genre: IProductGenreUpdateFieldInput
              id: String
              info: String
              name: String
            }

            input IProductWhere {
              AND: [IProductWhere!]
              NOT: IProductWhere
              OR: [IProductWhere!]
              genre: GenreWhere
              genreAggregate: IProductGenreAggregateInput
              genreConnection: IProductGenreConnectionWhere
              id: String @deprecated(reason: \\"Please use the explicit _EQ version\\")
              id_CONTAINS: String
              id_ENDS_WITH: String
              id_EQ: String
              id_IN: [String!]
              id_STARTS_WITH: String
              info: String @deprecated(reason: \\"Please use the explicit _EQ version\\")
              info_CONTAINS: String
              info_ENDS_WITH: String
              info_EQ: String
              info_IN: [String!]
              info_STARTS_WITH: String
              name: String @deprecated(reason: \\"Please use the explicit _EQ version\\")
              name_CONTAINS: String
              name_ENDS_WITH: String
              name_EQ: String
              name_IN: [String!]
              name_STARTS_WITH: String
              typename_IN: [IProductImplementation!]
            }

            type IProductsConnection {
              edges: [IProductEdge!]!
              pageInfo: PageInfo!
              totalCount: Int!
            }

            type Movie implements IProduct {
              genre(directed: Boolean = true @deprecated(reason: \\"The directed argument is deprecated, and the direction of the field will be configured in the GraphQL server\\"), limit: Int, offset: Int, options: GenreOptions @deprecated(reason: \\"Query options argument is deprecated, please use pagination arguments like limit, offset and sort instead.\\"), sort: [GenreSort!], where: GenreWhere): Genre!
              genreAggregate(directed: Boolean = true @deprecated(reason: \\"The directed argument is deprecated, and the direction of the field will be configured in the GraphQL server\\"), where: GenreWhere): MovieGenreGenreAggregationSelection
              genreConnection(after: String, directed: Boolean = true @deprecated(reason: \\"The directed argument is deprecated, and the direction of the field will be configured in the GraphQL server\\"), first: Int, sort: [IProductGenreConnectionSort!], where: IProductGenreConnectionWhere): IProductGenreConnection!
              id: String!
              info: String!
              name: String!
            }

            type MovieAggregateSelection {
              count: Int!
              id: StringAggregateSelection!
              name: StringAggregateSelection!
            }

<<<<<<< HEAD
            input MovieConnectInput {
              genre: MovieGenreConnectFieldInput
            }

            input MovieConnectOrCreateInput {
              genre: MovieGenreConnectOrCreateFieldInput
=======
            type MovieConnectedRelationships {
              genre: MovieGenreConnectedRelationship
>>>>>>> 45e02337
            }

            input MovieCreateInput {
              genre: MovieGenreFieldInput
              id: String!
              name: String!
            }

            type MovieCreatedEvent {
              createdMovie: MovieEventPayload!
              event: EventType!
              timestamp: Float!
            }

            input MovieDeleteInput {
              genre: IProductGenreDeleteFieldInput
            }

            type MovieDeletedEvent {
              deletedMovie: MovieEventPayload!
              event: EventType!
              timestamp: Float!
            }

            type MovieEdge {
              cursor: String!
              node: Movie!
            }

            type MovieEventPayload implements IProductEventPayload {
              id: String!
              name: String!
            }

            input MovieGenreAggregateInput {
              AND: [MovieGenreAggregateInput!]
              NOT: MovieGenreAggregateInput
              OR: [MovieGenreAggregateInput!]
              count: Int @deprecated(reason: \\"Please use the explicit _EQ version\\")
              count_EQ: Int
              count_GT: Int
              count_GTE: Int
              count_LT: Int
              count_LTE: Int
              node: MovieGenreNodeAggregationWhereInput
            }

            input MovieGenreConnectFieldInput {
              connect: GenreConnectInput
              \\"\\"\\"
              Whether or not to overwrite any matching relationship with the new properties.
              \\"\\"\\"
              overwrite: Boolean! = true
              where: GenreConnectWhere
            }

            input MovieGenreConnectOrCreateFieldInput {
              onCreate: MovieGenreConnectOrCreateFieldInputOnCreate!
              where: GenreConnectOrCreateWhere!
            }

            input MovieGenreConnectOrCreateFieldInputOnCreate {
              node: GenreOnCreateInput!
            }

            input MovieGenreCreateFieldInput {
              node: GenreCreateInput!
            }

            input MovieGenreFieldInput {
              connect: MovieGenreConnectFieldInput
              connectOrCreate: MovieGenreConnectOrCreateFieldInput
              create: MovieGenreCreateFieldInput
            }

            type MovieGenreGenreAggregationSelection {
              count: Int!
              node: MovieGenreGenreNodeAggregateSelection
            }

            type MovieGenreGenreNodeAggregateSelection {
              name: StringAggregateSelection!
            }

            input MovieGenreNodeAggregationWhereInput {
              AND: [MovieGenreNodeAggregationWhereInput!]
              NOT: MovieGenreNodeAggregationWhereInput
              OR: [MovieGenreNodeAggregationWhereInput!]
              name_AVERAGE_LENGTH_EQUAL: Float
              name_AVERAGE_LENGTH_GT: Float
              name_AVERAGE_LENGTH_GTE: Float
              name_AVERAGE_LENGTH_LT: Float
              name_AVERAGE_LENGTH_LTE: Float
              name_LONGEST_LENGTH_EQUAL: Int
              name_LONGEST_LENGTH_GT: Int
              name_LONGEST_LENGTH_GTE: Int
              name_LONGEST_LENGTH_LT: Int
              name_LONGEST_LENGTH_LTE: Int
              name_SHORTEST_LENGTH_EQUAL: Int
              name_SHORTEST_LENGTH_GT: Int
              name_SHORTEST_LENGTH_GTE: Int
              name_SHORTEST_LENGTH_LT: Int
              name_SHORTEST_LENGTH_LTE: Int
            }

            input MovieGenreUpdateConnectionInput {
              node: GenreUpdateInput
            }

            input MovieGenreUpdateFieldInput {
              connect: MovieGenreConnectFieldInput
              connectOrCreate: MovieGenreConnectOrCreateFieldInput
              create: MovieGenreCreateFieldInput
              delete: IProductGenreDeleteFieldInput
              disconnect: IProductGenreDisconnectFieldInput
              update: MovieGenreUpdateConnectionInput
              where: IProductGenreConnectionWhere
            }

            input MovieOptions {
              limit: Int
              offset: Int
              \\"\\"\\"
              Specify one or more MovieSort objects to sort Movies by. The sorts will be applied in the order in which they are arranged in the array.
              \\"\\"\\"
              sort: [MovieSort!]
            }

<<<<<<< HEAD
            input MovieRelationInput {
              genre: MovieGenreCreateFieldInput
=======
            type MovieRelationshipCreatedEvent {
              createdRelationship: MovieConnectedRelationships!
              event: EventType!
              movie: MovieEventPayload!
              relationshipFieldName: String!
              timestamp: Float!
            }

            input MovieRelationshipCreatedSubscriptionWhere {
              AND: [MovieRelationshipCreatedSubscriptionWhere!]
              NOT: MovieRelationshipCreatedSubscriptionWhere
              OR: [MovieRelationshipCreatedSubscriptionWhere!]
              createdRelationship: MovieRelationshipsSubscriptionWhere
              movie: MovieSubscriptionWhere
            }

            type MovieRelationshipDeletedEvent {
              deletedRelationship: MovieConnectedRelationships!
              event: EventType!
              movie: MovieEventPayload!
              relationshipFieldName: String!
              timestamp: Float!
            }

            input MovieRelationshipDeletedSubscriptionWhere {
              AND: [MovieRelationshipDeletedSubscriptionWhere!]
              NOT: MovieRelationshipDeletedSubscriptionWhere
              OR: [MovieRelationshipDeletedSubscriptionWhere!]
              deletedRelationship: MovieRelationshipsSubscriptionWhere
              movie: MovieSubscriptionWhere
            }

            input MovieRelationshipsSubscriptionWhere {
              genre: MovieGenreRelationshipSubscriptionWhere
>>>>>>> 45e02337
            }

            \\"\\"\\"
            Fields to sort Movies by. The order in which sorts are applied is not guaranteed when specifying many fields in one MovieSort object.
            \\"\\"\\"
            input MovieSort {
              id: SortDirection
              name: SortDirection
            }

            input MovieSubscriptionWhere {
              AND: [MovieSubscriptionWhere!]
              NOT: MovieSubscriptionWhere
              OR: [MovieSubscriptionWhere!]
              id: String @deprecated(reason: \\"Please use the explicit _EQ version\\")
              id_CONTAINS: String
              id_ENDS_WITH: String
              id_EQ: String
              id_IN: [String!]
              id_STARTS_WITH: String
              name: String @deprecated(reason: \\"Please use the explicit _EQ version\\")
              name_CONTAINS: String
              name_ENDS_WITH: String
              name_EQ: String
              name_IN: [String!]
              name_STARTS_WITH: String
            }

            input MovieUpdateInput {
              genre: MovieGenreUpdateFieldInput
              id: String
              name: String
            }

            type MovieUpdatedEvent {
              event: EventType!
              previousState: MovieEventPayload!
              timestamp: Float!
              updatedMovie: MovieEventPayload!
            }

            input MovieWhere {
              AND: [MovieWhere!]
              NOT: MovieWhere
              OR: [MovieWhere!]
              genre: GenreWhere
              genreAggregate: MovieGenreAggregateInput
              genreConnection: IProductGenreConnectionWhere
              id: String @deprecated(reason: \\"Please use the explicit _EQ version\\")
              id_CONTAINS: String
              id_ENDS_WITH: String
              id_EQ: String
              id_IN: [String!]
              id_STARTS_WITH: String
              name: String @deprecated(reason: \\"Please use the explicit _EQ version\\")
              name_CONTAINS: String
              name_ENDS_WITH: String
              name_EQ: String
              name_IN: [String!]
              name_STARTS_WITH: String
            }

            type MoviesConnection {
              edges: [MovieEdge!]!
              pageInfo: PageInfo!
              totalCount: Int!
            }

            type Mutation {
              createGenres(input: [GenreCreateInput!]!): CreateGenresMutationResponse!
              createMovies(input: [MovieCreateInput!]!): CreateMoviesMutationResponse!
              createSeries(input: [SeriesCreateInput!]!): CreateSeriesMutationResponse!
              deleteGenres(delete: GenreDeleteInput, where: GenreWhere): DeleteInfo!
              deleteMovies(delete: MovieDeleteInput, where: MovieWhere): DeleteInfo!
              deleteSeries(delete: SeriesDeleteInput, where: SeriesWhere): DeleteInfo!
              updateGenres(update: GenreUpdateInput, where: GenreWhere): UpdateGenresMutationResponse!
              updateMovies(update: MovieUpdateInput, where: MovieWhere): UpdateMoviesMutationResponse!
              updateSeries(update: SeriesUpdateInput, where: SeriesWhere): UpdateSeriesMutationResponse!
            }

            \\"\\"\\"Pagination information (Relay)\\"\\"\\"
            type PageInfo {
              endCursor: String
              hasNextPage: Boolean!
              hasPreviousPage: Boolean!
              startCursor: String
            }

            type Query {
              genres(limit: Int, offset: Int, options: GenreOptions @deprecated(reason: \\"Query options argument is deprecated, please use pagination arguments like limit, offset and sort instead.\\"), sort: [GenreSort!], where: GenreWhere): [Genre!]!
              genresAggregate(where: GenreWhere): GenreAggregateSelection!
              genresConnection(after: String, first: Int, sort: [GenreSort!], where: GenreWhere): GenresConnection!
              iProducts(limit: Int, offset: Int, options: IProductOptions @deprecated(reason: \\"Query options argument is deprecated, please use pagination arguments like limit, offset and sort instead.\\"), sort: [IProductSort!], where: IProductWhere): [IProduct!]!
              iProductsAggregate(where: IProductWhere): IProductAggregateSelection!
              iProductsConnection(after: String, first: Int, sort: [IProductSort!], where: IProductWhere): IProductsConnection!
              movies(limit: Int, offset: Int, options: MovieOptions @deprecated(reason: \\"Query options argument is deprecated, please use pagination arguments like limit, offset and sort instead.\\"), sort: [MovieSort!], where: MovieWhere): [Movie!]!
              moviesAggregate(where: MovieWhere): MovieAggregateSelection!
              moviesConnection(after: String, first: Int, sort: [MovieSort!], where: MovieWhere): MoviesConnection!
              series(limit: Int, offset: Int, options: SeriesOptions @deprecated(reason: \\"Query options argument is deprecated, please use pagination arguments like limit, offset and sort instead.\\"), sort: [SeriesSort!], where: SeriesWhere): [Series!]!
              seriesAggregate(where: SeriesWhere): SeriesAggregateSelection!
              seriesConnection(after: String, first: Int, sort: [SeriesSort!], where: SeriesWhere): SeriesConnection!
            }

            type Series implements IProduct {
              genre(directed: Boolean = true @deprecated(reason: \\"The directed argument is deprecated, and the direction of the field will be configured in the GraphQL server\\"), limit: Int, offset: Int, options: GenreOptions @deprecated(reason: \\"Query options argument is deprecated, please use pagination arguments like limit, offset and sort instead.\\"), sort: [GenreSort!], where: GenreWhere): Genre!
              genreAggregate(directed: Boolean = true @deprecated(reason: \\"The directed argument is deprecated, and the direction of the field will be configured in the GraphQL server\\"), where: GenreWhere): SeriesGenreGenreAggregationSelection
              genreConnection(after: String, directed: Boolean = true @deprecated(reason: \\"The directed argument is deprecated, and the direction of the field will be configured in the GraphQL server\\"), first: Int, sort: [IProductGenreConnectionSort!], where: IProductGenreConnectionWhere): IProductGenreConnection!
              id: String!
              info: String!
              name: String!
            }

            type SeriesAggregateSelection {
              count: Int!
              id: StringAggregateSelection!
              info: StringAggregateSelection!
              name: StringAggregateSelection!
            }

<<<<<<< HEAD
            input SeriesConnectInput {
              genre: SeriesGenreConnectFieldInput
            }

            input SeriesConnectOrCreateInput {
              genre: SeriesGenreConnectOrCreateFieldInput
=======
            type SeriesConnectedRelationships {
              genre: SeriesGenreConnectedRelationship
>>>>>>> 45e02337
            }

            type SeriesConnection {
              edges: [SeriesEdge!]!
              pageInfo: PageInfo!
              totalCount: Int!
            }

            input SeriesCreateInput {
              genre: SeriesGenreFieldInput
              id: String!
              info: String!
              name: String!
            }

            type SeriesCreatedEvent {
              createdSeries: SeriesEventPayload!
              event: EventType!
              timestamp: Float!
            }

            input SeriesDeleteInput {
              genre: IProductGenreDeleteFieldInput
            }

            type SeriesDeletedEvent {
              deletedSeries: SeriesEventPayload!
              event: EventType!
              timestamp: Float!
            }

            type SeriesEdge {
              cursor: String!
              node: Series!
            }

            type SeriesEventPayload implements IProductEventPayload {
              id: String!
              info: String!
              name: String!
            }

            input SeriesGenreAggregateInput {
              AND: [SeriesGenreAggregateInput!]
              NOT: SeriesGenreAggregateInput
              OR: [SeriesGenreAggregateInput!]
              count: Int @deprecated(reason: \\"Please use the explicit _EQ version\\")
              count_EQ: Int
              count_GT: Int
              count_GTE: Int
              count_LT: Int
              count_LTE: Int
              node: SeriesGenreNodeAggregationWhereInput
            }

            input SeriesGenreConnectFieldInput {
              connect: GenreConnectInput
              \\"\\"\\"
              Whether or not to overwrite any matching relationship with the new properties.
              \\"\\"\\"
              overwrite: Boolean! = true
              where: GenreConnectWhere
            }

            input SeriesGenreConnectOrCreateFieldInput {
              onCreate: SeriesGenreConnectOrCreateFieldInputOnCreate!
              where: GenreConnectOrCreateWhere!
            }

            input SeriesGenreConnectOrCreateFieldInputOnCreate {
              node: GenreOnCreateInput!
            }

            input SeriesGenreCreateFieldInput {
              node: GenreCreateInput!
            }

            input SeriesGenreFieldInput {
              connect: SeriesGenreConnectFieldInput
              connectOrCreate: SeriesGenreConnectOrCreateFieldInput
              create: SeriesGenreCreateFieldInput
            }

            type SeriesGenreGenreAggregationSelection {
              count: Int!
              node: SeriesGenreGenreNodeAggregateSelection
            }

            type SeriesGenreGenreNodeAggregateSelection {
              name: StringAggregateSelection!
            }

            input SeriesGenreNodeAggregationWhereInput {
              AND: [SeriesGenreNodeAggregationWhereInput!]
              NOT: SeriesGenreNodeAggregationWhereInput
              OR: [SeriesGenreNodeAggregationWhereInput!]
              name_AVERAGE_LENGTH_EQUAL: Float
              name_AVERAGE_LENGTH_GT: Float
              name_AVERAGE_LENGTH_GTE: Float
              name_AVERAGE_LENGTH_LT: Float
              name_AVERAGE_LENGTH_LTE: Float
              name_LONGEST_LENGTH_EQUAL: Int
              name_LONGEST_LENGTH_GT: Int
              name_LONGEST_LENGTH_GTE: Int
              name_LONGEST_LENGTH_LT: Int
              name_LONGEST_LENGTH_LTE: Int
              name_SHORTEST_LENGTH_EQUAL: Int
              name_SHORTEST_LENGTH_GT: Int
              name_SHORTEST_LENGTH_GTE: Int
              name_SHORTEST_LENGTH_LT: Int
              name_SHORTEST_LENGTH_LTE: Int
            }

            input SeriesGenreUpdateConnectionInput {
              node: GenreUpdateInput
            }

            input SeriesGenreUpdateFieldInput {
              connect: SeriesGenreConnectFieldInput
              connectOrCreate: SeriesGenreConnectOrCreateFieldInput
              create: SeriesGenreCreateFieldInput
              delete: IProductGenreDeleteFieldInput
              disconnect: IProductGenreDisconnectFieldInput
              update: SeriesGenreUpdateConnectionInput
              where: IProductGenreConnectionWhere
            }

            input SeriesOptions {
              limit: Int
              offset: Int
              \\"\\"\\"
              Specify one or more SeriesSort objects to sort Series by. The sorts will be applied in the order in which they are arranged in the array.
              \\"\\"\\"
              sort: [SeriesSort!]
            }

<<<<<<< HEAD
            input SeriesRelationInput {
              genre: SeriesGenreCreateFieldInput
=======
            type SeriesRelationshipCreatedEvent {
              createdRelationship: SeriesConnectedRelationships!
              event: EventType!
              relationshipFieldName: String!
              series: SeriesEventPayload!
              timestamp: Float!
            }

            input SeriesRelationshipCreatedSubscriptionWhere {
              AND: [SeriesRelationshipCreatedSubscriptionWhere!]
              NOT: SeriesRelationshipCreatedSubscriptionWhere
              OR: [SeriesRelationshipCreatedSubscriptionWhere!]
              createdRelationship: SeriesRelationshipsSubscriptionWhere
              series: SeriesSubscriptionWhere
            }

            type SeriesRelationshipDeletedEvent {
              deletedRelationship: SeriesConnectedRelationships!
              event: EventType!
              relationshipFieldName: String!
              series: SeriesEventPayload!
              timestamp: Float!
            }

            input SeriesRelationshipDeletedSubscriptionWhere {
              AND: [SeriesRelationshipDeletedSubscriptionWhere!]
              NOT: SeriesRelationshipDeletedSubscriptionWhere
              OR: [SeriesRelationshipDeletedSubscriptionWhere!]
              deletedRelationship: SeriesRelationshipsSubscriptionWhere
              series: SeriesSubscriptionWhere
            }

            input SeriesRelationshipsSubscriptionWhere {
              genre: SeriesGenreRelationshipSubscriptionWhere
>>>>>>> 45e02337
            }

            \\"\\"\\"
            Fields to sort Series by. The order in which sorts are applied is not guaranteed when specifying many fields in one SeriesSort object.
            \\"\\"\\"
            input SeriesSort {
              id: SortDirection
              info: SortDirection
              name: SortDirection
            }

            input SeriesSubscriptionWhere {
              AND: [SeriesSubscriptionWhere!]
              NOT: SeriesSubscriptionWhere
              OR: [SeriesSubscriptionWhere!]
              id: String @deprecated(reason: \\"Please use the explicit _EQ version\\")
              id_CONTAINS: String
              id_ENDS_WITH: String
              id_EQ: String
              id_IN: [String!]
              id_STARTS_WITH: String
              info: String @deprecated(reason: \\"Please use the explicit _EQ version\\")
              info_CONTAINS: String
              info_ENDS_WITH: String
              info_EQ: String
              info_IN: [String!]
              info_STARTS_WITH: String
              name: String @deprecated(reason: \\"Please use the explicit _EQ version\\")
              name_CONTAINS: String
              name_ENDS_WITH: String
              name_EQ: String
              name_IN: [String!]
              name_STARTS_WITH: String
            }

            input SeriesUpdateInput {
              genre: SeriesGenreUpdateFieldInput
              id: String
              info: String
              name: String
            }

            type SeriesUpdatedEvent {
              event: EventType!
              previousState: SeriesEventPayload!
              timestamp: Float!
              updatedSeries: SeriesEventPayload!
            }

            input SeriesWhere {
              AND: [SeriesWhere!]
              NOT: SeriesWhere
              OR: [SeriesWhere!]
              genre: GenreWhere
              genreAggregate: SeriesGenreAggregateInput
              genreConnection: IProductGenreConnectionWhere
              id: String @deprecated(reason: \\"Please use the explicit _EQ version\\")
              id_CONTAINS: String
              id_ENDS_WITH: String
              id_EQ: String
              id_IN: [String!]
              id_STARTS_WITH: String
              info: String @deprecated(reason: \\"Please use the explicit _EQ version\\")
              info_CONTAINS: String
              info_ENDS_WITH: String
              info_EQ: String
              info_IN: [String!]
              info_STARTS_WITH: String
              name: String @deprecated(reason: \\"Please use the explicit _EQ version\\")
              name_CONTAINS: String
              name_ENDS_WITH: String
              name_EQ: String
              name_IN: [String!]
              name_STARTS_WITH: String
            }

            \\"\\"\\"An enum for sorting in either ascending or descending order.\\"\\"\\"
            enum SortDirection {
              \\"\\"\\"Sort by field values in ascending order.\\"\\"\\"
              ASC
              \\"\\"\\"Sort by field values in descending order.\\"\\"\\"
              DESC
            }

            type StringAggregateSelection {
              longest: String
              shortest: String
            }

            type Subscription {
              genreCreated(where: GenreSubscriptionWhere): GenreCreatedEvent!
              genreDeleted(where: GenreSubscriptionWhere): GenreDeletedEvent!
              genreUpdated(where: GenreSubscriptionWhere): GenreUpdatedEvent!
              movieCreated(where: MovieSubscriptionWhere): MovieCreatedEvent!
              movieDeleted(where: MovieSubscriptionWhere): MovieDeletedEvent!
              movieUpdated(where: MovieSubscriptionWhere): MovieUpdatedEvent!
              seriesCreated(where: SeriesSubscriptionWhere): SeriesCreatedEvent!
              seriesDeleted(where: SeriesSubscriptionWhere): SeriesDeletedEvent!
              seriesUpdated(where: SeriesSubscriptionWhere): SeriesUpdatedEvent!
            }

            type UpdateGenresMutationResponse {
              genres: [Genre!]!
              info: UpdateInfo!
            }

            \\"\\"\\"
            Information about the number of nodes and relationships created and deleted during an update mutation
            \\"\\"\\"
            type UpdateInfo {
              nodesCreated: Int!
              nodesDeleted: Int!
              relationshipsCreated: Int!
              relationshipsDeleted: Int!
            }

            type UpdateMoviesMutationResponse {
              info: UpdateInfo!
              movies: [Movie!]!
            }

            type UpdateSeriesMutationResponse {
              info: UpdateInfo!
              series: [Series!]!
            }"
        `);
    });
});<|MERGE_RESOLUTION|>--- conflicted
+++ resolved
@@ -306,10 +306,6 @@
               where: GenreProductConnectionWhere
             }
 
-<<<<<<< HEAD
-            input GenreRelationInput {
-              product: [GenreProductCreateFieldInput!]
-=======
             type GenreRelationshipCreatedEvent {
               createdRelationship: GenreConnectedRelationships!
               event: EventType!
@@ -344,7 +340,6 @@
 
             input GenreRelationshipsSubscriptionWhere {
               product: GenreProductRelationshipSubscriptionWhere
->>>>>>> 45e02337
             }
 
             \\"\\"\\"
@@ -532,17 +527,8 @@
               name: StringAggregateSelection!
             }
 
-<<<<<<< HEAD
-            input MovieConnectInput {
-              genre: MovieGenreConnectFieldInput
-            }
-
-            input MovieConnectOrCreateInput {
-              genre: MovieGenreConnectOrCreateFieldInput
-=======
             type MovieConnectedRelationships {
               genre: MovieGenreConnectedRelationship
->>>>>>> 45e02337
             }
 
             input MovieCreateInput {
@@ -703,10 +689,6 @@
               sort: [MovieSort!]
             }
 
-<<<<<<< HEAD
-            input MovieRelationInput {
-              genre: MovieGenreCreateFieldInput
-=======
             type MovieRelationshipCreatedEvent {
               createdRelationship: MovieConnectedRelationships!
               event: EventType!
@@ -741,7 +723,6 @@
 
             input MovieRelationshipsSubscriptionWhere {
               genre: MovieGenreRelationshipSubscriptionWhere
->>>>>>> 45e02337
             }
 
             \\"\\"\\"
@@ -1168,10 +1149,6 @@
               where: GenreProductConnectionWhere
             }
 
-<<<<<<< HEAD
-            input GenreRelationInput {
-              product: [GenreProductCreateFieldInput!]
-=======
             type GenreRelationshipCreatedEvent {
               createdRelationship: GenreConnectedRelationships!
               event: EventType!
@@ -1206,7 +1183,6 @@
 
             input GenreRelationshipsSubscriptionWhere {
               product: GenreProductRelationshipSubscriptionWhere
->>>>>>> 45e02337
             }
 
             \\"\\"\\"
@@ -1513,17 +1489,8 @@
               name: StringAggregateSelection!
             }
 
-<<<<<<< HEAD
-            input MovieConnectInput {
-              genre: MovieGenreConnectFieldInput
-            }
-
-            input MovieConnectOrCreateInput {
-              genre: MovieGenreConnectOrCreateFieldInput
-=======
             type MovieConnectedRelationships {
               genre: MovieGenreConnectedRelationship
->>>>>>> 45e02337
             }
 
             input MovieCreateInput {
@@ -1652,10 +1619,6 @@
               sort: [MovieSort!]
             }
 
-<<<<<<< HEAD
-            input MovieRelationInput {
-              genre: MovieGenreCreateFieldInput
-=======
             type MovieRelationshipCreatedEvent {
               createdRelationship: MovieConnectedRelationships!
               event: EventType!
@@ -1690,7 +1653,6 @@
 
             input MovieRelationshipsSubscriptionWhere {
               genre: MovieGenreRelationshipSubscriptionWhere
->>>>>>> 45e02337
             }
 
             \\"\\"\\"
@@ -2130,10 +2092,6 @@
               where: GenreProductConnectionWhere
             }
 
-<<<<<<< HEAD
-            input GenreRelationInput {
-              product: [GenreProductCreateFieldInput!]
-=======
             type GenreRelationshipCreatedEvent {
               createdRelationship: GenreConnectedRelationships!
               event: EventType!
@@ -2168,7 +2126,6 @@
 
             input GenreRelationshipsSubscriptionWhere {
               product: GenreProductRelationshipSubscriptionWhere
->>>>>>> 45e02337
             }
 
             \\"\\"\\"
@@ -2477,17 +2434,8 @@
               name: StringAggregateSelection!
             }
 
-<<<<<<< HEAD
-            input MovieConnectInput {
-              genre: MovieGenreConnectFieldInput
-            }
-
-            input MovieConnectOrCreateInput {
-              genre: MovieGenreConnectOrCreateFieldInput
-=======
             type MovieConnectedRelationships {
               genre: MovieGenreConnectedRelationship
->>>>>>> 45e02337
             }
 
             input MovieCreateInput {
@@ -2616,10 +2564,6 @@
               sort: [MovieSort!]
             }
 
-<<<<<<< HEAD
-            input MovieRelationInput {
-              genre: MovieGenreCreateFieldInput
-=======
             type MovieRelationshipCreatedEvent {
               createdRelationship: MovieConnectedRelationships!
               event: EventType!
@@ -2654,7 +2598,6 @@
 
             input MovieRelationshipsSubscriptionWhere {
               genre: MovieGenreRelationshipSubscriptionWhere
->>>>>>> 45e02337
             }
 
             \\"\\"\\"
@@ -2774,17 +2717,8 @@
               name: StringAggregateSelection!
             }
 
-<<<<<<< HEAD
-            input SeriesConnectInput {
-              genre: SeriesGenreConnectFieldInput
-            }
-
-            input SeriesConnectOrCreateInput {
-              genre: SeriesGenreConnectOrCreateFieldInput
-=======
             type SeriesConnectedRelationships {
               genre: SeriesGenreConnectedRelationship
->>>>>>> 45e02337
             }
 
             type SeriesConnection {
@@ -2921,10 +2855,6 @@
               sort: [SeriesSort!]
             }
 
-<<<<<<< HEAD
-            input SeriesRelationInput {
-              genre: SeriesGenreCreateFieldInput
-=======
             type SeriesRelationshipCreatedEvent {
               createdRelationship: SeriesConnectedRelationships!
               event: EventType!
@@ -2959,7 +2889,6 @@
 
             input SeriesRelationshipsSubscriptionWhere {
               genre: SeriesGenreRelationshipSubscriptionWhere
->>>>>>> 45e02337
             }
 
             \\"\\"\\"
