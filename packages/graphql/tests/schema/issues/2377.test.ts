--- conflicted
+++ resolved
@@ -437,19 +437,9 @@
               properties: [Property!] @deprecated(reason: \\"Please use the explicit _EQ version\\")
               properties_EQ: [Property!]
               properties_INCLUDES: Property
-<<<<<<< HEAD
-              properties_NOT: [Property!] @deprecated(reason: \\"Negation filters will be deprecated, use the NOT operator to achieve the same behavior\\")
-              properties_NOT_INCLUDES: Property @deprecated(reason: \\"Negation filters will be deprecated, use the NOT operator to achieve the same behavior\\")
               tags: [Tag!] @deprecated(reason: \\"Please use the explicit _EQ version\\")
               tags_EQ: [Tag!]
               tags_INCLUDES: Tag
-              tags_NOT: [Tag!] @deprecated(reason: \\"Negation filters will be deprecated, use the NOT operator to achieve the same behavior\\")
-              tags_NOT_INCLUDES: Tag @deprecated(reason: \\"Negation filters will be deprecated, use the NOT operator to achieve the same behavior\\")
-=======
-              tags: [Tag!] @deprecated(reason: \\"Please use the explicit _EQ version\\")
-              tags_EQ: [Tag!]
-              tags_INCLUDES: Tag
->>>>>>> 8a39a872
               type: ResourceType @deprecated(reason: \\"Please use the explicit _EQ version\\")
               type_EQ: ResourceType
               type_IN: [ResourceType!]
@@ -560,19 +550,9 @@
               createdAt_IN: [DateTime!]
               createdAt_LT: DateTime
               createdAt_LTE: DateTime
-<<<<<<< HEAD
-              createdAt_NOT: DateTime @deprecated(reason: \\"Negation filters will be deprecated, use the NOT operator to achieve the same behavior\\")
-              createdAt_NOT_IN: [DateTime!] @deprecated(reason: \\"Negation filters will be deprecated, use the NOT operator to achieve the same behavior\\")
               externalIds: [ID!] @deprecated(reason: \\"Please use the explicit _EQ version\\")
               externalIds_EQ: [ID!]
               externalIds_INCLUDES: ID
-              externalIds_NOT: [ID!] @deprecated(reason: \\"Negation filters will be deprecated, use the NOT operator to achieve the same behavior\\")
-              externalIds_NOT_INCLUDES: ID @deprecated(reason: \\"Negation filters will be deprecated, use the NOT operator to achieve the same behavior\\")
-=======
-              externalIds: [ID!] @deprecated(reason: \\"Please use the explicit _EQ version\\")
-              externalIds_EQ: [ID!]
-              externalIds_INCLUDES: ID
->>>>>>> 8a39a872
               id: ID @deprecated(reason: \\"Please use the explicit _EQ version\\")
               id_CONTAINS: ID
               id_ENDS_WITH: ID
@@ -588,27 +568,12 @@
               properties: [Property!] @deprecated(reason: \\"Please use the explicit _EQ version\\")
               properties_EQ: [Property!]
               properties_INCLUDES: Property
-<<<<<<< HEAD
-              properties_NOT: [Property!] @deprecated(reason: \\"Negation filters will be deprecated, use the NOT operator to achieve the same behavior\\")
-              properties_NOT_INCLUDES: Property @deprecated(reason: \\"Negation filters will be deprecated, use the NOT operator to achieve the same behavior\\")
-              tags: [Tag!] @deprecated(reason: \\"Please use the explicit _EQ version\\")
-              tags_EQ: [Tag!]
-              tags_INCLUDES: Tag
-              tags_NOT: [Tag!] @deprecated(reason: \\"Negation filters will be deprecated, use the NOT operator to achieve the same behavior\\")
-              tags_NOT_INCLUDES: Tag @deprecated(reason: \\"Negation filters will be deprecated, use the NOT operator to achieve the same behavior\\")
-              type: ResourceType @deprecated(reason: \\"Please use the explicit _EQ version\\")
-              type_EQ: ResourceType
-              type_IN: [ResourceType!]
-              type_NOT: ResourceType @deprecated(reason: \\"Negation filters will be deprecated, use the NOT operator to achieve the same behavior\\")
-              type_NOT_IN: [ResourceType!] @deprecated(reason: \\"Negation filters will be deprecated, use the NOT operator to achieve the same behavior\\")
-=======
               tags: [Tag!] @deprecated(reason: \\"Please use the explicit _EQ version\\")
               tags_EQ: [Tag!]
               tags_INCLUDES: Tag
               type: ResourceType @deprecated(reason: \\"Please use the explicit _EQ version\\")
               type_EQ: ResourceType
               type_IN: [ResourceType!]
->>>>>>> 8a39a872
               updatedAt: DateTime @deprecated(reason: \\"Please use the explicit _EQ version\\")
               updatedAt_EQ: DateTime
               updatedAt_GT: DateTime
