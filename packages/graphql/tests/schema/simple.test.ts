/*
 * Copyright (c) "Neo4j"
 * Neo4j Sweden AB [http://neo4j.com]
 *
 * This file is part of Neo4j.
 *
 * Licensed under the Apache License, Version 2.0 (the "License");
 * you may not use this file except in compliance with the License.
 * You may obtain a copy of the License at
 *
 *     http://www.apache.org/licenses/LICENSE-2.0
 *
 * Unless required by applicable law or agreed to in writing, software
 * distributed under the License is distributed on an "AS IS" BASIS,
 * WITHOUT WARRANTIES OR CONDITIONS OF ANY KIND, either express or implied.
 * See the License for the specific language governing permissions and
 * limitations under the License.
 */

import { printSchemaWithDirectives } from "@graphql-tools/utils";
import { gql } from "graphql-tag";
import { lexicographicSortSchema } from "graphql/utilities";
import { Neo4jGraphQL } from "../../src";

describe("Simple", () => {
    test("Simple", async () => {
        const typeDefs = gql`
            type Movie @node {
                id: ID
                actorCount: Int
                averageRating: Float
                isActive: Boolean
            }
        `;
        const neoSchema = new Neo4jGraphQL({ typeDefs });
        const printedSchema = printSchemaWithDirectives(lexicographicSortSchema(await neoSchema.getSchema()));

        expect(printedSchema).toMatchInlineSnapshot(`
            "schema {
              query: Query
              mutation: Mutation
            }

            \\"\\"\\"
            Information about the number of nodes and relationships created during a create mutation
            \\"\\"\\"
            type CreateInfo {
              bookmark: String @deprecated(reason: \\"This field has been deprecated because bookmarks are now handled by the driver.\\")
              nodesCreated: Int!
              relationshipsCreated: Int!
            }

            type CreateMoviesMutationResponse {
              info: CreateInfo!
              movies: [Movie!]!
            }

            \\"\\"\\"
            Information about the number of nodes and relationships deleted during a delete mutation
            \\"\\"\\"
            type DeleteInfo {
              bookmark: String @deprecated(reason: \\"This field has been deprecated because bookmarks are now handled by the driver.\\")
              nodesDeleted: Int!
              relationshipsDeleted: Int!
            }

            type FloatAggregateSelection {
              average: Float
              max: Float
              min: Float
              sum: Float
            }

            type IDAggregateSelection {
              longest: ID
              shortest: ID
            }

            type IntAggregateSelection {
              average: Float
              max: Int
              min: Int
              sum: Int
            }

            type Movie {
              actorCount: Int
              averageRating: Float
              id: ID
              isActive: Boolean
            }

            type MovieAggregateSelection {
              actorCount: IntAggregateSelection!
              averageRating: FloatAggregateSelection!
              count: Int!
              id: IDAggregateSelection!
            }

            input MovieCreateInput {
              actorCount: Int
              averageRating: Float
              id: ID
              isActive: Boolean
            }

            type MovieEdge {
              cursor: String!
              node: Movie!
            }

            input MovieOptions {
              limit: Int
              offset: Int
              \\"\\"\\"
              Specify one or more MovieSort objects to sort Movies by. The sorts will be applied in the order in which they are arranged in the array.
              \\"\\"\\"
              sort: [MovieSort!]
            }

            \\"\\"\\"
            Fields to sort Movies by. The order in which sorts are applied is not guaranteed when specifying many fields in one MovieSort object.
            \\"\\"\\"
            input MovieSort {
              actorCount: SortDirection
              averageRating: SortDirection
              id: SortDirection
              isActive: SortDirection
            }

            input MovieUpdateInput {
              actorCount: Int
              actorCount_DECREMENT: Int
              actorCount_INCREMENT: Int
              averageRating: Float
              averageRating_ADD: Float
              averageRating_DIVIDE: Float
              averageRating_MULTIPLY: Float
              averageRating_SUBTRACT: Float
              id: ID
              isActive: Boolean
            }

            input MovieWhere {
              AND: [MovieWhere!]
              NOT: MovieWhere
              OR: [MovieWhere!]
              actorCount: Int @deprecated(reason: \\"Please use the explicit _EQ version\\")
              actorCount_EQ: Int
              actorCount_GT: Int
              actorCount_GTE: Int
              actorCount_IN: [Int]
              actorCount_LT: Int
              actorCount_LTE: Int
<<<<<<< HEAD
              actorCount_NOT: Int @deprecated(reason: \\"Negation filters will be deprecated, use the NOT operator to achieve the same behavior\\")
              actorCount_NOT_IN: [Int] @deprecated(reason: \\"Negation filters will be deprecated, use the NOT operator to achieve the same behavior\\")
=======
>>>>>>> 8a39a872
              averageRating: Float @deprecated(reason: \\"Please use the explicit _EQ version\\")
              averageRating_EQ: Float
              averageRating_GT: Float
              averageRating_GTE: Float
              averageRating_IN: [Float]
              averageRating_LT: Float
              averageRating_LTE: Float
<<<<<<< HEAD
              averageRating_NOT: Float @deprecated(reason: \\"Negation filters will be deprecated, use the NOT operator to achieve the same behavior\\")
              averageRating_NOT_IN: [Float] @deprecated(reason: \\"Negation filters will be deprecated, use the NOT operator to achieve the same behavior\\")
=======
>>>>>>> 8a39a872
              id: ID @deprecated(reason: \\"Please use the explicit _EQ version\\")
              id_CONTAINS: ID
              id_ENDS_WITH: ID
              id_EQ: ID
              id_IN: [ID]
              id_STARTS_WITH: ID
              isActive: Boolean @deprecated(reason: \\"Please use the explicit _EQ version\\")
              isActive_EQ: Boolean
<<<<<<< HEAD
              isActive_NOT: Boolean @deprecated(reason: \\"Negation filters will be deprecated, use the NOT operator to achieve the same behavior\\")
=======
>>>>>>> 8a39a872
            }

            type MoviesConnection {
              edges: [MovieEdge!]!
              pageInfo: PageInfo!
              totalCount: Int!
            }

            type Mutation {
              createMovies(input: [MovieCreateInput!]!): CreateMoviesMutationResponse!
              deleteMovies(where: MovieWhere): DeleteInfo!
              updateMovies(update: MovieUpdateInput, where: MovieWhere): UpdateMoviesMutationResponse!
            }

            \\"\\"\\"Pagination information (Relay)\\"\\"\\"
            type PageInfo {
              endCursor: String
              hasNextPage: Boolean!
              hasPreviousPage: Boolean!
              startCursor: String
            }

            type Query {
              movies(limit: Int, offset: Int, options: MovieOptions @deprecated(reason: \\"Query options argument is deprecated, please use pagination arguments like limit, offset and sort instead.\\"), sort: [MovieSort!], where: MovieWhere): [Movie!]!
              moviesAggregate(where: MovieWhere): MovieAggregateSelection!
              moviesConnection(after: String, first: Int, sort: [MovieSort!], where: MovieWhere): MoviesConnection!
            }

            \\"\\"\\"An enum for sorting in either ascending or descending order.\\"\\"\\"
            enum SortDirection {
              \\"\\"\\"Sort by field values in ascending order.\\"\\"\\"
              ASC
              \\"\\"\\"Sort by field values in descending order.\\"\\"\\"
              DESC
            }

            \\"\\"\\"
            Information about the number of nodes and relationships created and deleted during an update mutation
            \\"\\"\\"
            type UpdateInfo {
              bookmark: String @deprecated(reason: \\"This field has been deprecated because bookmarks are now handled by the driver.\\")
              nodesCreated: Int!
              nodesDeleted: Int!
              relationshipsCreated: Int!
              relationshipsDeleted: Int!
            }

            type UpdateMoviesMutationResponse {
              info: UpdateInfo!
              movies: [Movie!]!
            }"
        `);
    });
});<|MERGE_RESOLUTION|>--- conflicted
+++ resolved
@@ -152,11 +152,6 @@
               actorCount_IN: [Int]
               actorCount_LT: Int
               actorCount_LTE: Int
-<<<<<<< HEAD
-              actorCount_NOT: Int @deprecated(reason: \\"Negation filters will be deprecated, use the NOT operator to achieve the same behavior\\")
-              actorCount_NOT_IN: [Int] @deprecated(reason: \\"Negation filters will be deprecated, use the NOT operator to achieve the same behavior\\")
-=======
->>>>>>> 8a39a872
               averageRating: Float @deprecated(reason: \\"Please use the explicit _EQ version\\")
               averageRating_EQ: Float
               averageRating_GT: Float
@@ -164,11 +159,6 @@
               averageRating_IN: [Float]
               averageRating_LT: Float
               averageRating_LTE: Float
-<<<<<<< HEAD
-              averageRating_NOT: Float @deprecated(reason: \\"Negation filters will be deprecated, use the NOT operator to achieve the same behavior\\")
-              averageRating_NOT_IN: [Float] @deprecated(reason: \\"Negation filters will be deprecated, use the NOT operator to achieve the same behavior\\")
-=======
->>>>>>> 8a39a872
               id: ID @deprecated(reason: \\"Please use the explicit _EQ version\\")
               id_CONTAINS: ID
               id_ENDS_WITH: ID
@@ -177,10 +167,6 @@
               id_STARTS_WITH: ID
               isActive: Boolean @deprecated(reason: \\"Please use the explicit _EQ version\\")
               isActive_EQ: Boolean
-<<<<<<< HEAD
-              isActive_NOT: Boolean @deprecated(reason: \\"Negation filters will be deprecated, use the NOT operator to achieve the same behavior\\")
-=======
->>>>>>> 8a39a872
             }
 
             type MoviesConnection {
