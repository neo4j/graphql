--- conflicted
+++ resolved
@@ -214,19 +214,9 @@
               actorCount_IN: [Int!]
               actorCount_LT: Int
               actorCount_LTE: Int
-<<<<<<< HEAD
-              actorCount_NOT: Int @deprecated(reason: \\"Negation filters will be deprecated, use the NOT operator to achieve the same behavior\\")
-              actorCount_NOT_IN: [Int!] @deprecated(reason: \\"Negation filters will be deprecated, use the NOT operator to achieve the same behavior\\")
               actorCounts: [Int!] @deprecated(reason: \\"Please use the explicit _EQ version\\")
               actorCounts_EQ: [Int!]
               actorCounts_INCLUDES: Int
-              actorCounts_NOT: [Int!] @deprecated(reason: \\"Negation filters will be deprecated, use the NOT operator to achieve the same behavior\\")
-              actorCounts_NOT_INCLUDES: Int @deprecated(reason: \\"Negation filters will be deprecated, use the NOT operator to achieve the same behavior\\")
-=======
-              actorCounts: [Int!] @deprecated(reason: \\"Please use the explicit _EQ version\\")
-              actorCounts_EQ: [Int!]
-              actorCounts_INCLUDES: Int
->>>>>>> 8a39a872
               averageRating: Float @deprecated(reason: \\"Please use the explicit _EQ version\\")
               averageRating_EQ: Float
               averageRating_GT: Float
@@ -234,19 +224,9 @@
               averageRating_IN: [Float!]
               averageRating_LT: Float
               averageRating_LTE: Float
-<<<<<<< HEAD
-              averageRating_NOT: Float @deprecated(reason: \\"Negation filters will be deprecated, use the NOT operator to achieve the same behavior\\")
-              averageRating_NOT_IN: [Float!] @deprecated(reason: \\"Negation filters will be deprecated, use the NOT operator to achieve the same behavior\\")
               averageRatings: [Float!] @deprecated(reason: \\"Please use the explicit _EQ version\\")
               averageRatings_EQ: [Float!]
               averageRatings_INCLUDES: Float
-              averageRatings_NOT: [Float!] @deprecated(reason: \\"Negation filters will be deprecated, use the NOT operator to achieve the same behavior\\")
-              averageRatings_NOT_INCLUDES: Float @deprecated(reason: \\"Negation filters will be deprecated, use the NOT operator to achieve the same behavior\\")
-=======
-              averageRatings: [Float!] @deprecated(reason: \\"Please use the explicit _EQ version\\")
-              averageRatings_EQ: [Float!]
-              averageRatings_INCLUDES: Float
->>>>>>> 8a39a872
               createdAt: DateTime @deprecated(reason: \\"Please use the explicit _EQ version\\")
               createdAt_EQ: DateTime
               createdAt_GT: DateTime
@@ -254,19 +234,9 @@
               createdAt_IN: [DateTime!]
               createdAt_LT: DateTime
               createdAt_LTE: DateTime
-<<<<<<< HEAD
-              createdAt_NOT: DateTime @deprecated(reason: \\"Negation filters will be deprecated, use the NOT operator to achieve the same behavior\\")
-              createdAt_NOT_IN: [DateTime!] @deprecated(reason: \\"Negation filters will be deprecated, use the NOT operator to achieve the same behavior\\")
               createdAts: [DateTime!] @deprecated(reason: \\"Please use the explicit _EQ version\\")
               createdAts_EQ: [DateTime!]
               createdAts_INCLUDES: DateTime
-              createdAts_NOT: [DateTime!] @deprecated(reason: \\"Negation filters will be deprecated, use the NOT operator to achieve the same behavior\\")
-              createdAts_NOT_INCLUDES: DateTime @deprecated(reason: \\"Negation filters will be deprecated, use the NOT operator to achieve the same behavior\\")
-=======
-              createdAts: [DateTime!] @deprecated(reason: \\"Please use the explicit _EQ version\\")
-              createdAts_EQ: [DateTime!]
-              createdAts_INCLUDES: DateTime
->>>>>>> 8a39a872
               filmedAt: PointInput @deprecated(reason: \\"Please use the explicit _EQ version\\")
               filmedAt_DISTANCE: PointDistance
               filmedAt_EQ: PointInput
@@ -275,19 +245,9 @@
               filmedAt_IN: [PointInput!]
               filmedAt_LT: PointDistance
               filmedAt_LTE: PointDistance
-<<<<<<< HEAD
-              filmedAt_NOT: PointInput @deprecated(reason: \\"Negation filters will be deprecated, use the NOT operator to achieve the same behavior\\")
-              filmedAt_NOT_IN: [PointInput!] @deprecated(reason: \\"Negation filters will be deprecated, use the NOT operator to achieve the same behavior\\")
               filmedAts: [PointInput!] @deprecated(reason: \\"Please use the explicit _EQ version\\")
               filmedAts_EQ: [PointInput!]
               filmedAts_INCLUDES: PointInput
-              filmedAts_NOT: [PointInput!] @deprecated(reason: \\"Negation filters will be deprecated, use the NOT operator to achieve the same behavior\\")
-              filmedAts_NOT_INCLUDES: PointInput @deprecated(reason: \\"Negation filters will be deprecated, use the NOT operator to achieve the same behavior\\")
-=======
-              filmedAts: [PointInput!] @deprecated(reason: \\"Please use the explicit _EQ version\\")
-              filmedAts_EQ: [PointInput!]
-              filmedAts_INCLUDES: PointInput
->>>>>>> 8a39a872
               id: ID @deprecated(reason: \\"Please use the explicit _EQ version\\")
               id_CONTAINS: ID
               id_ENDS_WITH: ID
@@ -297,16 +257,8 @@
               ids: [ID!] @deprecated(reason: \\"Please use the explicit _EQ version\\")
               ids_EQ: [ID!]
               ids_INCLUDES: ID
-<<<<<<< HEAD
-              ids_NOT: [ID!] @deprecated(reason: \\"Negation filters will be deprecated, use the NOT operator to achieve the same behavior\\")
-              ids_NOT_INCLUDES: ID @deprecated(reason: \\"Negation filters will be deprecated, use the NOT operator to achieve the same behavior\\")
               isActives: [Boolean!] @deprecated(reason: \\"Please use the explicit _EQ version\\")
               isActives_EQ: [Boolean!]
-              isActives_NOT: [Boolean!] @deprecated(reason: \\"Negation filters will be deprecated, use the NOT operator to achieve the same behavior\\")
-=======
-              isActives: [Boolean!] @deprecated(reason: \\"Please use the explicit _EQ version\\")
-              isActives_EQ: [Boolean!]
->>>>>>> 8a39a872
               name: String @deprecated(reason: \\"Please use the explicit _EQ version\\")
               name_CONTAINS: String
               name_ENDS_WITH: String
