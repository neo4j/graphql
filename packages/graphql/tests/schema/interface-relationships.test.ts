--- conflicted
+++ resolved
@@ -406,17 +406,7 @@
               series(options: SeriesOptions, where: SeriesWhere): [Series!]!
               seriesAggregate(where: SeriesWhere): SeriesAggregateSelection!
             }
-<<<<<<< HEAD
-
-            input QueryOptions {
-              distinct: Boolean
-              limit: Int
-              offset: Int
-            }
-
-=======
-            
->>>>>>> 505411cb
+
             type Series implements Production {
               episodes: Int!
               title: String!
@@ -1435,15 +1425,6 @@
               seriesAggregate(where: SeriesWhere): SeriesAggregateSelection!
             }
 
-<<<<<<< HEAD
-            input QueryOptions {
-              distinct: Boolean
-              limit: Int
-              offset: Int
-            }
-
-=======
->>>>>>> 505411cb
             type Series implements Production {
               actors(directed: Boolean = true, options: ActorOptions, where: ActorWhere): [Actor!]!
               actorsAggregate(directed: Boolean = true, where: ActorWhere): SeriesActorActorsAggregationSelection
@@ -2137,15 +2118,6 @@
               type2Interface2sAggregate(where: Type2Interface2Where): Type2Interface2AggregateSelection!
             }
 
-<<<<<<< HEAD
-            input QueryOptions {
-              distinct: Boolean
-              limit: Int
-              offset: Int
-            }
-
-=======
->>>>>>> 505411cb
             enum SortDirection {
               \\"\\"\\"Sort by field values in ascending order.\\"\\"\\"
               ASC
@@ -3476,15 +3448,6 @@
               usersAggregate(where: UserWhere): UserAggregateSelection!
             }
 
-<<<<<<< HEAD
-            input QueryOptions {
-              distinct: Boolean
-              limit: Int
-              offset: Int
-            }
-
-=======
->>>>>>> 505411cb
             enum SortDirection {
               \\"\\"\\"Sort by field values in ascending order.\\"\\"\\"
               ASC
