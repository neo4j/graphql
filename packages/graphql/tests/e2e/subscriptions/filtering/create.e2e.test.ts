/*
 * Copyright (c) "Neo4j"
 * Neo4j Sweden AB [http://neo4j.com]
 *
 * This file is part of Neo4j.
 *
 * Licensed under the Apache License, Version 2.0 (the "License");
 * you may not use this file except in compliance with the License.
 * You may obtain a copy of the License at
 *
 *     http://www.apache.org/licenses/LICENSE-2.0
 *
 * Unless required by applicable law or agreed to in writing, software
 * distributed under the License is distributed on an "AS IS" BASIS,
 * WITHOUT WARRANTIES OR CONDITIONS OF ANY KIND, either express or implied.
 * See the License for the specific language governing permissions and
 * limitations under the License.
 */

import type { Driver } from "neo4j-driver";
import type { Response } from "supertest";
import supertest from "supertest";
import { Neo4jGraphQLSubscriptionsCDCEngine } from "../../../../src/classes/subscription/Neo4jGraphQLSubscriptionsCDCEngine";
import { Neo4jGraphQLSubscriptionsDefaultEngine } from "../../../../src/classes/subscription/Neo4jGraphQLSubscriptionsDefaultEngine";
import type { Neo4jGraphQLSubscriptionsEngine } from "../../../../src/types";
import { delay } from "../../../../src/utils/utils";
import type { UniqueType } from "../../../utils/graphql-types";
import { TestHelper } from "../../../utils/tests-helper";
import type { TestGraphQLServer } from "../../setup/apollo-server";
import { ApolloTestServer } from "../../setup/apollo-server";
import { WebSocketTestClient } from "../../setup/ws-client";

describe.each([
    {
        name: "Neo4jGraphQLSubscriptionsDefaultEngine",
        engine: (_driver: Driver, _db: string) => new Neo4jGraphQLSubscriptionsDefaultEngine(),
    },
    {
        name: "Neo4jGraphQLSubscriptionsCDCEngine",
        engine: (driver: Driver, db: string) =>
            new Neo4jGraphQLSubscriptionsCDCEngine({
                driver,
                pollTime: 100,
                queryConfig: {
                    database: db,
                },
            }),
    },
    // ])("$name Create Subscription", ({ engine }) => {
])("$name Create Subscription with optional filters valid for all types", ({ engine }) => {
    const testHelper = new TestHelper({ cdc: true });
    let server: TestGraphQLServer;
    let wsClient: WebSocketTestClient;
    let typeMovie: UniqueType;
    let subscriptionEngine: Neo4jGraphQLSubscriptionsEngine;

    beforeEach(async () => {
        typeMovie = testHelper.createUniqueType("Movie");
        const typeDefs = `
         type ${typeMovie} @node {
            id: ID
            title: String
            releasedIn: Int
            averageRating: Float
            fileSize: BigInt
            isFavorite: Boolean
            similarTitles: [String]
         }
         `;

        const driver = await testHelper.getDriver();
        subscriptionEngine = engine(driver, testHelper.database);

        const neoSchema = await testHelper.initNeo4jGraphQL({
            typeDefs,
            features: {
                subscriptions: subscriptionEngine,
            },
        });

        // eslint-disable-next-line @typescript-eslint/require-await
        server = new ApolloTestServer(neoSchema, async ({ req }) => ({
            sessionConfig: {
                database: testHelper.database,
            },
            token: req.headers.authorization,
        }));
        await server.start();

        wsClient = new WebSocketTestClient(server.wsPath);
    });

    afterEach(async () => {
        await wsClient.close();
        subscriptionEngine.close();
        await server.close();
        await testHelper.close();
    });

<<<<<<< HEAD
    
=======
>>>>>>> 8a39a872
    test("create subscription with where OR", async () => {
        await wsClient.subscribe(`
            subscription {
                ${typeMovie.operations.subscribe.created}(where: { OR: [{ title_EQ: "movie1"}, {title_EQ: "movie2"}] }) {
                    ${typeMovie.operations.subscribe.payload.created} {
                        title
                    }
                }
            }
        `);

        await createMovie({ title: "movie1", releasedIn: 2020 });
        await createMovie({ title: "movie2", releasedIn: 2000 });

        await wsClient.waitForEvents(2);

        expect(wsClient.errors).toEqual([]);
        expect(wsClient.events).toIncludeSameMembers([
            {
                [typeMovie.operations.subscribe.created]: {
                    [typeMovie.operations.subscribe.payload.created]: { title: "movie1" },
                },
            },

            {
                [typeMovie.operations.subscribe.created]: {
                    [typeMovie.operations.subscribe.payload.created]: { title: "movie2" },
                },
            },
        ]);
    });
    test("create subscription with where AND match 1", async () => {
        await wsClient.subscribe(`
            subscription {
                ${typeMovie.operations.subscribe.created}(where: { AND: [{ title_EQ: "movie2"}, {releasedIn_EQ: 2000}] }) {
                    ${typeMovie.operations.subscribe.payload.created} {
                        title
                    }
                }
            }
        `);

        await createMovie({ title: "movie1", releasedIn: 2020 });
        await createMovie({ title: "movie2", releasedIn: 2000 });

        await wsClient.waitForEvents(1);

        expect(wsClient.errors).toEqual([]);
        expect(wsClient.events).toIncludeSameMembers([
            {
                [typeMovie.operations.subscribe.created]: {
                    [typeMovie.operations.subscribe.payload.created]: { title: "movie2" },
                },
            },
        ]);
    });
    test("create subscription with where OR match 1", async () => {
        await wsClient.subscribe(`
            subscription {
                ${typeMovie.operations.subscribe.created}(where: { OR: [{ title_EQ: "movie2", releasedIn_EQ: 2020}, {releasedIn_EQ: 2000}] }) {
                    ${typeMovie.operations.subscribe.payload.created} {
                        title
                    }
                }
            }
        `);

        await createMovie({ title: "movie1", releasedIn: 2020 });
        await createMovie({ title: "movie2", releasedIn: 2000 });

        await wsClient.waitForEvents(1);

        expect(wsClient.errors).toEqual([]);
        expect(wsClient.events).toIncludeSameMembers([
            {
                [typeMovie.operations.subscribe.created]: {
                    [typeMovie.operations.subscribe.payload.created]: { title: "movie2" },
                },
            },
        ]);
    });
    test("create subscription with where OR match 2", async () => {
        await wsClient.subscribe(`
            subscription {
                ${typeMovie.operations.subscribe.created}(where: { OR: [{ title_EQ: "movie2", releasedIn_EQ: 2000}, {title_EQ: "movie1", releasedIn_EQ: 2020}] }) {
                    ${typeMovie.operations.subscribe.payload.created} {
                        title
                    }
                }
            }
        `);

        await createMovie({ title: "movie1", releasedIn: 2020 });
        await createMovie({ title: "movie2", releasedIn: 2000 });

        await wsClient.waitForEvents(2);

        expect(wsClient.errors).toEqual([]);
        expect(wsClient.events).toIncludeSameMembers([
            {
                [typeMovie.operations.subscribe.created]: {
                    [typeMovie.operations.subscribe.payload.created]: { title: "movie1" },
                },
            },
            {
                [typeMovie.operations.subscribe.created]: {
                    [typeMovie.operations.subscribe.payload.created]: { title: "movie2" },
                },
            },
        ]);
    });
    test("create subscription with where property + OR match 1", async () => {
        await wsClient.subscribe(`
            subscription {
                ${typeMovie.operations.subscribe.created}(where: { title_EQ: "movie3", OR: [{ releasedIn_EQ: 2001}, {title_EQ: "movie2", releasedIn_EQ: 2020}] }) {
                    ${typeMovie.operations.subscribe.payload.created} {
                        title
                    }
                }
            }
        `);

        await createMovie({ title: "movie1", releasedIn: 2020 });
        await createMovie({ title: "movie2", releasedIn: 2000 });
        await createMovie({ title: "movie3", releasedIn: 2001 });

        await wsClient.waitForEvents(1);

        expect(wsClient.errors).toEqual([]);
        expect(wsClient.events).toIncludeSameMembers([
            {
                [typeMovie.operations.subscribe.created]: {
                    [typeMovie.operations.subscribe.payload.created]: { title: "movie3" },
                },
            },
        ]);
    });
    test("create subscription with where property + OR match nothing", async () => {
        await wsClient.subscribe(`
            subscription {
                ${typeMovie.operations.subscribe.created}(where: { title_EQ: "movie2", OR: [{ releasedIn_EQ: 2001}, {title_EQ: "movie2", releasedIn_EQ: 2020}] }) {
                    ${typeMovie.operations.subscribe.payload.created} {
                        title
                    }
                }
            }
        `);

        await createMovie({ title: "movie1", releasedIn: 2020 });
        await createMovie({ title: "movie2", releasedIn: 2000 });
        await createMovie({ title: "movie3", releasedIn: 2001 });

        // forcing a delay to ensure events do not exist
        await delay(2);
        expect(wsClient.errors).toEqual([]);
        expect(wsClient.events).toEqual([]);
    });
    test("create subscription with where property + OR with filters match 1", async () => {
        await wsClient.subscribe(`
            subscription {
<<<<<<< HEAD
                ${typeMovie.operations.subscribe.created}(where: { releasedIn_GTE: 2000, OR: [{ title_NOT_STARTS_WITH: "movie", releasedIn_EQ: 2001}, {title_EQ: "movie4", releasedIn_EQ: 1000}] }) {
=======
                ${typeMovie.operations.subscribe.created}(where: { releasedIn_GTE: 2000, OR: [{ NOT: {  title_STARTS_WITH: "movie" }, releasedIn_EQ: 2001}, {title_EQ: "movie4", releasedIn_EQ: 1000}] }) {
>>>>>>> 8a39a872
                    ${typeMovie.operations.subscribe.payload.created} {
                        title
                    }
                }
            }
        `);

        await createMovie({ title: "movie1", releasedIn: 2000 });
        await createMovie({ title: "movie2", releasedIn: 2020 });
        await createMovie({ title: "movie3", releasedIn: 2000 });
        await createMovie({ title: "movie4", releasedIn: 1000 });
        await createMovie({ title: "dummy-movie", releasedIn: 2001 });

        await wsClient.waitForEvents(1);

        expect(wsClient.errors).toEqual([]);
        expect(wsClient.events).toIncludeSameMembers([
            {
                [typeMovie.operations.subscribe.created]: {
                    [typeMovie.operations.subscribe.payload.created]: { title: "dummy-movie" },
                },
            },
        ]);
    });
    test("create subscription with where property + OR with filters match 2", async () => {
        await wsClient.subscribe(`
            subscription {
                ${typeMovie.operations.subscribe.created}(where: { releasedIn_GTE: 2000, OR: [{ title_STARTS_WITH: "moviee", releasedIn_EQ: 2001}, {title_EQ: "amovie"}] }) {
                    ${typeMovie.operations.subscribe.payload.created} {
                        title
                    }
                }
            }
        `);

        await createMovie({ title: "movie1", releasedIn: 2000 });
        await createMovie({ title: "amovie", releasedIn: 2020 });
        await createMovie({ title: "movie3", releasedIn: 2000 });
        await createMovie({ title: "movie4", releasedIn: 1000 });
        await createMovie({ title: "movie5", releasedIn: 2001 });
        await createMovie({ title: "moviee1", releasedIn: 2001 });
        await createMovie({ title: "moviee2", releasedIn: 2021 });

        await wsClient.waitForEvents(2);

        expect(wsClient.errors).toEqual([]);
        expect(wsClient.events).toIncludeSameMembers([
            {
                [typeMovie.operations.subscribe.created]: {
                    [typeMovie.operations.subscribe.payload.created]: { title: "moviee1" },
                },
            },
            {
                [typeMovie.operations.subscribe.created]: {
                    [typeMovie.operations.subscribe.payload.created]: { title: "amovie" },
                },
            },
        ]);
    });
    test("create subscription with where property + OR with filters match none", async () => {
        await wsClient.subscribe(`
            subscription {
                ${typeMovie.operations.subscribe.created}(where: { releasedIn_GTE: 2000, OR: [{ title_STARTS_WITH: "moviee", releasedIn_EQ: 2001}, {title_EQ: "amovie", releasedIn_GT: 2020}] }) {
                    ${typeMovie.operations.subscribe.payload.created} {
                        title
                    }
                }
            }
        `);

        await createMovie({ title: "movie1", releasedIn: 2000 });
        await createMovie({ title: "amovie", releasedIn: 2019 });
        await createMovie({ title: "movie3", releasedIn: 2000 });
        await createMovie({ title: "movie4", releasedIn: 1000 });
        await createMovie({ title: "movie5", releasedIn: 2001 });
        await createMovie({ title: "moviee2", releasedIn: 2021 });

        expect(wsClient.errors).toEqual([]);
        expect(wsClient.events).toIncludeSameMembers([]);
    });
    test("create subscription with where OR single element match", async () => {
        await wsClient.subscribe(`
        subscription {
            ${typeMovie.operations.subscribe.created}(where: { OR: [{ title_EQ: "movie1"}] }) {
                ${typeMovie.operations.subscribe.payload.created} {
                    title
                }
            }
        }
    `);

        await createMovie({ title: "movie1", releasedIn: 2020 });
        await createMovie({ title: "movie2", releasedIn: 2000 });

        await wsClient.waitForEvents(1);

        expect(wsClient.errors).toEqual([]);
        expect(wsClient.events).toIncludeSameMembers([
            {
                [typeMovie.operations.subscribe.created]: {
                    [typeMovie.operations.subscribe.payload.created]: { title: "movie1" },
                },
            },
        ]);
    });
    test("create subscription with where OR single element no match", async () => {
        await wsClient.subscribe(`
        subscription {
            ${typeMovie.operations.subscribe.created}(where: { OR: [{ title_EQ: "movie1"}] }) {
                ${typeMovie.operations.subscribe.payload.created} {
                    title
                }
            }
        }
    `);

        await createMovie({ title: "movie3", releasedIn: 2020 });
        await createMovie({ title: "movie2", releasedIn: 2000 });

        expect(wsClient.errors).toEqual([]);
        expect(wsClient.events).toIncludeSameMembers([]);
    });
    test("create subscription with where OR nested match 1", async () => {
        await wsClient.subscribe(`
        subscription {
            ${typeMovie.operations.subscribe.created}(where: {
                OR: [
                    { title_EQ: "movie1" },
                    { AND: [
                        { title_EQ: "movie2" },
                        { title_EQ: "movie3" }
                    ]}
                ]
            }) {
                ${typeMovie.operations.subscribe.payload.created} {
                    title
                }
            }
        }
    `);

        await createMovie({ title: "movie1", releasedIn: 2020 });
        await createMovie({ title: "movie2", releasedIn: 2000 });

        await wsClient.waitForEvents(1);

        expect(wsClient.errors).toEqual([]);
        expect(wsClient.events).toIncludeSameMembers([
            {
                [typeMovie.operations.subscribe.created]: {
                    [typeMovie.operations.subscribe.payload.created]: { title: "movie1" },
                },
            },
        ]);
    });
    test("create subscription with where OR nested match some", async () => {
        await wsClient.subscribe(`
        subscription {
            ${typeMovie.operations.subscribe.created}(where: {
                OR: [
                    { title_EQ: "movie1" },
                    { AND: [
                        { title_EQ: "movie2" },
                        { releasedIn_EQ: 2000 }
                    ]}
                ]
            }) {
                ${typeMovie.operations.subscribe.payload.created} {
                    title
                }
            }
        }
    `);

        await createMovie({ title: "movie1", releasedIn: 2020 });
        await createMovie({ title: "movie2", releasedIn: 2000 });
        await createMovie({ title: "movie2", releasedIn: 2002 });

        await wsClient.waitForEvents(2);

        expect(wsClient.errors).toEqual([]);
        expect(wsClient.events).toIncludeSameMembers([
            {
                [typeMovie.operations.subscribe.created]: {
                    [typeMovie.operations.subscribe.payload.created]: { title: "movie1" },
                },
            },
            {
                [typeMovie.operations.subscribe.created]: {
                    [typeMovie.operations.subscribe.payload.created]: { title: "movie2" },
                },
            },
        ]);
    });
    test("create subscription with where OR nested match all", async () => {
        await wsClient.subscribe(`
        subscription {
            ${typeMovie.operations.subscribe.created}(where: {
                OR: [
                    { title_EQ: "movie1" },
                    { AND: [
                        { title_EQ: "movie2" },
                        { releasedIn_GTE: 2000 }
                    ]}
                ]
            }) {
                ${typeMovie.operations.subscribe.payload.created} {
                    title
                }
            }
        }
    `);

        await createMovie({ title: "movie1", releasedIn: 2020 });
        await createMovie({ title: "movie2", releasedIn: 2000 });
        await createMovie({ title: "movie2", releasedIn: 2002 });

        await wsClient.waitForEvents(3);

        expect(wsClient.errors).toEqual([]);
        expect(wsClient.events).toIncludeSameMembers([
            {
                [typeMovie.operations.subscribe.created]: {
                    [typeMovie.operations.subscribe.payload.created]: { title: "movie1" },
                },
            },
            {
                [typeMovie.operations.subscribe.created]: {
                    [typeMovie.operations.subscribe.payload.created]: { title: "movie2" },
                },
            },
            {
                [typeMovie.operations.subscribe.created]: {
                    [typeMovie.operations.subscribe.payload.created]: { title: "movie2" },
                },
            },
        ]);
    });

    // all but boolean types
    test("subscription with IN on String", async () => {
        await wsClient.subscribe(`
            subscription {
                ${typeMovie.operations.subscribe.created}(where: { title_IN: ["movie", "movie1"] }) {
                    ${typeMovie.operations.subscribe.payload.created} {
                        title
                    }
                }
            }
        `);

        await createMovie({ title: "movie1" });
        await createMovie({ title: "movie2" });

        await wsClient.waitForEvents(1);

        expect(wsClient.errors).toEqual([]);
        expect(wsClient.events).toEqual([
            {
                [typeMovie.operations.subscribe.created]: {
                    [typeMovie.operations.subscribe.payload.created]: { title: "movie1" },
                },
            },
        ]);
    });

    test("subscription with IN on ID as String", async () => {
        await wsClient.subscribe(`
            subscription {
                ${typeMovie.operations.subscribe.created}(where: { id_IN: ["1", "12"] }) {
                    ${typeMovie.operations.subscribe.payload.created} {
                        id
                    }
                }
            }
        `);

        await createMovie({ id: "1", title: "movie1" });
        await createMovie({ id: "12", title: "movie2" });

        await wsClient.waitForEvents(2);

        expect(wsClient.errors).toEqual([]);
        expect(wsClient.events).toEqual([
            {
                [typeMovie.operations.subscribe.created]: {
                    [typeMovie.operations.subscribe.payload.created]: { id: "1" },
                },
            },
            {
                [typeMovie.operations.subscribe.created]: {
                    [typeMovie.operations.subscribe.payload.created]: { id: "12" },
                },
            },
        ]);
    });
    test("subscription with IN on ID as int", async () => {
        await wsClient.subscribe(`
            subscription {
                ${typeMovie.operations.subscribe.created}(where: { id_IN: [42, 4, 2] }) {
                    ${typeMovie.operations.subscribe.payload.created} {
                        id
                    }
                }
            }
        `);

        await createMovie({ id: 42, title: "movie1" });
        await createMovie({ id: 2, title: "movie2" });

        await wsClient.waitForEvents(2);

        expect(wsClient.errors).toEqual([]);
        expect(wsClient.events).toEqual([
            {
                [typeMovie.operations.subscribe.created]: {
                    [typeMovie.operations.subscribe.payload.created]: { id: "42" },
                },
            },
            {
                [typeMovie.operations.subscribe.created]: {
                    [typeMovie.operations.subscribe.payload.created]: { id: "2" },
                },
            },
        ]);
    });
    test("subscription with IN on Int", async () => {
        await wsClient.subscribe(`
            subscription {
                ${typeMovie.operations.subscribe.created}(where: { releasedIn_IN: [2019, 2020] }) {
                    ${typeMovie.operations.subscribe.payload.created} {
                        releasedIn
                    }
                }
            }
        `);

        await createMovie({ title: "movie1", releasedIn: 2019 });
        await createMovie({ title: "movie2", releasedIn: 2000 });

        await wsClient.waitForEvents(1);

        expect(wsClient.errors).toEqual([]);
        expect(wsClient.events).toEqual([
            {
                [typeMovie.operations.subscribe.created]: {
                    [typeMovie.operations.subscribe.payload.created]: { releasedIn: 2019 },
                },
            },
        ]);
    });

    test("subscription with IN on Float", async () => {
        await wsClient.subscribe(`
            subscription {
                ${typeMovie.operations.subscribe.created}(where: { averageRating_IN: [5.9, 7] }) {
                    ${typeMovie.operations.subscribe.payload.created} {
                        averageRating
                    }
                }
            }
        `);

        await createMovie({ averageRating: 5.9 });
        await createMovie({ averageRating: 7.1 });

        await wsClient.waitForEvents(1);

        expect(wsClient.errors).toEqual([]);
        expect(wsClient.events).toEqual([
            {
                [typeMovie.operations.subscribe.created]: {
                    [typeMovie.operations.subscribe.payload.created]: { averageRating: 5.9 },
                },
            },
        ]);
    });
 
    test("subscription with IN on BigInt", async () => {
        await wsClient.subscribe(`
            subscription {
                ${typeMovie.operations.subscribe.created}(where: { fileSize_IN: [9223372036854775608, 9223372036854775508] }) {
                    ${typeMovie.operations.subscribe.payload.created} {
                        fileSize
                    }
                }
            }
        `);

        await createMovie({ fileSize: "9223372036854775508" });
        await createMovie({ fileSize: "1234" });

        await wsClient.waitForEvents(1);

        expect(wsClient.errors).toEqual([]);
        expect(wsClient.events).toEqual([
            {
                [typeMovie.operations.subscribe.created]: {
                    [typeMovie.operations.subscribe.payload.created]: { fileSize: "9223372036854775508" },
                },
            },
        ]);
    });
 
    test("subscription with IN on Boolean should error", async () => {
        const onReturnError = jest.fn();
        await wsClient.subscribe(
            `
            subscription {
                ${typeMovie.operations.subscribe.deleted}(where: { isFavorite_IN: [true] }) {
                    ${typeMovie.operations.subscribe.payload.deleted} {
                        title
                    }
                }
            }
        `,
            onReturnError
        );

        await createMovie({ title: "some_movie_wrong1", isFavorite: true });
        await createMovie({ title: "some_movie_wrong2", isFavorite: true });

        expect(onReturnError).toHaveBeenCalled();
        expect(wsClient.events).toEqual([]);
    });

    test("subscription with IN on Array should error", async () => {
        const onReturnError = jest.fn();
        await wsClient.subscribe(
            `
            subscription {
                ${typeMovie.operations.subscribe.deleted}(where: { similarTitles_IN: ["fight club"] }) {
                    ${typeMovie.operations.subscribe.payload.deleted} {
                        title
                    }
                }
            }
        `,
            onReturnError
        );

        await createMovie({ title: "some_movie_wrong5", similarTitles: ["fight club"] });
        await createMovie({ title: "some_movie_wrong6" });

        expect(onReturnError).toHaveBeenCalled();
        expect(wsClient.events).toEqual([]);
    });
   
    // NOT operator tests
    test("subscription with where filter NOT operator 1 result", async () => {
        await wsClient.subscribe(`
            subscription {
                ${typeMovie.operations.subscribe.created}(where: { NOT: { title_EQ: "movie1" } }) {
                    ${typeMovie.operations.subscribe.payload.created} {
                        title
                    }
                }
            }
        `);

        await createMovie({ title: "movie1" });
        await createMovie({ title: "movie2" });

        await wsClient.waitForEvents(1);

        expect(wsClient.errors).toEqual([]);
        expect(wsClient.events).toEqual([
            {
                [typeMovie.operations.subscribe.created]: {
                    [typeMovie.operations.subscribe.payload.created]: { title: "movie2" },
                },
            },
        ]);
    });

    test("subscription with where filter NOT operator multiple results", async () => {
        await wsClient.subscribe(`
            subscription {
                ${typeMovie.operations.subscribe.created}(where: { NOT: { title_EQ: "movie0" } }) {
                    ${typeMovie.operations.subscribe.payload.created} {
                        title
                    }
                }
            }
        `);

        await createMovie({ title: "movie1" });
        await createMovie({ title: "movie2" });

        await wsClient.waitForEvents(2);

        expect(wsClient.errors).toEqual([]);
        expect(wsClient.events).toIncludeSameMembers([
            {
                [typeMovie.operations.subscribe.created]: {
                    [typeMovie.operations.subscribe.payload.created]: { title: "movie1" },
                },
            },
            {
                [typeMovie.operations.subscribe.created]: {
                    [typeMovie.operations.subscribe.payload.created]: { title: "movie2" },
                },
            },
        ]);
    });
    test("subscription with where filter NOT operator empty result", async () => {
        await wsClient.subscribe(`
            subscription {
                ${typeMovie.operations.subscribe.created}(where: { NOT: { title_EQ: "movie1" } }) {
                    ${typeMovie.operations.subscribe.payload.created} {
                        title
                    }
                }
            }
        `);

        await createMovie({ title: "movie1" });

        // forcing a delay to ensure events do not exist
        await delay(2);
        expect(wsClient.errors).toEqual([]);
        expect(wsClient.events).toEqual([]);
    });
    test("create subscription with where property + NOT with filters match 1", async () => {
        await wsClient.subscribe(`
            subscription {
                ${typeMovie.operations.subscribe.created}(where: { releasedIn_GTE: 2000, NOT: { title_STARTS_WITH: "movie" } }) {
                    ${typeMovie.operations.subscribe.payload.created} {
                        title
                    }
                }
            }
        `);

        await createMovie({ title: "movie1", releasedIn: 2000 });
        await createMovie({ title: "movie2", releasedIn: 2020 });
        await createMovie({ title: "movie3", releasedIn: 2000 });
        await createMovie({ title: "movie4", releasedIn: 1000 });
        await createMovie({ title: "dummy-movie", releasedIn: 2001 });

        await wsClient.waitForEvents(1);

        expect(wsClient.errors).toEqual([]);
        expect(wsClient.events).toIncludeSameMembers([
            {
                [typeMovie.operations.subscribe.created]: {
                    [typeMovie.operations.subscribe.payload.created]: { title: "dummy-movie" },
                },
            },
        ]);
    });
    test("create subscription with where NOT nested match ALL", async () => {
        await wsClient.subscribe(`
        subscription {
            ${typeMovie.operations.subscribe.created}(where: {
                NOT: { 
                        AND: [
                            { title_EQ: "movie2" },
                            { releasedIn_GTE: 2000 }
                        ]
                    }
            }) {
                ${typeMovie.operations.subscribe.payload.created} {
                    title
                }
            }
        }
    `);

        await createMovie({ title: "movie1", releasedIn: 2020 });
        await createMovie({ title: "movie2", releasedIn: 2000 });
        await createMovie({ title: "movie2", releasedIn: 2002 });

        await wsClient.waitForEvents(1);

        expect(wsClient.errors).toEqual([]);
        expect(wsClient.events).toIncludeSameMembers([
            {
                [typeMovie.operations.subscribe.created]: {
                    [typeMovie.operations.subscribe.payload.created]: { title: "movie1" },
                },
            },
        ]);
    });

    const makeTypedFieldValue = (value) => {
        if (typeof value === "string") {
            return `"${value}"`;
        }
        if (Array.isArray(value)) {
            return `[${value.map(makeTypedFieldValue)}]`;
        }
        return value;
    };
    async function createMovie(all: {
        id?: string | number;
        title?: string;
        releasedIn?: number;
        averageRating?: number;
        fileSize?: string;
        isFavorite?: boolean;
        similarTitles?: string[];
    }): Promise<Response> {
        const input = Object.entries(all)
            .filter(([, v]) => v)
            .map(([k, v]) => {
                return `${k}: ${makeTypedFieldValue(v)}`;
            })
            .join(", ");
        const result = await supertest(server.path)
            .post("")
            .send({
                query: `
                    mutation {
                        ${typeMovie.operations.create}(input: [{ ${input} }]) {
                            ${typeMovie.plural} {
                                id
                                title
                                releasedIn
                                averageRating
                                fileSize
                                isFavorite
                                similarTitles
                            }
                        }
                    }
                `,
            })
            .expect(200);
        return result;
    }
});<|MERGE_RESOLUTION|>--- conflicted
+++ resolved
@@ -97,10 +97,6 @@
         await testHelper.close();
     });
 
-<<<<<<< HEAD
-    
-=======
->>>>>>> 8a39a872
     test("create subscription with where OR", async () => {
         await wsClient.subscribe(`
             subscription {
@@ -261,11 +257,7 @@
     test("create subscription with where property + OR with filters match 1", async () => {
         await wsClient.subscribe(`
             subscription {
-<<<<<<< HEAD
-                ${typeMovie.operations.subscribe.created}(where: { releasedIn_GTE: 2000, OR: [{ title_NOT_STARTS_WITH: "movie", releasedIn_EQ: 2001}, {title_EQ: "movie4", releasedIn_EQ: 1000}] }) {
-=======
                 ${typeMovie.operations.subscribe.created}(where: { releasedIn_GTE: 2000, OR: [{ NOT: {  title_STARTS_WITH: "movie" }, releasedIn_EQ: 2001}, {title_EQ: "movie4", releasedIn_EQ: 1000}] }) {
->>>>>>> 8a39a872
                     ${typeMovie.operations.subscribe.payload.created} {
                         title
                     }
