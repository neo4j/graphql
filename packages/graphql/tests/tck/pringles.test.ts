--- conflicted
+++ resolved
@@ -174,12 +174,8 @@
             			WITH connectedNodes, parentNodes
             			UNWIND parentNodes as this0_photos1_node
             			UNWIND connectedNodes as this0_photos1_node_color_connect0_node
-<<<<<<< HEAD
-            			MERGE (this0_photos1_node)-[:OF_COLOR]->(this0_photos1_node_color_connect0_node)
-=======
             			MERGE (this0_photos1_node)-[:\`OF_COLOR\`]->(this0_photos1_node_color_connect0_node)
             			RETURN count(*) AS _
->>>>>>> d99279cb
             		}
             	}
             WITH this0, this0_photos1_node, this0_photos1_node_color_connect0_node
@@ -211,12 +207,8 @@
             			WITH connectedNodes, parentNodes
             			UNWIND parentNodes as this0_photos2_node
             			UNWIND connectedNodes as this0_photos2_node_color_connect0_node
-<<<<<<< HEAD
-            			MERGE (this0_photos2_node)-[:OF_COLOR]->(this0_photos2_node_color_connect0_node)
-=======
             			MERGE (this0_photos2_node)-[:\`OF_COLOR\`]->(this0_photos2_node_color_connect0_node)
             			RETURN count(*) AS _
->>>>>>> d99279cb
             		}
             	}
             WITH this0, this0_photos2_node, this0_photos2_node_color_connect0_node
@@ -332,12 +324,8 @@
             				WITH connectedNodes, parentNodes
             				UNWIND parentNodes as this_photos0
             				UNWIND connectedNodes as this_photos0_color0_connect0_node
-<<<<<<< HEAD
-            				MERGE (this_photos0)-[:OF_COLOR]->(this_photos0_color0_connect0_node)
-=======
             				MERGE (this_photos0)-[:\`OF_COLOR\`]->(this_photos0_color0_connect0_node)
             				RETURN count(*) AS _
->>>>>>> d99279cb
             			}
             		}
             	WITH this, this_photos0, this_photos0_color0_connect0_node
