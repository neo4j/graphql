/*
 * Copyright (c) "Neo4j"
 * Neo4j Sweden AB [http://neo4j.com]
 *
 * This file is part of Neo4j.
 *
 * Licensed under the Apache License, Version 2.0 (the "License");
 * you may not use this file except in compliance with the License.
 * You may obtain a copy of the License at
 *
 *     http://www.apache.org/licenses/LICENSE-2.0
 *
 * Unless required by applicable law or agreed to in writing, software
 * distributed under the License is distributed on an "AS IS" BASIS,
 * WITHOUT WARRANTIES OR CONDITIONS OF ANY KIND, either express or implied.
 * See the License for the specific language governing permissions and
 * limitations under the License.
 */

import { gql } from "apollo-server";
import type { DocumentNode } from "graphql";
import { Neo4jGraphQL } from "../../../src";
import { formatCypher, translateQuery, formatParams } from "../utils/tck-test-utils";

describe("Cypher -> fulltext -> Aggregate", () => {
    let typeDefs: DocumentNode;
    let neoSchema: Neo4jGraphQL;

    beforeAll(() => {
        typeDefs = gql`
            type Movie @fulltext(indexes: [{ name: "MovieTitle", fields: ["title"] }]) {
                title: String
            }
        `;

        neoSchema = new Neo4jGraphQL({
            typeDefs,
        });
    });

    test("simple aggregate with single fulltext property", async () => {
        const query = gql`
            query {
                moviesAggregate(fulltext: { MovieTitle: { phrase: "something AND something" } }) {
                    count
                }
            }
        `;

        const result = await translateQuery(neoSchema, query, {});

        expect(formatCypher(result.cypher)).toMatchInlineSnapshot(`
<<<<<<< HEAD
            "CALL db.index.fulltext.queryNodes(
                \\"MovieTitle\\",
                $param0
            ) YIELD node AS this
                        WHERE \\"Movie\\" IN labels(this)
=======
            "CALL db.index.fulltext.queryNodes(\\"MovieTitle\\", $param0) YIELD node as this
            WHERE \\"Movie\\" IN labels(this)
>>>>>>> a6266fc4
            RETURN { count: count(this) }"
        `);

        expect(formatParams(result.params)).toMatchInlineSnapshot(`
            "{
                \\"param0\\": \\"something AND something\\"
            }"
        `);
    });
});<|MERGE_RESOLUTION|>--- conflicted
+++ resolved
@@ -50,16 +50,13 @@
         const result = await translateQuery(neoSchema, query, {});
 
         expect(formatCypher(result.cypher)).toMatchInlineSnapshot(`
-<<<<<<< HEAD
             "CALL db.index.fulltext.queryNodes(
                 \\"MovieTitle\\",
                 $param0
             ) YIELD node AS this
                         WHERE \\"Movie\\" IN labels(this)
-=======
             "CALL db.index.fulltext.queryNodes(\\"MovieTitle\\", $param0) YIELD node as this
             WHERE \\"Movie\\" IN labels(this)
->>>>>>> a6266fc4
             RETURN { count: count(this) }"
         `);
 
