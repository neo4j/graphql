--- conflicted
+++ resolved
@@ -48,16 +48,13 @@
         const result = await translateQuery(neoSchema, query, {});
 
         expect(formatCypher(result.cypher)).toMatchInlineSnapshot(`
-<<<<<<< HEAD
             "CALL db.index.fulltext.queryNodes(
                 \\"MovieTitle\\",
                 $param0
             ) YIELD node AS this
                         WHERE (\\"Movie\\" IN labels(this) AND \\"AnotherLabel\\" IN labels(this))
-=======
             "CALL db.index.fulltext.queryNodes(\\"MovieTitle\\", $param0) YIELD node as this
             WHERE (\\"Movie\\" IN labels(this) AND \\"AnotherLabel\\" IN labels(this))
->>>>>>> a6266fc4
             RETURN this { .title } AS this"
         `);
 
@@ -104,16 +101,13 @@
         });
 
         expect(formatCypher(result.cypher)).toMatchInlineSnapshot(`
-<<<<<<< HEAD
             "CALL db.index.fulltext.queryNodes(
                 \\"MovieTitle\\",
                 $param0
             ) YIELD node AS this
                         WHERE (\\"Movie\\" IN labels(this) AND \\"some-label\\" IN labels(this))
-=======
             "CALL db.index.fulltext.queryNodes(\\"MovieTitle\\", $param0) YIELD node as this
             WHERE (\\"Movie\\" IN labels(this) AND \\"some-label\\" IN labels(this))
->>>>>>> a6266fc4
             RETURN this { .title } AS this"
         `);
 
