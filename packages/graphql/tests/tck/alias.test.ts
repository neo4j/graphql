/*
 * Copyright (c) "Neo4j"
 * Neo4j Sweden AB [http://neo4j.com]
 *
 * This file is part of Neo4j.
 *
 * Licensed under the Apache License, Version 2.0 (the "License");
 * you may not use this file except in compliance with the License.
 * You may obtain a copy of the License at
 *
 *     http://www.apache.org/licenses/LICENSE-2.0
 *
 * Unless required by applicable law or agreed to in writing, software
 * distributed under the License is distributed on an "AS IS" BASIS,
 * WITHOUT WARRANTIES OR CONDITIONS OF ANY KIND, either express or implied.
 * See the License for the specific language governing permissions and
 * limitations under the License.
 */

import { Neo4jGraphQLAuthJWTPlugin } from "@neo4j/graphql-plugin-auth";
import { gql } from "apollo-server";
import type { DocumentNode } from "graphql";
import { Neo4jGraphQL } from "../../src";
import { createJwtRequest } from "../utils/create-jwt-request";
import { formatCypher, translateQuery, formatParams } from "./utils/tck-test-utils";

describe("Cypher Alias", () => {
    let typeDefs: DocumentNode;
    let neoSchema: Neo4jGraphQL;

    beforeAll(() => {
        typeDefs = gql`
            type Actor {
                name: String!
            }

            type Movie {
                id: ID
                releaseDate: DateTime!
                location: Point!
                actors: [Actor!]! @relationship(type: "ACTED_IN", direction: IN)
                custom: [Movie!]!
                    @cypher(
                        statement: """
                        MATCH (m:Movie)
                        RETURN m
                        """
                        columnName: "m"
                    )
            }
        `;

        neoSchema = new Neo4jGraphQL({
            typeDefs,
            config: { enableRegex: true },
            plugins: {
                auth: new Neo4jGraphQLAuthJWTPlugin({
                    secret: "secret",
                }),
            },
        });
    });

    test("Alias", async () => {
        const query = gql`
            {
                movies {
                    movieId: id
                    actors {
                        aliasActorsName: name
                    }
                    custom {
                        aliasCustomId: id
                    }
                }
            }
        `;

        const req = createJwtRequest("secret", {});
        const result = await translateQuery(neoSchema, query, {
            req,
        });

        expect(formatCypher(result.cypher)).toMatchInlineSnapshot(`
            "MATCH (this:\`Movie\`)
            CALL {
                WITH this
                MATCH (this)<-[this0:ACTED_IN]-(this1:\`Actor\`)
                WITH this1 { aliasActorsName: this1.name } AS this1
                RETURN collect(this1) AS var2
            }
            CALL {
                WITH this
<<<<<<< HEAD
                CALL {
                    WITH this
                    WITH this AS this
                    MATCH (m:Movie)
                    RETURN m
                }
                WITH m AS this_custom
                RETURN collect(this_custom { aliasCustomId: this_custom.id }) AS this_custom
=======
                UNWIND apoc.cypher.runFirstColumnMany(\\"MATCH (m:Movie)
                RETURN m\\", { this: this, auth: $auth }) AS this3
                RETURN collect(this3 { aliasCustomId: this3.id }) AS this3
>>>>>>> eac2b154
            }
            RETURN this { movieId: this.id, actors: var2, custom: this3 } AS this"
        `);

        expect(formatParams(result.params)).toMatchInlineSnapshot(`"{}"`);
    });
});<|MERGE_RESOLUTION|>--- conflicted
+++ resolved
@@ -91,20 +91,14 @@
             }
             CALL {
                 WITH this
-<<<<<<< HEAD
                 CALL {
                     WITH this
                     WITH this AS this
                     MATCH (m:Movie)
                     RETURN m
                 }
-                WITH m AS this_custom
-                RETURN collect(this_custom { aliasCustomId: this_custom.id }) AS this_custom
-=======
-                UNWIND apoc.cypher.runFirstColumnMany(\\"MATCH (m:Movie)
-                RETURN m\\", { this: this, auth: $auth }) AS this3
+                WITH m AS this3
                 RETURN collect(this3 { aliasCustomId: this3.id }) AS this3
->>>>>>> eac2b154
             }
             RETURN this { movieId: this.id, actors: var2, custom: this3 } AS this"
         `);
