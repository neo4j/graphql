--- conflicted
+++ resolved
@@ -87,12 +87,7 @@
                         this0_genres_connectOrCreate0.name = $this0_genres_connectOrCreate_param1
                     MERGE (this0)-[this0_genres_connectOrCreate_this0:\`IN_GENRE\`]->(this0_genres_connectOrCreate0)
                     WITH *
-<<<<<<< HEAD
-                    CALL apoc.util.validate(NOT (any(auth_var1 IN [\\"admin\\"] WHERE any(auth_var0 IN $auth.roles WHERE auth_var0 = auth_var1))), \\"@neo4j/graphql/FORBIDDEN\\", [0])
-=======
                     WHERE apoc.util.validatePredicate(NOT ($isAuthenticated = true AND $this0_genres_connectOrCreate_param3 IN $jwt.roles), \\"@neo4j/graphql/FORBIDDEN\\", [0])
-                    RETURN COUNT(*) AS _
->>>>>>> b0182757
                 }
                 RETURN this0
                 }
@@ -135,12 +130,7 @@
                         this0_genres_connectOrCreate0.name = $this0_genres_connectOrCreate_param1
                     MERGE (this0)-[this0_genres_connectOrCreate_this0:\`IN_GENRE\`]->(this0_genres_connectOrCreate0)
                     WITH *
-<<<<<<< HEAD
-                    CALL apoc.util.validate(NOT (any(auth_var1 IN [\\"admin\\"] WHERE any(auth_var0 IN $auth.roles WHERE auth_var0 = auth_var1))), \\"@neo4j/graphql/FORBIDDEN\\", [0])
-=======
                     WHERE apoc.util.validatePredicate(NOT ($isAuthenticated = true AND $this0_genres_connectOrCreate_param3 IN $jwt.roles), \\"@neo4j/graphql/FORBIDDEN\\", [0])
-                    RETURN COUNT(*) AS _
->>>>>>> b0182757
                 }
                 RETURN this0
                 }
@@ -183,12 +173,7 @@
                         this0_genres_connectOrCreate0.name = $this0_genres_connectOrCreate_param1
                     MERGE (this0)-[this0_genres_connectOrCreate_this0:\`IN_GENRE\`]->(this0_genres_connectOrCreate0)
                     WITH *
-<<<<<<< HEAD
-                    CALL apoc.util.validate(NOT (any(auth_var1 IN [\\"admin\\"] WHERE any(auth_var0 IN $auth.roles WHERE auth_var0 = auth_var1))), \\"@neo4j/graphql/FORBIDDEN\\", [0])
-=======
                     WHERE apoc.util.validatePredicate(NOT ($isAuthenticated = true AND $this0_genres_connectOrCreate_param3 IN $jwt.roles), \\"@neo4j/graphql/FORBIDDEN\\", [0])
-                    RETURN COUNT(*) AS _
->>>>>>> b0182757
                 }
                 RETURN this0
                 }
@@ -287,12 +272,7 @@
                         this_genres0_connectOrCreate0.name = $this_genres0_connectOrCreate_param1
                     MERGE (this)-[this_genres0_connectOrCreate_this0:\`IN_GENRE\`]->(this_genres0_connectOrCreate0)
                     WITH *
-<<<<<<< HEAD
-                    CALL apoc.util.validate(NOT (any(auth_var1 IN [\\"admin\\"] WHERE any(auth_var0 IN $auth.roles WHERE auth_var0 = auth_var1))), \\"@neo4j/graphql/FORBIDDEN\\", [0])
-=======
                     WHERE apoc.util.validatePredicate(NOT ($isAuthenticated = true AND $this_genres0_connectOrCreate_param3 IN $jwt.roles), \\"@neo4j/graphql/FORBIDDEN\\", [0])
-                    RETURN COUNT(*) AS _
->>>>>>> b0182757
                 }
                 RETURN collect(DISTINCT this { .title }) AS data"
             `);
@@ -332,12 +312,7 @@
                         this_genres0_connectOrCreate0.name = $this_genres0_connectOrCreate_param1
                     MERGE (this)-[this_genres0_connectOrCreate_this0:\`IN_GENRE\`]->(this_genres0_connectOrCreate0)
                     WITH *
-<<<<<<< HEAD
-                    CALL apoc.util.validate(NOT (any(auth_var1 IN [\\"admin\\"] WHERE any(auth_var0 IN $auth.roles WHERE auth_var0 = auth_var1))), \\"@neo4j/graphql/FORBIDDEN\\", [0])
-=======
                     WHERE apoc.util.validatePredicate(NOT ($isAuthenticated = true AND $this_genres0_connectOrCreate_param3 IN $jwt.roles), \\"@neo4j/graphql/FORBIDDEN\\", [0])
-                    RETURN COUNT(*) AS _
->>>>>>> b0182757
                 }
                 RETURN collect(DISTINCT this { .title }) AS data"
             `);
@@ -377,12 +352,7 @@
                         this_genres0_connectOrCreate0.name = $this_genres0_connectOrCreate_param1
                     MERGE (this)-[this_genres0_connectOrCreate_this0:\`IN_GENRE\`]->(this_genres0_connectOrCreate0)
                     WITH *
-<<<<<<< HEAD
-                    CALL apoc.util.validate(NOT (any(auth_var1 IN [\\"admin\\"] WHERE any(auth_var0 IN $auth.roles WHERE auth_var0 = auth_var1))), \\"@neo4j/graphql/FORBIDDEN\\", [0])
-=======
                     WHERE apoc.util.validatePredicate(NOT ($isAuthenticated = true AND $this_genres0_connectOrCreate_param3 IN $jwt.roles), \\"@neo4j/graphql/FORBIDDEN\\", [0])
-                    RETURN COUNT(*) AS _
->>>>>>> b0182757
                 }
                 RETURN collect(DISTINCT this { .title }) AS data"
             `);
@@ -472,12 +442,7 @@
                         this_connectOrCreate_genres0.name = $this_connectOrCreate_genres_param1
                     MERGE (this)-[this_connectOrCreate_genres_this0:\`IN_GENRE\`]->(this_connectOrCreate_genres0)
                     WITH *
-<<<<<<< HEAD
-                    CALL apoc.util.validate(NOT (any(auth_var1 IN [\\"admin\\"] WHERE any(auth_var0 IN $auth.roles WHERE auth_var0 = auth_var1))), \\"@neo4j/graphql/FORBIDDEN\\", [0])
-=======
                     WHERE apoc.util.validatePredicate(NOT ($isAuthenticated = true AND $this_connectOrCreate_genres_param3 IN $jwt.roles), \\"@neo4j/graphql/FORBIDDEN\\", [0])
-                    RETURN COUNT(*) AS _
->>>>>>> b0182757
                 }
                 WITH *
                 RETURN collect(DISTINCT this { .title }) AS data"
@@ -518,12 +483,7 @@
                         this_connectOrCreate_genres0.name = $this_connectOrCreate_genres_param1
                     MERGE (this)-[this_connectOrCreate_genres_this0:\`IN_GENRE\`]->(this_connectOrCreate_genres0)
                     WITH *
-<<<<<<< HEAD
-                    CALL apoc.util.validate(NOT (any(auth_var1 IN [\\"admin\\"] WHERE any(auth_var0 IN $auth.roles WHERE auth_var0 = auth_var1))), \\"@neo4j/graphql/FORBIDDEN\\", [0])
-=======
                     WHERE apoc.util.validatePredicate(NOT ($isAuthenticated = true AND $this_connectOrCreate_genres_param3 IN $jwt.roles), \\"@neo4j/graphql/FORBIDDEN\\", [0])
-                    RETURN COUNT(*) AS _
->>>>>>> b0182757
                 }
                 WITH *
                 RETURN collect(DISTINCT this { .title }) AS data"
@@ -564,12 +524,7 @@
                         this_connectOrCreate_genres0.name = $this_connectOrCreate_genres_param1
                     MERGE (this)-[this_connectOrCreate_genres_this0:\`IN_GENRE\`]->(this_connectOrCreate_genres0)
                     WITH *
-<<<<<<< HEAD
-                    CALL apoc.util.validate(NOT (any(auth_var1 IN [\\"admin\\"] WHERE any(auth_var0 IN $auth.roles WHERE auth_var0 = auth_var1))), \\"@neo4j/graphql/FORBIDDEN\\", [0])
-=======
                     WHERE apoc.util.validatePredicate(NOT ($isAuthenticated = true AND $this_connectOrCreate_genres_param3 IN $jwt.roles), \\"@neo4j/graphql/FORBIDDEN\\", [0])
-                    RETURN COUNT(*) AS _
->>>>>>> b0182757
                 }
                 WITH *
                 RETURN collect(DISTINCT this { .title }) AS data"
@@ -657,14 +612,7 @@
                     MERGE (this_connectOrCreate_genres0:\`Genre\` { name: $this_connectOrCreate_genres_param0 })
                     ON CREATE SET
                         this_connectOrCreate_genres0.name = $this_connectOrCreate_genres_param1
-<<<<<<< HEAD
                     MERGE (this)-[this_connectOrCreate_genres_this0:\`IN_GENRE\`]->(this_connectOrCreate_genres0)
-                    WITH *
-                    CALL apoc.util.validate(NOT ((this_connectOrCreate_genres0.name IS NOT NULL AND this_connectOrCreate_genres0.name = $this_connectOrCreate_genres0auth_param0)), \\"@neo4j/graphql/FORBIDDEN\\", [0])
-=======
-                    MERGE (this)-[this_connectOrCreate_genres_this0:IN_GENRE]->(this_connectOrCreate_genres0)
-                    RETURN COUNT(*) AS _
->>>>>>> b0182757
                 }
                 WITH *
                 RETURN collect(DISTINCT this { .title }) AS data"
