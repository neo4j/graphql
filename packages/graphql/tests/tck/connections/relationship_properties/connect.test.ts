/*
 * Copyright (c) "Neo4j"
 * Neo4j Sweden AB [http://neo4j.com]
 *
 * This file is part of Neo4j.
 *
 * Licensed under the Apache License, Version 2.0 (the "License");
 * you may not use this file except in compliance with the License.
 * You may obtain a copy of the License at
 *
 *     http://www.apache.org/licenses/LICENSE-2.0
 *
 * Unless required by applicable law or agreed to in writing, software
 * distributed under the License is distributed on an "AS IS" BASIS,
 * WITHOUT WARRANTIES OR CONDITIONS OF ANY KIND, either express or implied.
 * See the License for the specific language governing permissions and
 * limitations under the License.
 */

import type { DocumentNode } from "graphql";
import { gql } from "graphql-tag";
import { Neo4jGraphQL } from "../../../../src";
import { formatCypher, formatParams, translateQuery } from "../../utils/tck-test-utils";

describe("Relationship Properties Connect Cypher", () => {
    let typeDefs: DocumentNode;
    let neoSchema: Neo4jGraphQL;

    beforeAll(() => {
        typeDefs = gql`
            type Movie {
                title: String!
                actors: [Actor!]! @relationship(type: "ACTED_IN", properties: "ActedIn", direction: IN)
            }

            type Actor {
                name: String!
                movies: [Movie!]! @relationship(type: "ACTED_IN", properties: "ActedIn", direction: OUT)
            }

            type ActedIn @relationshipProperties {
                screenTime: Int!
            }
        `;

        neoSchema = new Neo4jGraphQL({
            typeDefs,
        });
    });

    test("Create movie while connecting a relationship that has properties", async () => {
        const query = gql`
            mutation {
                createMovies(input: [{ title: "Forrest Gump", actors: { connect: [{ edge: { screenTime: 60 } }] } }]) {
                    movies {
                        title
                        actorsConnection {
                            edges {
                                properties {
                                    screenTime
                                }
                                node {
                                    name
                                }
                            }
                        }
                    }
                }
            }
        `;

        const result = await translateQuery(neoSchema, query);

        expect(formatCypher(result.cypher)).toMatchInlineSnapshot(`
            "CALL {
            CREATE (this0:Movie)
            SET this0.title = $this0_title
            WITH *
            CALL {
            	WITH this0
            	OPTIONAL MATCH (this0_actors_connect0_node:Actor)
            	CALL {
            		WITH *
            		WITH collect(this0_actors_connect0_node) as connectedNodes, collect(this0) as parentNodes
            		CALL {
            			WITH connectedNodes, parentNodes
            			UNWIND parentNodes as this0
            			UNWIND connectedNodes as this0_actors_connect0_node
            			MERGE (this0)<-[this0_actors_connect0_relationship:ACTED_IN]-(this0_actors_connect0_node)
            			SET this0_actors_connect0_relationship.screenTime = $this0_actors_connect0_relationship_screenTime
            		}
            	}
            WITH this0, this0_actors_connect0_node
            	RETURN count(*) AS connect_this0_actors_connect_Actor0
            }
            RETURN this0
            }
            CALL {
                WITH this0
                CALL {
                    WITH this0
                    MATCH (this0)<-[create_this0:ACTED_IN]-(create_this1:Actor)
                    WITH collect({ node: create_this1, relationship: create_this0 }) AS edges
                    WITH edges, size(edges) AS totalCount
                    CALL {
                        WITH edges
                        UNWIND edges AS edge
                        WITH edge.node AS create_this1, edge.relationship AS create_this0
                        RETURN collect({ properties: { screenTime: create_this0.screenTime }, node: { name: create_this1.name } }) AS create_var2
                    }
                    RETURN { edges: create_var2, totalCount: totalCount } AS create_var3
                }
                RETURN this0 { .title, actorsConnection: create_var3 } AS create_var4
            }
            RETURN [create_var4] AS data"
        `);

        expect(formatParams(result.params)).toMatchInlineSnapshot(`
            "{
                \\"this0_title\\": \\"Forrest Gump\\",
                \\"this0_actors_connect0_relationship_screenTime\\": {
                    \\"low\\": 60,
                    \\"high\\": 0
                },
                \\"resolvedCallbacks\\": {}
            }"
        `);
    });

    test("Create movie while connecting a relationship that has properties(with where on node)", async () => {
        const query = gql`
            mutation {
                createMovies(
                    input: [
                        {
                            title: "Forrest Gump"
                            actors: { connect: [{ where: { node: { name: "Tom Hanks" } }, edge: { screenTime: 60 } }] }
                        }
                    ]
                ) {
                    movies {
                        title
                        actorsConnection {
                            edges {
                                properties {
                                    screenTime
                                }
                                node {
                                    name
                                }
                            }
                        }
                    }
                }
            }
        `;

        const result = await translateQuery(neoSchema, query);

        expect(formatCypher(result.cypher)).toMatchInlineSnapshot(`
            "CALL {
            CREATE (this0:Movie)
            SET this0.title = $this0_title
            WITH *
            CALL {
            	WITH this0
            	OPTIONAL MATCH (this0_actors_connect0_node:Actor)
            	WHERE this0_actors_connect0_node.name = $this0_actors_connect0_node_param0
            	CALL {
            		WITH *
            		WITH collect(this0_actors_connect0_node) as connectedNodes, collect(this0) as parentNodes
            		CALL {
            			WITH connectedNodes, parentNodes
            			UNWIND parentNodes as this0
            			UNWIND connectedNodes as this0_actors_connect0_node
            			MERGE (this0)<-[this0_actors_connect0_relationship:ACTED_IN]-(this0_actors_connect0_node)
            			SET this0_actors_connect0_relationship.screenTime = $this0_actors_connect0_relationship_screenTime
            		}
            	}
            WITH this0, this0_actors_connect0_node
            	RETURN count(*) AS connect_this0_actors_connect_Actor0
            }
            RETURN this0
            }
            CALL {
                WITH this0
                CALL {
                    WITH this0
                    MATCH (this0)<-[create_this0:ACTED_IN]-(create_this1:Actor)
                    WITH collect({ node: create_this1, relationship: create_this0 }) AS edges
                    WITH edges, size(edges) AS totalCount
                    CALL {
                        WITH edges
                        UNWIND edges AS edge
                        WITH edge.node AS create_this1, edge.relationship AS create_this0
                        RETURN collect({ properties: { screenTime: create_this0.screenTime }, node: { name: create_this1.name } }) AS create_var2
                    }
                    RETURN { edges: create_var2, totalCount: totalCount } AS create_var3
                }
                RETURN this0 { .title, actorsConnection: create_var3 } AS create_var4
            }
            RETURN [create_var4] AS data"
        `);

        expect(formatParams(result.params)).toMatchInlineSnapshot(`
            "{
                \\"this0_title\\": \\"Forrest Gump\\",
                \\"this0_actors_connect0_node_param0\\": \\"Tom Hanks\\",
                \\"this0_actors_connect0_relationship_screenTime\\": {
                    \\"low\\": 60,
                    \\"high\\": 0
                },
                \\"resolvedCallbacks\\": {}
            }"
        `);
    });

    test("Update a movie while connecting a relationship that has properties(top level-connect)", async () => {
        const query = gql`
            mutation {
                updateMovies(where: { title: "Forrest Gump" }, connect: { actors: { edge: { screenTime: 60 } } }) {
                    movies {
                        title
                        actorsConnection {
                            edges {
                                properties {
                                    screenTime
                                }
                                node {
                                    name
                                }
                            }
                        }
                    }
                }
            }
        `;

        const result = await translateQuery(neoSchema, query);

        expect(formatCypher(result.cypher)).toMatchInlineSnapshot(`
            "MATCH (this:Movie)
            WHERE this.title = $param0
            WITH *
            CALL {
            	WITH this
            	OPTIONAL MATCH (this_connect_actors0_node:Actor)
            	CALL {
            		WITH *
            		WITH collect(this_connect_actors0_node) as connectedNodes, collect(this) as parentNodes
            		CALL {
            			WITH connectedNodes, parentNodes
            			UNWIND parentNodes as this
            			UNWIND connectedNodes as this_connect_actors0_node
            			MERGE (this)<-[this_connect_actors0_relationship:ACTED_IN]-(this_connect_actors0_node)
            			SET this_connect_actors0_relationship.screenTime = $this_connect_actors0_relationship_screenTime
            		}
            	}
            WITH this, this_connect_actors0_node
            	RETURN count(*) AS connect_this_connect_actors_Actor0
            }
            WITH *
            CALL {
                WITH this
                MATCH (this)<-[update_this0:ACTED_IN]-(update_this1:Actor)
<<<<<<< HEAD
                WITH { properties: { screenTime: update_this0.screenTime }, node: { name: update_this1.name } } AS edge
                WITH collect(edge) AS edges
=======
                WITH collect({ node: update_this1, relationship: update_this0 }) AS edges
>>>>>>> 608790d1
                WITH edges, size(edges) AS totalCount
                CALL {
                    WITH edges
                    UNWIND edges AS edge
                    WITH edge.node AS update_this1, edge.relationship AS update_this0
                    RETURN collect({ screenTime: update_this0.screenTime, node: { name: update_this1.name } }) AS update_var2
                }
                RETURN { edges: update_var2, totalCount: totalCount } AS update_var3
            }
            RETURN collect(DISTINCT this { .title, actorsConnection: update_var3 }) AS data"
        `);

        expect(formatParams(result.params)).toMatchInlineSnapshot(`
            "{
                \\"param0\\": \\"Forrest Gump\\",
                \\"this_connect_actors0_relationship_screenTime\\": {
                    \\"low\\": 60,
                    \\"high\\": 0
                },
                \\"resolvedCallbacks\\": {}
            }"
        `);
    });

    test("Update a movie while connecting a relationship that has properties(top level-connect)(with where on node)", async () => {
        const query = gql`
            mutation {
                updateMovies(
                    where: { title: "Forrest Gump" }
                    connect: { actors: { where: { node: { name: "Tom Hanks" } }, edge: { screenTime: 60 } } }
                ) {
                    movies {
                        title
                        actorsConnection {
                            edges {
                                properties {
                                    screenTime
                                }
                                node {
                                    name
                                }
                            }
                        }
                    }
                }
            }
        `;

        const result = await translateQuery(neoSchema, query);

        expect(formatCypher(result.cypher)).toMatchInlineSnapshot(`
            "MATCH (this:Movie)
            WHERE this.title = $param0
            WITH *
            CALL {
            	WITH this
            	OPTIONAL MATCH (this_connect_actors0_node:Actor)
            	WHERE this_connect_actors0_node.name = $this_connect_actors0_node_param0
            	CALL {
            		WITH *
            		WITH collect(this_connect_actors0_node) as connectedNodes, collect(this) as parentNodes
            		CALL {
            			WITH connectedNodes, parentNodes
            			UNWIND parentNodes as this
            			UNWIND connectedNodes as this_connect_actors0_node
            			MERGE (this)<-[this_connect_actors0_relationship:ACTED_IN]-(this_connect_actors0_node)
            			SET this_connect_actors0_relationship.screenTime = $this_connect_actors0_relationship_screenTime
            		}
            	}
            WITH this, this_connect_actors0_node
            	RETURN count(*) AS connect_this_connect_actors_Actor0
            }
            WITH *
            CALL {
                WITH this
                MATCH (this)<-[update_this0:ACTED_IN]-(update_this1:Actor)
<<<<<<< HEAD
                WITH { properties: { screenTime: update_this0.screenTime }, node: { name: update_this1.name } } AS edge
                WITH collect(edge) AS edges
=======
                WITH collect({ node: update_this1, relationship: update_this0 }) AS edges
>>>>>>> 608790d1
                WITH edges, size(edges) AS totalCount
                CALL {
                    WITH edges
                    UNWIND edges AS edge
                    WITH edge.node AS update_this1, edge.relationship AS update_this0
                    RETURN collect({ screenTime: update_this0.screenTime, node: { name: update_this1.name } }) AS update_var2
                }
                RETURN { edges: update_var2, totalCount: totalCount } AS update_var3
            }
            RETURN collect(DISTINCT this { .title, actorsConnection: update_var3 }) AS data"
        `);

        expect(formatParams(result.params)).toMatchInlineSnapshot(`
            "{
                \\"param0\\": \\"Forrest Gump\\",
                \\"this_connect_actors0_node_param0\\": \\"Tom Hanks\\",
                \\"this_connect_actors0_relationship_screenTime\\": {
                    \\"low\\": 60,
                    \\"high\\": 0
                },
                \\"resolvedCallbacks\\": {}
            }"
        `);
    });
});<|MERGE_RESOLUTION|>--- conflicted
+++ resolved
@@ -263,18 +263,13 @@
             CALL {
                 WITH this
                 MATCH (this)<-[update_this0:ACTED_IN]-(update_this1:Actor)
-<<<<<<< HEAD
-                WITH { properties: { screenTime: update_this0.screenTime }, node: { name: update_this1.name } } AS edge
-                WITH collect(edge) AS edges
-=======
                 WITH collect({ node: update_this1, relationship: update_this0 }) AS edges
->>>>>>> 608790d1
                 WITH edges, size(edges) AS totalCount
                 CALL {
                     WITH edges
                     UNWIND edges AS edge
                     WITH edge.node AS update_this1, edge.relationship AS update_this0
-                    RETURN collect({ screenTime: update_this0.screenTime, node: { name: update_this1.name } }) AS update_var2
+                    RETURN collect({ properties: { screenTime: update_this0.screenTime }, node: { name: update_this1.name } }) AS update_var2
                 }
                 RETURN { edges: update_var2, totalCount: totalCount } AS update_var3
             }
@@ -345,18 +340,13 @@
             CALL {
                 WITH this
                 MATCH (this)<-[update_this0:ACTED_IN]-(update_this1:Actor)
-<<<<<<< HEAD
-                WITH { properties: { screenTime: update_this0.screenTime }, node: { name: update_this1.name } } AS edge
-                WITH collect(edge) AS edges
-=======
                 WITH collect({ node: update_this1, relationship: update_this0 }) AS edges
->>>>>>> 608790d1
                 WITH edges, size(edges) AS totalCount
                 CALL {
                     WITH edges
                     UNWIND edges AS edge
                     WITH edge.node AS update_this1, edge.relationship AS update_this0
-                    RETURN collect({ screenTime: update_this0.screenTime, node: { name: update_this1.name } }) AS update_var2
+                    RETURN collect({ properties: { screenTime: update_this0.screenTime }, node: { name: update_this1.name } }) AS update_var2
                 }
                 RETURN { edges: update_var2, totalCount: totalCount } AS update_var3
             }
