/*
 * Copyright (c) "Neo4j"
 * Neo4j Sweden AB [http://neo4j.com]
 *
 * This file is part of Neo4j.
 *
 * Licensed under the Apache License, Version 2.0 (the "License");
 * you may not use this file except in compliance with the License.
 * You may obtain a copy of the License at
 *
 *     http://www.apache.org/licenses/LICENSE-2.0
 *
 * Unless required by applicable law or agreed to in writing, software
 * distributed under the License is distributed on an "AS IS" BASIS,
 * WITHOUT WARRANTIES OR CONDITIONS OF ANY KIND, either express or implied.
 * See the License for the specific language governing permissions and
 * limitations under the License.
 */

import { gql } from "apollo-server";
import type { DocumentNode } from "graphql";
import { Neo4jGraphQL } from "../../../../src";
import { createJwtRequest } from "../../../utils/create-jwt-request";
import { formatCypher, translateQuery, formatParams } from "../../utils/tck-test-utils";

describe("Batch Create, Interface", () => {
    let typeDefs: DocumentNode;
    let neoSchema: Neo4jGraphQL;

    beforeAll(() => {
        typeDefs = gql`
            interface Person {
                id: ID!
                name: String
            }

            type Actor implements Person {
                id: ID!
                name: String
                website: Website @relationship(type: "HAS_WEBSITE", direction: OUT)
                movies: [Movie!]! @relationship(type: "EMPLOYED", direction: OUT, properties: "ActedIn")
            }

            type Modeler implements Person {
                id: ID!
                name: String
                website: Website @relationship(type: "HAS_WEBSITE", direction: OUT)
                movies: [Movie!]! @relationship(type: "EMPLOYED", direction: OUT, properties: "ActedIn")
            }

            type Movie {
                id: ID
                website: Website @relationship(type: "HAS_WEBSITE", direction: OUT)
                workers: [Person!]! @relationship(type: "EMPLOYED", direction: IN, properties: "ActedIn")
            }

            type Website {
                address: String
            }

            interface ActedIn @relationshipProperties {
                year: Int
            }
        `;

        neoSchema = new Neo4jGraphQL({
            typeDefs,
            config: { enableRegex: true },
        });
    });

    test("no nested batch", async () => {
        const query = gql`
            mutation {
                createMovies(input: [{ id: "1" }, { id: "2" }]) {
                    movies {
                        id
                    }
                }
            }
        `;

        const req = createJwtRequest("secret", { sub: "1" });

        const result = await translateQuery(neoSchema, query, {
            req,
        });

        expect(formatCypher(result.cypher)).toMatchInlineSnapshot(`
            "UNWIND $create_param0 AS create_var0
            CALL {
                WITH create_var0
                CREATE (create_this1:\`Movie\`)
                SET
                    create_this1.id = create_var0.id
                WITH create_this1
                CALL {
                	WITH create_this1
                	MATCH (create_this1)-[create_this1_website_Website_unique:\`HAS_WEBSITE\`]->(:Website)
                	WITH count(create_this1_website_Website_unique) as c
                	CALL apoc.util.validate(NOT (c <= 1), '@neo4j/graphql/RELATIONSHIP-REQUIREDMovie.website must be less than or equal to one', [0])
                	RETURN c AS create_this1_website_Website_unique_ignored
                }
                RETURN create_this1
            }
            RETURN collect(create_this1 { .id }) AS data"
        `);

        expect(formatParams(result.params)).toMatchInlineSnapshot(`
            "{
                \\"create_param0\\": [
                    {
                        \\"id\\": \\"1\\"
                    },
                    {
                        \\"id\\": \\"2\\"
                    }
                ],
                \\"resolvedCallbacks\\": {}
            }"
        `);
    });

    test("nested batch", async () => {
        const query = gql`
            mutation {
                createMovies(
                    input: [
                        {
                            id: "1"
                            workers: {
                                create: [{ node: { Actor: { id: "1", name: "actor 1" } }, edge: { year: 2022 } }]
                            }
                        }
                        {
                            id: "2"
                            workers: {
                                create: [{ node: { Modeler: { id: "2", name: "modeler 1" } }, edge: { year: 2022 } }]
                            }
                        }
                    ]
                ) {
                    movies {
                        id
                        workers {
                            name
                        }
                    }
                }
            }
        `;

        const req = createJwtRequest("secret", { sub: "1" });
        const result = await translateQuery(neoSchema, query, {
            req,
        });

        expect(formatCypher(result.cypher)).toMatchInlineSnapshot(`
            "CALL {
            CREATE (this0:Movie)
            SET this0.id = $this0_id
            WITH this0
            CREATE (this0_workersActor0_node:Actor)
            SET this0_workersActor0_node.id = $this0_workersActor0_node_id
            SET this0_workersActor0_node.name = $this0_workersActor0_node_name
            MERGE (this0)<-[this0_workersActor0_relationship:\`EMPLOYED\`]-(this0_workersActor0_node)
            SET this0_workersActor0_relationship.year = $this0_workersActor0_relationship_year
            WITH this0, this0_workersActor0_node
            CALL {
            	WITH this0_workersActor0_node
            	MATCH (this0_workersActor0_node)-[this0_workersActor0_node_website_Website_unique:\`HAS_WEBSITE\`]->(:Website)
            	WITH count(this0_workersActor0_node_website_Website_unique) as c
            	CALL apoc.util.validate(NOT (c <= 1), '@neo4j/graphql/RELATIONSHIP-REQUIREDActor.website must be less than or equal to one', [0])
            	RETURN c AS this0_workersActor0_node_website_Website_unique_ignored
            }
            WITH this0
            CALL {
            	WITH this0
            	MATCH (this0)-[this0_website_Website_unique:\`HAS_WEBSITE\`]->(:Website)
            	WITH count(this0_website_Website_unique) as c
            	CALL apoc.util.validate(NOT (c <= 1), '@neo4j/graphql/RELATIONSHIP-REQUIREDMovie.website must be less than or equal to one', [0])
            	RETURN c AS this0_website_Website_unique_ignored
            }
            RETURN this0
            }
            CALL {
            CREATE (this1:Movie)
            SET this1.id = $this1_id
            WITH this1
            CREATE (this1_workersModeler0_node:Modeler)
            SET this1_workersModeler0_node.id = $this1_workersModeler0_node_id
            SET this1_workersModeler0_node.name = $this1_workersModeler0_node_name
            MERGE (this1)<-[this1_workersModeler0_relationship:\`EMPLOYED\`]-(this1_workersModeler0_node)
            SET this1_workersModeler0_relationship.year = $this1_workersModeler0_relationship_year
            WITH this1, this1_workersModeler0_node
            CALL {
            	WITH this1_workersModeler0_node
            	MATCH (this1_workersModeler0_node)-[this1_workersModeler0_node_website_Website_unique:\`HAS_WEBSITE\`]->(:Website)
            	WITH count(this1_workersModeler0_node_website_Website_unique) as c
            	CALL apoc.util.validate(NOT (c <= 1), '@neo4j/graphql/RELATIONSHIP-REQUIREDModeler.website must be less than or equal to one', [0])
            	RETURN c AS this1_workersModeler0_node_website_Website_unique_ignored
            }
            WITH this1
            CALL {
            	WITH this1
            	MATCH (this1)-[this1_website_Website_unique:\`HAS_WEBSITE\`]->(:Website)
            	WITH count(this1_website_Website_unique) as c
            	CALL apoc.util.validate(NOT (c <= 1), '@neo4j/graphql/RELATIONSHIP-REQUIREDMovie.website must be less than or equal to one', [0])
            	RETURN c AS this1_website_Website_unique_ignored
            }
            RETURN this1
            }
            CALL {
                WITH this0
                CALL {
                    WITH *
                    MATCH (this0)<-[create_this0:\`EMPLOYED\`]-(create_this1:\`Actor\`)
                    WITH create_this1 { __resolveType: \\"Actor\\", __id: id(this0), .name } AS create_this1
                    RETURN create_this1 AS create_var2
                    UNION
                    WITH *
                    MATCH (this0)<-[create_this3:\`EMPLOYED\`]-(create_this4:\`Modeler\`)
                    WITH create_this4 { __resolveType: \\"Modeler\\", __id: id(this0), .name } AS create_this4
                    RETURN create_this4 AS create_var2
                }
                WITH create_var2
                RETURN collect(create_var2) AS create_var2
            }
            CALL {
                WITH this1
                CALL {
                    WITH *
                    MATCH (this1)<-[create_this5:\`EMPLOYED\`]-(create_this6:\`Actor\`)
                    WITH create_this6 { __resolveType: \\"Actor\\", __id: id(this1), .name } AS create_this6
                    RETURN create_this6 AS create_var7
                    UNION
                    WITH *
                    MATCH (this1)<-[create_this8:\`EMPLOYED\`]-(create_this9:\`Modeler\`)
                    WITH create_this9 { __resolveType: \\"Modeler\\", __id: id(this1), .name } AS create_this9
                    RETURN create_this9 AS create_var7
                }
                WITH create_var7
                RETURN collect(create_var7) AS create_var7
            }
            RETURN [ this0 { .id, workers: create_var2 }, this1 { .id, workers: create_var7 } ] AS data"
        `);

        expect(formatParams(result.params)).toMatchInlineSnapshot(`
            "{
                \\"this0_id\\": \\"1\\",
                \\"this0_workersActor0_node_id\\": \\"1\\",
                \\"this0_workersActor0_node_name\\": \\"actor 1\\",
                \\"this0_workersActor0_relationship_year\\": {
                    \\"low\\": 2022,
                    \\"high\\": 0
                },
                \\"this1_id\\": \\"2\\",
                \\"this1_workersModeler0_node_id\\": \\"2\\",
                \\"this1_workersModeler0_node_name\\": \\"modeler 1\\",
                \\"this1_workersModeler0_relationship_year\\": {
                    \\"low\\": 2022,
                    \\"high\\": 0
                },
                \\"resolvedCallbacks\\": {}
            }"
        `);
    });

    test("heterogeneous batch", async () => {
        const query = gql`
            mutation {
                createMovies(
                    input: [
                        {
                            id: "1"
                            workers: {
                                create: [{ node: { Actor: { id: "1", name: "actor 1" } }, edge: { year: 2022 } }]
                            }
                        }
                        {
                            id: "2"
                            workers: {
                                create: [{ node: { Actor: { id: "2", name: "actor 2" } }, edge: { year: 2022 } }]
                            }
                        }
                        { id: "3", website: { create: { node: { address: "mywebsite.com" } } } }
                        { id: "4", workers: { connect: { where: { node: { id: "2" } } } } }
                    ]
                ) {
                    movies {
                        id
                        website {
                            address
                        }
                        workers {
                            name
                        }
                    }
                }
            }
        `;

        const req = createJwtRequest("secret", { sub: "1" });
        const result = await translateQuery(neoSchema, query, {
            req,
        });

        expect(formatCypher(result.cypher)).toMatchInlineSnapshot(`
            "CALL {
            CREATE (this0:Movie)
            SET this0.id = $this0_id
            WITH this0
            CREATE (this0_workersActor0_node:Actor)
            SET this0_workersActor0_node.id = $this0_workersActor0_node_id
            SET this0_workersActor0_node.name = $this0_workersActor0_node_name
            MERGE (this0)<-[this0_workersActor0_relationship:\`EMPLOYED\`]-(this0_workersActor0_node)
            SET this0_workersActor0_relationship.year = $this0_workersActor0_relationship_year
            WITH this0, this0_workersActor0_node
            CALL {
            	WITH this0_workersActor0_node
            	MATCH (this0_workersActor0_node)-[this0_workersActor0_node_website_Website_unique:\`HAS_WEBSITE\`]->(:Website)
            	WITH count(this0_workersActor0_node_website_Website_unique) as c
            	CALL apoc.util.validate(NOT (c <= 1), '@neo4j/graphql/RELATIONSHIP-REQUIREDActor.website must be less than or equal to one', [0])
            	RETURN c AS this0_workersActor0_node_website_Website_unique_ignored
            }
            WITH this0
            CALL {
            	WITH this0
            	MATCH (this0)-[this0_website_Website_unique:\`HAS_WEBSITE\`]->(:Website)
            	WITH count(this0_website_Website_unique) as c
            	CALL apoc.util.validate(NOT (c <= 1), '@neo4j/graphql/RELATIONSHIP-REQUIREDMovie.website must be less than or equal to one', [0])
            	RETURN c AS this0_website_Website_unique_ignored
            }
            RETURN this0
            }
            CALL {
            CREATE (this1:Movie)
            SET this1.id = $this1_id
            WITH this1
            CREATE (this1_workersActor0_node:Actor)
            SET this1_workersActor0_node.id = $this1_workersActor0_node_id
            SET this1_workersActor0_node.name = $this1_workersActor0_node_name
            MERGE (this1)<-[this1_workersActor0_relationship:\`EMPLOYED\`]-(this1_workersActor0_node)
            SET this1_workersActor0_relationship.year = $this1_workersActor0_relationship_year
            WITH this1, this1_workersActor0_node
            CALL {
            	WITH this1_workersActor0_node
            	MATCH (this1_workersActor0_node)-[this1_workersActor0_node_website_Website_unique:\`HAS_WEBSITE\`]->(:Website)
            	WITH count(this1_workersActor0_node_website_Website_unique) as c
            	CALL apoc.util.validate(NOT (c <= 1), '@neo4j/graphql/RELATIONSHIP-REQUIREDActor.website must be less than or equal to one', [0])
            	RETURN c AS this1_workersActor0_node_website_Website_unique_ignored
            }
            WITH this1
            CALL {
            	WITH this1
            	MATCH (this1)-[this1_website_Website_unique:\`HAS_WEBSITE\`]->(:Website)
            	WITH count(this1_website_Website_unique) as c
            	CALL apoc.util.validate(NOT (c <= 1), '@neo4j/graphql/RELATIONSHIP-REQUIREDMovie.website must be less than or equal to one', [0])
            	RETURN c AS this1_website_Website_unique_ignored
            }
            RETURN this1
            }
            CALL {
            CREATE (this2:Movie)
            SET this2.id = $this2_id
            WITH this2
            CREATE (this2_website0_node:Website)
            SET this2_website0_node.address = $this2_website0_node_address
            MERGE (this2)-[:\`HAS_WEBSITE\`]->(this2_website0_node)
            WITH this2
            CALL {
            	WITH this2
            	MATCH (this2)-[this2_website_Website_unique:\`HAS_WEBSITE\`]->(:Website)
            	WITH count(this2_website_Website_unique) as c
            	CALL apoc.util.validate(NOT (c <= 1), '@neo4j/graphql/RELATIONSHIP-REQUIREDMovie.website must be less than or equal to one', [0])
            	RETURN c AS this2_website_Website_unique_ignored
            }
            RETURN this2
            }
            CALL {
            CREATE (this3:Movie)
            SET this3.id = $this3_id
            WITH this3
            CALL {
            	WITH this3
            	OPTIONAL MATCH (this3_workers_connect0_node:Actor)
            	WHERE this3_workers_connect0_node.id = $this3_workers_connect0_node_param0
            	CALL {
            		WITH *
            		WITH collect(this3_workers_connect0_node) as connectedNodes, collect(this3) as parentNodes
            		CALL {
            			WITH connectedNodes, parentNodes
            			UNWIND parentNodes as this3
            			UNWIND connectedNodes as this3_workers_connect0_node
<<<<<<< HEAD
            			MERGE (this3)<-[this3_workers_connect0_relationship:EMPLOYED]-(this3_workers_connect0_node)
=======
            			MERGE (this3)<-[this3_workers_connect0_relationship:\`EMPLOYED\`]-(this3_workers_connect0_node)
            			RETURN count(*) AS _
>>>>>>> d99279cb
            		}
            	}
            WITH this3, this3_workers_connect0_node
            	RETURN count(*) AS connect_this3_workers_connect_Actor
            }
            CALL {
            		WITH this3
            	OPTIONAL MATCH (this3_workers_connect1_node:Modeler)
            	WHERE this3_workers_connect1_node.id = $this3_workers_connect1_node_param0
            	CALL {
            		WITH *
            		WITH collect(this3_workers_connect1_node) as connectedNodes, collect(this3) as parentNodes
            		CALL {
            			WITH connectedNodes, parentNodes
            			UNWIND parentNodes as this3
            			UNWIND connectedNodes as this3_workers_connect1_node
<<<<<<< HEAD
            			MERGE (this3)<-[this3_workers_connect1_relationship:EMPLOYED]-(this3_workers_connect1_node)
=======
            			MERGE (this3)<-[this3_workers_connect1_relationship:\`EMPLOYED\`]-(this3_workers_connect1_node)
            			RETURN count(*) AS _
>>>>>>> d99279cb
            		}
            	}
            WITH this3, this3_workers_connect1_node
            	RETURN count(*) AS connect_this3_workers_connect_Modeler
            }
            WITH this3
            CALL {
            	WITH this3
            	MATCH (this3)-[this3_website_Website_unique:\`HAS_WEBSITE\`]->(:Website)
            	WITH count(this3_website_Website_unique) as c
            	CALL apoc.util.validate(NOT (c <= 1), '@neo4j/graphql/RELATIONSHIP-REQUIREDMovie.website must be less than or equal to one', [0])
            	RETURN c AS this3_website_Website_unique_ignored
            }
            RETURN this3
            }
            CALL {
                WITH this0
                MATCH (this0)-[create_this0:\`HAS_WEBSITE\`]->(create_this1:\`Website\`)
                WITH create_this1 { .address } AS create_this1
                RETURN head(collect(create_this1)) AS create_var2
            }
            CALL {
                WITH this0
                CALL {
                    WITH *
                    MATCH (this0)<-[create_this3:\`EMPLOYED\`]-(create_this4:\`Actor\`)
                    WITH create_this4 { __resolveType: \\"Actor\\", __id: id(this0), .name } AS create_this4
                    RETURN create_this4 AS create_var5
                    UNION
                    WITH *
                    MATCH (this0)<-[create_this6:\`EMPLOYED\`]-(create_this7:\`Modeler\`)
                    WITH create_this7 { __resolveType: \\"Modeler\\", __id: id(this0), .name } AS create_this7
                    RETURN create_this7 AS create_var5
                }
                WITH create_var5
                RETURN collect(create_var5) AS create_var5
            }
            CALL {
                WITH this1
                MATCH (this1)-[create_this8:\`HAS_WEBSITE\`]->(create_this9:\`Website\`)
                WITH create_this9 { .address } AS create_this9
                RETURN head(collect(create_this9)) AS create_var10
            }
            CALL {
                WITH this1
                CALL {
                    WITH *
                    MATCH (this1)<-[create_this11:\`EMPLOYED\`]-(create_this12:\`Actor\`)
                    WITH create_this12 { __resolveType: \\"Actor\\", __id: id(this1), .name } AS create_this12
                    RETURN create_this12 AS create_var13
                    UNION
                    WITH *
                    MATCH (this1)<-[create_this14:\`EMPLOYED\`]-(create_this15:\`Modeler\`)
                    WITH create_this15 { __resolveType: \\"Modeler\\", __id: id(this1), .name } AS create_this15
                    RETURN create_this15 AS create_var13
                }
                WITH create_var13
                RETURN collect(create_var13) AS create_var13
            }
            CALL {
                WITH this2
                MATCH (this2)-[create_this16:\`HAS_WEBSITE\`]->(create_this17:\`Website\`)
                WITH create_this17 { .address } AS create_this17
                RETURN head(collect(create_this17)) AS create_var18
            }
            CALL {
                WITH this2
                CALL {
                    WITH *
                    MATCH (this2)<-[create_this19:\`EMPLOYED\`]-(create_this20:\`Actor\`)
                    WITH create_this20 { __resolveType: \\"Actor\\", __id: id(this2), .name } AS create_this20
                    RETURN create_this20 AS create_var21
                    UNION
                    WITH *
                    MATCH (this2)<-[create_this22:\`EMPLOYED\`]-(create_this23:\`Modeler\`)
                    WITH create_this23 { __resolveType: \\"Modeler\\", __id: id(this2), .name } AS create_this23
                    RETURN create_this23 AS create_var21
                }
                WITH create_var21
                RETURN collect(create_var21) AS create_var21
            }
            CALL {
                WITH this3
                MATCH (this3)-[create_this24:\`HAS_WEBSITE\`]->(create_this25:\`Website\`)
                WITH create_this25 { .address } AS create_this25
                RETURN head(collect(create_this25)) AS create_var26
            }
            CALL {
                WITH this3
                CALL {
                    WITH *
                    MATCH (this3)<-[create_this27:\`EMPLOYED\`]-(create_this28:\`Actor\`)
                    WITH create_this28 { __resolveType: \\"Actor\\", __id: id(this3), .name } AS create_this28
                    RETURN create_this28 AS create_var29
                    UNION
                    WITH *
                    MATCH (this3)<-[create_this30:\`EMPLOYED\`]-(create_this31:\`Modeler\`)
                    WITH create_this31 { __resolveType: \\"Modeler\\", __id: id(this3), .name } AS create_this31
                    RETURN create_this31 AS create_var29
                }
                WITH create_var29
                RETURN collect(create_var29) AS create_var29
            }
            RETURN [ this0 { .id, website: create_var2, workers: create_var5 }, this1 { .id, website: create_var10, workers: create_var13 }, this2 { .id, website: create_var18, workers: create_var21 }, this3 { .id, website: create_var26, workers: create_var29 } ] AS data"
        `);

        expect(formatParams(result.params)).toMatchInlineSnapshot(`
            "{
                \\"this0_id\\": \\"1\\",
                \\"this0_workersActor0_node_id\\": \\"1\\",
                \\"this0_workersActor0_node_name\\": \\"actor 1\\",
                \\"this0_workersActor0_relationship_year\\": {
                    \\"low\\": 2022,
                    \\"high\\": 0
                },
                \\"this1_id\\": \\"2\\",
                \\"this1_workersActor0_node_id\\": \\"2\\",
                \\"this1_workersActor0_node_name\\": \\"actor 2\\",
                \\"this1_workersActor0_relationship_year\\": {
                    \\"low\\": 2022,
                    \\"high\\": 0
                },
                \\"this2_id\\": \\"3\\",
                \\"this2_website0_node_address\\": \\"mywebsite.com\\",
                \\"this3_id\\": \\"4\\",
                \\"this3_workers_connect0_node_param0\\": \\"2\\",
                \\"this3_workers_connect1_node_param0\\": \\"2\\",
                \\"resolvedCallbacks\\": {}
            }"
        `);
    });
});<|MERGE_RESOLUTION|>--- conflicted
+++ resolved
@@ -392,12 +392,8 @@
             			WITH connectedNodes, parentNodes
             			UNWIND parentNodes as this3
             			UNWIND connectedNodes as this3_workers_connect0_node
-<<<<<<< HEAD
-            			MERGE (this3)<-[this3_workers_connect0_relationship:EMPLOYED]-(this3_workers_connect0_node)
-=======
             			MERGE (this3)<-[this3_workers_connect0_relationship:\`EMPLOYED\`]-(this3_workers_connect0_node)
             			RETURN count(*) AS _
->>>>>>> d99279cb
             		}
             	}
             WITH this3, this3_workers_connect0_node
@@ -414,12 +410,8 @@
             			WITH connectedNodes, parentNodes
             			UNWIND parentNodes as this3
             			UNWIND connectedNodes as this3_workers_connect1_node
-<<<<<<< HEAD
-            			MERGE (this3)<-[this3_workers_connect1_relationship:EMPLOYED]-(this3_workers_connect1_node)
-=======
             			MERGE (this3)<-[this3_workers_connect1_relationship:\`EMPLOYED\`]-(this3_workers_connect1_node)
             			RETURN count(*) AS _
->>>>>>> d99279cb
             		}
             	}
             WITH this3, this3_workers_connect1_node
