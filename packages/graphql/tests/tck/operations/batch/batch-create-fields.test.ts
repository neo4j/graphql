/*
 * Copyright (c) "Neo4j"
 * Neo4j Sweden AB [http://neo4j.com]
 *
 * This file is part of Neo4j.
 *
 * Licensed under the Apache License, Version 2.0 (the "License");
 * you may not use this file except in compliance with the License.
 * You may obtain a copy of the License at
 *
 *     http://www.apache.org/licenses/LICENSE-2.0
 *
 * Unless required by applicable law or agreed to in writing, software
 * distributed under the License is distributed on an "AS IS" BASIS,
 * WITHOUT WARRANTIES OR CONDITIONS OF ANY KIND, either express or implied.
 * See the License for the specific language governing permissions and
 * limitations under the License.
 */

import { gql } from "apollo-server";
import type { DocumentNode } from "graphql";
import { Neo4jGraphQL } from "../../../../src";
import { createJwtRequest } from "../../../utils/create-jwt-request";
import { formatCypher, translateQuery, formatParams } from "../../utils/tck-test-utils";

describe("Batch Create, Scalar types", () => {
    let typeDefs: DocumentNode;
    let neoSchema: Neo4jGraphQL;

    beforeAll(() => {
        typeDefs = gql`
            type Actor {
                id: ID! @id
                name: String
                born: Date
                createdAt: DateTime @timestamp(operations: [CREATE])
                website: Website @relationship(type: "HAS_WEBSITE", direction: OUT)
                movies: [Movie!]! @relationship(type: "ACTED_IN", direction: OUT, properties: "ActedIn")
            }

            type Movie {
                id: ID
                runningTime: Duration
                location: Point
                createdAt: DateTime @timestamp(operations: [CREATE])
                website: Website @relationship(type: "HAS_WEBSITE", direction: OUT)
                actors: [Actor!]! @relationship(type: "ACTED_IN", direction: IN, properties: "ActedIn")
            }

            type Website {
                address: String
            }

            interface ActedIn @relationshipProperties {
                year: Int
            }
        `;

        neoSchema = new Neo4jGraphQL({
            typeDefs,
            config: { enableRegex: true },
        });
    });

    test("no nested batch", async () => {
        const query = gql`
            mutation {
                createMovies(
                    input: [
                        { id: "1", runningTime: "P14DT16H12M", location: { longitude: 3.0, latitude: 3.0 } }
                        { id: "2" }
                    ]
                ) {
                    movies {
                        id
                    }
                }
            }
        `;

        const req = createJwtRequest("secret", {});

        const result = await translateQuery(neoSchema, query, {
            req,
        });

        expect(formatCypher(result.cypher)).toMatchInlineSnapshot(`
            "UNWIND $create_param0 AS create_var0
            CALL {
                WITH create_var0
                CREATE (create_this1:\`Movie\`)
                SET
                    create_this1.id = create_var0.id,
                    create_this1.runningTime = create_var0.runningTime,
                    create_this1.location = point(create_var0.location),
                    create_this1.createdAt = datetime()
                WITH create_this1
                CALL {
                	WITH create_this1
                	MATCH (create_this1)-[create_this1_website_Website_unique:\`HAS_WEBSITE\`]->(:Website)
                	WITH count(create_this1_website_Website_unique) as c
                	CALL apoc.util.validate(NOT (c <= 1), '@neo4j/graphql/RELATIONSHIP-REQUIREDMovie.website must be less than or equal to one', [0])
                	RETURN c AS create_this1_website_Website_unique_ignored
                }
                RETURN create_this1
            }
            RETURN collect(create_this1 { .id }) AS data"
        `);

        expect(formatParams(result.params)).toMatchInlineSnapshot(`
            "{
                \\"create_param0\\": [
                    {
                        \\"id\\": \\"1\\",
                        \\"runningTime\\": {
                            \\"months\\": 0,
                            \\"days\\": 14,
                            \\"seconds\\": {
                                \\"low\\": 58320,
                                \\"high\\": 0
                            },
                            \\"nanoseconds\\": {
                                \\"low\\": 0,
                                \\"high\\": 0
                            }
                        },
                        \\"location\\": {
                            \\"longitude\\": 3,
                            \\"latitude\\": 3
                        }
                    },
                    {
                        \\"id\\": \\"2\\"
                    }
                ],
                \\"resolvedCallbacks\\": {}
            }"
        `);
    });

    test("1 to 1 cardinality", async () => {
        const query = gql`
            mutation {
                createMovies(
                    input: [
                        {
                            id: "1"
                            actors: {
                                create: [
                                    {
                                        node: {
                                            name: "actor 1"
                                            website: { create: { node: { address: "Actor1.com" } } }
                                        }
                                        edge: { year: 2022 }
                                    }
                                ]
                            }
                        }
                        { id: "2", website: { create: { node: { address: "The Matrix2.com" } } } }
                    ]
                ) {
                    movies {
                        id
                    }
                }
            }
        `;

        const req = createJwtRequest("secret", {});

        const result = await translateQuery(neoSchema, query, {
            req,
        });

        expect(formatCypher(result.cypher)).toMatchInlineSnapshot(`
            "UNWIND $create_param0 AS create_var0
            CALL {
                WITH create_var0
                CREATE (create_this1:\`Movie\`)
                SET
                    create_this1.id = create_var0.id,
                    create_this1.createdAt = datetime()
                WITH create_this1, create_var0
                CALL {
                    WITH create_this1, create_var0
                    UNWIND create_var0.actors.create AS create_var2
                    WITH create_var2.node AS create_var3, create_var2.edge AS create_var4, create_this1
                    CREATE (create_this5:\`Actor\`)
                    SET
                        create_this5.name = create_var3.name,
                        create_this5.createdAt = datetime(),
                        create_this5.id = randomUUID()
                    MERGE (create_this1)<-[create_this6:\`ACTED_IN\`]-(create_this5)
                    SET
                        create_this6.year = create_var4.year
                    WITH create_this5, create_var3
                    CALL {
                        WITH create_this5, create_var3
                        UNWIND create_var3.website.create AS create_var7
                        WITH create_var7.node AS create_var8, create_var7.edge AS create_var9, create_this5
                        CREATE (create_this10:\`Website\`)
                        SET
                            create_this10.address = create_var8.address
                        MERGE (create_this5)-[create_this11:\`HAS_WEBSITE\`]->(create_this10)
                        RETURN collect(NULL) AS create_var12
                    }
                    WITH create_this5
                    CALL {
                    	WITH create_this5
                    	MATCH (create_this5)-[create_this5_website_Website_unique:\`HAS_WEBSITE\`]->(:Website)
                    	WITH count(create_this5_website_Website_unique) as c
                    	CALL apoc.util.validate(NOT (c <= 1), '@neo4j/graphql/RELATIONSHIP-REQUIREDActor.website must be less than or equal to one', [0])
                    	RETURN c AS create_this5_website_Website_unique_ignored
                    }
                    RETURN collect(NULL) AS create_var13
                }
                WITH create_this1, create_var0
                CALL {
                    WITH create_this1, create_var0
                    UNWIND create_var0.website.create AS create_var14
                    WITH create_var14.node AS create_var15, create_var14.edge AS create_var16, create_this1
                    CREATE (create_this17:\`Website\`)
                    SET
                        create_this17.address = create_var15.address
                    MERGE (create_this1)-[create_this18:\`HAS_WEBSITE\`]->(create_this17)
                    RETURN collect(NULL) AS create_var19
                }
                WITH create_this1
                CALL {
                	WITH create_this1
                	MATCH (create_this1)-[create_this1_website_Website_unique:\`HAS_WEBSITE\`]->(:Website)
                	WITH count(create_this1_website_Website_unique) as c
                	CALL apoc.util.validate(NOT (c <= 1), '@neo4j/graphql/RELATIONSHIP-REQUIREDMovie.website must be less than or equal to one', [0])
                	RETURN c AS create_this1_website_Website_unique_ignored
                }
                RETURN create_this1
            }
            RETURN collect(create_this1 { .id }) AS data"
        `);

        expect(formatParams(result.params)).toMatchInlineSnapshot(`
            "{
                \\"create_param0\\": [
                    {
                        \\"id\\": \\"1\\",
                        \\"actors\\": {
                            \\"create\\": [
                                {
                                    \\"node\\": {
                                        \\"name\\": \\"actor 1\\",
                                        \\"website\\": {
                                            \\"create\\": {
                                                \\"node\\": {
                                                    \\"address\\": \\"Actor1.com\\"
                                                }
                                            }
                                        }
                                    },
                                    \\"edge\\": {
                                        \\"year\\": {
                                            \\"low\\": 2022,
                                            \\"high\\": 0
                                        }
                                    }
                                }
                            ]
                        }
                    },
                    {
                        \\"id\\": \\"2\\",
                        \\"website\\": {
                            \\"create\\": {
                                \\"node\\": {
                                    \\"address\\": \\"The Matrix2.com\\"
                                }
                            }
                        }
                    }
                ],
                \\"resolvedCallbacks\\": {}
            }"
        `);
    });

    test("nested batch", async () => {
        const query = gql`
            mutation {
                createMovies(
                    input: [
                        { id: "1", actors: { create: [{ node: { name: "actor 1" }, edge: { year: 2022 } }] } }
                        { id: "2", actors: { create: [{ node: { name: "actor 1" }, edge: { year: 2022 } }] } }
                    ]
                ) {
                    movies {
                        id
                        actors {
                            name
                        }
                    }
                }
            }
        `;

        const req = createJwtRequest("secret", {});
        const result = await translateQuery(neoSchema, query, {
            req,
        });

        expect(formatCypher(result.cypher)).toMatchInlineSnapshot(`
            "UNWIND $create_param0 AS create_var4
            CALL {
                WITH create_var4
                CREATE (create_this0:\`Movie\`)
                SET
                    create_this0.id = create_var4.id,
                    create_this0.createdAt = datetime()
                WITH create_this0, create_var4
                CALL {
                    WITH create_this0, create_var4
                    UNWIND create_var4.actors.create AS create_var5
                    WITH create_var5.node AS create_var6, create_var5.edge AS create_var7, create_this0
                    CREATE (create_this8:\`Actor\`)
                    SET
                        create_this8.name = create_var6.name,
                        create_this8.createdAt = datetime(),
                        create_this8.id = randomUUID()
                    MERGE (create_this0)<-[create_this9:\`ACTED_IN\`]-(create_this8)
                    SET
                        create_this9.year = create_var7.year
                    WITH create_this8
                    CALL {
                    	WITH create_this8
                    	MATCH (create_this8)-[create_this8_website_Website_unique:\`HAS_WEBSITE\`]->(:Website)
                    	WITH count(create_this8_website_Website_unique) as c
                    	CALL apoc.util.validate(NOT (c <= 1), '@neo4j/graphql/RELATIONSHIP-REQUIREDActor.website must be less than or equal to one', [0])
                    	RETURN c AS create_this8_website_Website_unique_ignored
                    }
                    RETURN collect(NULL) AS create_var10
                }
                WITH create_this0
                CALL {
                	WITH create_this0
                	MATCH (create_this0)-[create_this0_website_Website_unique:\`HAS_WEBSITE\`]->(:Website)
                	WITH count(create_this0_website_Website_unique) as c
                	CALL apoc.util.validate(NOT (c <= 1), '@neo4j/graphql/RELATIONSHIP-REQUIREDMovie.website must be less than or equal to one', [0])
                	RETURN c AS create_this0_website_Website_unique_ignored
                }
                RETURN create_this0
            }
            CALL {
                WITH create_this0
                MATCH (create_this0)<-[create_this1:\`ACTED_IN\`]-(create_this2:\`Actor\`)
                WITH create_this2 { .name } AS create_this2
                RETURN collect(create_this2) AS create_var3
            }
            RETURN collect(create_this0 { .id, actors: create_var3 }) AS data"
        `);

        expect(formatParams(result.params)).toMatchInlineSnapshot(`
            "{
                \\"create_param0\\": [
                    {
                        \\"id\\": \\"1\\",
                        \\"actors\\": {
                            \\"create\\": [
                                {
                                    \\"node\\": {
                                        \\"name\\": \\"actor 1\\"
                                    },
                                    \\"edge\\": {
                                        \\"year\\": {
                                            \\"low\\": 2022,
                                            \\"high\\": 0
                                        }
                                    }
                                }
                            ]
                        }
                    },
                    {
                        \\"id\\": \\"2\\",
                        \\"actors\\": {
                            \\"create\\": [
                                {
                                    \\"node\\": {
                                        \\"name\\": \\"actor 1\\"
                                    },
                                    \\"edge\\": {
                                        \\"year\\": {
                                            \\"low\\": 2022,
                                            \\"high\\": 0
                                        }
                                    }
                                }
                            ]
                        }
                    }
                ],
                \\"resolvedCallbacks\\": {}
            }"
        `);
    });

    test("heterogeneous batch", async () => {
        const query = gql`
            mutation {
                createMovies(
                    input: [
                        { id: "1", actors: { create: [{ node: { name: "actor 1" }, edge: { year: 2022 } }] } }
                        { id: "2", actors: { create: [{ node: { name: "actor 2" }, edge: { year: 1999 } }] } }
                        { id: "3", website: { create: { node: { address: "mywebsite.com" } } } }
                        { id: "4", actors: { connect: { where: { node: { id: "2" } } } } }
                        {
                            id: "5"
                            actors: {
                                connectOrCreate: {
                                    where: { node: { id: "2" } }
                                    onCreate: { node: { name: "actor 2" } }
                                }
                            }
                        }
                    ]
                ) {
                    movies {
                        id
                        website {
                            address
                        }
                        actors {
                            name
                        }
                    }
                }
            }
        `;

        const req = createJwtRequest("secret", {});
        const result = await translateQuery(neoSchema, query, {
            req,
        });

        expect(formatCypher(result.cypher)).toMatchInlineSnapshot(`
            "CALL {
            CREATE (this0:Movie)
            SET this0.createdAt = datetime()
            SET this0.id = $this0_id
            WITH this0
            CREATE (this0_actors0_node:Actor)
            SET this0_actors0_node.createdAt = datetime()
            SET this0_actors0_node.id = randomUUID()
            SET this0_actors0_node.name = $this0_actors0_node_name
            MERGE (this0)<-[this0_actors0_relationship:\`ACTED_IN\`]-(this0_actors0_node)
            SET this0_actors0_relationship.year = $this0_actors0_relationship_year
            WITH this0, this0_actors0_node
            CALL {
            	WITH this0_actors0_node
            	MATCH (this0_actors0_node)-[this0_actors0_node_website_Website_unique:\`HAS_WEBSITE\`]->(:Website)
            	WITH count(this0_actors0_node_website_Website_unique) as c
            	CALL apoc.util.validate(NOT (c <= 1), '@neo4j/graphql/RELATIONSHIP-REQUIREDActor.website must be less than or equal to one', [0])
            	RETURN c AS this0_actors0_node_website_Website_unique_ignored
            }
            WITH this0
            CALL {
            	WITH this0
            	MATCH (this0)-[this0_website_Website_unique:\`HAS_WEBSITE\`]->(:Website)
            	WITH count(this0_website_Website_unique) as c
            	CALL apoc.util.validate(NOT (c <= 1), '@neo4j/graphql/RELATIONSHIP-REQUIREDMovie.website must be less than or equal to one', [0])
            	RETURN c AS this0_website_Website_unique_ignored
            }
            RETURN this0
            }
            CALL {
            CREATE (this1:Movie)
            SET this1.createdAt = datetime()
            SET this1.id = $this1_id
            WITH this1
            CREATE (this1_actors0_node:Actor)
            SET this1_actors0_node.createdAt = datetime()
            SET this1_actors0_node.id = randomUUID()
            SET this1_actors0_node.name = $this1_actors0_node_name
            MERGE (this1)<-[this1_actors0_relationship:\`ACTED_IN\`]-(this1_actors0_node)
            SET this1_actors0_relationship.year = $this1_actors0_relationship_year
            WITH this1, this1_actors0_node
            CALL {
            	WITH this1_actors0_node
            	MATCH (this1_actors0_node)-[this1_actors0_node_website_Website_unique:\`HAS_WEBSITE\`]->(:Website)
            	WITH count(this1_actors0_node_website_Website_unique) as c
            	CALL apoc.util.validate(NOT (c <= 1), '@neo4j/graphql/RELATIONSHIP-REQUIREDActor.website must be less than or equal to one', [0])
            	RETURN c AS this1_actors0_node_website_Website_unique_ignored
            }
            WITH this1
            CALL {
            	WITH this1
            	MATCH (this1)-[this1_website_Website_unique:\`HAS_WEBSITE\`]->(:Website)
            	WITH count(this1_website_Website_unique) as c
            	CALL apoc.util.validate(NOT (c <= 1), '@neo4j/graphql/RELATIONSHIP-REQUIREDMovie.website must be less than or equal to one', [0])
            	RETURN c AS this1_website_Website_unique_ignored
            }
            RETURN this1
            }
            CALL {
            CREATE (this2:Movie)
            SET this2.createdAt = datetime()
            SET this2.id = $this2_id
            WITH this2
            CREATE (this2_website0_node:Website)
            SET this2_website0_node.address = $this2_website0_node_address
            MERGE (this2)-[:\`HAS_WEBSITE\`]->(this2_website0_node)
            WITH this2
            CALL {
            	WITH this2
            	MATCH (this2)-[this2_website_Website_unique:\`HAS_WEBSITE\`]->(:Website)
            	WITH count(this2_website_Website_unique) as c
            	CALL apoc.util.validate(NOT (c <= 1), '@neo4j/graphql/RELATIONSHIP-REQUIREDMovie.website must be less than or equal to one', [0])
            	RETURN c AS this2_website_Website_unique_ignored
            }
            RETURN this2
            }
            CALL {
            CREATE (this3:Movie)
            SET this3.createdAt = datetime()
            SET this3.id = $this3_id
            WITH this3
            CALL {
            	WITH this3
            	OPTIONAL MATCH (this3_actors_connect0_node:Actor)
            	WHERE this3_actors_connect0_node.id = $this3_actors_connect0_node_param0
            	CALL {
            		WITH *
            		WITH collect(this3_actors_connect0_node) as connectedNodes, collect(this3) as parentNodes
            		CALL {
            			WITH connectedNodes, parentNodes
            			UNWIND parentNodes as this3
            			UNWIND connectedNodes as this3_actors_connect0_node
<<<<<<< HEAD
            			MERGE (this3)<-[this3_actors_connect0_relationship:ACTED_IN]-(this3_actors_connect0_node)
=======
            			MERGE (this3)<-[this3_actors_connect0_relationship:\`ACTED_IN\`]-(this3_actors_connect0_node)
            			RETURN count(*) AS _
>>>>>>> d99279cb
            		}
            	}
            WITH this3, this3_actors_connect0_node
            	RETURN count(*) AS connect_this3_actors_connect_Actor
            }
            WITH this3
            CALL {
            	WITH this3
            	MATCH (this3)-[this3_website_Website_unique:\`HAS_WEBSITE\`]->(:Website)
            	WITH count(this3_website_Website_unique) as c
            	CALL apoc.util.validate(NOT (c <= 1), '@neo4j/graphql/RELATIONSHIP-REQUIREDMovie.website must be less than or equal to one', [0])
            	RETURN c AS this3_website_Website_unique_ignored
            }
            RETURN this3
            }
            CALL {
            CREATE (this4:Movie)
            SET this4.createdAt = datetime()
            SET this4.id = $this4_id
            WITH this4
            CALL {
                WITH this4
                MERGE (this4_actors_connectOrCreate0:\`Actor\` { id: $this4_actors_connectOrCreate_param0 })
                ON CREATE SET
                    this4_actors_connectOrCreate0.createdAt = datetime(),
                    this4_actors_connectOrCreate0.name = $this4_actors_connectOrCreate_param1
<<<<<<< HEAD
                MERGE (this4_actors_connectOrCreate0)-[this4_actors_connectOrCreate_this0:ACTED_IN]->(this4)
=======
                MERGE (this4)<-[this4_actors_connectOrCreate_this0:\`ACTED_IN\`]-(this4_actors_connectOrCreate0)
                RETURN COUNT(*) AS _
>>>>>>> d99279cb
            }
            WITH this4
            CALL {
            	WITH this4
            	MATCH (this4)-[this4_website_Website_unique:\`HAS_WEBSITE\`]->(:Website)
            	WITH count(this4_website_Website_unique) as c
            	CALL apoc.util.validate(NOT (c <= 1), '@neo4j/graphql/RELATIONSHIP-REQUIREDMovie.website must be less than or equal to one', [0])
            	RETURN c AS this4_website_Website_unique_ignored
            }
            RETURN this4
            }
            CALL {
                WITH this0
                MATCH (this0)-[create_this0:\`HAS_WEBSITE\`]->(create_this1:\`Website\`)
                WITH create_this1 { .address } AS create_this1
                RETURN head(collect(create_this1)) AS create_var2
            }
            CALL {
                WITH this0
                MATCH (this0)<-[create_this3:\`ACTED_IN\`]-(create_this4:\`Actor\`)
                WITH create_this4 { .name } AS create_this4
                RETURN collect(create_this4) AS create_var5
            }
            CALL {
                WITH this1
                MATCH (this1)-[create_this6:\`HAS_WEBSITE\`]->(create_this7:\`Website\`)
                WITH create_this7 { .address } AS create_this7
                RETURN head(collect(create_this7)) AS create_var8
            }
            CALL {
                WITH this1
                MATCH (this1)<-[create_this9:\`ACTED_IN\`]-(create_this10:\`Actor\`)
                WITH create_this10 { .name } AS create_this10
                RETURN collect(create_this10) AS create_var11
            }
            CALL {
                WITH this2
                MATCH (this2)-[create_this12:\`HAS_WEBSITE\`]->(create_this13:\`Website\`)
                WITH create_this13 { .address } AS create_this13
                RETURN head(collect(create_this13)) AS create_var14
            }
            CALL {
                WITH this2
                MATCH (this2)<-[create_this15:\`ACTED_IN\`]-(create_this16:\`Actor\`)
                WITH create_this16 { .name } AS create_this16
                RETURN collect(create_this16) AS create_var17
            }
            CALL {
                WITH this3
                MATCH (this3)-[create_this18:\`HAS_WEBSITE\`]->(create_this19:\`Website\`)
                WITH create_this19 { .address } AS create_this19
                RETURN head(collect(create_this19)) AS create_var20
            }
            CALL {
                WITH this3
                MATCH (this3)<-[create_this21:\`ACTED_IN\`]-(create_this22:\`Actor\`)
                WITH create_this22 { .name } AS create_this22
                RETURN collect(create_this22) AS create_var23
            }
            CALL {
                WITH this4
                MATCH (this4)-[create_this24:\`HAS_WEBSITE\`]->(create_this25:\`Website\`)
                WITH create_this25 { .address } AS create_this25
                RETURN head(collect(create_this25)) AS create_var26
            }
            CALL {
                WITH this4
                MATCH (this4)<-[create_this27:\`ACTED_IN\`]-(create_this28:\`Actor\`)
                WITH create_this28 { .name } AS create_this28
                RETURN collect(create_this28) AS create_var29
            }
            RETURN [ this0 { .id, website: create_var2, actors: create_var5 }, this1 { .id, website: create_var8, actors: create_var11 }, this2 { .id, website: create_var14, actors: create_var17 }, this3 { .id, website: create_var20, actors: create_var23 }, this4 { .id, website: create_var26, actors: create_var29 } ] AS data"
        `);

        expect(formatParams(result.params)).toMatchInlineSnapshot(`
            "{
                \\"this0_id\\": \\"1\\",
                \\"this0_actors0_node_name\\": \\"actor 1\\",
                \\"this0_actors0_relationship_year\\": {
                    \\"low\\": 2022,
                    \\"high\\": 0
                },
                \\"this1_id\\": \\"2\\",
                \\"this1_actors0_node_name\\": \\"actor 2\\",
                \\"this1_actors0_relationship_year\\": {
                    \\"low\\": 1999,
                    \\"high\\": 0
                },
                \\"this2_id\\": \\"3\\",
                \\"this2_website0_node_address\\": \\"mywebsite.com\\",
                \\"this3_id\\": \\"4\\",
                \\"this3_actors_connect0_node_param0\\": \\"2\\",
                \\"this4_id\\": \\"5\\",
                \\"this4_actors_connectOrCreate_param0\\": \\"2\\",
                \\"this4_actors_connectOrCreate_param1\\": \\"actor 2\\",
                \\"resolvedCallbacks\\": {}
            }"
        `);
    });
});<|MERGE_RESOLUTION|>--- conflicted
+++ resolved
@@ -533,12 +533,8 @@
             			WITH connectedNodes, parentNodes
             			UNWIND parentNodes as this3
             			UNWIND connectedNodes as this3_actors_connect0_node
-<<<<<<< HEAD
-            			MERGE (this3)<-[this3_actors_connect0_relationship:ACTED_IN]-(this3_actors_connect0_node)
-=======
             			MERGE (this3)<-[this3_actors_connect0_relationship:\`ACTED_IN\`]-(this3_actors_connect0_node)
             			RETURN count(*) AS _
->>>>>>> d99279cb
             		}
             	}
             WITH this3, this3_actors_connect0_node
@@ -565,12 +561,8 @@
                 ON CREATE SET
                     this4_actors_connectOrCreate0.createdAt = datetime(),
                     this4_actors_connectOrCreate0.name = $this4_actors_connectOrCreate_param1
-<<<<<<< HEAD
-                MERGE (this4_actors_connectOrCreate0)-[this4_actors_connectOrCreate_this0:ACTED_IN]->(this4)
-=======
                 MERGE (this4)<-[this4_actors_connectOrCreate_this0:\`ACTED_IN\`]-(this4_actors_connectOrCreate0)
                 RETURN COUNT(*) AS _
->>>>>>> d99279cb
             }
             WITH this4
             CALL {
