/*
 * Copyright (c) "Neo4j"
 * Neo4j Sweden AB [http://neo4j.com]
 *
 * This file is part of Neo4j.
 *
 * Licensed under the Apache License, Version 2.0 (the "License");
 * you may not use this file except in compliance with the License.
 * You may obtain a copy of the License at
 *
 *     http://www.apache.org/licenses/LICENSE-2.0
 *
 * Unless required by applicable law or agreed to in writing, software
 * distributed under the License is distributed on an "AS IS" BASIS,
 * WITHOUT WARRANTIES OR CONDITIONS OF ANY KIND, either express or implied.
 * See the License for the specific language governing permissions and
 * limitations under the License.
 */

import { gql } from "apollo-server";
import type { DocumentNode } from "graphql";
import { Neo4jGraphQL } from "../../../src";
import { createJwtRequest } from "../../utils/create-jwt-request";
import { formatCypher, translateQuery, formatParams } from "../utils/tck-test-utils";

describe("Cypher Update", () => {
    let typeDefs: DocumentNode;
    let neoSchema: Neo4jGraphQL;

    beforeAll(() => {
        typeDefs = gql`
            type Actor {
                name: String
                movies: [Movie!]! @relationship(type: "ACTED_IN", properties: "ActedIn", direction: OUT)
            }

            type Movie {
                id: ID
                title: String
                actors: [Actor!]! @relationship(type: "ACTED_IN", properties: "ActedIn", direction: IN)
            }

            interface ActedIn @relationshipProperties {
                screenTime: Int
            }
        `;

        neoSchema = new Neo4jGraphQL({
            typeDefs,
            config: { enableRegex: true },
        });
    });

    test("Simple Update", async () => {
        const query = gql`
            mutation {
                updateMovies(where: { id: "1" }, update: { id: "2" }) {
                    movies {
                        id
                    }
                }
            }
        `;

        const req = createJwtRequest("secret", {});
        const result = await translateQuery(neoSchema, query, {
            req,
        });

        expect(formatCypher(result.cypher)).toMatchInlineSnapshot(`
            "MATCH (this:\`Movie\`)
            WHERE this.id = $param0
            SET this.id = $this_update_id
            RETURN collect(DISTINCT this { .id }) AS data"
        `);

        expect(formatParams(result.params)).toMatchInlineSnapshot(`
            "{
                \\"param0\\": \\"1\\",
                \\"this_update_id\\": \\"2\\",
                \\"resolvedCallbacks\\": {}
            }"
        `);
    });

    test("Single Nested Update", async () => {
        const query = gql`
            mutation {
                updateMovies(
                    where: { id: "1" }
                    update: {
                        actors: [{ where: { node: { name: "old name" } }, update: { node: { name: "new name" } } }]
                    }
                ) {
                    movies {
                        id
                    }
                }
            }
        `;

        const req = createJwtRequest("secret", {});
        const result = await translateQuery(neoSchema, query, {
            req,
        });

        expect(formatCypher(result.cypher)).toMatchInlineSnapshot(`
            "MATCH (this:\`Movie\`)
            WHERE this.id = $param0
            WITH this
            CALL {
            	WITH this
            	MATCH (this)<-[this_acted_in0_relationship:\`ACTED_IN\`]-(this_actors0:Actor)
            	WHERE this_actors0.name = $updateMovies_args_update_actors0_where_this_actors0param0
            	SET this_actors0.name = $this_update_actors0_name
            	RETURN count(*) AS update_this_actors0
            }
            RETURN collect(DISTINCT this { .id }) AS data"
        `);

        expect(formatParams(result.params)).toMatchInlineSnapshot(`
            "{
                \\"param0\\": \\"1\\",
                \\"updateMovies_args_update_actors0_where_this_actors0param0\\": \\"old name\\",
                \\"this_update_actors0_name\\": \\"new name\\",
                \\"updateMovies\\": {
                    \\"args\\": {
                        \\"update\\": {
                            \\"actors\\": [
                                {
                                    \\"where\\": {
                                        \\"node\\": {
                                            \\"name\\": \\"old name\\"
                                        }
                                    },
                                    \\"update\\": {
                                        \\"node\\": {
                                            \\"name\\": \\"new name\\"
                                        }
                                    }
                                }
                            ]
                        }
                    }
                },
                \\"resolvedCallbacks\\": {}
            }"
        `);
    });

    test("Double Nested Update", async () => {
        const query = gql`
            mutation {
                updateMovies(
                    where: { id: "1" }
                    update: {
                        actors: [
                            {
                                where: { node: { name: "old actor name" } }
                                update: {
                                    node: {
                                        name: "new actor name"
                                        movies: [
                                            {
                                                where: { node: { id: "old movie title" } }
                                                update: { node: { title: "new movie title" } }
                                            }
                                        ]
                                    }
                                }
                            }
                        ]
                    }
                ) {
                    movies {
                        id
                    }
                }
            }
        `;

        const req = createJwtRequest("secret", {});
        const result = await translateQuery(neoSchema, query, {
            req,
        });

        expect(formatCypher(result.cypher)).toMatchInlineSnapshot(`
            "MATCH (this:\`Movie\`)
            WHERE this.id = $param0
            WITH this
            CALL {
            	WITH this
            	MATCH (this)<-[this_acted_in0_relationship:\`ACTED_IN\`]-(this_actors0:Actor)
            	WHERE this_actors0.name = $updateMovies_args_update_actors0_where_this_actors0param0
            	SET this_actors0.name = $this_update_actors0_name
            	WITH this, this_actors0
            	CALL {
            		WITH this, this_actors0
            		MATCH (this_actors0)-[this_actors0_acted_in0_relationship:\`ACTED_IN\`]->(this_actors0_movies0:Movie)
            		WHERE this_actors0_movies0.id = $updateMovies_args_update_actors0_update_node_movies0_where_this_actors0_movies0param0
            		SET this_actors0_movies0.title = $this_update_actors0_movies0_title
            		RETURN count(*) AS update_this_actors0_movies0
            	}
            	RETURN count(*) AS update_this_actors0
            }
            RETURN collect(DISTINCT this { .id }) AS data"
        `);

        expect(formatParams(result.params)).toMatchInlineSnapshot(`
            "{
                \\"param0\\": \\"1\\",
                \\"updateMovies_args_update_actors0_where_this_actors0param0\\": \\"old actor name\\",
                \\"this_update_actors0_name\\": \\"new actor name\\",
                \\"updateMovies_args_update_actors0_update_node_movies0_where_this_actors0_movies0param0\\": \\"old movie title\\",
                \\"this_update_actors0_movies0_title\\": \\"new movie title\\",
                \\"updateMovies\\": {
                    \\"args\\": {
                        \\"update\\": {
                            \\"actors\\": [
                                {
                                    \\"where\\": {
                                        \\"node\\": {
                                            \\"name\\": \\"old actor name\\"
                                        }
                                    },
                                    \\"update\\": {
                                        \\"node\\": {
                                            \\"name\\": \\"new actor name\\",
                                            \\"movies\\": [
                                                {
                                                    \\"where\\": {
                                                        \\"node\\": {
                                                            \\"id\\": \\"old movie title\\"
                                                        }
                                                    },
                                                    \\"update\\": {
                                                        \\"node\\": {
                                                            \\"title\\": \\"new movie title\\"
                                                        }
                                                    }
                                                }
                                            ]
                                        }
                                    }
                                }
                            ]
                        }
                    }
                },
                \\"resolvedCallbacks\\": {}
            }"
        `);
    });

    test("Simple Update as Connect", async () => {
        const query = gql`
            mutation {
                updateMovies(where: { id: "1" }, connect: { actors: [{ where: { node: { name: "Daniel" } } }] }) {
                    movies {
                        id
                    }
                }
            }
        `;

        const req = createJwtRequest("secret", {});
        const result = await translateQuery(neoSchema, query, {
            req,
        });

        expect(formatCypher(result.cypher)).toMatchInlineSnapshot(`
            "MATCH (this:\`Movie\`)
            WHERE this.id = $param0
            WITH this
            CALL {
            	WITH this
            	OPTIONAL MATCH (this_connect_actors0_node:Actor)
            	WHERE this_connect_actors0_node.name = $this_connect_actors0_node_param0
            	CALL {
            		WITH *
            		WITH collect(this_connect_actors0_node) as connectedNodes, collect(this) as parentNodes
            		CALL {
            			WITH connectedNodes, parentNodes
            			UNWIND parentNodes as this
            			UNWIND connectedNodes as this_connect_actors0_node
<<<<<<< HEAD
            			MERGE (this)<-[this_connect_actors0_relationship:ACTED_IN]-(this_connect_actors0_node)
=======
            			MERGE (this)<-[this_connect_actors0_relationship:\`ACTED_IN\`]-(this_connect_actors0_node)
            			RETURN count(*) AS _
>>>>>>> d99279cb
            		}
            	}
            WITH this, this_connect_actors0_node
            	RETURN count(*) AS connect_this_connect_actors_Actor
            }
            WITH *
            RETURN collect(DISTINCT this { .id }) AS data"
        `);

        expect(formatParams(result.params)).toMatchInlineSnapshot(`
            "{
                \\"param0\\": \\"1\\",
                \\"this_connect_actors0_node_param0\\": \\"Daniel\\",
                \\"resolvedCallbacks\\": {}
            }"
        `);
    });

    test("Update as multiple Connect", async () => {
        const query = gql`
            mutation {
                updateMovies(
                    where: { id: "1" }
                    connect: {
                        actors: [{ where: { node: { name: "Daniel" } } }, { where: { node: { name: "Darrell" } } }]
                    }
                ) {
                    movies {
                        id
                    }
                }
            }
        `;

        const req = createJwtRequest("secret", {});
        const result = await translateQuery(neoSchema, query, {
            req,
        });

        expect(formatCypher(result.cypher)).toMatchInlineSnapshot(`
            "MATCH (this:\`Movie\`)
            WHERE this.id = $param0
            WITH this
            CALL {
            	WITH this
            	OPTIONAL MATCH (this_connect_actors0_node:Actor)
            	WHERE this_connect_actors0_node.name = $this_connect_actors0_node_param0
            	CALL {
            		WITH *
            		WITH collect(this_connect_actors0_node) as connectedNodes, collect(this) as parentNodes
            		CALL {
            			WITH connectedNodes, parentNodes
            			UNWIND parentNodes as this
            			UNWIND connectedNodes as this_connect_actors0_node
<<<<<<< HEAD
            			MERGE (this)<-[this_connect_actors0_relationship:ACTED_IN]-(this_connect_actors0_node)
=======
            			MERGE (this)<-[this_connect_actors0_relationship:\`ACTED_IN\`]-(this_connect_actors0_node)
            			RETURN count(*) AS _
>>>>>>> d99279cb
            		}
            	}
            WITH this, this_connect_actors0_node
            	RETURN count(*) AS connect_this_connect_actors_Actor
            }
            WITH this
            CALL {
            	WITH this
            	OPTIONAL MATCH (this_connect_actors1_node:Actor)
            	WHERE this_connect_actors1_node.name = $this_connect_actors1_node_param0
            	CALL {
            		WITH *
            		WITH collect(this_connect_actors1_node) as connectedNodes, collect(this) as parentNodes
            		CALL {
            			WITH connectedNodes, parentNodes
            			UNWIND parentNodes as this
            			UNWIND connectedNodes as this_connect_actors1_node
<<<<<<< HEAD
            			MERGE (this)<-[this_connect_actors1_relationship:ACTED_IN]-(this_connect_actors1_node)
=======
            			MERGE (this)<-[this_connect_actors1_relationship:\`ACTED_IN\`]-(this_connect_actors1_node)
            			RETURN count(*) AS _
>>>>>>> d99279cb
            		}
            	}
            WITH this, this_connect_actors1_node
            	RETURN count(*) AS connect_this_connect_actors_Actor
            }
            WITH *
            RETURN collect(DISTINCT this { .id }) AS data"
        `);

        expect(formatParams(result.params)).toMatchInlineSnapshot(`
            "{
                \\"param0\\": \\"1\\",
                \\"this_connect_actors0_node_param0\\": \\"Daniel\\",
                \\"this_connect_actors1_node_param0\\": \\"Darrell\\",
                \\"resolvedCallbacks\\": {}
            }"
        `);
    });

    test("Simple Update as Disconnect", async () => {
        const query = gql`
            mutation {
                updateMovies(where: { id: "1" }, disconnect: { actors: [{ where: { node: { name: "Daniel" } } }] }) {
                    movies {
                        id
                    }
                }
            }
        `;

        const req = createJwtRequest("secret", {});
        const result = await translateQuery(neoSchema, query, {
            req,
        });

        expect(formatCypher(result.cypher)).toMatchInlineSnapshot(`
            "MATCH (this:\`Movie\`)
            WHERE this.id = $param0
            WITH this
            CALL {
            WITH this
            OPTIONAL MATCH (this)<-[this_disconnect_actors0_rel:\`ACTED_IN\`]-(this_disconnect_actors0:Actor)
            WHERE this_disconnect_actors0.name = $updateMovies_args_disconnect_actors0_where_Actor_this_disconnect_actors0param0
            CALL {
            	WITH this_disconnect_actors0, this_disconnect_actors0_rel, this
            	WITH collect(this_disconnect_actors0) as this_disconnect_actors0, this_disconnect_actors0_rel, this
            	UNWIND this_disconnect_actors0 as x
            	DELETE this_disconnect_actors0_rel
            }
            RETURN count(*) AS disconnect_this_disconnect_actors_Actor
            }
            WITH *
            RETURN collect(DISTINCT this { .id }) AS data"
        `);

        expect(formatParams(result.params)).toMatchInlineSnapshot(`
            "{
                \\"param0\\": \\"1\\",
                \\"updateMovies_args_disconnect_actors0_where_Actor_this_disconnect_actors0param0\\": \\"Daniel\\",
                \\"updateMovies\\": {
                    \\"args\\": {
                        \\"disconnect\\": {
                            \\"actors\\": [
                                {
                                    \\"where\\": {
                                        \\"node\\": {
                                            \\"name\\": \\"Daniel\\"
                                        }
                                    }
                                }
                            ]
                        }
                    }
                },
                \\"resolvedCallbacks\\": {}
            }"
        `);
    });

    test("Update as multiple Disconnect", async () => {
        const query = gql`
            mutation {
                updateMovies(
                    where: { id: "1" }
                    disconnect: {
                        actors: [{ where: { node: { name: "Daniel" } } }, { where: { node: { name: "Darrell" } } }]
                    }
                ) {
                    movies {
                        id
                    }
                }
            }
        `;

        const req = createJwtRequest("secret", {});
        const result = await translateQuery(neoSchema, query, {
            req,
        });

        expect(formatCypher(result.cypher)).toMatchInlineSnapshot(`
            "MATCH (this:\`Movie\`)
            WHERE this.id = $param0
            WITH this
            CALL {
            WITH this
            OPTIONAL MATCH (this)<-[this_disconnect_actors0_rel:\`ACTED_IN\`]-(this_disconnect_actors0:Actor)
            WHERE this_disconnect_actors0.name = $updateMovies_args_disconnect_actors0_where_Actor_this_disconnect_actors0param0
            CALL {
            	WITH this_disconnect_actors0, this_disconnect_actors0_rel, this
            	WITH collect(this_disconnect_actors0) as this_disconnect_actors0, this_disconnect_actors0_rel, this
            	UNWIND this_disconnect_actors0 as x
            	DELETE this_disconnect_actors0_rel
            }
            RETURN count(*) AS disconnect_this_disconnect_actors_Actor
            }
            WITH this
            CALL {
            WITH this
            OPTIONAL MATCH (this)<-[this_disconnect_actors1_rel:\`ACTED_IN\`]-(this_disconnect_actors1:Actor)
            WHERE this_disconnect_actors1.name = $updateMovies_args_disconnect_actors1_where_Actor_this_disconnect_actors1param0
            CALL {
            	WITH this_disconnect_actors1, this_disconnect_actors1_rel, this
            	WITH collect(this_disconnect_actors1) as this_disconnect_actors1, this_disconnect_actors1_rel, this
            	UNWIND this_disconnect_actors1 as x
            	DELETE this_disconnect_actors1_rel
            }
            RETURN count(*) AS disconnect_this_disconnect_actors_Actor
            }
            WITH *
            RETURN collect(DISTINCT this { .id }) AS data"
        `);

        expect(formatParams(result.params)).toMatchInlineSnapshot(`
            "{
                \\"param0\\": \\"1\\",
                \\"updateMovies_args_disconnect_actors0_where_Actor_this_disconnect_actors0param0\\": \\"Daniel\\",
                \\"updateMovies_args_disconnect_actors1_where_Actor_this_disconnect_actors1param0\\": \\"Darrell\\",
                \\"updateMovies\\": {
                    \\"args\\": {
                        \\"disconnect\\": {
                            \\"actors\\": [
                                {
                                    \\"where\\": {
                                        \\"node\\": {
                                            \\"name\\": \\"Daniel\\"
                                        }
                                    }
                                },
                                {
                                    \\"where\\": {
                                        \\"node\\": {
                                            \\"name\\": \\"Darrell\\"
                                        }
                                    }
                                }
                            ]
                        }
                    }
                },
                \\"resolvedCallbacks\\": {}
            }"
        `);
    });

    test("Update an Actor while creating and connecting to a new Movie (via field level)", async () => {
        const query = gql`
            mutation {
                updateActors(
                    where: { name: "Dan" }
                    update: { movies: { create: [{ node: { id: "dan_movie_id", title: "The Story of Beer" } }] } }
                ) {
                    actors {
                        name
                        movies {
                            id
                            title
                        }
                    }
                }
            }
        `;

        const req = createJwtRequest("secret", {});
        const result = await translateQuery(neoSchema, query, {
            req,
        });

        expect(formatCypher(result.cypher)).toMatchInlineSnapshot(`
            "MATCH (this:\`Actor\`)
            WHERE this.name = $param0
            WITH this
            CREATE (this_movies0_create0_node:Movie)
            SET this_movies0_create0_node.id = $this_movies0_create0_node_id
            SET this_movies0_create0_node.title = $this_movies0_create0_node_title
            MERGE (this)-[:\`ACTED_IN\`]->(this_movies0_create0_node)
            WITH *
            CALL {
                WITH this
                MATCH (this)-[update_this0:\`ACTED_IN\`]->(update_this1:\`Movie\`)
                WITH update_this1 { .id, .title } AS update_this1
                RETURN collect(update_this1) AS update_var2
            }
            RETURN collect(DISTINCT this { .name, movies: update_var2 }) AS data"
        `);

        expect(formatParams(result.params)).toMatchInlineSnapshot(`
            "{
                \\"param0\\": \\"Dan\\",
                \\"this_movies0_create0_node_id\\": \\"dan_movie_id\\",
                \\"this_movies0_create0_node_title\\": \\"The Story of Beer\\",
                \\"resolvedCallbacks\\": {}
            }"
        `);
    });

    test("Update an Actor while creating and connecting to a new Movie (via top level)", async () => {
        const query = gql`
            mutation {
                updateActors(
                    where: { name: "Dan" }
                    create: { movies: [{ node: { id: "dan_movie_id", title: "The Story of Beer" } }] }
                ) {
                    actors {
                        name
                        movies {
                            id
                            title
                        }
                    }
                }
            }
        `;

        const req = createJwtRequest("secret", {});
        const result = await translateQuery(neoSchema, query, {
            req,
        });

        expect(formatCypher(result.cypher)).toMatchInlineSnapshot(`
            "MATCH (this:\`Actor\`)
            WHERE this.name = $param0
            CREATE (this_create_movies0_node:Movie)
            SET this_create_movies0_node.id = $this_create_movies0_node_id
            SET this_create_movies0_node.title = $this_create_movies0_node_title
            MERGE (this)-[this_create_movies0_relationship:\`ACTED_IN\`]->(this_create_movies0_node)
            WITH *
            CALL {
                WITH this
                MATCH (this)-[update_this0:\`ACTED_IN\`]->(update_this1:\`Movie\`)
                WITH update_this1 { .id, .title } AS update_this1
                RETURN collect(update_this1) AS update_var2
            }
            RETURN collect(DISTINCT this { .name, movies: update_var2 }) AS data"
        `);

        expect(formatParams(result.params)).toMatchInlineSnapshot(`
            "{
                \\"param0\\": \\"Dan\\",
                \\"this_create_movies0_node_id\\": \\"dan_movie_id\\",
                \\"this_create_movies0_node_title\\": \\"The Story of Beer\\",
                \\"resolvedCallbacks\\": {}
            }"
        `);
    });

    test("Update an Actor while creating and connecting to multiple new Movies (via top level)", async () => {
        const query = gql`
            mutation {
                updateActors(
                    where: { name: "Dan" }
                    create: {
                        movies: [
                            { node: { id: "dan_movie_id", title: "The Story of Beer" } }
                            { node: { id: "dan_movie2_id", title: "Forrest Gump" } }
                        ]
                    }
                ) {
                    actors {
                        name
                        movies {
                            id
                            title
                        }
                    }
                }
            }
        `;

        const req = createJwtRequest("secret", {});
        const result = await translateQuery(neoSchema, query, {
            req,
        });

        expect(formatCypher(result.cypher)).toMatchInlineSnapshot(`
            "MATCH (this:\`Actor\`)
            WHERE this.name = $param0
            CREATE (this_create_movies0_node:Movie)
            SET this_create_movies0_node.id = $this_create_movies0_node_id
            SET this_create_movies0_node.title = $this_create_movies0_node_title
            MERGE (this)-[this_create_movies0_relationship:\`ACTED_IN\`]->(this_create_movies0_node)
            CREATE (this_create_movies1_node:Movie)
            SET this_create_movies1_node.id = $this_create_movies1_node_id
            SET this_create_movies1_node.title = $this_create_movies1_node_title
            MERGE (this)-[this_create_movies1_relationship:\`ACTED_IN\`]->(this_create_movies1_node)
            WITH *
            CALL {
                WITH this
                MATCH (this)-[update_this0:\`ACTED_IN\`]->(update_this1:\`Movie\`)
                WITH update_this1 { .id, .title } AS update_this1
                RETURN collect(update_this1) AS update_var2
            }
            RETURN collect(DISTINCT this { .name, movies: update_var2 }) AS data"
        `);

        expect(formatParams(result.params)).toMatchInlineSnapshot(`
            "{
                \\"param0\\": \\"Dan\\",
                \\"this_create_movies0_node_id\\": \\"dan_movie_id\\",
                \\"this_create_movies0_node_title\\": \\"The Story of Beer\\",
                \\"this_create_movies1_node_id\\": \\"dan_movie2_id\\",
                \\"this_create_movies1_node_title\\": \\"Forrest Gump\\",
                \\"resolvedCallbacks\\": {}
            }"
        `);
    });

    test("Delete related node as update", async () => {
        const query = gql`
            mutation {
                updateMovies(
                    where: { id: "1" }
                    delete: { actors: { where: { node: { name: "Actor to delete" }, edge: { screenTime: 60 } } } }
                ) {
                    movies {
                        id
                    }
                }
            }
        `;

        const req = createJwtRequest("secret", {});
        const result = await translateQuery(neoSchema, query, {
            req,
        });

        expect(formatCypher(result.cypher)).toMatchInlineSnapshot(`
            "MATCH (this:\`Movie\`)
            WHERE this.id = $param0
            WITH this
            OPTIONAL MATCH (this)<-[this_delete_actors0_relationship:\`ACTED_IN\`]-(this_delete_actors0:Actor)
            WHERE (this_delete_actors0_relationship.screenTime = $updateMovies_args_delete_actors0_where_this_delete_actors0param0 AND this_delete_actors0.name = $updateMovies_args_delete_actors0_where_this_delete_actors0param1)
            WITH this, collect(DISTINCT this_delete_actors0) AS this_delete_actors0_to_delete
            CALL {
            	WITH this_delete_actors0_to_delete
            	UNWIND this_delete_actors0_to_delete AS x
            	DETACH DELETE x
            }
            WITH *
            RETURN collect(DISTINCT this { .id }) AS data"
        `);

        expect(formatParams(result.params)).toMatchInlineSnapshot(`
            "{
                \\"param0\\": \\"1\\",
                \\"updateMovies_args_delete_actors0_where_this_delete_actors0param0\\": {
                    \\"low\\": 60,
                    \\"high\\": 0
                },
                \\"updateMovies_args_delete_actors0_where_this_delete_actors0param1\\": \\"Actor to delete\\",
                \\"updateMovies\\": {
                    \\"args\\": {
                        \\"delete\\": {
                            \\"actors\\": [
                                {
                                    \\"where\\": {
                                        \\"edge\\": {
                                            \\"screenTime\\": {
                                                \\"low\\": 60,
                                                \\"high\\": 0
                                            }
                                        },
                                        \\"node\\": {
                                            \\"name\\": \\"Actor to delete\\"
                                        }
                                    }
                                }
                            ]
                        }
                    }
                },
                \\"resolvedCallbacks\\": {}
            }"
        `);
    });

    test("Delete and update nested operations under same mutation", async () => {
        const query = gql`
            mutation {
                updateMovies(
                    where: { id: "1" }
                    update: {
                        actors: {
                            where: { node: { name: "Actor to update" } }
                            update: { node: { name: "Updated name" } }
                        }
                    }
                    delete: { actors: { where: { node: { name: "Actor to delete" } } } }
                ) {
                    movies {
                        id
                    }
                }
            }
        `;

        const req = createJwtRequest("secret", {});
        const result = await translateQuery(neoSchema, query, {
            req,
        });

        expect(formatCypher(result.cypher)).toMatchInlineSnapshot(`
            "MATCH (this:\`Movie\`)
            WHERE this.id = $param0
            WITH this
            CALL {
            	WITH this
            	MATCH (this)<-[this_acted_in0_relationship:\`ACTED_IN\`]-(this_actors0:Actor)
            	WHERE this_actors0.name = $updateMovies_args_update_actors0_where_this_actors0param0
            	SET this_actors0.name = $this_update_actors0_name
            	RETURN count(*) AS update_this_actors0
            }
            WITH this
            OPTIONAL MATCH (this)<-[this_delete_actors0_relationship:\`ACTED_IN\`]-(this_delete_actors0:Actor)
            WHERE this_delete_actors0.name = $updateMovies_args_delete_actors0_where_this_delete_actors0param0
            WITH this, collect(DISTINCT this_delete_actors0) AS this_delete_actors0_to_delete
            CALL {
            	WITH this_delete_actors0_to_delete
            	UNWIND this_delete_actors0_to_delete AS x
            	DETACH DELETE x
            }
            WITH *
            RETURN collect(DISTINCT this { .id }) AS data"
        `);

        expect(formatParams(result.params)).toMatchInlineSnapshot(`
            "{
                \\"param0\\": \\"1\\",
                \\"updateMovies_args_update_actors0_where_this_actors0param0\\": \\"Actor to update\\",
                \\"this_update_actors0_name\\": \\"Updated name\\",
                \\"updateMovies_args_delete_actors0_where_this_delete_actors0param0\\": \\"Actor to delete\\",
                \\"updateMovies\\": {
                    \\"args\\": {
                        \\"update\\": {
                            \\"actors\\": [
                                {
                                    \\"where\\": {
                                        \\"node\\": {
                                            \\"name\\": \\"Actor to update\\"
                                        }
                                    },
                                    \\"update\\": {
                                        \\"node\\": {
                                            \\"name\\": \\"Updated name\\"
                                        }
                                    }
                                }
                            ]
                        },
                        \\"delete\\": {
                            \\"actors\\": [
                                {
                                    \\"where\\": {
                                        \\"node\\": {
                                            \\"name\\": \\"Actor to delete\\"
                                        }
                                    }
                                }
                            ]
                        }
                    }
                },
                \\"resolvedCallbacks\\": {}
            }"
        `);
    });

    test("Nested delete under a nested update", async () => {
        const query = gql`
            mutation {
                updateMovies(
                    where: { id: "1" }
                    update: { actors: { delete: { where: { node: { name: "Actor to delete" } } } } }
                ) {
                    movies {
                        id
                    }
                }
            }
        `;

        const req = createJwtRequest("secret", {});
        const result = await translateQuery(neoSchema, query, {
            req,
        });

        expect(formatCypher(result.cypher)).toMatchInlineSnapshot(`
            "MATCH (this:\`Movie\`)
            WHERE this.id = $param0
            WITH this
            OPTIONAL MATCH (this)<-[this_actors0_delete0_relationship:\`ACTED_IN\`]-(this_actors0_delete0:Actor)
            WHERE this_actors0_delete0.name = $updateMovies_args_update_actors0_delete0_where_this_actors0_delete0param0
            WITH this, collect(DISTINCT this_actors0_delete0) AS this_actors0_delete0_to_delete
            CALL {
            	WITH this_actors0_delete0_to_delete
            	UNWIND this_actors0_delete0_to_delete AS x
            	DETACH DELETE x
            }
            RETURN collect(DISTINCT this { .id }) AS data"
        `);

        expect(formatParams(result.params)).toMatchInlineSnapshot(`
            "{
                \\"param0\\": \\"1\\",
                \\"updateMovies_args_update_actors0_delete0_where_this_actors0_delete0param0\\": \\"Actor to delete\\",
                \\"updateMovies\\": {
                    \\"args\\": {
                        \\"update\\": {
                            \\"actors\\": [
                                {
                                    \\"delete\\": [
                                        {
                                            \\"where\\": {
                                                \\"node\\": {
                                                    \\"name\\": \\"Actor to delete\\"
                                                }
                                            }
                                        }
                                    ]
                                }
                            ]
                        }
                    }
                },
                \\"resolvedCallbacks\\": {}
            }"
        `);
    });

    test("Double nested delete under a nested update", async () => {
        const query = gql`
            mutation {
                updateMovies(
                    where: { id: "1" }
                    update: {
                        actors: {
                            delete: {
                                where: { node: { name: "Actor to delete" } }
                                delete: { movies: { where: { node: { id: "2" } } } }
                            }
                        }
                    }
                ) {
                    movies {
                        id
                    }
                }
            }
        `;

        const req = createJwtRequest("secret", {});
        const result = await translateQuery(neoSchema, query, {
            req,
        });

        expect(formatCypher(result.cypher)).toMatchInlineSnapshot(`
            "MATCH (this:\`Movie\`)
            WHERE this.id = $param0
            WITH this
            OPTIONAL MATCH (this)<-[this_actors0_delete0_relationship:\`ACTED_IN\`]-(this_actors0_delete0:Actor)
            WHERE this_actors0_delete0.name = $updateMovies_args_update_actors0_delete0_where_this_actors0_delete0param0
            WITH this, this_actors0_delete0
            OPTIONAL MATCH (this_actors0_delete0)-[this_actors0_delete0_movies0_relationship:\`ACTED_IN\`]->(this_actors0_delete0_movies0:Movie)
            WHERE this_actors0_delete0_movies0.id = $updateMovies_args_update_actors0_delete0_delete_movies0_where_this_actors0_delete0_movies0param0
            WITH this, this_actors0_delete0, collect(DISTINCT this_actors0_delete0_movies0) AS this_actors0_delete0_movies0_to_delete
            CALL {
            	WITH this_actors0_delete0_movies0_to_delete
            	UNWIND this_actors0_delete0_movies0_to_delete AS x
            	DETACH DELETE x
            }
            WITH this, collect(DISTINCT this_actors0_delete0) AS this_actors0_delete0_to_delete
            CALL {
            	WITH this_actors0_delete0_to_delete
            	UNWIND this_actors0_delete0_to_delete AS x
            	DETACH DELETE x
            }
            RETURN collect(DISTINCT this { .id }) AS data"
        `);

        expect(formatParams(result.params)).toMatchInlineSnapshot(`
            "{
                \\"param0\\": \\"1\\",
                \\"updateMovies_args_update_actors0_delete0_where_this_actors0_delete0param0\\": \\"Actor to delete\\",
                \\"updateMovies_args_update_actors0_delete0_delete_movies0_where_this_actors0_delete0_movies0param0\\": \\"2\\",
                \\"updateMovies\\": {
                    \\"args\\": {
                        \\"update\\": {
                            \\"actors\\": [
                                {
                                    \\"delete\\": [
                                        {
                                            \\"where\\": {
                                                \\"node\\": {
                                                    \\"name\\": \\"Actor to delete\\"
                                                }
                                            },
                                            \\"delete\\": {
                                                \\"movies\\": [
                                                    {
                                                        \\"where\\": {
                                                            \\"node\\": {
                                                                \\"id\\": \\"2\\"
                                                            }
                                                        }
                                                    }
                                                ]
                                            }
                                        }
                                    ]
                                }
                            ]
                        }
                    }
                },
                \\"resolvedCallbacks\\": {}
            }"
        `);
    });
});<|MERGE_RESOLUTION|>--- conflicted
+++ resolved
@@ -283,12 +283,8 @@
             			WITH connectedNodes, parentNodes
             			UNWIND parentNodes as this
             			UNWIND connectedNodes as this_connect_actors0_node
-<<<<<<< HEAD
-            			MERGE (this)<-[this_connect_actors0_relationship:ACTED_IN]-(this_connect_actors0_node)
-=======
             			MERGE (this)<-[this_connect_actors0_relationship:\`ACTED_IN\`]-(this_connect_actors0_node)
             			RETURN count(*) AS _
->>>>>>> d99279cb
             		}
             	}
             WITH this, this_connect_actors0_node
@@ -343,12 +339,8 @@
             			WITH connectedNodes, parentNodes
             			UNWIND parentNodes as this
             			UNWIND connectedNodes as this_connect_actors0_node
-<<<<<<< HEAD
-            			MERGE (this)<-[this_connect_actors0_relationship:ACTED_IN]-(this_connect_actors0_node)
-=======
             			MERGE (this)<-[this_connect_actors0_relationship:\`ACTED_IN\`]-(this_connect_actors0_node)
             			RETURN count(*) AS _
->>>>>>> d99279cb
             		}
             	}
             WITH this, this_connect_actors0_node
@@ -366,12 +358,8 @@
             			WITH connectedNodes, parentNodes
             			UNWIND parentNodes as this
             			UNWIND connectedNodes as this_connect_actors1_node
-<<<<<<< HEAD
-            			MERGE (this)<-[this_connect_actors1_relationship:ACTED_IN]-(this_connect_actors1_node)
-=======
             			MERGE (this)<-[this_connect_actors1_relationship:\`ACTED_IN\`]-(this_connect_actors1_node)
             			RETURN count(*) AS _
->>>>>>> d99279cb
             		}
             	}
             WITH this, this_connect_actors1_node
