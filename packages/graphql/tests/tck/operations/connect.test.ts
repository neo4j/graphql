/*
 * Copyright (c) "Neo4j"
 * Neo4j Sweden AB [http://neo4j.com]
 *
 * This file is part of Neo4j.
 *
 * Licensed under the Apache License, Version 2.0 (the "License");
 * you may not use this file except in compliance with the License.
 * You may obtain a copy of the License at
 *
 *     http://www.apache.org/licenses/LICENSE-2.0
 *
 * Unless required by applicable law or agreed to in writing, software
 * distributed under the License is distributed on an "AS IS" BASIS,
 * WITHOUT WARRANTIES OR CONDITIONS OF ANY KIND, either express or implied.
 * See the License for the specific language governing permissions and
 * limitations under the License.
 */

import { gql } from "apollo-server";
import type { DocumentNode } from "graphql";
import { Neo4jGraphQL } from "../../../src";
import { createJwtRequest } from "../../utils/create-jwt-request";
import { formatCypher, translateQuery, formatParams } from "../utils/tck-test-utils";

describe("Cypher Connect", () => {
    let typeDefs: DocumentNode;
    let neoSchema: Neo4jGraphQL;

    beforeAll(() => {
        typeDefs = gql`
            type Product {
                id: ID!
                name: String
                sizes: [Size!]! @relationship(type: "HAS_SIZE", direction: OUT)
                colors: [Color!]! @relationship(type: "HAS_COLOR", direction: OUT)
                photos: [Photo!]! @relationship(type: "HAS_PHOTO", direction: OUT)
            }

            type Size {
                id: ID!
                name: String!
            }

            type Color {
                id: ID!
                name: String!
                photos: [Photo!]! @relationship(type: "OF_COLOR", direction: IN)
            }

            type Photo {
                id: ID!
                description: String!
                url: String!
                color: Color! @relationship(type: "OF_COLOR", direction: OUT)
            }
        `;

        neoSchema = new Neo4jGraphQL({
            typeDefs,
            config: { enableRegex: true },
        });
    });

    test("Recursive Connect", async () => {
        const query = gql`
            mutation {
                createProducts(
                    input: [
                        {
                            id: "123"
                            name: "Nested Connect"
                            colors: {
                                connect: [
                                    {
                                        where: { node: { name: "Red" } }
                                        connect: {
                                            photos: [
                                                {
                                                    where: { node: { id: "123" } }
                                                    connect: { color: { where: { node: { id: "134" } } } }
                                                }
                                            ]
                                        }
                                    }
                                ]
                            }
                            photos: {
                                connect: [
                                    {
                                        where: { node: { id: "321" } }
                                        connect: { color: { where: { node: { name: "Green" } } } }
                                    }
                                    {
                                        where: { node: { id: "33211" } }
                                        connect: { color: { where: { node: { name: "Red" } } } }
                                    }
                                ]
                            }
                        }
                    ]
                ) {
                    products {
                        id
                    }
                }
            }
        `;

        const req = createJwtRequest("secret", {});
        const result = await translateQuery(neoSchema, query, {
            req,
        });

        expect(formatCypher(result.cypher)).toMatchInlineSnapshot(`
            "CALL {
            CREATE (this0:Product)
            SET this0.id = $this0_id
            SET this0.name = $this0_name
            WITH this0
            CALL {
            	WITH this0
            	OPTIONAL MATCH (this0_colors_connect0_node:Color)
            	WHERE this0_colors_connect0_node.name = $this0_colors_connect0_node_param0
            	CALL {
            		WITH *
            		WITH collect(this0_colors_connect0_node) as connectedNodes, collect(this0) as parentNodes
            		CALL {
            			WITH connectedNodes, parentNodes
            			UNWIND parentNodes as this0
            			UNWIND connectedNodes as this0_colors_connect0_node
<<<<<<< HEAD
            			MERGE (this0)-[:HAS_COLOR]->(this0_colors_connect0_node)
=======
            			MERGE (this0)-[:\`HAS_COLOR\`]->(this0_colors_connect0_node)
            			RETURN count(*) AS _
>>>>>>> d99279cb
            		}
            	}
            WITH this0, this0_colors_connect0_node
            CALL {
            	WITH this0, this0_colors_connect0_node
            	OPTIONAL MATCH (this0_colors_connect0_node_photos0_node:Photo)
            	WHERE this0_colors_connect0_node_photos0_node.id = $this0_colors_connect0_node_photos0_node_param0
            	CALL {
            		WITH *
            		WITH this0, collect(this0_colors_connect0_node_photos0_node) as connectedNodes, collect(this0_colors_connect0_node) as parentNodes
            		CALL {
            			WITH connectedNodes, parentNodes
            			UNWIND parentNodes as this0_colors_connect0_node
            			UNWIND connectedNodes as this0_colors_connect0_node_photos0_node
<<<<<<< HEAD
            			MERGE (this0_colors_connect0_node)<-[:OF_COLOR]-(this0_colors_connect0_node_photos0_node)
=======
            			MERGE (this0_colors_connect0_node)<-[:\`OF_COLOR\`]-(this0_colors_connect0_node_photos0_node)
            			RETURN count(*) AS _
>>>>>>> d99279cb
            		}
            	}
            	WITH this0, this0_colors_connect0_node, this0_colors_connect0_node_photos0_node
            CALL {
            	WITH this0_colors_connect0_node_photos0_node
            	MATCH (this0_colors_connect0_node_photos0_node)-[this0_colors_connect0_node_photos0_node_color_Color_unique:\`OF_COLOR\`]->(:Color)
            	WITH count(this0_colors_connect0_node_photos0_node_color_Color_unique) as c
            	CALL apoc.util.validate(NOT (c = 1), '@neo4j/graphql/RELATIONSHIP-REQUIREDPhoto.color required exactly once', [0])
            	RETURN c AS this0_colors_connect0_node_photos0_node_color_Color_unique_ignored
            }
            WITH this0, this0_colors_connect0_node, this0_colors_connect0_node_photos0_node
            CALL {
            	WITH this0, this0_colors_connect0_node, this0_colors_connect0_node_photos0_node
            	OPTIONAL MATCH (this0_colors_connect0_node_photos0_node_color0_node:Color)
            	WHERE this0_colors_connect0_node_photos0_node_color0_node.id = $this0_colors_connect0_node_photos0_node_color0_node_param0
            	CALL {
            		WITH *
            		WITH this0, this0_colors_connect0_node, collect(this0_colors_connect0_node_photos0_node_color0_node) as connectedNodes, collect(this0_colors_connect0_node_photos0_node) as parentNodes
            		CALL {
            			WITH connectedNodes, parentNodes
            			UNWIND parentNodes as this0_colors_connect0_node_photos0_node
            			UNWIND connectedNodes as this0_colors_connect0_node_photos0_node_color0_node
<<<<<<< HEAD
            			MERGE (this0_colors_connect0_node_photos0_node)-[:OF_COLOR]->(this0_colors_connect0_node_photos0_node_color0_node)
=======
            			MERGE (this0_colors_connect0_node_photos0_node)-[:\`OF_COLOR\`]->(this0_colors_connect0_node_photos0_node_color0_node)
            			RETURN count(*) AS _
>>>>>>> d99279cb
            		}
            	}
            	WITH this0, this0_colors_connect0_node, this0_colors_connect0_node_photos0_node, this0_colors_connect0_node_photos0_node_color0_node
            CALL {
            	WITH this0_colors_connect0_node_photos0_node
            	MATCH (this0_colors_connect0_node_photos0_node)-[this0_colors_connect0_node_photos0_node_color_Color_unique:\`OF_COLOR\`]->(:Color)
            	WITH count(this0_colors_connect0_node_photos0_node_color_Color_unique) as c
            	CALL apoc.util.validate(NOT (c = 1), '@neo4j/graphql/RELATIONSHIP-REQUIREDPhoto.color required exactly once', [0])
            	RETURN c AS this0_colors_connect0_node_photos0_node_color_Color_unique_ignored
            }
            WITH this0, this0_colors_connect0_node, this0_colors_connect0_node_photos0_node, this0_colors_connect0_node_photos0_node_color0_node
            	RETURN count(*) AS connect_this0_colors_connect0_node_photos0_node_color_Color
            }
            	RETURN count(*) AS connect_this0_colors_connect0_node_photos_Photo
            }
            	RETURN count(*) AS connect_this0_colors_connect_Color
            }
            WITH this0
            CALL {
            	WITH this0
            	OPTIONAL MATCH (this0_photos_connect0_node:Photo)
            	WHERE this0_photos_connect0_node.id = $this0_photos_connect0_node_param0
            	CALL {
            		WITH *
            		WITH collect(this0_photos_connect0_node) as connectedNodes, collect(this0) as parentNodes
            		CALL {
            			WITH connectedNodes, parentNodes
            			UNWIND parentNodes as this0
            			UNWIND connectedNodes as this0_photos_connect0_node
<<<<<<< HEAD
            			MERGE (this0)-[:HAS_PHOTO]->(this0_photos_connect0_node)
=======
            			MERGE (this0)-[:\`HAS_PHOTO\`]->(this0_photos_connect0_node)
            			RETURN count(*) AS _
>>>>>>> d99279cb
            		}
            	}
            WITH this0, this0_photos_connect0_node
            CALL {
            	WITH this0, this0_photos_connect0_node
            	OPTIONAL MATCH (this0_photos_connect0_node_color0_node:Color)
            	WHERE this0_photos_connect0_node_color0_node.name = $this0_photos_connect0_node_color0_node_param0
            	CALL {
            		WITH *
            		WITH this0, collect(this0_photos_connect0_node_color0_node) as connectedNodes, collect(this0_photos_connect0_node) as parentNodes
            		CALL {
            			WITH connectedNodes, parentNodes
            			UNWIND parentNodes as this0_photos_connect0_node
            			UNWIND connectedNodes as this0_photos_connect0_node_color0_node
<<<<<<< HEAD
            			MERGE (this0_photos_connect0_node)-[:OF_COLOR]->(this0_photos_connect0_node_color0_node)
=======
            			MERGE (this0_photos_connect0_node)-[:\`OF_COLOR\`]->(this0_photos_connect0_node_color0_node)
            			RETURN count(*) AS _
>>>>>>> d99279cb
            		}
            	}
            	WITH this0, this0_photos_connect0_node, this0_photos_connect0_node_color0_node
            CALL {
            	WITH this0_photos_connect0_node
            	MATCH (this0_photos_connect0_node)-[this0_photos_connect0_node_color_Color_unique:\`OF_COLOR\`]->(:Color)
            	WITH count(this0_photos_connect0_node_color_Color_unique) as c
            	CALL apoc.util.validate(NOT (c = 1), '@neo4j/graphql/RELATIONSHIP-REQUIREDPhoto.color required exactly once', [0])
            	RETURN c AS this0_photos_connect0_node_color_Color_unique_ignored
            }
            WITH this0, this0_photos_connect0_node, this0_photos_connect0_node_color0_node
            	RETURN count(*) AS connect_this0_photos_connect0_node_color_Color
            }
            	RETURN count(*) AS connect_this0_photos_connect_Photo
            }
            WITH this0
            CALL {
            	WITH this0
            	OPTIONAL MATCH (this0_photos_connect1_node:Photo)
            	WHERE this0_photos_connect1_node.id = $this0_photos_connect1_node_param0
            	CALL {
            		WITH *
            		WITH collect(this0_photos_connect1_node) as connectedNodes, collect(this0) as parentNodes
            		CALL {
            			WITH connectedNodes, parentNodes
            			UNWIND parentNodes as this0
            			UNWIND connectedNodes as this0_photos_connect1_node
<<<<<<< HEAD
            			MERGE (this0)-[:HAS_PHOTO]->(this0_photos_connect1_node)
=======
            			MERGE (this0)-[:\`HAS_PHOTO\`]->(this0_photos_connect1_node)
            			RETURN count(*) AS _
>>>>>>> d99279cb
            		}
            	}
            WITH this0, this0_photos_connect1_node
            CALL {
            	WITH this0, this0_photos_connect1_node
            	OPTIONAL MATCH (this0_photos_connect1_node_color0_node:Color)
            	WHERE this0_photos_connect1_node_color0_node.name = $this0_photos_connect1_node_color0_node_param0
            	CALL {
            		WITH *
            		WITH this0, collect(this0_photos_connect1_node_color0_node) as connectedNodes, collect(this0_photos_connect1_node) as parentNodes
            		CALL {
            			WITH connectedNodes, parentNodes
            			UNWIND parentNodes as this0_photos_connect1_node
            			UNWIND connectedNodes as this0_photos_connect1_node_color0_node
<<<<<<< HEAD
            			MERGE (this0_photos_connect1_node)-[:OF_COLOR]->(this0_photos_connect1_node_color0_node)
=======
            			MERGE (this0_photos_connect1_node)-[:\`OF_COLOR\`]->(this0_photos_connect1_node_color0_node)
            			RETURN count(*) AS _
>>>>>>> d99279cb
            		}
            	}
            	WITH this0, this0_photos_connect1_node, this0_photos_connect1_node_color0_node
            CALL {
            	WITH this0_photos_connect1_node
            	MATCH (this0_photos_connect1_node)-[this0_photos_connect1_node_color_Color_unique:\`OF_COLOR\`]->(:Color)
            	WITH count(this0_photos_connect1_node_color_Color_unique) as c
            	CALL apoc.util.validate(NOT (c = 1), '@neo4j/graphql/RELATIONSHIP-REQUIREDPhoto.color required exactly once', [0])
            	RETURN c AS this0_photos_connect1_node_color_Color_unique_ignored
            }
            WITH this0, this0_photos_connect1_node, this0_photos_connect1_node_color0_node
            	RETURN count(*) AS connect_this0_photos_connect1_node_color_Color
            }
            	RETURN count(*) AS connect_this0_photos_connect_Photo
            }
            RETURN this0
            }
            RETURN [ this0 { .id } ] AS data"
        `);

        expect(formatParams(result.params)).toMatchInlineSnapshot(`
            "{
                \\"this0_id\\": \\"123\\",
                \\"this0_name\\": \\"Nested Connect\\",
                \\"this0_colors_connect0_node_param0\\": \\"Red\\",
                \\"this0_colors_connect0_node_photos0_node_param0\\": \\"123\\",
                \\"this0_colors_connect0_node_photos0_node_color0_node_param0\\": \\"134\\",
                \\"this0_photos_connect0_node_param0\\": \\"321\\",
                \\"this0_photos_connect0_node_color0_node_param0\\": \\"Green\\",
                \\"this0_photos_connect1_node_param0\\": \\"33211\\",
                \\"this0_photos_connect1_node_color0_node_param0\\": \\"Red\\",
                \\"resolvedCallbacks\\": {}
            }"
        `);
    });
});<|MERGE_RESOLUTION|>--- conflicted
+++ resolved
@@ -129,12 +129,8 @@
             			WITH connectedNodes, parentNodes
             			UNWIND parentNodes as this0
             			UNWIND connectedNodes as this0_colors_connect0_node
-<<<<<<< HEAD
-            			MERGE (this0)-[:HAS_COLOR]->(this0_colors_connect0_node)
-=======
             			MERGE (this0)-[:\`HAS_COLOR\`]->(this0_colors_connect0_node)
             			RETURN count(*) AS _
->>>>>>> d99279cb
             		}
             	}
             WITH this0, this0_colors_connect0_node
@@ -149,12 +145,8 @@
             			WITH connectedNodes, parentNodes
             			UNWIND parentNodes as this0_colors_connect0_node
             			UNWIND connectedNodes as this0_colors_connect0_node_photos0_node
-<<<<<<< HEAD
-            			MERGE (this0_colors_connect0_node)<-[:OF_COLOR]-(this0_colors_connect0_node_photos0_node)
-=======
             			MERGE (this0_colors_connect0_node)<-[:\`OF_COLOR\`]-(this0_colors_connect0_node_photos0_node)
             			RETURN count(*) AS _
->>>>>>> d99279cb
             		}
             	}
             	WITH this0, this0_colors_connect0_node, this0_colors_connect0_node_photos0_node
@@ -177,12 +169,8 @@
             			WITH connectedNodes, parentNodes
             			UNWIND parentNodes as this0_colors_connect0_node_photos0_node
             			UNWIND connectedNodes as this0_colors_connect0_node_photos0_node_color0_node
-<<<<<<< HEAD
-            			MERGE (this0_colors_connect0_node_photos0_node)-[:OF_COLOR]->(this0_colors_connect0_node_photos0_node_color0_node)
-=======
             			MERGE (this0_colors_connect0_node_photos0_node)-[:\`OF_COLOR\`]->(this0_colors_connect0_node_photos0_node_color0_node)
             			RETURN count(*) AS _
->>>>>>> d99279cb
             		}
             	}
             	WITH this0, this0_colors_connect0_node, this0_colors_connect0_node_photos0_node, this0_colors_connect0_node_photos0_node_color0_node
@@ -212,12 +200,8 @@
             			WITH connectedNodes, parentNodes
             			UNWIND parentNodes as this0
             			UNWIND connectedNodes as this0_photos_connect0_node
-<<<<<<< HEAD
-            			MERGE (this0)-[:HAS_PHOTO]->(this0_photos_connect0_node)
-=======
             			MERGE (this0)-[:\`HAS_PHOTO\`]->(this0_photos_connect0_node)
             			RETURN count(*) AS _
->>>>>>> d99279cb
             		}
             	}
             WITH this0, this0_photos_connect0_node
@@ -232,12 +216,8 @@
             			WITH connectedNodes, parentNodes
             			UNWIND parentNodes as this0_photos_connect0_node
             			UNWIND connectedNodes as this0_photos_connect0_node_color0_node
-<<<<<<< HEAD
-            			MERGE (this0_photos_connect0_node)-[:OF_COLOR]->(this0_photos_connect0_node_color0_node)
-=======
             			MERGE (this0_photos_connect0_node)-[:\`OF_COLOR\`]->(this0_photos_connect0_node_color0_node)
             			RETURN count(*) AS _
->>>>>>> d99279cb
             		}
             	}
             	WITH this0, this0_photos_connect0_node, this0_photos_connect0_node_color0_node
@@ -265,12 +245,8 @@
             			WITH connectedNodes, parentNodes
             			UNWIND parentNodes as this0
             			UNWIND connectedNodes as this0_photos_connect1_node
-<<<<<<< HEAD
-            			MERGE (this0)-[:HAS_PHOTO]->(this0_photos_connect1_node)
-=======
             			MERGE (this0)-[:\`HAS_PHOTO\`]->(this0_photos_connect1_node)
             			RETURN count(*) AS _
->>>>>>> d99279cb
             		}
             	}
             WITH this0, this0_photos_connect1_node
@@ -285,12 +261,8 @@
             			WITH connectedNodes, parentNodes
             			UNWIND parentNodes as this0_photos_connect1_node
             			UNWIND connectedNodes as this0_photos_connect1_node_color0_node
-<<<<<<< HEAD
-            			MERGE (this0_photos_connect1_node)-[:OF_COLOR]->(this0_photos_connect1_node_color0_node)
-=======
             			MERGE (this0_photos_connect1_node)-[:\`OF_COLOR\`]->(this0_photos_connect1_node_color0_node)
             			RETURN count(*) AS _
->>>>>>> d99279cb
             		}
             	}
             	WITH this0, this0_photos_connect1_node, this0_photos_connect1_node_color0_node
