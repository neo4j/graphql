--- conflicted
+++ resolved
@@ -354,12 +354,8 @@
             			WITH connectedNodes, parentNodes
             			UNWIND parentNodes as this0
             			UNWIND connectedNodes as this0_actors_connect0_node
-<<<<<<< HEAD
-            			MERGE (this0)<-[:ACTED_IN]-(this0_actors_connect0_node)
-=======
             			MERGE (this0)<-[:\`ACTED_IN\`]-(this0_actors_connect0_node)
             			RETURN count(*) AS _
->>>>>>> d99279cb
             		}
             	}
             WITH this0, this0_actors_connect0_node
@@ -421,12 +417,8 @@
             			WITH connectedNodes, parentNodes
             			UNWIND parentNodes as this0
             			UNWIND connectedNodes as this0_movies_connect0_node
-<<<<<<< HEAD
-            			MERGE (this0)-[:ACTED_IN]->(this0_movies_connect0_node)
-=======
             			MERGE (this0)-[:\`ACTED_IN\`]->(this0_movies_connect0_node)
             			RETURN count(*) AS _
->>>>>>> d99279cb
             		}
             	}
             WITH this0, this0_movies_connect0_node
