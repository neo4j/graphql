--- conflicted
+++ resolved
@@ -62,16 +62,9 @@
 
         expect(formatCypher(result.cypher)).toMatchInlineSnapshot(`
             "MATCH (this:\`frbr__Work\`:\`Resource\`)
-<<<<<<< HEAD
-            WHERE EXISTS {
-                MATCH (this)-[:dcterms__title]->(this0:\`dcterms_title\`:\`property\`)
-                WHERE this0.value CONTAINS $param0
-            }
+            WHERE size([ (this)-[:dcterms__title]->(this0:\`dcterms_title\`:\`property\`)
+            WHERE this0.value CONTAINS $param0 | 1]) > 0
             RETURN this { iri: this.uri, dcterms__title: [ (this)-[:dcterms__title]->(this_dcterms__title:\`dcterms_title\`:\`property\`)  WHERE this_dcterms__title.value CONTAINS $this_dcterms__title_param0 | this_dcterms__title { .value } ] } as this
-=======
-            WHERE size([(this)-[:dcterms__title]->(this_dcterms__title:\`dcterms_title\`:\`property\`) WHERE this_dcterms__title.value CONTAINS $this_dcterms__title_value_CONTAINS | 1]) > 0
-            RETURN this { iri: this.uri, dcterms__title: [ (this)-[:dcterms__title]->(this_dcterms__title:\`dcterms_title\`:\`property\`)  WHERE this_dcterms__title.value CONTAINS $this_dcterms__title_value_CONTAINS | this_dcterms__title { .value } ] } as this
->>>>>>> 7769107e
             LIMIT $this_limit"
         `);
         expect(formatParams(result.params)).toMatchInlineSnapshot(`
