--- conflicted
+++ resolved
@@ -68,11 +68,7 @@
 
         expect(formatCypher(result.cypher)).toMatchInlineSnapshot(`
             "MATCH (this:Movie)
-<<<<<<< HEAD
-            RETURN this { .title, actorsAggregate: { count: head(apoc.cypher.runFirstColumn(\\" MATCH (this)<-[r:ACTED_IN]-(n:Actor)      RETURN COUNT(n) \\", { this: this })) } } AS this"
-=======
             RETURN this { .title, actorsAggregate: { count: head(apoc.cypher.runFirstColumn(\\"MATCH (this)<-[r:ACTED_IN]-(n:Actor)      RETURN COUNT(n)\\", { this: this })) } } as this"
->>>>>>> cae256d7
         `);
 
         expect(formatParams(result.params)).toMatchInlineSnapshot(`"{}"`);
@@ -106,11 +102,7 @@
                     WITH n as n
                     ORDER BY size(n.name) DESC
                     WITH collect(n.name) as list
-<<<<<<< HEAD
-                    RETURN {longest: head(list), shortest: last(list)} \\", { this: this })) } } } AS this"
-=======
                     RETURN {longest: head(list), shortest: last(list)}\\", { this: this })) } } } as this"
->>>>>>> cae256d7
         `);
 
         expect(formatParams(result.params)).toMatchInlineSnapshot(`"{}"`);
@@ -141,13 +133,8 @@
 
         expect(formatCypher(result.cypher)).toMatchInlineSnapshot(`
             "MATCH (this:Movie)
-<<<<<<< HEAD
-            RETURN this { actorsAggregate: { node: { age: head(apoc.cypher.runFirstColumn(\\" MATCH (this)<-[r:ACTED_IN]-(n:Actor)
-                    RETURN {min: min(n.age), max: max(n.age), average: avg(n.age)} \\", { this: this })) } } } AS this"
-=======
             RETURN this { actorsAggregate: { node: { age: head(apoc.cypher.runFirstColumn(\\"MATCH (this)<-[r:ACTED_IN]-(n:Actor)
                     RETURN {min: min(n.age), max: max(n.age), average: avg(n.age), sum: sum(n.age)}\\", { this: this })) } } } as this"
->>>>>>> cae256d7
         `);
 
         expect(formatParams(result.params)).toMatchInlineSnapshot(`"{}"`);
@@ -181,11 +168,7 @@
                     WITH n as n
                     ORDER BY size(n.name) DESC
                     WITH collect(n.name) as list
-<<<<<<< HEAD
-                    RETURN {longest: head(list), shortest: last(list)} \\", { this: this })) } } } AS this"
-=======
                     RETURN {longest: head(list), shortest: last(list)}\\", { this: this })) } } } as this"
->>>>>>> cae256d7
         `);
 
         expect(formatParams(result.params)).toMatchInlineSnapshot(`"{}"`);
@@ -213,13 +196,8 @@
 
         expect(formatCypher(result.cypher)).toMatchInlineSnapshot(`
             "MATCH (this:Actor)
-<<<<<<< HEAD
-            RETURN this { moviesAggregate: { node: { released: head(apoc.cypher.runFirstColumn(\\" MATCH (this)-[r:ACTED_IN]->(n:Movie)
-                    RETURN { min: apoc.date.convertFormat(toString(min(n.released)), \\\\\\"iso_zoned_date_time\\\\\\", \\\\\\"iso_offset_date_time\\\\\\"), max: apoc.date.convertFormat(toString(max(n.released)), \\\\\\"iso_zoned_date_time\\\\\\", \\\\\\"iso_offset_date_time\\\\\\") } \\", { this: this })) } } } AS this"
-=======
             RETURN this { moviesAggregate: { node: { released: head(apoc.cypher.runFirstColumn(\\"MATCH (this)-[r:ACTED_IN]->(n:Movie)
                     RETURN { min: apoc.date.convertFormat(toString(min(n.released)), \\\\\\"iso_zoned_date_time\\\\\\", \\\\\\"iso_offset_date_time\\\\\\"), max: apoc.date.convertFormat(toString(max(n.released)), \\\\\\"iso_zoned_date_time\\\\\\", \\\\\\"iso_offset_date_time\\\\\\") }\\", { this: this })) } } } as this"
->>>>>>> cae256d7
         `);
 
         expect(formatParams(result.params)).toMatchInlineSnapshot(`"{}"`);
