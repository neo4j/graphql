--- conflicted
+++ resolved
@@ -91,13 +91,7 @@
             ON CREATE
             SET
             this0_relationship_this0_movies_connectOrCreate0.screentime = $this0_relationship_this0_movies_connectOrCreate0_on_create_screentime
-<<<<<<< HEAD
-            WITH this0, [ metaVal IN [{type: 'Created', name: 'Actor', id: id(this0), properties: this0}] WHERE metaVal IS NOT NULL AND metaVal.id IS NOT NULL AND (metaVal.toID IS NOT NULL OR metaVal.toName IS NULL) ] as this0_mutateMeta
-            CALL apoc.util.validate(NOT(apoc.util.validatePredicate(NOT(EXISTS((this0)-[:ACTED_IN]->(:Movie))), '@neo4j/graphql/RELATIONSHIP-REQUIREDActor.movies required', [0])), '@neo4j/graphql/RELATIONSHIP-REQUIRED', [0])
-            RETURN this0, REDUCE(tmp1_this0_mutateMeta = [], tmp2_this0_mutateMeta IN COLLECT(this0_mutateMeta) | tmp1_this0_mutateMeta + tmp2_this0_mutateMeta) as this0_mutateMeta
-=======
             RETURN this0
->>>>>>> edbd3037
             }
             WITH this0, this0_mutateMeta as mutateMeta
             RETURN mutateMeta, this0 { .name } AS this0"
@@ -161,13 +155,7 @@
             this_relationship_this_movies0_connectOrCreate0.screentime = $this_relationship_this_movies0_connectOrCreate0_on_create_screentime
             	RETURN COUNT(*)
             }
-<<<<<<< HEAD
-            WITH this, [ metaVal IN [{type: 'Updated', name: 'Actor', id: id(this), properties: $this_update}] WHERE metaVal IS NOT NULL AND metaVal.id IS NOT NULL AND (metaVal.toID IS NOT NULL OR metaVal.toName IS NULL) ] as mutateMeta
-            CALL apoc.util.validate(NOT(apoc.util.validatePredicate(NOT(EXISTS((this)-[:ACTED_IN]->(:Movie))), '@neo4j/graphql/RELATIONSHIP-REQUIREDActor.movies required', [0])), '@neo4j/graphql/RELATIONSHIP-REQUIRED', [0])
-            RETURN mutateMeta, this { .name } AS this"
-=======
             RETURN this { .name } AS this"
->>>>>>> edbd3037
         `);
 
         expect(formatParams(result.params)).toMatchInlineSnapshot(`
