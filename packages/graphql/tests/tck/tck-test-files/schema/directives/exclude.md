--- conflicted
+++ resolved
@@ -430,21 +430,12 @@
 }
 
 input ActorOptions {
-<<<<<<< HEAD
     """
     Specify one or more ActorSort objects to sort Actors by. The sorts will be applied in the order in which they are arranged in the array.
     """
     sort: [ActorSort]
     limit: Int
-    skip: Int
-=======
-  """
-  Specify one or more ActorSort objects to sort Actors by. The sorts will be applied in the order in which they are arranged in the array.
-  """
-  sort: [ActorSort]
-  limit: Int
-  offset: Int
->>>>>>> 5e51f67e
+    offset: Int
 }
 
 """
@@ -563,21 +554,12 @@
 }
 
 input MovieOptions {
-<<<<<<< HEAD
     """
     Specify one or more MovieSort objects to sort Movies by. The sorts will be applied in the order in which they are arranged in the array.
     """
     sort: [MovieSort]
     limit: Int
-    skip: Int
-=======
-  """
-  Specify one or more MovieSort objects to sort Movies by. The sorts will be applied in the order in which they are arranged in the array.
-  """
-  sort: [MovieSort]
-  limit: Int
-  offset: Int
->>>>>>> 5e51f67e
+    offset: Int
 }
 
 input MovieRelationInput {
