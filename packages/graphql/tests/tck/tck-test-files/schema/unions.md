## Schema Unions

Tests that the provided typeDefs return the correct schema.

---

### Unions

**TypeDefs**

```typedefs-input
union Search = Movie | Genre

type Genre {
    id: ID
}

type Movie {
    id: ID
    search: [Search] @relationship(type: "SEARCH", direction: OUT)
    searchNoDirective: Search
}
```

**Output**

```schema-output
type CreateGenresMutationResponse {
  genres: [Genre!]!
}

type CreateMoviesMutationResponse {
  movies: [Movie!]!
}

type DeleteInfo {
  nodesDeleted: Int!
  relationshipsDeleted: Int!
}

type Genre {
  id: ID
}

input GenreCreateInput {
  id: ID
}

input GenreOptions {
<<<<<<< HEAD
  """
  Specify one or more GenreSort objects to sort Genres by. The sorts will be applied in the order in which they are arranged in the array.
  """
  sort: [GenreSort]
  limit: Int
  skip: Int
=======
    """
    Specify one or more GenreSort objects to sort Genres by. The sorts will be applied in the order in which they are arranged in the array.
    """
    sort: [GenreSort]
    limit: Int
    offset: Int
>>>>>>> fe77c581
}

"""
Fields to sort Genres by. The order in which sorts are applied is not guaranteed when specifying many fields in one GenreSort object.
"""
input GenreSort {
  id: SortDirection
}

input GenreUpdateInput {
  id: ID
}

input GenreWhere {
  OR: [GenreWhere!]
  AND: [GenreWhere!]
  id: ID
  id_NOT: ID
  id_IN: [ID]
  id_NOT_IN: [ID]
  id_CONTAINS: ID
  id_NOT_CONTAINS: ID
  id_STARTS_WITH: ID
  id_NOT_STARTS_WITH: ID
  id_ENDS_WITH: ID
  id_NOT_ENDS_WITH: ID
}

type Movie {
<<<<<<< HEAD
  id: ID
  searchNoDirective: Search
  search(options: QueryOptions, where: SearchWhere): [Search]
  searchConnection(where: MovieSearchConnectionWhere): MovieSearchConnection!
=======
    id: ID
    searchNoDirective: Search
    search(options: QueryOptions, where: SearchWhere): [Search]
    searchConnection(where: MovieSearchConnectionWhere): MovieSearchConnection!
>>>>>>> fe77c581
}

input MovieConnectInput {
  search: MovieSearchConnectInput
}

input MovieCreateInput {
  id: ID
  search: MovieSearchCreateInput
}

input MovieDeleteInput {
  search: MovieSearchDeleteInput
}

input MovieDisconnectInput {
  search: MovieSearchDisconnectInput
}

input MovieOptions {
<<<<<<< HEAD
  """
  Specify one or more MovieSort objects to sort Movies by. The sorts will be applied in the order in which they are arranged in the array.
  """
  sort: [MovieSort]
  limit: Int
  skip: Int
=======
    """
    Specify one or more MovieSort objects to sort Movies by. The sorts will be applied in the order in which they are arranged in the array.
    """
    sort: [MovieSort]
    limit: Int
    offset: Int
>>>>>>> fe77c581
}

input MovieRelationInput {
  search: MovieSearchCreateInput
}

input GenreConnectWhere {
    node: GenreWhere!
}

input MovieSearchConnectFieldInput {
<<<<<<< HEAD
  where: GenreWhere
}

input MovieSearchConnectInput {
  Genre: [MovieSearchConnectFieldInput!]
=======
    where: GenreConnectWhere
>>>>>>> fe77c581
}

type MovieSearchConnection {
  edges: [MovieSearchRelationship!]!
  totalCount: Int!
  pageInfo: PageInfo!
}

input MovieSearchConnectionWhere {
  AND: [MovieSearchConnectionWhere!]
  OR: [MovieSearchConnectionWhere!]
  Genre: GenreWhere
  Genre_NOT: GenreWhere
  Movie: MovieWhere
  Movie_NOT: MovieWhere
}

input MovieSearchCreateInput {
  Genre: MovieSearchGenreFieldInput
  Movie: MovieSearchMovieFieldInput
}

input MovieSearchDeleteInput {
  Genre: [MovieSearchGenreDeleteFieldInput!]
  Movie: [MovieSearchMovieDeleteFieldInput!]
}

input MovieSearchDisconnectInput {
  Genre: [MovieSearchGenreDisconnectFieldInput!]
  Movie: [MovieSearchMovieDisconnectFieldInput!]
}

input MovieSearchGenreConnectionWhere {
  node: GenreWhere
  node_NOT: GenreWhere
  AND: [MovieSearchGenreConnectionWhere!]
  OR: [MovieSearchGenreConnectionWhere!]
}

input MovieSearchGenreCreateFieldInput {
  node: GenreCreateInput!
}

input MovieSearchGenreDeleteFieldInput {
  where: MovieSearchGenreConnectionWhere
}

input MovieSearchGenreDisconnectFieldInput {
  where: MovieSearchGenreConnectionWhere
}

<<<<<<< HEAD
input MovieSearchGenreFieldInput {
  create: [MovieSearchGenreCreateFieldInput!]
  connect: [MovieSearchConnectFieldInput!]
=======
input MovieSearchGenreUpdateConnectionInput {
    node: GenreUpdateInput
}

input MovieSearchGenreUpdateFieldInput {
    where: MovieSearchConnectionWhere
    update: MovieSearchGenreUpdateConnectionInput
    connect: [MovieSearchConnectFieldInput!]
    disconnect: [MovieSearchGenreDisconnectFieldInput!]
    create: [MovieSearchGenreCreateFieldInput!]
    delete: [MovieSearchGenreDeleteFieldInput!]
>>>>>>> fe77c581
}

input MovieSearchGenreUpdateFieldInput {
  where: MovieSearchConnectionWhere
  update: GenreUpdateInput
  connect: [MovieSearchConnectFieldInput!]
  disconnect: [MovieSearchGenreDisconnectFieldInput!]
  create: [MovieSearchGenreCreateFieldInput!]
  delete: [MovieSearchGenreDeleteFieldInput!]
}

input MovieSearchMovieConnectionWhere {
  node: MovieWhere
  node_NOT: MovieWhere
  AND: [MovieSearchMovieConnectionWhere!]
  OR: [MovieSearchMovieConnectionWhere!]
}

input MovieSearchMovieCreateFieldInput {
  node: MovieCreateInput!
}

input MovieSearchMovieDeleteFieldInput {
  where: MovieSearchMovieConnectionWhere
  delete: MovieDeleteInput
}

input MovieSearchMovieDisconnectFieldInput {
  where: MovieSearchMovieConnectionWhere
  disconnect: MovieDisconnectInput
}

input MovieSearchMovieFieldInput {
  create: [MovieSearchMovieCreateFieldInput!]
  connect: [MovieSearchConnectFieldInput!]
}

input MovieSearchMovieUpdateConnectionInput {
    node: MovieUpdateInput
}

input MovieSearchMovieUpdateFieldInput {
<<<<<<< HEAD
  where: MovieSearchConnectionWhere
  update: MovieUpdateInput
  connect: [MovieSearchConnectFieldInput!]
  disconnect: [MovieSearchMovieDisconnectFieldInput!]
  create: [MovieSearchMovieCreateFieldInput!]
  delete: [MovieSearchMovieDeleteFieldInput!]
=======
    where: MovieSearchConnectionWhere
    update: MovieSearchMovieUpdateConnectionInput
    connect: [MovieSearchConnectFieldInput!]
    disconnect: [MovieSearchMovieDisconnectFieldInput!]
    create: [MovieSearchMovieCreateFieldInput!]
    delete: [MovieSearchMovieDeleteFieldInput!]
>>>>>>> fe77c581
}

type MovieSearchRelationship {
  cursor: String!
  node: Search!
}

input MovieSearchUpdateInput {
  Genre: [MovieSearchGenreUpdateFieldInput!]
  Movie: [MovieSearchMovieUpdateFieldInput!]
}

"""
Fields to sort Movies by. The order in which sorts are applied is not guaranteed when specifying many fields in one MovieSort object.
"""
input MovieSort {
  id: SortDirection
}

input MovieUpdateInput {
  id: ID
  search: MovieSearchUpdateInput
}

input MovieWhere {
  OR: [MovieWhere!]
  AND: [MovieWhere!]
  id: ID
  id_NOT: ID
  id_IN: [ID]
  id_NOT_IN: [ID]
  id_CONTAINS: ID
  id_NOT_CONTAINS: ID
  id_STARTS_WITH: ID
  id_NOT_STARTS_WITH: ID
  id_ENDS_WITH: ID
  id_NOT_ENDS_WITH: ID
}

type Mutation {
  createGenres(input: [GenreCreateInput!]!): CreateGenresMutationResponse!
  deleteGenres(where: GenreWhere): DeleteInfo!
  updateGenres(where: GenreWhere, update: GenreUpdateInput): UpdateGenresMutationResponse!
  createMovies(input: [MovieCreateInput!]!): CreateMoviesMutationResponse!
  deleteMovies(where: MovieWhere, delete: MovieDeleteInput): DeleteInfo!
  updateMovies(where: MovieWhere, update: MovieUpdateInput, connect: MovieConnectInput, disconnect: MovieDisconnectInput, create: MovieRelationInput, delete: MovieDeleteInput): UpdateMoviesMutationResponse!
}

"""
Pagination information (Relay)
"""
type PageInfo {
  hasNextPage: Boolean!
  hasPreviousPage: Boolean!
  startCursor: String!
  endCursor: String!
}

type Query {
  genres(where: GenreWhere, options: GenreOptions): [Genre!]!
  movies(where: MovieWhere, options: MovieOptions): [Movie!]!
}

input QueryOptions {
<<<<<<< HEAD
  skip: Int
  limit: Int
=======
    offset: Int
    limit: Int
>>>>>>> fe77c581
}

union Search = Movie | Genre

input SearchWhere {
  Movie: MovieWhere
  Genre: GenreWhere
}

enum SortDirection {
  """Sort by field values in ascending order."""
  ASC

  """Sort by field values in descending order."""
  DESC
}

type UpdateGenresMutationResponse {
  genres: [Genre!]!
}

type UpdateMoviesMutationResponse {
  movies: [Movie!]!
}
```

---<|MERGE_RESOLUTION|>--- conflicted
+++ resolved
@@ -47,21 +47,12 @@
 }
 
 input GenreOptions {
-<<<<<<< HEAD
-  """
-  Specify one or more GenreSort objects to sort Genres by. The sorts will be applied in the order in which they are arranged in the array.
-  """
-  sort: [GenreSort]
-  limit: Int
-  skip: Int
-=======
     """
     Specify one or more GenreSort objects to sort Genres by. The sorts will be applied in the order in which they are arranged in the array.
     """
     sort: [GenreSort]
     limit: Int
     offset: Int
->>>>>>> fe77c581
 }
 
 """
@@ -91,17 +82,10 @@
 }
 
 type Movie {
-<<<<<<< HEAD
-  id: ID
-  searchNoDirective: Search
-  search(options: QueryOptions, where: SearchWhere): [Search]
-  searchConnection(where: MovieSearchConnectionWhere): MovieSearchConnection!
-=======
     id: ID
     searchNoDirective: Search
     search(options: QueryOptions, where: SearchWhere): [Search]
     searchConnection(where: MovieSearchConnectionWhere): MovieSearchConnection!
->>>>>>> fe77c581
 }
 
 input MovieConnectInput {
@@ -122,21 +106,12 @@
 }
 
 input MovieOptions {
-<<<<<<< HEAD
-  """
-  Specify one or more MovieSort objects to sort Movies by. The sorts will be applied in the order in which they are arranged in the array.
-  """
-  sort: [MovieSort]
-  limit: Int
-  skip: Int
-=======
     """
     Specify one or more MovieSort objects to sort Movies by. The sorts will be applied in the order in which they are arranged in the array.
     """
     sort: [MovieSort]
     limit: Int
     offset: Int
->>>>>>> fe77c581
 }
 
 input MovieRelationInput {
@@ -148,15 +123,11 @@
 }
 
 input MovieSearchConnectFieldInput {
-<<<<<<< HEAD
-  where: GenreWhere
+  where: GenreConnectWhere
 }
 
 input MovieSearchConnectInput {
   Genre: [MovieSearchConnectFieldInput!]
-=======
-    where: GenreConnectWhere
->>>>>>> fe77c581
 }
 
 type MovieSearchConnection {
@@ -208,11 +179,6 @@
   where: MovieSearchGenreConnectionWhere
 }
 
-<<<<<<< HEAD
-input MovieSearchGenreFieldInput {
-  create: [MovieSearchGenreCreateFieldInput!]
-  connect: [MovieSearchConnectFieldInput!]
-=======
 input MovieSearchGenreUpdateConnectionInput {
     node: GenreUpdateInput
 }
@@ -224,16 +190,6 @@
     disconnect: [MovieSearchGenreDisconnectFieldInput!]
     create: [MovieSearchGenreCreateFieldInput!]
     delete: [MovieSearchGenreDeleteFieldInput!]
->>>>>>> fe77c581
-}
-
-input MovieSearchGenreUpdateFieldInput {
-  where: MovieSearchConnectionWhere
-  update: GenreUpdateInput
-  connect: [MovieSearchConnectFieldInput!]
-  disconnect: [MovieSearchGenreDisconnectFieldInput!]
-  create: [MovieSearchGenreCreateFieldInput!]
-  delete: [MovieSearchGenreDeleteFieldInput!]
 }
 
 input MovieSearchMovieConnectionWhere {
@@ -262,26 +218,22 @@
   connect: [MovieSearchConnectFieldInput!]
 }
 
+input MovieSearchGenreFieldInput {
+  create: [MovieSearchGenreCreateFieldInput!]
+  connect: [MovieSearchConnectFieldInput!]
+}
+
 input MovieSearchMovieUpdateConnectionInput {
     node: MovieUpdateInput
 }
 
 input MovieSearchMovieUpdateFieldInput {
-<<<<<<< HEAD
-  where: MovieSearchConnectionWhere
-  update: MovieUpdateInput
-  connect: [MovieSearchConnectFieldInput!]
-  disconnect: [MovieSearchMovieDisconnectFieldInput!]
-  create: [MovieSearchMovieCreateFieldInput!]
-  delete: [MovieSearchMovieDeleteFieldInput!]
-=======
     where: MovieSearchConnectionWhere
     update: MovieSearchMovieUpdateConnectionInput
     connect: [MovieSearchConnectFieldInput!]
     disconnect: [MovieSearchMovieDisconnectFieldInput!]
     create: [MovieSearchMovieCreateFieldInput!]
     delete: [MovieSearchMovieDeleteFieldInput!]
->>>>>>> fe77c581
 }
 
 type MovieSearchRelationship {
@@ -346,13 +298,8 @@
 }
 
 input QueryOptions {
-<<<<<<< HEAD
-  skip: Int
-  limit: Int
-=======
     offset: Int
     limit: Int
->>>>>>> fe77c581
 }
 
 union Search = Movie | Genre
