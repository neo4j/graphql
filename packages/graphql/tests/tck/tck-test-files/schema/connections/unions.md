## Schema -> Connections -> Unions

Tests that the provided typeDefs return the correct schema (with relationships).

---

### Relationship Properties

**TypeDefs**

```typedefs-input
union Publication = Book | Journal

type Author {
    name: String!
    publications: [Publication] @relationship(type: "WROTE", direction: OUT, properties: "Wrote")
}

type Book {
    title: String!
    author: [Author!]! @relationship(type: "WROTE", direction: IN, properties: "Wrote")
}

type Journal {
    subject: String!
    author: [Author!]! @relationship(type: "WROTE", direction: IN, properties: "Wrote")
}

interface Wrote {
    words: Int!
}
```

**Output**

```schema-output
type Author {
    name: String!
    publications(options: QueryOptions, where: PublicationWhere): [Publication]
    publicationsConnection(
        where: AuthorPublicationsConnectionWhere
    ): AuthorPublicationsConnection!
}

input AuthorConnectInput {
    publications_Book: [AuthorPublicationsConnectFieldInput!]
    publications_Journal: [AuthorPublicationsConnectFieldInput!]
}

input AuthorCreateInput {
    name: String!
    publications_Book: AuthorPublicationsBookFieldInput
    publications_Journal: AuthorPublicationsJournalFieldInput
}

input AuthorDeleteInput {
    publications_Book: [AuthorPublicationsBookDeleteFieldInput!]
    publications_Journal: [AuthorPublicationsJournalDeleteFieldInput!]
}

input AuthorDisconnectInput {
    publications_Book: [AuthorPublicationsBookDisconnectFieldInput!]
    publications_Journal: [AuthorPublicationsJournalDisconnectFieldInput!]
}

input AuthorOptions {
<<<<<<< HEAD
    """
    Specify one or more AuthorSort objects to sort Authors by. The sorts will be applied in the order in which they are arranged in the array.
    """
    sort: [AuthorSort]
    limit: Int
    skip: Int
=======
  """
  Specify one or more AuthorSort objects to sort Authors by. The sorts will be applied in the order in which they are arranged in the array.
  """
  sort: [AuthorSort]
  limit: Int
  offset: Int
>>>>>>> 5e51f67e
}

input AuthorPublicationsBookConnectionWhere {
    node: BookWhere
    node_NOT: BookWhere
    AND: [AuthorPublicationsBookConnectionWhere!]
    OR: [AuthorPublicationsBookConnectionWhere!]
    relationship: WroteWhere
    relationship_NOT: WroteWhere
}

input AuthorPublicationsBookCreateFieldInput {
    node: BookCreateInput!
    properties: WroteCreateInput!
}

input AuthorPublicationsBookDeleteFieldInput {
    where: AuthorPublicationsBookConnectionWhere
    delete: BookDeleteInput
}

input AuthorPublicationsBookDisconnectFieldInput {
    where: AuthorPublicationsBookConnectionWhere
    disconnect: BookDisconnectInput
}

input AuthorPublicationsBookFieldInput {
    create: [AuthorPublicationsBookCreateFieldInput!]
    connect: [AuthorPublicationsConnectFieldInput!]
}

input AuthorPublicationsBookUpdateConnectionInput {
    node: BookUpdateInput
    relationship: WroteUpdateInput
}

input AuthorPublicationsBookUpdateFieldInput {
    where: AuthorPublicationsConnectionWhere
    update: AuthorPublicationsBookUpdateConnectionInput
    connect: [AuthorPublicationsConnectFieldInput!]
    disconnect: [AuthorPublicationsBookDisconnectFieldInput!]
    create: [AuthorPublicationsBookCreateFieldInput!]
    delete: [AuthorPublicationsBookDeleteFieldInput!]
}

input BookConnectWhere {
    node: BookWhere!
}

input AuthorPublicationsConnectFieldInput {
    where: BookConnectWhere
    connect: [BookConnectInput!]
    properties: WroteCreateInput!
}

type AuthorPublicationsConnection {
    edges: [AuthorPublicationsRelationship!]!
    pageInfo: PageInfo!
    totalCount: Int!
}

input AuthorPublicationsConnectionWhere {
    AND: [AuthorPublicationsConnectionWhere!]
    OR: [AuthorPublicationsConnectionWhere!]
    relationship: WroteWhere
    relationship_NOT: WroteWhere
    Book: BookWhere
    Book_NOT: BookWhere
    Journal: JournalWhere
    Journal_NOT: JournalWhere
}

input AuthorPublicationsJournalConnectionWhere {
    node: JournalWhere
    node_NOT: JournalWhere
    AND: [AuthorPublicationsJournalConnectionWhere!]
    OR: [AuthorPublicationsJournalConnectionWhere!]
    relationship: WroteWhere
    relationship_NOT: WroteWhere
}

input AuthorPublicationsJournalCreateFieldInput {
    node: JournalCreateInput!
    properties: WroteCreateInput!
}

input AuthorPublicationsJournalDeleteFieldInput {
    where: AuthorPublicationsJournalConnectionWhere
    delete: JournalDeleteInput
}

input AuthorPublicationsJournalDisconnectFieldInput {
    where: AuthorPublicationsJournalConnectionWhere
    disconnect: JournalDisconnectInput
}

input AuthorPublicationsJournalFieldInput {
    create: [AuthorPublicationsJournalCreateFieldInput!]
    connect: [AuthorPublicationsConnectFieldInput!]
}

input AuthorPublicationsJournalUpdateConnectionInput {
    node: JournalUpdateInput
    relationship: WroteUpdateInput
}

input AuthorPublicationsJournalUpdateFieldInput {
    where: AuthorPublicationsConnectionWhere
    update: AuthorPublicationsJournalUpdateConnectionInput
    connect: [AuthorPublicationsConnectFieldInput!]
    disconnect: [AuthorPublicationsJournalDisconnectFieldInput!]
    create: [AuthorPublicationsJournalCreateFieldInput!]
    delete: [AuthorPublicationsJournalDeleteFieldInput!]
}

type AuthorPublicationsRelationship implements Wrote {
    cursor: String!
    node: Publication!
    words: Int!
}

input AuthorRelationInput {
    publications_Book: [AuthorPublicationsBookCreateFieldInput!]
    publications_Journal: [AuthorPublicationsJournalCreateFieldInput!]
}

"""
Fields to sort Authors by. The order in which sorts are applied is not guaranteed when specifying many fields in one AuthorSort object.
"""
input AuthorSort {
    name: SortDirection
}

input AuthorUpdateInput {
    name: String
    publications_Book: [AuthorPublicationsBookUpdateFieldInput!]
    publications_Journal: [AuthorPublicationsJournalUpdateFieldInput!]
}

input AuthorWhere {
    OR: [AuthorWhere!]
    AND: [AuthorWhere!]
    name: String
    name_NOT: String
    name_IN: [String]
    name_NOT_IN: [String]
    name_CONTAINS: String
    name_NOT_CONTAINS: String
    name_STARTS_WITH: String
    name_NOT_STARTS_WITH: String
    name_ENDS_WITH: String
    name_NOT_ENDS_WITH: String
}

type Book {
    title: String!
    author(where: AuthorWhere, options: AuthorOptions): [Author!]!
    authorConnection(
        after: String
        first: Int
        where: BookAuthorConnectionWhere
        sort: [BookAuthorConnectionSort!]
    ): BookAuthorConnection!
}

input AuthorConnectWhere {
    node: AuthorWhere!
}

input BookAuthorConnectFieldInput {
    where: AuthorConnectWhere
    connect: [AuthorConnectInput!]
    properties: WroteCreateInput!
}

type BookAuthorConnection {
    edges: [BookAuthorRelationship!]!
    pageInfo: PageInfo!
    totalCount: Int!
}

input BookAuthorConnectionSort {
    node: AuthorSort
    relationship: WroteSort
}

input BookAuthorConnectionWhere {
    AND: [BookAuthorConnectionWhere!]
    OR: [BookAuthorConnectionWhere!]
    relationship: WroteWhere
    relationship_NOT: WroteWhere
    node: AuthorWhere
    node_NOT: AuthorWhere
}

input BookAuthorCreateFieldInput {
    node: AuthorCreateInput!
    properties: WroteCreateInput!
}

input BookAuthorDeleteFieldInput {
    where: BookAuthorConnectionWhere
    delete: AuthorDeleteInput
}

input BookAuthorDisconnectFieldInput {
    where: BookAuthorConnectionWhere
    disconnect: AuthorDisconnectInput
}

input BookAuthorFieldInput {
    create: [BookAuthorCreateFieldInput!]
    connect: [BookAuthorConnectFieldInput!]
}

type BookAuthorRelationship implements Wrote {
    cursor: String!
    node: Author!
    words: Int!
}

input BookAuthorUpdateConnectionInput {
    node: AuthorUpdateInput
    relationship: WroteUpdateInput
}

input BookAuthorUpdateFieldInput {
    where: BookAuthorConnectionWhere
    update: BookAuthorUpdateConnectionInput
    connect: [BookAuthorConnectFieldInput!]
    disconnect: [BookAuthorDisconnectFieldInput!]
    create: [BookAuthorCreateFieldInput!]
    delete: [BookAuthorDeleteFieldInput!]
}

input BookConnectInput {
    author: [BookAuthorConnectFieldInput!]
}

input BookCreateInput {
    title: String!
    author: BookAuthorFieldInput
}

input BookDeleteInput {
    author: [BookAuthorDeleteFieldInput!]
}

input BookDisconnectInput {
    author: [BookAuthorDisconnectFieldInput!]
}

input BookOptions {
<<<<<<< HEAD
    """
    Specify one or more BookSort objects to sort Books by. The sorts will be applied in the order in which they are arranged in the array.
    """
    sort: [BookSort]
    limit: Int
    skip: Int
=======
  """
  Specify one or more BookSort objects to sort Books by. The sorts will be applied in the order in which they are arranged in the array.
  """
  sort: [BookSort]
  limit: Int
  offset: Int
>>>>>>> 5e51f67e
}

input BookRelationInput {
    author: [BookAuthorCreateFieldInput!]
}

"""
Fields to sort Books by. The order in which sorts are applied is not guaranteed when specifying many fields in one BookSort object.
"""
input BookSort {
    title: SortDirection
}

input BookUpdateInput {
    title: String
    author: [BookAuthorUpdateFieldInput!]
}

input BookWhere {
    OR: [BookWhere!]
    AND: [BookWhere!]
    title: String
    title_NOT: String
    title_IN: [String]
    title_NOT_IN: [String]
    title_CONTAINS: String
    title_NOT_CONTAINS: String
    title_STARTS_WITH: String
    title_NOT_STARTS_WITH: String
    title_ENDS_WITH: String
    title_NOT_ENDS_WITH: String
    author: AuthorWhere
    author_NOT: AuthorWhere
}

type CreateAuthorsMutationResponse {
    authors: [Author!]!
}

type CreateBooksMutationResponse {
    books: [Book!]!
}

type CreateJournalsMutationResponse {
    journals: [Journal!]!
}

type DeleteInfo {
    nodesDeleted: Int!
    relationshipsDeleted: Int!
}

type Journal {
    subject: String!
    author(where: AuthorWhere, options: AuthorOptions): [Author!]!
    authorConnection(
        after: String
        first: Int
        where: JournalAuthorConnectionWhere
        sort: [JournalAuthorConnectionSort!]
    ): JournalAuthorConnection!
}

input JournalAuthorConnectFieldInput {
    where: AuthorConnectWhere
    connect: [AuthorConnectInput!]
    properties: WroteCreateInput!
}

type JournalAuthorConnection {
    edges: [JournalAuthorRelationship!]!
    pageInfo: PageInfo!
    totalCount: Int!
}

input JournalAuthorConnectionSort {
    node: AuthorSort
    relationship: WroteSort
}

input JournalAuthorConnectionWhere {
    AND: [JournalAuthorConnectionWhere!]
    OR: [JournalAuthorConnectionWhere!]
    relationship: WroteWhere
    relationship_NOT: WroteWhere
    node: AuthorWhere
    node_NOT: AuthorWhere
}

input JournalAuthorCreateFieldInput {
    node: AuthorCreateInput!
    properties: WroteCreateInput!
}

input JournalAuthorDeleteFieldInput {
    where: JournalAuthorConnectionWhere
    delete: AuthorDeleteInput
}

input JournalAuthorDisconnectFieldInput {
    where: JournalAuthorConnectionWhere
    disconnect: AuthorDisconnectInput
}

input JournalAuthorFieldInput {
    create: [JournalAuthorCreateFieldInput!]
    connect: [JournalAuthorConnectFieldInput!]
}

type JournalAuthorRelationship implements Wrote {
    cursor: String!
    node: Author!
    words: Int!
}

input JournalAuthorUpdateConnectionInput {
    node: AuthorUpdateInput
    relationship: WroteUpdateInput
}

input JournalAuthorUpdateFieldInput {
    where: JournalAuthorConnectionWhere
    update: JournalAuthorUpdateConnectionInput
    connect: [JournalAuthorConnectFieldInput!]
    disconnect: [JournalAuthorDisconnectFieldInput!]
    create: [JournalAuthorCreateFieldInput!]
    delete: [JournalAuthorDeleteFieldInput!]
}

input JournalConnectInput {
    author: [JournalAuthorConnectFieldInput!]
}

input JournalCreateInput {
    subject: String!
    author: JournalAuthorFieldInput
}

input JournalDeleteInput {
    author: [JournalAuthorDeleteFieldInput!]
}

input JournalDisconnectInput {
    author: [JournalAuthorDisconnectFieldInput!]
}

input JournalOptions {
<<<<<<< HEAD
    """
    Specify one or more JournalSort objects to sort Journals by. The sorts will be applied in the order in which they are arranged in the array.
    """
    sort: [JournalSort]
    limit: Int
    skip: Int
=======
  """
  Specify one or more JournalSort objects to sort Journals by. The sorts will be applied in the order in which they are arranged in the array.
  """
  sort: [JournalSort]
  limit: Int
  offset: Int
>>>>>>> 5e51f67e
}

input JournalRelationInput {
    author: [JournalAuthorCreateFieldInput!]
}

"""
Fields to sort Journals by. The order in which sorts are applied is not guaranteed when specifying many fields in one JournalSort object.
"""
input JournalSort {
    subject: SortDirection
}

input JournalUpdateInput {
    subject: String
    author: [JournalAuthorUpdateFieldInput!]
}

input JournalWhere {
    OR: [JournalWhere!]
    AND: [JournalWhere!]
    subject: String
    subject_NOT: String
    subject_IN: [String]
    subject_NOT_IN: [String]
    subject_CONTAINS: String
    subject_NOT_CONTAINS: String
    subject_STARTS_WITH: String
    subject_NOT_STARTS_WITH: String
    subject_ENDS_WITH: String
    subject_NOT_ENDS_WITH: String
    author: AuthorWhere
    author_NOT: AuthorWhere
}

type Mutation {
    createAuthors(input: [AuthorCreateInput!]!): CreateAuthorsMutationResponse!
    deleteAuthors(where: AuthorWhere, delete: AuthorDeleteInput): DeleteInfo!
    updateAuthors(
        where: AuthorWhere
        update: AuthorUpdateInput
        connect: AuthorConnectInput
        disconnect: AuthorDisconnectInput
        create: AuthorRelationInput
        delete: AuthorDeleteInput
    ): UpdateAuthorsMutationResponse!
    createBooks(input: [BookCreateInput!]!): CreateBooksMutationResponse!
    deleteBooks(where: BookWhere, delete: BookDeleteInput): DeleteInfo!
    updateBooks(
        where: BookWhere
        update: BookUpdateInput
        connect: BookConnectInput
        disconnect: BookDisconnectInput
        create: BookRelationInput
        delete: BookDeleteInput
    ): UpdateBooksMutationResponse!
    createJournals(
        input: [JournalCreateInput!]!
    ): CreateJournalsMutationResponse!
    deleteJournals(where: JournalWhere, delete: JournalDeleteInput): DeleteInfo!
    updateJournals(
        where: JournalWhere
        update: JournalUpdateInput
        connect: JournalConnectInput
        disconnect: JournalDisconnectInput
        create: JournalRelationInput
        delete: JournalDeleteInput
    ): UpdateJournalsMutationResponse!
}

union Publication = Book | Journal

input PublicationWhere {
    Book: BookWhere
    Journal: JournalWhere
}

"""
Pagination information (Relay)
"""
type PageInfo {
    hasNextPage: Boolean!
    hasPreviousPage: Boolean!
    startCursor: String!
    endCursor: String!
}

type Query {
    authors(where: AuthorWhere, options: AuthorOptions): [Author!]!
    books(where: BookWhere, options: BookOptions): [Book!]!
    journals(where: JournalWhere, options: JournalOptions): [Journal!]!
}

input QueryOptions {
<<<<<<< HEAD
    skip: Int
    limit: Int
=======
  offset: Int
  limit: Int
>>>>>>> 5e51f67e
}

enum SortDirection {
    """
    Sort by field values in ascending order.
    """
    ASC

    """
    Sort by field values in descending order.
    """
    DESC
}

type UpdateAuthorsMutationResponse {
    authors: [Author!]!
}

type UpdateBooksMutationResponse {
    books: [Book!]!
}

type UpdateJournalsMutationResponse {
    journals: [Journal!]!
}

interface Wrote {
    words: Int!
}

input WroteCreateInput {
    words: Int!
}

input WroteSort {
    words: SortDirection
}

input WroteUpdateInput {
    words: Int
}

input WroteWhere {
    OR: [WroteWhere!]
    AND: [WroteWhere!]
    words: Int
    words_NOT: Int
    words_IN: [Int]
    words_NOT_IN: [Int]
    words_LT: Int
    words_LTE: Int
    words_GT: Int
    words_GTE: Int
}
```

---<|MERGE_RESOLUTION|>--- conflicted
+++ resolved
@@ -64,21 +64,12 @@
 }
 
 input AuthorOptions {
-<<<<<<< HEAD
     """
     Specify one or more AuthorSort objects to sort Authors by. The sorts will be applied in the order in which they are arranged in the array.
     """
     sort: [AuthorSort]
     limit: Int
-    skip: Int
-=======
-  """
-  Specify one or more AuthorSort objects to sort Authors by. The sorts will be applied in the order in which they are arranged in the array.
-  """
-  sort: [AuthorSort]
-  limit: Int
-  offset: Int
->>>>>>> 5e51f67e
+    offset: Int
 }
 
 input AuthorPublicationsBookConnectionWhere {
@@ -332,21 +323,12 @@
 }
 
 input BookOptions {
-<<<<<<< HEAD
     """
     Specify one or more BookSort objects to sort Books by. The sorts will be applied in the order in which they are arranged in the array.
     """
     sort: [BookSort]
     limit: Int
-    skip: Int
-=======
-  """
-  Specify one or more BookSort objects to sort Books by. The sorts will be applied in the order in which they are arranged in the array.
-  """
-  sort: [BookSort]
-  limit: Int
-  offset: Int
->>>>>>> 5e51f67e
+    offset: Int
 }
 
 input BookRelationInput {
@@ -494,21 +476,12 @@
 }
 
 input JournalOptions {
-<<<<<<< HEAD
     """
     Specify one or more JournalSort objects to sort Journals by. The sorts will be applied in the order in which they are arranged in the array.
     """
     sort: [JournalSort]
     limit: Int
-    skip: Int
-=======
-  """
-  Specify one or more JournalSort objects to sort Journals by. The sorts will be applied in the order in which they are arranged in the array.
-  """
-  sort: [JournalSort]
-  limit: Int
-  offset: Int
->>>>>>> 5e51f67e
+    offset: Int
 }
 
 input JournalRelationInput {
@@ -603,13 +576,8 @@
 }
 
 input QueryOptions {
-<<<<<<< HEAD
-    skip: Int
+    offset: Int
     limit: Int
-=======
-  offset: Int
-  limit: Int
->>>>>>> 5e51f67e
 }
 
 enum SortDirection {
