--- conflicted
+++ resolved
@@ -135,21 +135,12 @@
 }
 
 input MovieOptions {
-<<<<<<< HEAD
     """
     Specify one or more MovieSort objects to sort Movies by. The sorts will be applied in the order in which they are arranged in the array.
     """
     sort: [MovieSort]
     limit: Int
-    skip: Int
-=======
-  """
-  Specify one or more MovieSort objects to sort Movies by. The sorts will be applied in the order in which they are arranged in the array.
-  """
-  sort: [MovieSort]
-  limit: Int
-  offset: Int
->>>>>>> 5e51f67e
+    offset: Int
 }
 
 input MovieRelationInput {
