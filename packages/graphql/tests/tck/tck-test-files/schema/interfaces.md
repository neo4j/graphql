--- conflicted
+++ resolved
@@ -177,7 +177,7 @@
 }
 
 type Query {
-  movies(where: MovieWhere, options: MovieOptions): [Movie]!
+  movies(where: MovieWhere, options: MovieOptions): [Movie!]!
 }
 
 enum SortDirection {
@@ -188,13 +188,8 @@
   DESC
 }
 
-<<<<<<< HEAD
 type UpdateMoviesMutationResponse {
   movies: [Movie!]!
-=======
-type Query {
-  movies(where: MovieWhere, options: MovieOptions): [Movie!]!
->>>>>>> d78e1b22
 }
 ```
 
