--- conflicted
+++ resolved
@@ -57,15 +57,9 @@
   name_NOT_STARTS_WITH: String
   name_ENDS_WITH: String
   name_NOT_ENDS_WITH: String
-<<<<<<< HEAD
-  name_REGEX: String
+  name_MATCHES: String
   OR: [ActorWhere!]
   AND: [ActorWhere!]
-=======
-  name_MATCHES: String
-  OR: [ActorWhere]
-  AND: [ActorWhere]
->>>>>>> ff2b0694
 }
 
 input ActorConnectFieldInput {
@@ -117,15 +111,9 @@
   id_NOT_STARTS_WITH: ID
   id_ENDS_WITH: ID
   id_NOT_ENDS_WITH: ID
-<<<<<<< HEAD
-  id_REGEX: String
+  id_MATCHES: String
   OR: [MovieWhere!]
   AND: [MovieWhere!]
-=======
-  id_MATCHES: String
-  OR: [MovieWhere]
-  AND: [MovieWhere]
->>>>>>> ff2b0694
   actors: ActorWhere
   actors_NOT: ActorWhere
   actors_IN: [ActorWhere!]
