--- conflicted
+++ resolved
@@ -63,13 +63,8 @@
         });
 
         expect(formatCypher(result.cypher)).toMatchInlineSnapshot(`
-<<<<<<< HEAD
-            "MATCH (this:Film)
-            RETURN this { .title } AS this"
-=======
             "MATCH (this:\`Film\`)
             RETURN this { .title } as this"
->>>>>>> 18860e1d
         `);
 
         expect(formatParams(result.params)).toMatchInlineSnapshot(`"{}"`);
@@ -93,13 +88,8 @@
         });
 
         expect(formatCypher(result.cypher)).toMatchInlineSnapshot(`
-<<<<<<< HEAD
-            "MATCH (this:Film)
-            RETURN this { .title, actors: [ (this)<-[:ACTED_IN]-(this_actors:Person)   | this_actors { .name } ] } AS this"
-=======
             "MATCH (this:\`Film\`)
             RETURN this { .title, actors: [ (this)<-[:ACTED_IN]-(this_actors:\`Person\`)   | this_actors { .name } ] } as this"
->>>>>>> 18860e1d
         `);
 
         expect(formatParams(result.params)).toMatchInlineSnapshot(`"{}"`);
@@ -198,14 +188,8 @@
             "CALL {
             CREATE (this0:\`Film\`)
             SET this0.id = $this0_id
-<<<<<<< HEAD
-            WITH this0, [ metaVal IN [{type: 'Created', name: 'Movie', id: id(this0), properties: this0}] WHERE metaVal IS NOT NULL AND metaVal.id IS NOT NULL AND (metaVal.toID IS NOT NULL OR metaVal.toName IS NULL) ] as this0_mutateMeta
-            WITH this0, this0_mutateMeta
-            CREATE (this0_actors0_node:Person)
-=======
             WITH this0
             CREATE (this0_actors0_node:\`Person\`)
->>>>>>> 18860e1d
             SET this0_actors0_node.name = $this0_actors0_node_name
             MERGE (this0)<-[:ACTED_IN]-(this0_actors0_node)
             RETURN this0, REDUCE(tmp1_this0_mutateMeta = [], tmp2_this0_mutateMeta IN COLLECT(this0_mutateMeta + [ metaVal IN [{type: 'Created', name: 'Actor', id: id(this0_actors0_node), properties: this0_actors0_node},{type: 'Connected', name: 'Movie', relationshipName: 'ACTED_IN', toName: 'Actor', id: id(this0), toID: id(this0_actors0_node)}] WHERE metaVal IS NOT NULL AND metaVal.id IS NOT NULL AND (metaVal.toID IS NOT NULL OR metaVal.toName IS NULL) ]) | tmp1_this0_mutateMeta + tmp2_this0_mutateMeta) as this0_mutateMeta
@@ -214,14 +198,8 @@
             CALL {
             CREATE (this1:\`Film\`)
             SET this1.id = $this1_id
-<<<<<<< HEAD
-            WITH this0, this1, [ metaVal IN [{type: 'Created', name: 'Movie', id: id(this1), properties: this1}] WHERE metaVal IS NOT NULL AND metaVal.id IS NOT NULL AND (metaVal.toID IS NOT NULL OR metaVal.toName IS NULL) ] as this1_mutateMeta
-            WITH this0, this1, this1_mutateMeta
-            CREATE (this1_actors0_node:Person)
-=======
             WITH this1
             CREATE (this1_actors0_node:\`Person\`)
->>>>>>> 18860e1d
             SET this1_actors0_node.name = $this1_actors0_node_name
             MERGE (this1)<-[:ACTED_IN]-(this1_actors0_node)
             RETURN this1, REDUCE(tmp1_this1_mutateMeta = [], tmp2_this1_mutateMeta IN COLLECT(this1_mutateMeta + [ metaVal IN [{type: 'Created', name: 'Actor', id: id(this1_actors0_node), properties: this1_actors0_node},{type: 'Connected', name: 'Movie', relationshipName: 'ACTED_IN', toName: 'Actor', id: id(this1), toID: id(this1_actors0_node)}] WHERE metaVal IS NOT NULL AND metaVal.id IS NOT NULL AND (metaVal.toID IS NOT NULL OR metaVal.toName IS NULL) ]) | tmp1_this1_mutateMeta + tmp2_this1_mutateMeta) as this1_mutateMeta
@@ -299,12 +277,7 @@
             "MATCH (this:\`Film\`)
             WHERE this.id = $this_id
             WITH this
-<<<<<<< HEAD
-            WITH this
-            OPTIONAL MATCH (this)<-[this_acted_in0_relationship:ACTED_IN]-(this_actors0:Person)
-=======
             OPTIONAL MATCH (this)<-[this_acted_in0_relationship:ACTED_IN]-(this_actors0:\`Person\`)
->>>>>>> 18860e1d
             WHERE this_actors0.name = $updateMovies.args.update.actors[0].where.node.name
             CALL apoc.do.when(this_actors0 IS NOT NULL, \\"
             SET this_actors0.name = $this_update_actors0_name
@@ -374,13 +347,8 @@
             WHERE this.id = $this_id
             WITH this
             CALL {
-<<<<<<< HEAD
-            WITH this
-            	OPTIONAL MATCH (this_connect_actors0_node:Person)
-=======
             	WITH this
             	OPTIONAL MATCH (this_connect_actors0_node:\`Person\`)
->>>>>>> 18860e1d
             	WHERE this_connect_actors0_node.name = $this_connect_actors0_node_name
             CALL apoc.do.when(this_connect_actors0_node IS NOT NULL AND this IS NOT NULL, \\"
             			MERGE (this)<-[:ACTED_IN]-(this_connect_actors0_node)
@@ -552,17 +520,9 @@
         });
 
         expect(formatCypher(result.cypher)).toMatchInlineSnapshot(`
-<<<<<<< HEAD
-            "MATCH (this:Film)
-            WHERE EXISTS((this)<-[:ACTED_IN]-(:Person)) AND ANY(this_actors IN [(this)<-[:ACTED_IN]-(this_actors:Person) | this_actors] WHERE this_actors.name = $this_actors_name)
-            WITH this, [ metaVal IN [{type: 'Deleted', name: 'Movie', id: id(this)}] WHERE metaVal IS NOT NULL AND metaVal.id IS NOT NULL AND (metaVal.toID IS NOT NULL OR metaVal.toName IS NULL) ] as mutateMeta
-            DETACH DELETE this
-            RETURN mutateMeta"
-=======
             "MATCH (this:\`Film\`)
             WHERE EXISTS((this)<-[:ACTED_IN]-(:\`Person\`)) AND ANY(this_actors IN [(this)<-[:ACTED_IN]-(this_actors:\`Person\`) | this_actors] WHERE this_actors.name = $this_actors_name)
             DETACH DELETE this"
->>>>>>> 18860e1d
         `);
 
         expect(formatParams(result.params)).toMatchInlineSnapshot(`
