/*
 * Copyright (c) "Neo4j"
 * Neo4j Sweden AB [http://neo4j.com]
 *
 * This file is part of Neo4j.
 *
 * Licensed under the Apache License, Version 2.0 (the "License");
 * you may not use this file except in compliance with the License.
 * You may obtain a copy of the License at
 *
 *     http://www.apache.org/licenses/LICENSE-2.0
 *
 * Unless required by applicable law or agreed to in writing, software
 * distributed under the License is distributed on an "AS IS" BASIS,
 * WITHOUT WARRANTIES OR CONDITIONS OF ANY KIND, either express or implied.
 * See the License for the specific language governing permissions and
 * limitations under the License.
 */

import { gql } from "apollo-server";
import { DocumentNode } from "graphql";
import { Neo4jGraphQL } from "../../../../../src";
import { createJwtRequest } from "../../../../utils/create-jwt-request";
import { formatCypher, translateQuery, formatParams } from "../../../utils/tck-test-utils";

describe("Interface Relationships - Update update", () => {
    const secret = "secret";
    let typeDefs: DocumentNode;
    let neoSchema: Neo4jGraphQL;

    beforeAll(() => {
        typeDefs = gql`
            interface Production {
                title: String!
                actors: [Actor!]! @relationship(type: "ACTED_IN", direction: IN, properties: "ActedIn")
            }

            type Movie implements Production {
                title: String!
                runtime: Int!
                actors: [Actor!]!
            }

            type Series implements Production {
                title: String!
                episodes: Int!
                actors: [Actor!]!
            }

            interface ActedIn @relationshipProperties {
                screenTime: Int!
            }

            type Actor {
                name: String!
                actedIn: [Production!]! @relationship(type: "ACTED_IN", direction: OUT, properties: "ActedIn")
            }
        `;

        neoSchema = new Neo4jGraphQL({
            typeDefs,
            config: { enableRegex: true, jwt: { secret } },
        });
    });

    test("Update update an interface relationship", async () => {
        const query = gql`
            mutation {
                updateActors(
                    update: {
                        actedIn: { where: { node: { title: "Old Title" } }, update: { node: { title: "New Title" } } }
                    }
                ) {
                    actors {
                        name
                    }
                }
            }
        `;

        const req = createJwtRequest("secret", {});
        const result = await translateQuery(neoSchema, query, {
            req,
        });

        expect(formatCypher(result.cypher)).toMatchInlineSnapshot(`
            "MATCH (this:Actor)
            WITH this
            CALL {
            WITH this
            OPTIONAL MATCH (this)-[this_acted_in0_relationship:ACTED_IN]->(this_actedIn0:Movie)
            WHERE this_actedIn0.title = $updateActors.args.update.actedIn[0].where.node.title
            CALL apoc.do.when(this_actedIn0 IS NOT NULL, \\"
            SET this_actedIn0.title = $this_update_actedIn0_title
<<<<<<< HEAD
            WITH this, this_actedIn0, this_acted_in0_relationship, [ metaVal IN [{type: 'Updated', name: 'Movie', id: id(this_actedIn0), properties: $this_update_actedIn0}] WHERE metaVal IS NOT NULL AND metaVal.id IS NOT NULL AND (metaVal.toID IS NOT NULL OR metaVal.toName IS NULL) ] as mutateMeta
            CALL apoc.util.validate(NOT(apoc.util.validatePredicate(NOT(EXISTS((this_actedIn0)<-[:ACTED_IN]-(:Actor))), '@neo4j/graphql/RELATIONSHIP-REQUIREDMovie.actors required', [0])), '@neo4j/graphql/RELATIONSHIP-REQUIRED', [0])
            RETURN this, this_actedIn0, this_acted_in0_relationship, mutateMeta
            \\", \\"\\", {this:this, this_actedIn0:this_actedIn0, this_acted_in0_relationship:this_acted_in0_relationship, updateActors: $updateActors, this_actedIn0:this_actedIn0, auth:$auth,this_update_actedIn0_title:$this_update_actedIn0_title,this_update_actedIn0:$this_update_actedIn0})
            YIELD value
            WITH this, this_actedIn0, this_acted_in0_relationship, value.mutateMeta as this_mutateMeta
            RETURN this_mutateMeta
=======
            RETURN count(*)
            \\", \\"\\", {this:this, updateActors: $updateActors, this_actedIn0:this_actedIn0, auth:$auth,this_update_actedIn0_title:$this_update_actedIn0_title})
            YIELD value as _
            RETURN count(*)
>>>>>>> edbd3037
            UNION
            WITH this
            OPTIONAL MATCH (this)-[this_acted_in0_relationship:ACTED_IN]->(this_actedIn0:Series)
            WHERE this_actedIn0.title = $updateActors.args.update.actedIn[0].where.node.title
            CALL apoc.do.when(this_actedIn0 IS NOT NULL, \\"
            SET this_actedIn0.title = $this_update_actedIn0_title
<<<<<<< HEAD
            WITH this, this_actedIn0, this_acted_in0_relationship, [ metaVal IN [{type: 'Updated', name: 'Series', id: id(this_actedIn0), properties: $this_update_actedIn0}] WHERE metaVal IS NOT NULL AND metaVal.id IS NOT NULL AND (metaVal.toID IS NOT NULL OR metaVal.toName IS NULL) ] as mutateMeta
            CALL apoc.util.validate(NOT(apoc.util.validatePredicate(NOT(EXISTS((this_actedIn0)<-[:ACTED_IN]-(:Actor))), '@neo4j/graphql/RELATIONSHIP-REQUIREDSeries.actors required', [0])), '@neo4j/graphql/RELATIONSHIP-REQUIRED', [0])
            RETURN this, this_actedIn0, this_acted_in0_relationship, mutateMeta
            \\", \\"\\", {this:this, this_actedIn0:this_actedIn0, this_acted_in0_relationship:this_acted_in0_relationship, updateActors: $updateActors, this_actedIn0:this_actedIn0, auth:$auth,this_update_actedIn0_title:$this_update_actedIn0_title,this_update_actedIn0:$this_update_actedIn0})
            YIELD value
            WITH this, this_actedIn0, this_acted_in0_relationship, value.mutateMeta as this_mutateMeta
            RETURN this_mutateMeta
=======
            RETURN count(*)
            \\", \\"\\", {this:this, updateActors: $updateActors, this_actedIn0:this_actedIn0, auth:$auth,this_update_actedIn0_title:$this_update_actedIn0_title})
            YIELD value as _
            RETURN count(*)
>>>>>>> edbd3037
            }
            WITH this, this_mutateMeta as mutateMeta
            RETURN mutateMeta, this { .name } AS this"
        `);

        expect(formatParams(result.params)).toMatchInlineSnapshot(`
            "{
                \\"this_update_actedIn0_title\\": \\"New Title\\",
                \\"this_update_actedIn0\\": {
                    \\"title\\": \\"New Title\\"
                },
                \\"auth\\": {
                    \\"isAuthenticated\\": true,
                    \\"roles\\": [],
                    \\"jwt\\": {
                        \\"roles\\": []
                    }
                },
                \\"updateActors\\": {
                    \\"args\\": {
                        \\"update\\": {
                            \\"actedIn\\": [
                                {
                                    \\"update\\": {
                                        \\"node\\": {
                                            \\"title\\": \\"New Title\\"
                                        }
                                    },
                                    \\"where\\": {
                                        \\"node\\": {
                                            \\"title\\": \\"Old Title\\"
                                        }
                                    }
                                }
                            ]
                        }
                    }
                }
            }"
        `);
    });

    test("Update update an interface relationship with nested update", async () => {
        const query = gql`
            mutation {
                updateActors(
                    update: {
                        actedIn: {
                            where: { node: { title: "Old Title" } }
                            update: { node: { actors: { update: { node: { name: "New Actor Name" } } } } }
                        }
                    }
                ) {
                    actors {
                        name
                    }
                }
            }
        `;

        const req = createJwtRequest("secret", {});
        const result = await translateQuery(neoSchema, query, {
            req,
        });

        expect(formatCypher(result.cypher)).toMatchInlineSnapshot(`
            "MATCH (this:Actor)
            WITH this
            CALL {
            WITH this
            OPTIONAL MATCH (this)-[this_acted_in0_relationship:ACTED_IN]->(this_actedIn0:Movie)
            WHERE this_actedIn0.title = $updateActors.args.update.actedIn[0].where.node.title
            CALL apoc.do.when(this_actedIn0 IS NOT NULL, \\"
            WITH this, this_actedIn0, this_acted_in0_relationship
            WITH this, this_actedIn0, this_acted_in0_relationship
            OPTIONAL MATCH (this_actedIn0)<-[this_actedIn0_acted_in0_relationship:ACTED_IN]-(this_actedIn0_actors0:Actor)
            CALL apoc.do.when(this_actedIn0_actors0 IS NOT NULL, \\\\\\"
            SET this_actedIn0_actors0.name = $this_update_actedIn0_actors0_name
<<<<<<< HEAD
            RETURN this, this_actedIn0, this_acted_in0_relationship, this_actedIn0_actors0, this_actedIn0_acted_in0_relationship, [ metaVal IN [{type: 'Updated', name: 'Actor', id: id(this_actedIn0_actors0), properties: $this_update_actedIn0_actors0}] WHERE metaVal IS NOT NULL AND metaVal.id IS NOT NULL AND (metaVal.toID IS NOT NULL OR metaVal.toName IS NULL) ] as mutateMeta
            \\\\\\", \\\\\\"\\\\\\", {this:this, this_actedIn0:this_actedIn0, this_acted_in0_relationship:this_acted_in0_relationship, this_actedIn0_actors0:this_actedIn0_actors0, this_actedIn0_acted_in0_relationship:this_actedIn0_acted_in0_relationship, updateActors: $updateActors, this_actedIn0_actors0:this_actedIn0_actors0, auth:$auth,this_update_actedIn0_actors0_name:$this_update_actedIn0_actors0_name,this_update_actedIn0_actors0:$this_update_actedIn0_actors0})
            YIELD value
            WITH this, this_actedIn0, this_acted_in0_relationship, this_actedIn0_actors0, this_actedIn0_acted_in0_relationship, value.mutateMeta as mutateMeta
            WITH this, this_actedIn0, this_acted_in0_relationship, mutateMeta
            CALL apoc.util.validate(NOT(apoc.util.validatePredicate(NOT(EXISTS((this_actedIn0)<-[:ACTED_IN]-(:Actor))), '@neo4j/graphql/RELATIONSHIP-REQUIREDMovie.actors required', [0])), '@neo4j/graphql/RELATIONSHIP-REQUIRED', [0])
            RETURN this, this_actedIn0, this_acted_in0_relationship, mutateMeta
            \\", \\"\\", {this:this, this_actedIn0:this_actedIn0, this_acted_in0_relationship:this_acted_in0_relationship, updateActors: $updateActors, this_actedIn0:this_actedIn0, auth:$auth,this_update_actedIn0_actors0_name:$this_update_actedIn0_actors0_name,this_update_actedIn0_actors0:$this_update_actedIn0_actors0})
            YIELD value
            WITH this, this_actedIn0, this_acted_in0_relationship, value.mutateMeta as this_mutateMeta
            RETURN this_mutateMeta
=======
            RETURN count(*)
            \\\\\\", \\\\\\"\\\\\\", {this:this, this_actedIn0:this_actedIn0, updateActors: $updateActors, this_actedIn0_actors0:this_actedIn0_actors0, auth:$auth,this_update_actedIn0_actors0_name:$this_update_actedIn0_actors0_name})
            YIELD value as _
            RETURN count(*)
            \\", \\"\\", {this:this, updateActors: $updateActors, this_actedIn0:this_actedIn0, auth:$auth,this_update_actedIn0_actors0_name:$this_update_actedIn0_actors0_name})
            YIELD value as _
            RETURN count(*)
>>>>>>> edbd3037
            UNION
            WITH this
            OPTIONAL MATCH (this)-[this_acted_in0_relationship:ACTED_IN]->(this_actedIn0:Series)
            WHERE this_actedIn0.title = $updateActors.args.update.actedIn[0].where.node.title
            CALL apoc.do.when(this_actedIn0 IS NOT NULL, \\"
            WITH this, this_actedIn0, this_acted_in0_relationship
            WITH this, this_actedIn0, this_acted_in0_relationship
            OPTIONAL MATCH (this_actedIn0)<-[this_actedIn0_acted_in0_relationship:ACTED_IN]-(this_actedIn0_actors0:Actor)
            CALL apoc.do.when(this_actedIn0_actors0 IS NOT NULL, \\\\\\"
            SET this_actedIn0_actors0.name = $this_update_actedIn0_actors0_name
<<<<<<< HEAD
            RETURN this, this_actedIn0, this_acted_in0_relationship, this_actedIn0_actors0, this_actedIn0_acted_in0_relationship, [ metaVal IN [{type: 'Updated', name: 'Actor', id: id(this_actedIn0_actors0), properties: $this_update_actedIn0_actors0}] WHERE metaVal IS NOT NULL AND metaVal.id IS NOT NULL AND (metaVal.toID IS NOT NULL OR metaVal.toName IS NULL) ] as mutateMeta
            \\\\\\", \\\\\\"\\\\\\", {this:this, this_actedIn0:this_actedIn0, this_acted_in0_relationship:this_acted_in0_relationship, this_actedIn0_actors0:this_actedIn0_actors0, this_actedIn0_acted_in0_relationship:this_actedIn0_acted_in0_relationship, updateActors: $updateActors, this_actedIn0_actors0:this_actedIn0_actors0, auth:$auth,this_update_actedIn0_actors0_name:$this_update_actedIn0_actors0_name,this_update_actedIn0_actors0:$this_update_actedIn0_actors0})
            YIELD value
            WITH this, this_actedIn0, this_acted_in0_relationship, this_actedIn0_actors0, this_actedIn0_acted_in0_relationship, value.mutateMeta as mutateMeta
            WITH this, this_actedIn0, this_acted_in0_relationship, mutateMeta
            CALL apoc.util.validate(NOT(apoc.util.validatePredicate(NOT(EXISTS((this_actedIn0)<-[:ACTED_IN]-(:Actor))), '@neo4j/graphql/RELATIONSHIP-REQUIREDSeries.actors required', [0])), '@neo4j/graphql/RELATIONSHIP-REQUIRED', [0])
            RETURN this, this_actedIn0, this_acted_in0_relationship, mutateMeta
            \\", \\"\\", {this:this, this_actedIn0:this_actedIn0, this_acted_in0_relationship:this_acted_in0_relationship, updateActors: $updateActors, this_actedIn0:this_actedIn0, auth:$auth,this_update_actedIn0_actors0_name:$this_update_actedIn0_actors0_name,this_update_actedIn0_actors0:$this_update_actedIn0_actors0})
            YIELD value
            WITH this, this_actedIn0, this_acted_in0_relationship, value.mutateMeta as this_mutateMeta
            RETURN this_mutateMeta
=======
            RETURN count(*)
            \\\\\\", \\\\\\"\\\\\\", {this:this, this_actedIn0:this_actedIn0, updateActors: $updateActors, this_actedIn0_actors0:this_actedIn0_actors0, auth:$auth,this_update_actedIn0_actors0_name:$this_update_actedIn0_actors0_name})
            YIELD value as _
            RETURN count(*)
            \\", \\"\\", {this:this, updateActors: $updateActors, this_actedIn0:this_actedIn0, auth:$auth,this_update_actedIn0_actors0_name:$this_update_actedIn0_actors0_name})
            YIELD value as _
            RETURN count(*)
>>>>>>> edbd3037
            }
            WITH this, this_mutateMeta as mutateMeta
            RETURN mutateMeta, this { .name } AS this"
        `);

        expect(formatParams(result.params)).toMatchInlineSnapshot(`
            "{
                \\"this_update_actedIn0_actors0_name\\": \\"New Actor Name\\",
                \\"this_update_actedIn0_actors0\\": {
                    \\"name\\": \\"New Actor Name\\"
                },
                \\"auth\\": {
                    \\"isAuthenticated\\": true,
                    \\"roles\\": [],
                    \\"jwt\\": {
                        \\"roles\\": []
                    }
                },
                \\"updateActors\\": {
                    \\"args\\": {
                        \\"update\\": {
                            \\"actedIn\\": [
                                {
                                    \\"update\\": {
                                        \\"node\\": {
                                            \\"actors\\": [
                                                {
                                                    \\"update\\": {
                                                        \\"node\\": {
                                                            \\"name\\": \\"New Actor Name\\"
                                                        }
                                                    }
                                                }
                                            ]
                                        }
                                    },
                                    \\"where\\": {
                                        \\"node\\": {
                                            \\"title\\": \\"Old Title\\"
                                        }
                                    }
                                }
                            ]
                        }
                    }
                }
            }"
        `);
    });

    test("Update update an interface relationship with nested update using _on to only update one implementation", async () => {
        const query = gql`
            mutation {
                updateActors(
                    update: {
                        actedIn: {
                            where: { node: { title: "Old Title" } }
                            update: {
                                node: { _on: { Movie: { actors: { update: { node: { name: "New Actor Name" } } } } } }
                            }
                        }
                    }
                ) {
                    actors {
                        name
                    }
                }
            }
        `;

        const req = createJwtRequest("secret", {});
        const result = await translateQuery(neoSchema, query, {
            req,
        });

        expect(formatCypher(result.cypher)).toMatchInlineSnapshot(`
            "MATCH (this:Actor)
            WITH this
            CALL {
            WITH this
            OPTIONAL MATCH (this)-[this_acted_in0_relationship:ACTED_IN]->(this_actedIn0:Movie)
            WHERE this_actedIn0.title = $updateActors.args.update.actedIn[0].where.node.title
            CALL apoc.do.when(this_actedIn0 IS NOT NULL, \\"
<<<<<<< HEAD
            WITH this, this_actedIn0, this_acted_in0_relationship
            CALL apoc.util.validate(NOT(apoc.util.validatePredicate(NOT(EXISTS((this_actedIn0)<-[:ACTED_IN]-(:Actor))), '@neo4j/graphql/RELATIONSHIP-REQUIREDMovie.actors required', [0])), '@neo4j/graphql/RELATIONSHIP-REQUIRED', [0])
            WITH this, this_actedIn0, this_acted_in0_relationship
            WITH this, this_actedIn0, this_acted_in0_relationship
            OPTIONAL MATCH (this_actedIn0)<-[this_actedIn0_acted_in0_relationship:ACTED_IN]-(this_actedIn0_actors0:Actor)
            CALL apoc.do.when(this_actedIn0_actors0 IS NOT NULL, \\\\\\"
            SET this_actedIn0_actors0.name = $this_update_actedIn0_on_Movie_actors0_name
            RETURN this, this_actedIn0, this_acted_in0_relationship, this_actedIn0_actors0, this_actedIn0_acted_in0_relationship, [ metaVal IN [{type: 'Updated', name: 'Actor', id: id(this_actedIn0_actors0), properties: $this_update_actedIn0_on_Movie_actors0}] WHERE metaVal IS NOT NULL AND metaVal.id IS NOT NULL AND (metaVal.toID IS NOT NULL OR metaVal.toName IS NULL) ] as mutateMeta
            \\\\\\", \\\\\\"\\\\\\", {this:this, this_actedIn0:this_actedIn0, this_acted_in0_relationship:this_acted_in0_relationship, this_actedIn0_actors0:this_actedIn0_actors0, this_actedIn0_acted_in0_relationship:this_actedIn0_acted_in0_relationship, updateActors: $updateActors, this_actedIn0_actors0:this_actedIn0_actors0, auth:$auth,this_update_actedIn0_on_Movie_actors0_name:$this_update_actedIn0_on_Movie_actors0_name,this_update_actedIn0_on_Movie_actors0:$this_update_actedIn0_on_Movie_actors0})
            YIELD value
            WITH this, this_actedIn0, this_acted_in0_relationship, this_actedIn0_actors0, this_actedIn0_acted_in0_relationship, value.mutateMeta as mutateMeta
            WITH this, this_actedIn0, this_acted_in0_relationship, mutateMeta
            CALL apoc.util.validate(NOT(apoc.util.validatePredicate(NOT(EXISTS((this_actedIn0)<-[:ACTED_IN]-(:Actor))), '@neo4j/graphql/RELATIONSHIP-REQUIREDMovie.actors required', [0])), '@neo4j/graphql/RELATIONSHIP-REQUIRED', [0])
            RETURN this, this_actedIn0, this_acted_in0_relationship, mutateMeta
            \\", \\"\\", {this:this, this_actedIn0:this_actedIn0, this_acted_in0_relationship:this_acted_in0_relationship, updateActors: $updateActors, this_actedIn0:this_actedIn0, auth:$auth,this_update_actedIn0_on_Movie_actors0_name:$this_update_actedIn0_on_Movie_actors0_name,this_update_actedIn0_on_Movie_actors0:$this_update_actedIn0_on_Movie_actors0})
            YIELD value
            WITH this, this_actedIn0, this_acted_in0_relationship, value.mutateMeta as this_mutateMeta
            RETURN this_mutateMeta
=======
            WITH this, this_actedIn0
            OPTIONAL MATCH (this_actedIn0)<-[this_actedIn0_acted_in0_relationship:ACTED_IN]-(this_actedIn0_actors0:Actor)
            CALL apoc.do.when(this_actedIn0_actors0 IS NOT NULL, \\\\\\"
            SET this_actedIn0_actors0.name = $this_update_actedIn0_on_Movie_actors0_name
            RETURN count(*)
            \\\\\\", \\\\\\"\\\\\\", {this:this, this_actedIn0:this_actedIn0, updateActors: $updateActors, this_actedIn0_actors0:this_actedIn0_actors0, auth:$auth,this_update_actedIn0_on_Movie_actors0_name:$this_update_actedIn0_on_Movie_actors0_name})
            YIELD value as _
            RETURN count(*)
            \\", \\"\\", {this:this, updateActors: $updateActors, this_actedIn0:this_actedIn0, auth:$auth,this_update_actedIn0_on_Movie_actors0_name:$this_update_actedIn0_on_Movie_actors0_name})
            YIELD value as _
            RETURN count(*)
>>>>>>> edbd3037
            UNION
            WITH this
            OPTIONAL MATCH (this)-[this_acted_in0_relationship:ACTED_IN]->(this_actedIn0:Series)
            WHERE this_actedIn0.title = $updateActors.args.update.actedIn[0].where.node.title
            CALL apoc.do.when(this_actedIn0 IS NOT NULL, \\"
<<<<<<< HEAD
            WITH this, this_actedIn0, this_acted_in0_relationship
            CALL apoc.util.validate(NOT(apoc.util.validatePredicate(NOT(EXISTS((this_actedIn0)<-[:ACTED_IN]-(:Actor))), '@neo4j/graphql/RELATIONSHIP-REQUIREDSeries.actors required', [0])), '@neo4j/graphql/RELATIONSHIP-REQUIRED', [0])
            RETURN this, this_actedIn0, this_acted_in0_relationship
            \\", \\"\\", {this:this, this_actedIn0:this_actedIn0, this_acted_in0_relationship:this_acted_in0_relationship, updateActors: $updateActors, this_actedIn0:this_actedIn0, auth:$auth})
            YIELD value
            WITH this, this_actedIn0, this_acted_in0_relationship, value.mutateMeta as this_mutateMeta
            RETURN this_mutateMeta
=======
            RETURN count(*)
            \\", \\"\\", {this:this, updateActors: $updateActors, this_actedIn0:this_actedIn0, auth:$auth})
            YIELD value as _
            RETURN count(*)
>>>>>>> edbd3037
            }
            WITH this, this_mutateMeta as mutateMeta
            RETURN mutateMeta, this { .name } AS this"
        `);

        expect(formatParams(result.params)).toMatchInlineSnapshot(`
            "{
                \\"auth\\": {
                    \\"isAuthenticated\\": true,
                    \\"roles\\": [],
                    \\"jwt\\": {
                        \\"roles\\": []
                    }
                },
                \\"this_update_actedIn0_on_Movie_actors0_name\\": \\"New Actor Name\\",
                \\"this_update_actedIn0_on_Movie_actors0\\": {
                    \\"name\\": \\"New Actor Name\\"
                },
                \\"updateActors\\": {
                    \\"args\\": {
                        \\"update\\": {
                            \\"actedIn\\": [
                                {
                                    \\"update\\": {
                                        \\"node\\": {
                                            \\"_on\\": {
                                                \\"Movie\\": {
                                                    \\"actors\\": [
                                                        {
                                                            \\"update\\": {
                                                                \\"node\\": {
                                                                    \\"name\\": \\"New Actor Name\\"
                                                                }
                                                            }
                                                        }
                                                    ]
                                                }
                                            }
                                        }
                                    },
                                    \\"where\\": {
                                        \\"node\\": {
                                            \\"title\\": \\"Old Title\\"
                                        }
                                    }
                                }
                            ]
                        }
                    }
                }
            }"
        `);
    });

    test("Update update an interface relationship with nested update using _on to override update", async () => {
        const query = gql`
            mutation {
                updateActors(
                    update: {
                        actedIn: {
                            where: { node: { title: "Old Title" } }
                            update: {
                                node: {
                                    actors: { update: { node: { name: "New Actor Name" } } }
                                    _on: { Movie: { actors: { update: { node: { name: "Different Actor Name" } } } } }
                                }
                            }
                        }
                    }
                ) {
                    actors {
                        name
                    }
                }
            }
        `;

        const req = createJwtRequest("secret", {});
        const result = await translateQuery(neoSchema, query, {
            req,
        });

        expect(formatCypher(result.cypher)).toMatchInlineSnapshot(`
            "MATCH (this:Actor)
            WITH this
            CALL {
            WITH this
            OPTIONAL MATCH (this)-[this_acted_in0_relationship:ACTED_IN]->(this_actedIn0:Movie)
            WHERE this_actedIn0.title = $updateActors.args.update.actedIn[0].where.node.title
            CALL apoc.do.when(this_actedIn0 IS NOT NULL, \\"
<<<<<<< HEAD
            WITH this, this_actedIn0, this_acted_in0_relationship
            CALL apoc.util.validate(NOT(apoc.util.validatePredicate(NOT(EXISTS((this_actedIn0)<-[:ACTED_IN]-(:Actor))), '@neo4j/graphql/RELATIONSHIP-REQUIREDMovie.actors required', [0])), '@neo4j/graphql/RELATIONSHIP-REQUIRED', [0])
            WITH this, this_actedIn0, this_acted_in0_relationship
            WITH this, this_actedIn0, this_acted_in0_relationship
            OPTIONAL MATCH (this_actedIn0)<-[this_actedIn0_acted_in0_relationship:ACTED_IN]-(this_actedIn0_actors0:Actor)
            CALL apoc.do.when(this_actedIn0_actors0 IS NOT NULL, \\\\\\"
            SET this_actedIn0_actors0.name = $this_update_actedIn0_on_Movie_actors0_name
            RETURN this, this_actedIn0, this_acted_in0_relationship, this_actedIn0_actors0, this_actedIn0_acted_in0_relationship, [ metaVal IN [{type: 'Updated', name: 'Actor', id: id(this_actedIn0_actors0), properties: $this_update_actedIn0_on_Movie_actors0}] WHERE metaVal IS NOT NULL AND metaVal.id IS NOT NULL AND (metaVal.toID IS NOT NULL OR metaVal.toName IS NULL) ] as mutateMeta
            \\\\\\", \\\\\\"\\\\\\", {this:this, this_actedIn0:this_actedIn0, this_acted_in0_relationship:this_acted_in0_relationship, this_actedIn0_actors0:this_actedIn0_actors0, this_actedIn0_acted_in0_relationship:this_actedIn0_acted_in0_relationship, updateActors: $updateActors, this_actedIn0_actors0:this_actedIn0_actors0, auth:$auth,this_update_actedIn0_on_Movie_actors0_name:$this_update_actedIn0_on_Movie_actors0_name,this_update_actedIn0_on_Movie_actors0:$this_update_actedIn0_on_Movie_actors0})
            YIELD value
            WITH this, this_actedIn0, this_acted_in0_relationship, this_actedIn0_actors0, this_actedIn0_acted_in0_relationship, value.mutateMeta as mutateMeta
            WITH this, this_actedIn0, this_acted_in0_relationship, mutateMeta
            CALL apoc.util.validate(NOT(apoc.util.validatePredicate(NOT(EXISTS((this_actedIn0)<-[:ACTED_IN]-(:Actor))), '@neo4j/graphql/RELATIONSHIP-REQUIREDMovie.actors required', [0])), '@neo4j/graphql/RELATIONSHIP-REQUIRED', [0])
            RETURN this, this_actedIn0, this_acted_in0_relationship, mutateMeta
            \\", \\"\\", {this:this, this_actedIn0:this_actedIn0, this_acted_in0_relationship:this_acted_in0_relationship, updateActors: $updateActors, this_actedIn0:this_actedIn0, auth:$auth,this_update_actedIn0_on_Movie_actors0_name:$this_update_actedIn0_on_Movie_actors0_name,this_update_actedIn0_on_Movie_actors0:$this_update_actedIn0_on_Movie_actors0})
            YIELD value
            WITH this, this_actedIn0, this_acted_in0_relationship, value.mutateMeta as this_mutateMeta
            RETURN this_mutateMeta
=======
            WITH this, this_actedIn0
            OPTIONAL MATCH (this_actedIn0)<-[this_actedIn0_acted_in0_relationship:ACTED_IN]-(this_actedIn0_actors0:Actor)
            CALL apoc.do.when(this_actedIn0_actors0 IS NOT NULL, \\\\\\"
            SET this_actedIn0_actors0.name = $this_update_actedIn0_on_Movie_actors0_name
            RETURN count(*)
            \\\\\\", \\\\\\"\\\\\\", {this:this, this_actedIn0:this_actedIn0, updateActors: $updateActors, this_actedIn0_actors0:this_actedIn0_actors0, auth:$auth,this_update_actedIn0_on_Movie_actors0_name:$this_update_actedIn0_on_Movie_actors0_name})
            YIELD value as _
            RETURN count(*)
            \\", \\"\\", {this:this, updateActors: $updateActors, this_actedIn0:this_actedIn0, auth:$auth,this_update_actedIn0_on_Movie_actors0_name:$this_update_actedIn0_on_Movie_actors0_name})
            YIELD value as _
            RETURN count(*)
>>>>>>> edbd3037
            UNION
            WITH this
            OPTIONAL MATCH (this)-[this_acted_in0_relationship:ACTED_IN]->(this_actedIn0:Series)
            WHERE this_actedIn0.title = $updateActors.args.update.actedIn[0].where.node.title
            CALL apoc.do.when(this_actedIn0 IS NOT NULL, \\"
            WITH this, this_actedIn0, this_acted_in0_relationship
            WITH this, this_actedIn0, this_acted_in0_relationship
            OPTIONAL MATCH (this_actedIn0)<-[this_actedIn0_acted_in0_relationship:ACTED_IN]-(this_actedIn0_actors0:Actor)
            CALL apoc.do.when(this_actedIn0_actors0 IS NOT NULL, \\\\\\"
            SET this_actedIn0_actors0.name = $this_update_actedIn0_actors0_name
<<<<<<< HEAD
            RETURN this, this_actedIn0, this_acted_in0_relationship, this_actedIn0_actors0, this_actedIn0_acted_in0_relationship, [ metaVal IN [{type: 'Updated', name: 'Actor', id: id(this_actedIn0_actors0), properties: $this_update_actedIn0_actors0}] WHERE metaVal IS NOT NULL AND metaVal.id IS NOT NULL AND (metaVal.toID IS NOT NULL OR metaVal.toName IS NULL) ] as mutateMeta
            \\\\\\", \\\\\\"\\\\\\", {this:this, this_actedIn0:this_actedIn0, this_acted_in0_relationship:this_acted_in0_relationship, this_actedIn0_actors0:this_actedIn0_actors0, this_actedIn0_acted_in0_relationship:this_actedIn0_acted_in0_relationship, updateActors: $updateActors, this_actedIn0_actors0:this_actedIn0_actors0, auth:$auth,this_update_actedIn0_actors0_name:$this_update_actedIn0_actors0_name,this_update_actedIn0_actors0:$this_update_actedIn0_actors0})
            YIELD value
            WITH this, this_actedIn0, this_acted_in0_relationship, this_actedIn0_actors0, this_actedIn0_acted_in0_relationship, value.mutateMeta as mutateMeta
            WITH this, this_actedIn0, this_acted_in0_relationship, mutateMeta
            CALL apoc.util.validate(NOT(apoc.util.validatePredicate(NOT(EXISTS((this_actedIn0)<-[:ACTED_IN]-(:Actor))), '@neo4j/graphql/RELATIONSHIP-REQUIREDSeries.actors required', [0])), '@neo4j/graphql/RELATIONSHIP-REQUIRED', [0])
            RETURN this, this_actedIn0, this_acted_in0_relationship, mutateMeta
            \\", \\"\\", {this:this, this_actedIn0:this_actedIn0, this_acted_in0_relationship:this_acted_in0_relationship, updateActors: $updateActors, this_actedIn0:this_actedIn0, auth:$auth,this_update_actedIn0_actors0_name:$this_update_actedIn0_actors0_name,this_update_actedIn0_actors0:$this_update_actedIn0_actors0})
            YIELD value
            WITH this, this_actedIn0, this_acted_in0_relationship, value.mutateMeta as this_mutateMeta
            RETURN this_mutateMeta
=======
            RETURN count(*)
            \\\\\\", \\\\\\"\\\\\\", {this:this, this_actedIn0:this_actedIn0, updateActors: $updateActors, this_actedIn0_actors0:this_actedIn0_actors0, auth:$auth,this_update_actedIn0_actors0_name:$this_update_actedIn0_actors0_name})
            YIELD value as _
            RETURN count(*)
            \\", \\"\\", {this:this, updateActors: $updateActors, this_actedIn0:this_actedIn0, auth:$auth,this_update_actedIn0_actors0_name:$this_update_actedIn0_actors0_name})
            YIELD value as _
            RETURN count(*)
>>>>>>> edbd3037
            }
            WITH this, this_mutateMeta as mutateMeta
            RETURN mutateMeta, this { .name } AS this"
        `);

        expect(formatParams(result.params)).toMatchInlineSnapshot(`
            "{
                \\"auth\\": {
                    \\"isAuthenticated\\": true,
                    \\"roles\\": [],
                    \\"jwt\\": {
                        \\"roles\\": []
                    }
                },
                \\"this_update_actedIn0_on_Movie_actors0_name\\": \\"Different Actor Name\\",
                \\"this_update_actedIn0_on_Movie_actors0\\": {
                    \\"name\\": \\"Different Actor Name\\"
                },
                \\"this_update_actedIn0_actors0_name\\": \\"New Actor Name\\",
                \\"this_update_actedIn0_actors0\\": {
                    \\"name\\": \\"New Actor Name\\"
                },
                \\"updateActors\\": {
                    \\"args\\": {
                        \\"update\\": {
                            \\"actedIn\\": [
                                {
                                    \\"update\\": {
                                        \\"node\\": {
                                            \\"_on\\": {
                                                \\"Movie\\": {
                                                    \\"actors\\": [
                                                        {
                                                            \\"update\\": {
                                                                \\"node\\": {
                                                                    \\"name\\": \\"Different Actor Name\\"
                                                                }
                                                            }
                                                        }
                                                    ]
                                                }
                                            },
                                            \\"actors\\": [
                                                {
                                                    \\"update\\": {
                                                        \\"node\\": {
                                                            \\"name\\": \\"New Actor Name\\"
                                                        }
                                                    }
                                                }
                                            ]
                                        }
                                    },
                                    \\"where\\": {
                                        \\"node\\": {
                                            \\"title\\": \\"Old Title\\"
                                        }
                                    }
                                }
                            ]
                        }
                    }
                }
            }"
        `);
    });
});<|MERGE_RESOLUTION|>--- conflicted
+++ resolved
@@ -92,40 +92,20 @@
             WHERE this_actedIn0.title = $updateActors.args.update.actedIn[0].where.node.title
             CALL apoc.do.when(this_actedIn0 IS NOT NULL, \\"
             SET this_actedIn0.title = $this_update_actedIn0_title
-<<<<<<< HEAD
-            WITH this, this_actedIn0, this_acted_in0_relationship, [ metaVal IN [{type: 'Updated', name: 'Movie', id: id(this_actedIn0), properties: $this_update_actedIn0}] WHERE metaVal IS NOT NULL AND metaVal.id IS NOT NULL AND (metaVal.toID IS NOT NULL OR metaVal.toName IS NULL) ] as mutateMeta
-            CALL apoc.util.validate(NOT(apoc.util.validatePredicate(NOT(EXISTS((this_actedIn0)<-[:ACTED_IN]-(:Actor))), '@neo4j/graphql/RELATIONSHIP-REQUIREDMovie.actors required', [0])), '@neo4j/graphql/RELATIONSHIP-REQUIRED', [0])
-            RETURN this, this_actedIn0, this_acted_in0_relationship, mutateMeta
-            \\", \\"\\", {this:this, this_actedIn0:this_actedIn0, this_acted_in0_relationship:this_acted_in0_relationship, updateActors: $updateActors, this_actedIn0:this_actedIn0, auth:$auth,this_update_actedIn0_title:$this_update_actedIn0_title,this_update_actedIn0:$this_update_actedIn0})
-            YIELD value
-            WITH this, this_actedIn0, this_acted_in0_relationship, value.mutateMeta as this_mutateMeta
-            RETURN this_mutateMeta
-=======
             RETURN count(*)
             \\", \\"\\", {this:this, updateActors: $updateActors, this_actedIn0:this_actedIn0, auth:$auth,this_update_actedIn0_title:$this_update_actedIn0_title})
             YIELD value as _
             RETURN count(*)
->>>>>>> edbd3037
             UNION
             WITH this
             OPTIONAL MATCH (this)-[this_acted_in0_relationship:ACTED_IN]->(this_actedIn0:Series)
             WHERE this_actedIn0.title = $updateActors.args.update.actedIn[0].where.node.title
             CALL apoc.do.when(this_actedIn0 IS NOT NULL, \\"
             SET this_actedIn0.title = $this_update_actedIn0_title
-<<<<<<< HEAD
-            WITH this, this_actedIn0, this_acted_in0_relationship, [ metaVal IN [{type: 'Updated', name: 'Series', id: id(this_actedIn0), properties: $this_update_actedIn0}] WHERE metaVal IS NOT NULL AND metaVal.id IS NOT NULL AND (metaVal.toID IS NOT NULL OR metaVal.toName IS NULL) ] as mutateMeta
-            CALL apoc.util.validate(NOT(apoc.util.validatePredicate(NOT(EXISTS((this_actedIn0)<-[:ACTED_IN]-(:Actor))), '@neo4j/graphql/RELATIONSHIP-REQUIREDSeries.actors required', [0])), '@neo4j/graphql/RELATIONSHIP-REQUIRED', [0])
-            RETURN this, this_actedIn0, this_acted_in0_relationship, mutateMeta
-            \\", \\"\\", {this:this, this_actedIn0:this_actedIn0, this_acted_in0_relationship:this_acted_in0_relationship, updateActors: $updateActors, this_actedIn0:this_actedIn0, auth:$auth,this_update_actedIn0_title:$this_update_actedIn0_title,this_update_actedIn0:$this_update_actedIn0})
-            YIELD value
-            WITH this, this_actedIn0, this_acted_in0_relationship, value.mutateMeta as this_mutateMeta
-            RETURN this_mutateMeta
-=======
             RETURN count(*)
             \\", \\"\\", {this:this, updateActors: $updateActors, this_actedIn0:this_actedIn0, auth:$auth,this_update_actedIn0_title:$this_update_actedIn0_title})
             YIELD value as _
             RETURN count(*)
->>>>>>> edbd3037
             }
             WITH this, this_mutateMeta as mutateMeta
             RETURN mutateMeta, this { .name } AS this"
@@ -204,19 +184,6 @@
             OPTIONAL MATCH (this_actedIn0)<-[this_actedIn0_acted_in0_relationship:ACTED_IN]-(this_actedIn0_actors0:Actor)
             CALL apoc.do.when(this_actedIn0_actors0 IS NOT NULL, \\\\\\"
             SET this_actedIn0_actors0.name = $this_update_actedIn0_actors0_name
-<<<<<<< HEAD
-            RETURN this, this_actedIn0, this_acted_in0_relationship, this_actedIn0_actors0, this_actedIn0_acted_in0_relationship, [ metaVal IN [{type: 'Updated', name: 'Actor', id: id(this_actedIn0_actors0), properties: $this_update_actedIn0_actors0}] WHERE metaVal IS NOT NULL AND metaVal.id IS NOT NULL AND (metaVal.toID IS NOT NULL OR metaVal.toName IS NULL) ] as mutateMeta
-            \\\\\\", \\\\\\"\\\\\\", {this:this, this_actedIn0:this_actedIn0, this_acted_in0_relationship:this_acted_in0_relationship, this_actedIn0_actors0:this_actedIn0_actors0, this_actedIn0_acted_in0_relationship:this_actedIn0_acted_in0_relationship, updateActors: $updateActors, this_actedIn0_actors0:this_actedIn0_actors0, auth:$auth,this_update_actedIn0_actors0_name:$this_update_actedIn0_actors0_name,this_update_actedIn0_actors0:$this_update_actedIn0_actors0})
-            YIELD value
-            WITH this, this_actedIn0, this_acted_in0_relationship, this_actedIn0_actors0, this_actedIn0_acted_in0_relationship, value.mutateMeta as mutateMeta
-            WITH this, this_actedIn0, this_acted_in0_relationship, mutateMeta
-            CALL apoc.util.validate(NOT(apoc.util.validatePredicate(NOT(EXISTS((this_actedIn0)<-[:ACTED_IN]-(:Actor))), '@neo4j/graphql/RELATIONSHIP-REQUIREDMovie.actors required', [0])), '@neo4j/graphql/RELATIONSHIP-REQUIRED', [0])
-            RETURN this, this_actedIn0, this_acted_in0_relationship, mutateMeta
-            \\", \\"\\", {this:this, this_actedIn0:this_actedIn0, this_acted_in0_relationship:this_acted_in0_relationship, updateActors: $updateActors, this_actedIn0:this_actedIn0, auth:$auth,this_update_actedIn0_actors0_name:$this_update_actedIn0_actors0_name,this_update_actedIn0_actors0:$this_update_actedIn0_actors0})
-            YIELD value
-            WITH this, this_actedIn0, this_acted_in0_relationship, value.mutateMeta as this_mutateMeta
-            RETURN this_mutateMeta
-=======
             RETURN count(*)
             \\\\\\", \\\\\\"\\\\\\", {this:this, this_actedIn0:this_actedIn0, updateActors: $updateActors, this_actedIn0_actors0:this_actedIn0_actors0, auth:$auth,this_update_actedIn0_actors0_name:$this_update_actedIn0_actors0_name})
             YIELD value as _
@@ -224,7 +191,6 @@
             \\", \\"\\", {this:this, updateActors: $updateActors, this_actedIn0:this_actedIn0, auth:$auth,this_update_actedIn0_actors0_name:$this_update_actedIn0_actors0_name})
             YIELD value as _
             RETURN count(*)
->>>>>>> edbd3037
             UNION
             WITH this
             OPTIONAL MATCH (this)-[this_acted_in0_relationship:ACTED_IN]->(this_actedIn0:Series)
@@ -235,19 +201,6 @@
             OPTIONAL MATCH (this_actedIn0)<-[this_actedIn0_acted_in0_relationship:ACTED_IN]-(this_actedIn0_actors0:Actor)
             CALL apoc.do.when(this_actedIn0_actors0 IS NOT NULL, \\\\\\"
             SET this_actedIn0_actors0.name = $this_update_actedIn0_actors0_name
-<<<<<<< HEAD
-            RETURN this, this_actedIn0, this_acted_in0_relationship, this_actedIn0_actors0, this_actedIn0_acted_in0_relationship, [ metaVal IN [{type: 'Updated', name: 'Actor', id: id(this_actedIn0_actors0), properties: $this_update_actedIn0_actors0}] WHERE metaVal IS NOT NULL AND metaVal.id IS NOT NULL AND (metaVal.toID IS NOT NULL OR metaVal.toName IS NULL) ] as mutateMeta
-            \\\\\\", \\\\\\"\\\\\\", {this:this, this_actedIn0:this_actedIn0, this_acted_in0_relationship:this_acted_in0_relationship, this_actedIn0_actors0:this_actedIn0_actors0, this_actedIn0_acted_in0_relationship:this_actedIn0_acted_in0_relationship, updateActors: $updateActors, this_actedIn0_actors0:this_actedIn0_actors0, auth:$auth,this_update_actedIn0_actors0_name:$this_update_actedIn0_actors0_name,this_update_actedIn0_actors0:$this_update_actedIn0_actors0})
-            YIELD value
-            WITH this, this_actedIn0, this_acted_in0_relationship, this_actedIn0_actors0, this_actedIn0_acted_in0_relationship, value.mutateMeta as mutateMeta
-            WITH this, this_actedIn0, this_acted_in0_relationship, mutateMeta
-            CALL apoc.util.validate(NOT(apoc.util.validatePredicate(NOT(EXISTS((this_actedIn0)<-[:ACTED_IN]-(:Actor))), '@neo4j/graphql/RELATIONSHIP-REQUIREDSeries.actors required', [0])), '@neo4j/graphql/RELATIONSHIP-REQUIRED', [0])
-            RETURN this, this_actedIn0, this_acted_in0_relationship, mutateMeta
-            \\", \\"\\", {this:this, this_actedIn0:this_actedIn0, this_acted_in0_relationship:this_acted_in0_relationship, updateActors: $updateActors, this_actedIn0:this_actedIn0, auth:$auth,this_update_actedIn0_actors0_name:$this_update_actedIn0_actors0_name,this_update_actedIn0_actors0:$this_update_actedIn0_actors0})
-            YIELD value
-            WITH this, this_actedIn0, this_acted_in0_relationship, value.mutateMeta as this_mutateMeta
-            RETURN this_mutateMeta
-=======
             RETURN count(*)
             \\\\\\", \\\\\\"\\\\\\", {this:this, this_actedIn0:this_actedIn0, updateActors: $updateActors, this_actedIn0_actors0:this_actedIn0_actors0, auth:$auth,this_update_actedIn0_actors0_name:$this_update_actedIn0_actors0_name})
             YIELD value as _
@@ -255,7 +208,6 @@
             \\", \\"\\", {this:this, updateActors: $updateActors, this_actedIn0:this_actedIn0, auth:$auth,this_update_actedIn0_actors0_name:$this_update_actedIn0_actors0_name})
             YIELD value as _
             RETURN count(*)
->>>>>>> edbd3037
             }
             WITH this, this_mutateMeta as mutateMeta
             RETURN mutateMeta, this { .name } AS this"
@@ -339,26 +291,6 @@
             OPTIONAL MATCH (this)-[this_acted_in0_relationship:ACTED_IN]->(this_actedIn0:Movie)
             WHERE this_actedIn0.title = $updateActors.args.update.actedIn[0].where.node.title
             CALL apoc.do.when(this_actedIn0 IS NOT NULL, \\"
-<<<<<<< HEAD
-            WITH this, this_actedIn0, this_acted_in0_relationship
-            CALL apoc.util.validate(NOT(apoc.util.validatePredicate(NOT(EXISTS((this_actedIn0)<-[:ACTED_IN]-(:Actor))), '@neo4j/graphql/RELATIONSHIP-REQUIREDMovie.actors required', [0])), '@neo4j/graphql/RELATIONSHIP-REQUIRED', [0])
-            WITH this, this_actedIn0, this_acted_in0_relationship
-            WITH this, this_actedIn0, this_acted_in0_relationship
-            OPTIONAL MATCH (this_actedIn0)<-[this_actedIn0_acted_in0_relationship:ACTED_IN]-(this_actedIn0_actors0:Actor)
-            CALL apoc.do.when(this_actedIn0_actors0 IS NOT NULL, \\\\\\"
-            SET this_actedIn0_actors0.name = $this_update_actedIn0_on_Movie_actors0_name
-            RETURN this, this_actedIn0, this_acted_in0_relationship, this_actedIn0_actors0, this_actedIn0_acted_in0_relationship, [ metaVal IN [{type: 'Updated', name: 'Actor', id: id(this_actedIn0_actors0), properties: $this_update_actedIn0_on_Movie_actors0}] WHERE metaVal IS NOT NULL AND metaVal.id IS NOT NULL AND (metaVal.toID IS NOT NULL OR metaVal.toName IS NULL) ] as mutateMeta
-            \\\\\\", \\\\\\"\\\\\\", {this:this, this_actedIn0:this_actedIn0, this_acted_in0_relationship:this_acted_in0_relationship, this_actedIn0_actors0:this_actedIn0_actors0, this_actedIn0_acted_in0_relationship:this_actedIn0_acted_in0_relationship, updateActors: $updateActors, this_actedIn0_actors0:this_actedIn0_actors0, auth:$auth,this_update_actedIn0_on_Movie_actors0_name:$this_update_actedIn0_on_Movie_actors0_name,this_update_actedIn0_on_Movie_actors0:$this_update_actedIn0_on_Movie_actors0})
-            YIELD value
-            WITH this, this_actedIn0, this_acted_in0_relationship, this_actedIn0_actors0, this_actedIn0_acted_in0_relationship, value.mutateMeta as mutateMeta
-            WITH this, this_actedIn0, this_acted_in0_relationship, mutateMeta
-            CALL apoc.util.validate(NOT(apoc.util.validatePredicate(NOT(EXISTS((this_actedIn0)<-[:ACTED_IN]-(:Actor))), '@neo4j/graphql/RELATIONSHIP-REQUIREDMovie.actors required', [0])), '@neo4j/graphql/RELATIONSHIP-REQUIRED', [0])
-            RETURN this, this_actedIn0, this_acted_in0_relationship, mutateMeta
-            \\", \\"\\", {this:this, this_actedIn0:this_actedIn0, this_acted_in0_relationship:this_acted_in0_relationship, updateActors: $updateActors, this_actedIn0:this_actedIn0, auth:$auth,this_update_actedIn0_on_Movie_actors0_name:$this_update_actedIn0_on_Movie_actors0_name,this_update_actedIn0_on_Movie_actors0:$this_update_actedIn0_on_Movie_actors0})
-            YIELD value
-            WITH this, this_actedIn0, this_acted_in0_relationship, value.mutateMeta as this_mutateMeta
-            RETURN this_mutateMeta
-=======
             WITH this, this_actedIn0
             OPTIONAL MATCH (this_actedIn0)<-[this_actedIn0_acted_in0_relationship:ACTED_IN]-(this_actedIn0_actors0:Actor)
             CALL apoc.do.when(this_actedIn0_actors0 IS NOT NULL, \\\\\\"
@@ -370,26 +302,15 @@
             \\", \\"\\", {this:this, updateActors: $updateActors, this_actedIn0:this_actedIn0, auth:$auth,this_update_actedIn0_on_Movie_actors0_name:$this_update_actedIn0_on_Movie_actors0_name})
             YIELD value as _
             RETURN count(*)
->>>>>>> edbd3037
             UNION
             WITH this
             OPTIONAL MATCH (this)-[this_acted_in0_relationship:ACTED_IN]->(this_actedIn0:Series)
             WHERE this_actedIn0.title = $updateActors.args.update.actedIn[0].where.node.title
             CALL apoc.do.when(this_actedIn0 IS NOT NULL, \\"
-<<<<<<< HEAD
-            WITH this, this_actedIn0, this_acted_in0_relationship
-            CALL apoc.util.validate(NOT(apoc.util.validatePredicate(NOT(EXISTS((this_actedIn0)<-[:ACTED_IN]-(:Actor))), '@neo4j/graphql/RELATIONSHIP-REQUIREDSeries.actors required', [0])), '@neo4j/graphql/RELATIONSHIP-REQUIRED', [0])
-            RETURN this, this_actedIn0, this_acted_in0_relationship
-            \\", \\"\\", {this:this, this_actedIn0:this_actedIn0, this_acted_in0_relationship:this_acted_in0_relationship, updateActors: $updateActors, this_actedIn0:this_actedIn0, auth:$auth})
-            YIELD value
-            WITH this, this_actedIn0, this_acted_in0_relationship, value.mutateMeta as this_mutateMeta
-            RETURN this_mutateMeta
-=======
             RETURN count(*)
             \\", \\"\\", {this:this, updateActors: $updateActors, this_actedIn0:this_actedIn0, auth:$auth})
             YIELD value as _
             RETURN count(*)
->>>>>>> edbd3037
             }
             WITH this, this_mutateMeta as mutateMeta
             RETURN mutateMeta, this { .name } AS this"
@@ -480,26 +401,6 @@
             OPTIONAL MATCH (this)-[this_acted_in0_relationship:ACTED_IN]->(this_actedIn0:Movie)
             WHERE this_actedIn0.title = $updateActors.args.update.actedIn[0].where.node.title
             CALL apoc.do.when(this_actedIn0 IS NOT NULL, \\"
-<<<<<<< HEAD
-            WITH this, this_actedIn0, this_acted_in0_relationship
-            CALL apoc.util.validate(NOT(apoc.util.validatePredicate(NOT(EXISTS((this_actedIn0)<-[:ACTED_IN]-(:Actor))), '@neo4j/graphql/RELATIONSHIP-REQUIREDMovie.actors required', [0])), '@neo4j/graphql/RELATIONSHIP-REQUIRED', [0])
-            WITH this, this_actedIn0, this_acted_in0_relationship
-            WITH this, this_actedIn0, this_acted_in0_relationship
-            OPTIONAL MATCH (this_actedIn0)<-[this_actedIn0_acted_in0_relationship:ACTED_IN]-(this_actedIn0_actors0:Actor)
-            CALL apoc.do.when(this_actedIn0_actors0 IS NOT NULL, \\\\\\"
-            SET this_actedIn0_actors0.name = $this_update_actedIn0_on_Movie_actors0_name
-            RETURN this, this_actedIn0, this_acted_in0_relationship, this_actedIn0_actors0, this_actedIn0_acted_in0_relationship, [ metaVal IN [{type: 'Updated', name: 'Actor', id: id(this_actedIn0_actors0), properties: $this_update_actedIn0_on_Movie_actors0}] WHERE metaVal IS NOT NULL AND metaVal.id IS NOT NULL AND (metaVal.toID IS NOT NULL OR metaVal.toName IS NULL) ] as mutateMeta
-            \\\\\\", \\\\\\"\\\\\\", {this:this, this_actedIn0:this_actedIn0, this_acted_in0_relationship:this_acted_in0_relationship, this_actedIn0_actors0:this_actedIn0_actors0, this_actedIn0_acted_in0_relationship:this_actedIn0_acted_in0_relationship, updateActors: $updateActors, this_actedIn0_actors0:this_actedIn0_actors0, auth:$auth,this_update_actedIn0_on_Movie_actors0_name:$this_update_actedIn0_on_Movie_actors0_name,this_update_actedIn0_on_Movie_actors0:$this_update_actedIn0_on_Movie_actors0})
-            YIELD value
-            WITH this, this_actedIn0, this_acted_in0_relationship, this_actedIn0_actors0, this_actedIn0_acted_in0_relationship, value.mutateMeta as mutateMeta
-            WITH this, this_actedIn0, this_acted_in0_relationship, mutateMeta
-            CALL apoc.util.validate(NOT(apoc.util.validatePredicate(NOT(EXISTS((this_actedIn0)<-[:ACTED_IN]-(:Actor))), '@neo4j/graphql/RELATIONSHIP-REQUIREDMovie.actors required', [0])), '@neo4j/graphql/RELATIONSHIP-REQUIRED', [0])
-            RETURN this, this_actedIn0, this_acted_in0_relationship, mutateMeta
-            \\", \\"\\", {this:this, this_actedIn0:this_actedIn0, this_acted_in0_relationship:this_acted_in0_relationship, updateActors: $updateActors, this_actedIn0:this_actedIn0, auth:$auth,this_update_actedIn0_on_Movie_actors0_name:$this_update_actedIn0_on_Movie_actors0_name,this_update_actedIn0_on_Movie_actors0:$this_update_actedIn0_on_Movie_actors0})
-            YIELD value
-            WITH this, this_actedIn0, this_acted_in0_relationship, value.mutateMeta as this_mutateMeta
-            RETURN this_mutateMeta
-=======
             WITH this, this_actedIn0
             OPTIONAL MATCH (this_actedIn0)<-[this_actedIn0_acted_in0_relationship:ACTED_IN]-(this_actedIn0_actors0:Actor)
             CALL apoc.do.when(this_actedIn0_actors0 IS NOT NULL, \\\\\\"
@@ -511,7 +412,6 @@
             \\", \\"\\", {this:this, updateActors: $updateActors, this_actedIn0:this_actedIn0, auth:$auth,this_update_actedIn0_on_Movie_actors0_name:$this_update_actedIn0_on_Movie_actors0_name})
             YIELD value as _
             RETURN count(*)
->>>>>>> edbd3037
             UNION
             WITH this
             OPTIONAL MATCH (this)-[this_acted_in0_relationship:ACTED_IN]->(this_actedIn0:Series)
@@ -522,19 +422,6 @@
             OPTIONAL MATCH (this_actedIn0)<-[this_actedIn0_acted_in0_relationship:ACTED_IN]-(this_actedIn0_actors0:Actor)
             CALL apoc.do.when(this_actedIn0_actors0 IS NOT NULL, \\\\\\"
             SET this_actedIn0_actors0.name = $this_update_actedIn0_actors0_name
-<<<<<<< HEAD
-            RETURN this, this_actedIn0, this_acted_in0_relationship, this_actedIn0_actors0, this_actedIn0_acted_in0_relationship, [ metaVal IN [{type: 'Updated', name: 'Actor', id: id(this_actedIn0_actors0), properties: $this_update_actedIn0_actors0}] WHERE metaVal IS NOT NULL AND metaVal.id IS NOT NULL AND (metaVal.toID IS NOT NULL OR metaVal.toName IS NULL) ] as mutateMeta
-            \\\\\\", \\\\\\"\\\\\\", {this:this, this_actedIn0:this_actedIn0, this_acted_in0_relationship:this_acted_in0_relationship, this_actedIn0_actors0:this_actedIn0_actors0, this_actedIn0_acted_in0_relationship:this_actedIn0_acted_in0_relationship, updateActors: $updateActors, this_actedIn0_actors0:this_actedIn0_actors0, auth:$auth,this_update_actedIn0_actors0_name:$this_update_actedIn0_actors0_name,this_update_actedIn0_actors0:$this_update_actedIn0_actors0})
-            YIELD value
-            WITH this, this_actedIn0, this_acted_in0_relationship, this_actedIn0_actors0, this_actedIn0_acted_in0_relationship, value.mutateMeta as mutateMeta
-            WITH this, this_actedIn0, this_acted_in0_relationship, mutateMeta
-            CALL apoc.util.validate(NOT(apoc.util.validatePredicate(NOT(EXISTS((this_actedIn0)<-[:ACTED_IN]-(:Actor))), '@neo4j/graphql/RELATIONSHIP-REQUIREDSeries.actors required', [0])), '@neo4j/graphql/RELATIONSHIP-REQUIRED', [0])
-            RETURN this, this_actedIn0, this_acted_in0_relationship, mutateMeta
-            \\", \\"\\", {this:this, this_actedIn0:this_actedIn0, this_acted_in0_relationship:this_acted_in0_relationship, updateActors: $updateActors, this_actedIn0:this_actedIn0, auth:$auth,this_update_actedIn0_actors0_name:$this_update_actedIn0_actors0_name,this_update_actedIn0_actors0:$this_update_actedIn0_actors0})
-            YIELD value
-            WITH this, this_actedIn0, this_acted_in0_relationship, value.mutateMeta as this_mutateMeta
-            RETURN this_mutateMeta
-=======
             RETURN count(*)
             \\\\\\", \\\\\\"\\\\\\", {this:this, this_actedIn0:this_actedIn0, updateActors: $updateActors, this_actedIn0_actors0:this_actedIn0_actors0, auth:$auth,this_update_actedIn0_actors0_name:$this_update_actedIn0_actors0_name})
             YIELD value as _
@@ -542,7 +429,6 @@
             \\", \\"\\", {this:this, updateActors: $updateActors, this_actedIn0:this_actedIn0, auth:$auth,this_update_actedIn0_actors0_name:$this_update_actedIn0_actors0_name})
             YIELD value as _
             RETURN count(*)
->>>>>>> edbd3037
             }
             WITH this, this_mutateMeta as mutateMeta
             RETURN mutateMeta, this { .name } AS this"
