# Cypher Auth Roles

Tests auth operations with roles

Schema:

```graphql
type History {
    url: String @auth(rules: [{ operations: [READ], roles: ["super-admin"] }])
}

type Comment {
    id: String
    content: String
    post: Post @relationship(type: "HAS_COMMENT", direction: IN)
}

type Post {
    id: String
    content: String
    creator: User @relationship(type: "HAS_POST", direction: OUT)
    comments: [Comment] @relationship(type: "HAS_COMMENT", direction: OUT)
}

type User {
    id: ID
    name: String
    password: String
    posts: [Post] @relationship(type: "HAS_POST", direction: OUT)
}

extend type User
    @auth(
        rules: [
            {
                operations: [READ, CREATE, UPDATE, CONNECT, DISCONNECT, DELETE]
                roles: ["admin"]
            }
        ]
    )

extend type Post
    @auth(
        rules: [
            {
                operations: [CONNECT, DISCONNECT, DELETE]
                roles: ["super-admin"]
            }
        ]
    )

extend type User {
    password: String
        @auth(
            rules: [
                { operations: [READ, CREATE, UPDATE], roles: ["super-admin"] }
            ]
        )
}

extend type User {
    history: [History]
        @cypher(statement: "MATCH (this)-[:HAS_HISTORY]->(h:History) RETURN h")
        @auth(rules: [{ operations: [READ], roles: ["super-admin"] }])
}
```

---

## Read Node

### GraphQL Input

```graphql
{
    users {
        id
        name
    }
}
```

### Expected Cypher Output

```cypher
MATCH (this:User)
CALL apoc.util.validate(NOT(ANY(r IN ["admin"] WHERE ANY(rr IN $auth.roles WHERE r = rr))), "@neo4j/graphql/FORBIDDEN", [0])
RETURN this { .id, .name } as this
```

### Expected Cypher Params

```json
{
    "auth": {
        "isAuthenticated": true,
        "roles": ["admin"],
        "jwt": {
            "roles": ["admin"],
            "sub": "super_admin"
        }
    }
}
```

### JWT Object

```json
{
    "sub": "super_admin",
    "roles": ["admin"]
}
```

---

## Read Node & Field

### GraphQL Input

```graphql
{
    users {
        id
        name
        password
    }
}
```

### Expected Cypher Output

```cypher
MATCH (this:User)
CALL apoc.util.validate(NOT(ANY(r IN ["admin"] WHERE ANY(rr IN $auth.roles WHERE r = rr))), "@neo4j/graphql/FORBIDDEN", [0])
WITH this
CALL apoc.util.validate(NOT(ANY(r IN ["super-admin"] WHERE ANY(rr IN $auth.roles WHERE r = rr))), "@neo4j/graphql/FORBIDDEN", [0])
RETURN this { .id, .name, .password } as this
```

### Expected Cypher Params

```json
{
    "auth": {
        "isAuthenticated": true,
        "roles": ["admin"],
        "jwt": {
            "roles": ["admin"],
            "sub": "super_admin"
        }
    }
}
```

### JWT Object

```json
{
    "sub": "super_admin",
    "roles": ["admin"]
}
```

---

## Read Node & Cypher Field

### GraphQL Input

```graphql
{
    users {
        history {
            url
        }
    }
}
```

### Expected Cypher Output

```cypher
MATCH (this:User)
CALL apoc.util.validate(NOT(ANY(r IN ["admin"] WHERE ANY(rr IN $auth.roles WHERE r = rr))), "@neo4j/graphql/FORBIDDEN", [0])
WITH this
CALL apoc.util.validate(NOT(ANY(r IN ["super-admin"] WHERE ANY(rr IN $auth.roles WHERE r = rr))), "@neo4j/graphql/FORBIDDEN", [0])
RETURN this {
    history: [this_history IN apoc.cypher.runFirstColumn("MATCH (this)-[:HAS_HISTORY]->(h:History) RETURN h", {this: this, auth: $auth}, true) WHERE apoc.util.validatePredicate(NOT(ANY(r IN ["super-admin"] WHERE ANY(rr IN $auth.roles WHERE r = rr))), "@neo4j/graphql/FORBIDDEN", [0]) | this_history { .url }]
} as this
```

### Expected Cypher Params

```json
{
    "auth": {
        "isAuthenticated": true,
        "roles": ["admin"],
        "jwt": {
            "roles": ["admin"],
            "sub": "super_admin"
        }
    }
}
```

### JWT Object

```json
{
    "sub": "super_admin",
    "roles": ["admin"]
}
```

---

## Create Node

### GraphQL Input

```graphql
mutation {
    createUsers(input: [{ id: "1" }]) {
        users {
            id
        }
    }
}
```

### Expected Cypher Output

```cypher
CALL {
  CREATE (this0:User)
  SET this0.id = $this0_id
  WITH this0
  CALL apoc.util.validate(NOT(ANY(r IN ["admin"] WHERE ANY(rr IN $auth.roles WHERE r = rr))), "@neo4j/graphql/FORBIDDEN", [0])
  RETURN this0
}

RETURN this0 { .id } AS this0
```

### Expected Cypher Params

```json
{
    "this0_id": "1",
    "auth": {
        "isAuthenticated": true,
        "roles": ["admin"],
        "jwt": {
            "roles": ["admin"],
            "sub": "super_admin"
        }
    }
}
```

### JWT Object

```json
{
    "sub": "super_admin",
    "roles": ["admin"]
}
```

---

## Create Node & Field

### GraphQL Input

```graphql
mutation {
    createUsers(input: [{ id: "1", password: "super-password" }]) {
        users {
            id
        }
    }
}
```

### Expected Cypher Output

```cypher
CALL {
  CREATE (this0:User)
  SET this0.id = $this0_id
  SET this0.password = $this0_password
  WITH this0
  CALL apoc.util.validate(NOT(ANY(r IN ["admin"] WHERE ANY(rr IN $auth.roles WHERE r = rr))), "@neo4j/graphql/FORBIDDEN", [0])
  WITH this0
  CALL apoc.util.validate(NOT(ANY(r IN ["super-admin"] WHERE ANY(rr IN $auth.roles WHERE r = rr))), "@neo4j/graphql/FORBIDDEN", [0])
  RETURN this0
}

RETURN this0 { .id } AS this0
```

### Expected Cypher Params

```json
{
    "this0_id": "1",
    "this0_password": "super-password",
    "auth": {
        "isAuthenticated": true,
        "roles": ["admin"],
        "jwt": {
            "roles": ["admin"],
            "sub": "super_admin"
        }
    }
}
```

### JWT Object

```json
{
    "sub": "super_admin",
    "roles": ["admin"]
}
```

---

## Update Node

### GraphQL Input

```graphql
mutation {
    updateUsers(where: { id: "1" }, update: { id: "id-1" }) {
        users {
            id
        }
    }
}
```

### Expected Cypher Output

```cypher
MATCH (this:User)
WHERE this.id = $this_id

WITH this
CALL apoc.util.validate(NOT(ANY(r IN ["admin"] WHERE ANY(rr IN $auth.roles WHERE r = rr))), "@neo4j/graphql/FORBIDDEN", [0])

SET this.id = $this_update_id

RETURN this { .id } AS this
```

### Expected Cypher Params

```json
{
    "this_id": "1",
    "this_update_id": "id-1",
    "auth": {
        "isAuthenticated": true,
        "roles": ["admin"],
        "jwt": {
            "roles": ["admin"],
            "sub": "super_admin"
        }
    }
}
```

### JWT Object

```json
{
    "sub": "super_admin",
    "roles": ["admin"]
}
```

---

## Update Node & Field

### GraphQL Input

```graphql
mutation {
    updateUsers(where: { id: "1" }, update: { password: "password" }) {
        users {
            id
        }
    }
}
```

### Expected Cypher Output

```cypher
MATCH (this:User)
WHERE this.id = $this_id

WITH this
CALL apoc.util.validate(NOT(ANY(r IN ["admin"] WHERE ANY(rr IN $auth.roles WHERE r = rr)) AND ANY(r IN ["super-admin"] WHERE ANY(rr IN $auth.roles WHERE r = rr))), "@neo4j/graphql/FORBIDDEN", [0])

SET this.password = $this_update_password

RETURN this { .id } AS this
```

### Expected Cypher Params

```json
{
    "this_id": "1",
    "this_update_password": "password",
    "auth": {
        "isAuthenticated": true,
        "roles": ["admin"],
        "jwt": {
            "roles": ["admin"],
            "sub": "super_admin"
        }
    }
}
```

### JWT Object

```json
{
    "sub": "super_admin",
    "roles": ["admin"]
}
```

---

## Connect

### GraphQL Input

```graphql
mutation {
    updateUsers(connect: { posts: {} }) {
        users {
            id
        }
    }
}
```

### Expected Cypher Output

```cypher
MATCH (this:User)

WITH this
<<<<<<< HEAD
OPTIONAL MATCH (this_connect_posts0_node:Post)

WITH this, this_connect_posts0_node
CALL apoc.util.validate(NOT(ANY(r IN ["admin"] WHERE ANY(rr IN $auth.roles WHERE r = rr)) AND ANY(r IN ["super-admin"] WHERE ANY(rr IN $auth.roles WHERE r = rr))), "@neo4j/graphql/FORBIDDEN", [0])

FOREACH(_ IN CASE this_connect_posts0_node WHEN NULL THEN [] ELSE [1] END |
    MERGE (this)-[:HAS_POST]->(this_connect_posts0_node)
)
=======
CALL {
    WITH this
    OPTIONAL MATCH (this_connect_posts0:Post)

    WITH this, this_connect_posts0
    CALL apoc.util.validate(NOT(ANY(r IN ["admin"] WHERE ANY(rr IN $auth.roles WHERE r = rr)) AND ANY(r IN ["super-admin"] WHERE ANY(rr IN $auth.roles WHERE r = rr))), "@neo4j/graphql/FORBIDDEN", [0])

    FOREACH(_ IN CASE this_connect_posts0 WHEN NULL THEN [] ELSE [1] END |
        MERGE (this)-[:HAS_POST]->(this_connect_posts0)
    )

    RETURN count(*)
}
>>>>>>> 8ed27a32

RETURN this { .id } AS this
```

### Expected Cypher Params

```json
{
    "auth": {
        "isAuthenticated": true,
        "roles": ["admin"],
        "jwt": {
            "roles": ["admin"],
            "sub": "super_admin"
        }
    }
}
```

### JWT Object

```json
{
    "sub": "super_admin",
    "roles": ["admin"]
}
```

---

## Nested Connect

### GraphQL Input

```graphql
mutation {
    updateComments(
        update: {
            post: {
                update: {
                    node: {
                        creator: {
                            connect: { where: { node: { id: "user-id" } } }
                        }
                    }
                }
            }
        }
    ) {
        comments {
            content
        }
    }
}
```

### Expected Cypher Output

```cypher
MATCH (this:Comment)
WITH this
OPTIONAL MATCH (this)<-[this_has_comment0:HAS_COMMENT]-(this_post0:Post)
CALL apoc.do.when(this_post0 IS NOT NULL, "
    WITH this, this_post0
<<<<<<< HEAD
    OPTIONAL MATCH (this_post0_creator0_connect0_node:User)
    WHERE this_post0_creator0_connect0_node.id = $this_post0_creator0_connect0_node_id
    WITH this, this_post0, this_post0_creator0_connect0_node
    CALL apoc.util.validate(NOT(ANY(r IN [\"super-admin\"] WHERE ANY(rr IN $auth.roles WHERE r = rr)) AND ANY(r IN [\"admin\"] WHERE ANY(rr IN $auth.roles WHERE r = rr))), \"@neo4j/graphql/FORBIDDEN\", [0])
    FOREACH(_ IN CASE this_post0_creator0_connect0_node WHEN NULL THEN [] ELSE [1] END |
        MERGE (this_post0)-[:HAS_POST]->(this_post0_creator0_connect0_node)
    )
=======
    CALL {
        WITH this, this_post0
        OPTIONAL MATCH (this_post0_creator0_connect0:User)
        WHERE this_post0_creator0_connect0.id = $this_post0_creator0_connect0_id
        WITH this, this_post0, this_post0_creator0_connect0

        CALL apoc.util.validate(NOT(ANY(r IN [\"super-admin\"] WHERE ANY(rr IN $auth.roles WHERE r = rr)) AND ANY(r IN [\"admin\"] WHERE ANY(rr IN $auth.roles WHERE r = rr))), \"@neo4j/graphql/FORBIDDEN\", [0])

        FOREACH(_ IN CASE this_post0_creator0_connect0 WHEN NULL THEN [] ELSE [1] END |
            MERGE (this_post0)-[:HAS_POST]->(this_post0_creator0_connect0)
        )

        RETURN count(*)
    }

>>>>>>> 8ed27a32
    RETURN count(*)
", "", {this:this, updateComments: $updateComments, this_post0:this_post0, auth:$auth,this_post0_creator0_connect0_node_id:$this_post0_creator0_connect0_node_id}) YIELD value as _
RETURN this { .content } AS this
```

### Expected Cypher Params

```json
{
    "this_post0_creator0_connect0_node_id": "user-id",
    "auth": {
        "isAuthenticated": true,
        "roles": ["admin"],
        "jwt": {
            "roles": ["admin"],
            "sub": "super_admin"
        }
    },
    "updateComments": {
        "args": {
            "update": {
                "post": {
                    "update": {
                        "node": {
                            "creator": {
                                "connect": {
                                    "where": {
                                        "node": {
                                            "id": "user-id"
                                        }
                                    }
                                }
                            }
                        }
                    }
                }
            }
        }
    }
}
```

### JWT Object

```json
{
    "sub": "super_admin",
    "roles": ["admin"]
}
```

---

## Disconnect

### GraphQL Input

```graphql
mutation {
    updateUsers(disconnect: { posts: {} }) {
        users {
            id
        }
    }
}
```

### Expected Cypher Output

```cypher
MATCH (this:User)

WITH this
OPTIONAL MATCH (this)-[this_disconnect_posts0_rel:HAS_POST]->(this_disconnect_posts0:Post)

WITH this, this_disconnect_posts0, this_disconnect_posts0_rel
CALL apoc.util.validate(NOT(ANY(r IN ["admin"] WHERE ANY(rr IN $auth.roles WHERE r = rr)) AND ANY(r IN ["super-admin"] WHERE ANY(rr IN $auth.roles WHERE r = rr))), "@neo4j/graphql/FORBIDDEN", [0])

FOREACH(_ IN CASE this_disconnect_posts0 WHEN NULL THEN [] ELSE [1] END |
    DELETE this_disconnect_posts0_rel
)

RETURN this { .id } AS this
```

### Expected Cypher Params

```json
{
    "auth": {
        "isAuthenticated": true,
        "roles": ["admin"],
        "jwt": {
            "roles": ["admin"],
            "sub": "super_admin"
        }
    },
    "updateUsers": {
        "args": {
            "disconnect": {
                "posts": [{}]
            }
        }
    }
}
```

### JWT Object

```json
{
    "sub": "super_admin",
    "roles": ["admin"]
}
```

---

## Nested Disconnect

### GraphQL Input

```graphql
mutation {
    updateComments(
        update: {
            post: {
                update: {
                    node: {
                        creator: {
                            disconnect: { where: { node: { id: "user-id" } } }
                        }
                    }
                }
            }
        }
    ) {
        comments {
            content
        }
    }
}
```

### Expected Cypher Output

```cypher
MATCH (this:Comment)

WITH this
OPTIONAL MATCH (this)<-[this_has_comment0:HAS_COMMENT]-(this_post0:Post)
CALL apoc.do.when(this_post0 IS NOT NULL, "
    WITH this, this_post0
    OPTIONAL MATCH (this_post0)-[this_post0_creator0_disconnect0_rel:HAS_POST]->(this_post0_creator0_disconnect0:User)
    WHERE this_post0_creator0_disconnect0.id = $updateComments.args.update.post.update.node.creator.disconnect.where.node.id
    WITH this, this_post0, this_post0_creator0_disconnect0, this_post0_creator0_disconnect0_rel
    CALL apoc.util.validate(NOT(ANY(r IN [\"super-admin\"] WHERE ANY(rr IN $auth.roles WHERE r = rr)) AND ANY(r IN [\"admin\"] WHERE ANY(rr IN $auth.roles WHERE r = rr))), \"@neo4j/graphql/FORBIDDEN\", [0])

    FOREACH(_ IN CASE this_post0_creator0_disconnect0 WHEN NULL THEN [] ELSE [1] END |
        DELETE this_post0_creator0_disconnect0_rel
    )

    RETURN count(*)
",
"",
{this:this, updateComments: $updateComments, this_post0:this_post0, auth:$auth}) YIELD value as _

RETURN this { .content } AS this
```

### Expected Cypher Params

```json
{
    "auth": {
        "isAuthenticated": true,
        "roles": ["admin"],
        "jwt": {
            "roles": ["admin"],
            "sub": "super_admin"
        }
    },
    "updateComments": {
        "args": {
            "update": {
                "post": {
                    "update": {
                        "node": {
                            "creator": {
                                "disconnect": {
                                    "where": {
                                        "node": {
                                            "id": "user-id"
                                        }
                                    }
                                }
                            }
                        }
                    }
                }
            }
        }
    }
}
```

### JWT Object

```json
{
    "sub": "super_admin",
    "roles": ["admin"]
}
```

---

## Delete

### GraphQL Input

```graphql
mutation {
    deleteUsers {
        nodesDeleted
    }
}
```

### Expected Cypher Output

```cypher
MATCH (this:User)

WITH this
CALL apoc.util.validate(NOT(ANY(r IN ["admin"] WHERE ANY(rr IN $auth.roles WHERE r = rr))), "@neo4j/graphql/FORBIDDEN", [0])

DETACH DELETE this
```

### Expected Cypher Params

```json
{
    "auth": {
        "isAuthenticated": true,
        "roles": ["admin"],
        "jwt": {
            "roles": ["admin"],
            "sub": "super_admin"
        }
    }
}
```

### JWT Object

```json
{
    "sub": "super_admin",
    "roles": ["admin"]
}
```

---

## Nested Delete

### GraphQL Input

```graphql
mutation {
    deleteUsers(delete: { posts: { where: {} } }) {
        nodesDeleted
    }
}
```

### Expected Cypher Output

```cypher
MATCH (this:User)

WITH this

OPTIONAL MATCH (this)-[this_posts0_relationship:HAS_POST]->(this_posts0:Post)

WITH this, this_posts0

CALL apoc.util.validate(NOT(ANY(r IN ["super-admin"] WHERE ANY(rr IN $auth.roles WHERE r = rr))), "@neo4j/graphql/FORBIDDEN", [0])

FOREACH(_ IN CASE this_posts0 WHEN NULL THEN [] ELSE [1] END |
    DETACH DELETE this_posts0
)

WITH this CALL apoc.util.validate(NOT(ANY(r IN ["admin"] WHERE ANY(rr IN $auth.roles WHERE r = rr))), "@neo4j/graphql/FORBIDDEN", [0])

DETACH DELETE this
```

### Expected Cypher Params

```json
{
    "auth": {
        "isAuthenticated": true,
        "roles": ["admin"],
        "jwt": {
            "roles": ["admin"],
            "sub": "super_admin"
        }
    }
}
```

### JWT Object

```json
{
    "sub": "super_admin",
    "roles": ["admin"]
}
```

---<|MERGE_RESOLUTION|>--- conflicted
+++ resolved
@@ -462,30 +462,19 @@
 MATCH (this:User)
 
 WITH this
-<<<<<<< HEAD
-OPTIONAL MATCH (this_connect_posts0_node:Post)
-
-WITH this, this_connect_posts0_node
-CALL apoc.util.validate(NOT(ANY(r IN ["admin"] WHERE ANY(rr IN $auth.roles WHERE r = rr)) AND ANY(r IN ["super-admin"] WHERE ANY(rr IN $auth.roles WHERE r = rr))), "@neo4j/graphql/FORBIDDEN", [0])
-
-FOREACH(_ IN CASE this_connect_posts0_node WHEN NULL THEN [] ELSE [1] END |
-    MERGE (this)-[:HAS_POST]->(this_connect_posts0_node)
-)
-=======
 CALL {
     WITH this
-    OPTIONAL MATCH (this_connect_posts0:Post)
-
-    WITH this, this_connect_posts0
+    OPTIONAL MATCH (this_connect_posts0_node:Post)
+
+    WITH this, this_connect_posts0_node
     CALL apoc.util.validate(NOT(ANY(r IN ["admin"] WHERE ANY(rr IN $auth.roles WHERE r = rr)) AND ANY(r IN ["super-admin"] WHERE ANY(rr IN $auth.roles WHERE r = rr))), "@neo4j/graphql/FORBIDDEN", [0])
 
-    FOREACH(_ IN CASE this_connect_posts0 WHEN NULL THEN [] ELSE [1] END |
-        MERGE (this)-[:HAS_POST]->(this_connect_posts0)
+    FOREACH(_ IN CASE this_connect_posts0_node WHEN NULL THEN [] ELSE [1] END |
+        MERGE (this)-[:HAS_POST]->(this_connect_posts0_node)
     )
 
     RETURN count(*)
 }
->>>>>>> 8ed27a32
 
 RETURN this { .id } AS this
 ```
@@ -547,34 +536,24 @@
 ```cypher
 MATCH (this:Comment)
 WITH this
-OPTIONAL MATCH (this)<-[this_has_comment0:HAS_COMMENT]-(this_post0:Post)
+OPTIONAL MATCH (this)<-[this_has_comment0_relationship:HAS_COMMENT]-(this_post0:Post)
 CALL apoc.do.when(this_post0 IS NOT NULL, "
     WITH this, this_post0
-<<<<<<< HEAD
-    OPTIONAL MATCH (this_post0_creator0_connect0_node:User)
-    WHERE this_post0_creator0_connect0_node.id = $this_post0_creator0_connect0_node_id
-    WITH this, this_post0, this_post0_creator0_connect0_node
-    CALL apoc.util.validate(NOT(ANY(r IN [\"super-admin\"] WHERE ANY(rr IN $auth.roles WHERE r = rr)) AND ANY(r IN [\"admin\"] WHERE ANY(rr IN $auth.roles WHERE r = rr))), \"@neo4j/graphql/FORBIDDEN\", [0])
-    FOREACH(_ IN CASE this_post0_creator0_connect0_node WHEN NULL THEN [] ELSE [1] END |
-        MERGE (this_post0)-[:HAS_POST]->(this_post0_creator0_connect0_node)
-    )
-=======
     CALL {
         WITH this, this_post0
-        OPTIONAL MATCH (this_post0_creator0_connect0:User)
-        WHERE this_post0_creator0_connect0.id = $this_post0_creator0_connect0_id
-        WITH this, this_post0, this_post0_creator0_connect0
+        OPTIONAL MATCH (this_post0_creator0_connect0_node:User)
+        WHERE this_post0_creator0_connect0_node.id = $this_post0_creator0_connect0_node_id
+        WITH this, this_post0, this_post0_creator0_connect0_node
 
         CALL apoc.util.validate(NOT(ANY(r IN [\"super-admin\"] WHERE ANY(rr IN $auth.roles WHERE r = rr)) AND ANY(r IN [\"admin\"] WHERE ANY(rr IN $auth.roles WHERE r = rr))), \"@neo4j/graphql/FORBIDDEN\", [0])
 
-        FOREACH(_ IN CASE this_post0_creator0_connect0 WHEN NULL THEN [] ELSE [1] END |
-            MERGE (this_post0)-[:HAS_POST]->(this_post0_creator0_connect0)
+        FOREACH(_ IN CASE this_post0_creator0_connect0_node WHEN NULL THEN [] ELSE [1] END |
+            MERGE (this_post0)-[:HAS_POST]->(this_post0_creator0_connect0_node)
         )
 
         RETURN count(*)
     }
 
->>>>>>> 8ed27a32
     RETURN count(*)
 ", "", {this:this, updateComments: $updateComments, this_post0:this_post0, auth:$auth,this_post0_creator0_connect0_node_id:$this_post0_creator0_connect0_node_id}) YIELD value as _
 RETURN this { .content } AS this
@@ -725,7 +704,7 @@
 MATCH (this:Comment)
 
 WITH this
-OPTIONAL MATCH (this)<-[this_has_comment0:HAS_COMMENT]-(this_post0:Post)
+OPTIONAL MATCH (this)<-[this_has_comment0_relationship:HAS_COMMENT]-(this_post0:Post)
 CALL apoc.do.when(this_post0 IS NOT NULL, "
     WITH this, this_post0
     OPTIONAL MATCH (this_post0)-[this_post0_creator0_disconnect0_rel:HAS_POST]->(this_post0_creator0_disconnect0:User)
