## Cypher Union

Tests for queries on Unions.

Schema:

```schema
union Search = Movie | Genre

type Genre @auth(rules: [
    {
        operations: [READ],
        allow: {
            name: "$jwt.jwtAllowedNamesExample"
        }
    }
]) {
    name: String
}

type Movie {
    title: String
    search: [Search] @relationship(type: "SEARCH", direction: OUT)
}
```

---

### Read Unions

**GraphQL input**

```graphql
{
    movies(where: { title: "some title" }) {
        search(
            where: { Movie: { title: "The Matrix" }, Genre: { name: "Horror" } }
            options: { offset: 1, limit: 10 }
        ) {
            ... on Movie {
                title
            }
            ... on Genre {
                name
            }
        }
    }
}
```

**Expected Cypher output**

```cypher
MATCH (this:Movie)
WHERE this.title = $this_title

RETURN this {
    search: [(this)-[:SEARCH]->(this_search)
        WHERE "Genre" IN labels(this_search) OR "Movie" IN labels(this_search) |
        head(
            [ this_search IN [this_search]
                WHERE "Genre" IN labels (this_search) AND
                this_search.name = $this_search_Genre_name AND
                apoc.util.validatePredicate(NOT(EXISTS(this_search.name) AND this_search.name = $this_search_Genre_auth_allow0_name), "@neo4j/graphql/FORBIDDEN", [0])  |
                this_search {
                    __resolveType: "Genre",
                     .name
                } ] +
            [ this_search IN [this_search]
                WHERE "Movie" IN labels (this_search) AND
                this_search.title = $this_search_Movie_title |
                this_search {
                    __resolveType: "Movie",
                    .title
                } ]
        )
    ] [1..11]
} as this
```

**Expected Cypher params**

```cypher-params
{
    "this_title": "some title",
    "this_search_Genre_auth_allow0_name": ["Horror"],
    "this_search_Genre_name": "Horror",
    "this_search_Movie_title": "The Matrix"
}
```

**JWT Object**

```jwt
{
    "jwtAllowedNamesExample": ["Horror"]
}
```

---

### Create Unions from create mutation

**GraphQL input**

```graphql
mutation {
    createMovies(
        input: [
            {
                title: "some movie"
                search: {
                    Genre: { create: [{ node: { name: "some genre" } }] }
                }
            }
        ]
    ) {
        movies {
            title
        }
    }
}
```

**Expected Cypher output**

```cypher
CALL {
    CREATE (this0:Movie)
    SET this0.title = $this0_title

    WITH this0
    CREATE (this0_search_Genre0_node:Genre)
    SET this0_search_Genre0_node.name = $this0_search_Genre0_node_name
    MERGE (this0)-[:SEARCH]->(this0_search_Genre0_node)

    RETURN this0
}

RETURN this0 {
    .title
} AS this0
```

**Expected Cypher params**

```cypher-params
{
   "this0_title": "some movie",
   "this0_search_Genre0_node_name": "some genre"
}
```

---

### Create Unions from update create(top-level)

**GraphQL input**

```graphql
mutation {
    updateMovies(
        create: {
            search: { Genre: { create: [{ node: { name: "some genre" } }] } }
        }
    ) {
        movies {
            title
        }
    }
}
```

**Expected Cypher output**

```cypher
MATCH (this:Movie)
CREATE (this_create_search_Genre0_node:Genre)
SET this_create_search_Genre0_node.name = $this_create_search_Genre0_node_name
MERGE (this)-[:SEARCH]->(this_create_search_Genre0_node)
RETURN this { .title } AS this
```

**Expected Cypher params**

```cypher-params
{
   "this_create_search_Genre0_node_name": "some genre"
}
```

---

### Connect Unions

**GraphQL input**

```graphql
mutation {
    createMovies(
        input: [
            {
                title: "some movie"
<<<<<<< HEAD
                search: {
                    Genre: { connect: [{ where: { name: "some genre" } }] }
=======
                search_Genre: {
                    connect: [{ where: { node: { name: "some genre" } } }]
>>>>>>> fe77c581
                }
            }
        ]
    ) {
        movies {
            title
        }
    }
}
```

**Expected Cypher output**

```cypher
CALL {
    CREATE (this0:Movie)
    SET this0.title = $this0_title

    WITH this0
    OPTIONAL MATCH (this0_search_Genre_connect0_node:Genre)
    WHERE this0_search_Genre_connect0_node.name = $this0_search_Genre_connect0_node_name
    FOREACH(_ IN CASE this0_search_Genre_connect0_node WHEN NULL THEN [] ELSE [1] END |
        MERGE (this0)-[:SEARCH]->(this0_search_Genre_connect0_node)
    )

    RETURN this0
}

RETURN this0 { .title } AS this0
```

**Expected Cypher params**

```cypher-params
{
   "this0_title": "some movie",
   "this0_search_Genre_connect0_node_name": "some genre"
}

```

---

### Update Unions

**GraphQL input**

```graphql
mutation {
    updateMovies(
        where: { title: "some movie" }
        update: {
<<<<<<< HEAD
            search: {
                Genre: {
                    where: { Genre: { name: "some genre" } }
                    update: { name: "some new genre" }
                }
=======
            search_Genre: {
                where: { Genre: { name: "some genre" } }
                update: { node: { name: "some new genre" } }
>>>>>>> fe77c581
            }
        }
    ) {
        movies {
            title
        }
    }
}
```

**Expected Cypher output**

```cypher
MATCH (this:Movie)
WHERE this.title = $this_title

WITH this
OPTIONAL MATCH (this)-[this_search0:SEARCH]->(this_search_Genre0:Genre)
WHERE this_search_Genre0.name = $updateMovies.args.update.search_Genre[0].where.Genre.name
CALL apoc.do.when(this_search_Genre0 IS NOT NULL, " SET this_search_Genre0.name = $this_update_search_Genre0_name RETURN count(*) ", "", {this:this, updateMovies: $updateMovies, this_search_Genre0:this_search_Genre0, auth:$auth,this_update_search_Genre0_name:$this_update_search_Genre0_name}) YIELD value as _

RETURN this { .title } AS this
```

**Expected Cypher params**

```cypher-params
{
   "this_title": "some movie",
   "this_update_search_Genre0_name": "some new genre",
   "auth": {
       "isAuthenticated": true,
       "roles": [],
       "jwt": {}
   },
   "updateMovies": {
     "args": {
       "update": {
         "search_Genre": [
           {
                "update": {
                    "node": {
                        "name": "some new genre"
                    }
                },
                "where": {
                    "Genre": {
                        "name": "some genre"
                    }
                }
           }
         ]
       }
     }
   }
}
```

---

### Disconnect Unions

**GraphQL input**

```graphql
mutation {
    updateMovies(
        where: { title: "some movie" }
        update: {
            search: {
                Genre: {
                    disconnect: [{ where: { node: { name: "some genre" } } }]
                }
            }
        }
    ) {
        movies {
            title
        }
    }
}
```

**Expected Cypher output**

```cypher
MATCH (this:Movie)
WHERE this.title = $this_title

WITH this
OPTIONAL MATCH (this)-[this_search_Genre0_disconnect0_rel:SEARCH]->(this_search_Genre0_disconnect0:Genre)
WHERE this_search_Genre0_disconnect0.name = $updateMovies.args.update.search_Genre[0].disconnect[0].where.node.name
FOREACH(_ IN CASE this_search_Genre0_disconnect0 WHEN NULL THEN [] ELSE [1] END |
    DELETE this_search_Genre0_disconnect0_rel
)

RETURN this { .title } AS this
```

**Expected Cypher params**

```cypher-params
{
    "this_title": "some movie",
    "updateMovies": {
        "args": {
            "update": {
                "search_Genre": [
                    {
                        "disconnect": [
                            {
                                "where": {
                                    "node": {
                                        "name": "some genre"
                                    }
                                }
                            }
                        ]
                    }
                ]
            }
        }
    }
}
```<|MERGE_RESOLUTION|>--- conflicted
+++ resolved
@@ -201,13 +201,10 @@
         input: [
             {
                 title: "some movie"
-<<<<<<< HEAD
                 search: {
-                    Genre: { connect: [{ where: { name: "some genre" } }] }
-=======
-                search_Genre: {
-                    connect: [{ where: { node: { name: "some genre" } } }]
->>>>>>> fe77c581
+                    Genre: {
+                        connect: [{ where: { node: { name: "some genre" } } }]
+                    }
                 }
             }
         ]
@@ -260,17 +257,11 @@
     updateMovies(
         where: { title: "some movie" }
         update: {
-<<<<<<< HEAD
             search: {
                 Genre: {
                     where: { Genre: { name: "some genre" } }
-                    update: { name: "some new genre" }
-                }
-=======
-            search_Genre: {
-                where: { Genre: { name: "some genre" } }
-                update: { node: { name: "some new genre" } }
->>>>>>> fe77c581
+                    update: { node: { name: "some new genre" } }
+                }
             }
         }
     ) {
@@ -289,7 +280,7 @@
 
 WITH this
 OPTIONAL MATCH (this)-[this_search0:SEARCH]->(this_search_Genre0:Genre)
-WHERE this_search_Genre0.name = $updateMovies.args.update.search_Genre[0].where.Genre.name
+WHERE this_search_Genre0.name = $updateMovies.args.update.search.Genre[0].where.Genre.name
 CALL apoc.do.when(this_search_Genre0 IS NOT NULL, " SET this_search_Genre0.name = $this_update_search_Genre0_name RETURN count(*) ", "", {this:this, updateMovies: $updateMovies, this_search_Genre0:this_search_Genre0, auth:$auth,this_update_search_Genre0_name:$this_update_search_Genre0_name}) YIELD value as _
 
 RETURN this { .title } AS this
@@ -299,33 +290,35 @@
 
 ```cypher-params
 {
-   "this_title": "some movie",
-   "this_update_search_Genre0_name": "some new genre",
-   "auth": {
-       "isAuthenticated": true,
-       "roles": [],
-       "jwt": {}
-   },
-   "updateMovies": {
-     "args": {
-       "update": {
-         "search_Genre": [
-           {
-                "update": {
-                    "node": {
-                        "name": "some new genre"
-                    }
-                },
-                "where": {
-                    "Genre": {
-                        "name": "some genre"
-                    }
-                }
-           }
-         ]
-       }
-     }
-   }
+    "this_title": "some movie",
+    "this_update_search_Genre0_name": "some new genre",
+    "auth": {
+        "isAuthenticated": true,
+        "roles": [],
+        "jwt": {}
+    },
+    "updateMovies": {
+        "args": {
+            "update": {
+                "search": {
+                    "Genre": [
+                        {
+                            "update": {
+                                "node": {
+                                    "name": "some new genre"
+                                }
+                            },
+                            "where": {
+                                "Genre": {
+                                    "name": "some genre"
+                                }
+                            }
+                        }
+                    ]
+                }
+            }
+        }
+    }
 }
 ```
 
@@ -362,7 +355,7 @@
 
 WITH this
 OPTIONAL MATCH (this)-[this_search_Genre0_disconnect0_rel:SEARCH]->(this_search_Genre0_disconnect0:Genre)
-WHERE this_search_Genre0_disconnect0.name = $updateMovies.args.update.search_Genre[0].disconnect[0].where.node.name
+WHERE this_search_Genre0_disconnect0.name = $updateMovies.args.update.search.Genre[0].disconnect[0].where.node.name
 FOREACH(_ IN CASE this_search_Genre0_disconnect0 WHEN NULL THEN [] ELSE [1] END |
     DELETE this_search_Genre0_disconnect0_rel
 )
@@ -378,19 +371,21 @@
     "updateMovies": {
         "args": {
             "update": {
-                "search_Genre": [
-                    {
-                        "disconnect": [
-                            {
-                                "where": {
-                                    "node": {
-                                        "name": "some genre"
+                "search": {
+                    "Genre": [
+                        {
+                            "disconnect": [
+                                {
+                                    "where": {
+                                        "node": {
+                                            "name": "some genre"
+                                        }
                                     }
                                 }
-                            }
-                        ]
-                    }
-                ]
+                            ]
+                        }
+                    ]
+                }
             }
         }
     }
