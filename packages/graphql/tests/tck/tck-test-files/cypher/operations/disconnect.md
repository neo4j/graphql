--- conflicted
+++ resolved
@@ -1,10 +1,6 @@
 # Cypher Disconnect
 
-<<<<<<< HEAD
-Tests connect operations. TODO: not properly tested
-=======
 Tests disconnect operations.
->>>>>>> 6379a2ff
 
 Schema:
 
