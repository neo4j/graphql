/*
 * Copyright (c) "Neo4j"
 * Neo4j Sweden AB [http://neo4j.com]
 *
 * This file is part of Neo4j.
 *
 * Licensed under the Apache License, Version 2.0 (the "License");
 * you may not use this file except in compliance with the License.
 * You may obtain a copy of the License at
 *
 *     http://www.apache.org/licenses/LICENSE-2.0
 *
 * Unless required by applicable law or agreed to in writing, software
 * distributed under the License is distributed on an "AS IS" BASIS,
 * WITHOUT WARRANTIES OR CONDITIONS OF ANY KIND, either express or implied.
 * See the License for the specific language governing permissions and
 * limitations under the License.
 */

import { Neo4jGraphQLAuthJWTPlugin } from "@neo4j/graphql-plugin-auth";
import { gql } from "apollo-server";
import type { DocumentNode } from "graphql";
import { Neo4jGraphQL } from "../../src";
import { createJwtRequest } from "../utils/create-jwt-request";
import { formatCypher, translateQuery, formatParams } from "./utils/tck-test-utils";

describe("Cypher Union", () => {
    const secret = "secret";
    let typeDefs: DocumentNode;
    let neoSchema: Neo4jGraphQL;

    beforeAll(() => {
        typeDefs = gql`
            union Search = Movie | Genre

            type Genre @auth(rules: [{ operations: [READ], allow: { name: "$jwt.jwtAllowedNamesExample" } }]) {
                name: String
            }

            type Movie {
                title: String
                search: [Search!]! @relationship(type: "SEARCH", direction: OUT)
            }
        `;

        neoSchema = new Neo4jGraphQL({
            typeDefs,
            config: { enableRegex: true },
            plugins: {
                auth: new Neo4jGraphQLAuthJWTPlugin({
                    secret,
                }),
            },
        });
    });

    test("Read Unions simple", async () => {
        const query = gql`
            {
                movies {
                    search {
                        ... on Movie {
                            title
                        }
                        ... on Genre {
                            name
                        }
                    }
                }
            }
        `;

        const req = createJwtRequest("secret", { jwtAllowedNamesExample: "Horror" });
        const result = await translateQuery(neoSchema, query, {
            req,
        });

        expect(formatCypher(result.cypher)).toMatchInlineSnapshot(`
            "MATCH (this:\`Movie\`)
            CALL {
                WITH this
                CALL {
                    WITH *
                    MATCH (this)-[this0:\`SEARCH\`]->(this1:\`Genre\`)
                    WHERE apoc.util.validatePredicate(NOT ((this1.name IS NOT NULL AND this1.name = $param0)), \\"@neo4j/graphql/FORBIDDEN\\", [0])
                    WITH this1 { __resolveType: \\"Genre\\", __id: id(this), .name } AS this1
                    RETURN this1 AS var2
                    UNION
                    WITH *
                    MATCH (this)-[this3:\`SEARCH\`]->(this4:\`Movie\`)
                    WITH this4 { __resolveType: \\"Movie\\", __id: id(this), .title } AS this4
                    RETURN this4 AS var2
                }
                WITH var2
                RETURN collect(var2) AS var2
            }
            RETURN this { search: var2 } AS this"
        `);

        expect(formatParams(result.params)).toMatchInlineSnapshot(`
            "{
                \\"param0\\": \\"Horror\\"
            }"
        `);
    });

    test("Read Unions with missing types", async () => {
        const query = gql`
            {
                movies {
                    search {
                        ... on Genre {
                            name
                        }
                    }
                }
            }
        `;

        const req = createJwtRequest("secret", { jwtAllowedNamesExample: "Horror" });
        const result = await translateQuery(neoSchema, query, {
            req,
        });

        expect(formatCypher(result.cypher)).toMatchInlineSnapshot(`
            "MATCH (this:\`Movie\`)
            CALL {
                WITH this
                CALL {
                    WITH *
                    MATCH (this)-[this0:\`SEARCH\`]->(this1:\`Genre\`)
                    WHERE apoc.util.validatePredicate(NOT ((this1.name IS NOT NULL AND this1.name = $param0)), \\"@neo4j/graphql/FORBIDDEN\\", [0])
                    WITH this1 { __resolveType: \\"Genre\\", __id: id(this), .name } AS this1
                    RETURN this1 AS var2
                    UNION
                    WITH *
                    MATCH (this)-[this3:\`SEARCH\`]->(this4:\`Movie\`)
                    WITH this4 { __resolveType: \\"Movie\\", __id: id(this) } AS this4
                    RETURN this4 AS var2
                }
                WITH var2
                RETURN collect(var2) AS var2
            }
            RETURN this { search: var2 } AS this"
        `);

        expect(formatParams(result.params)).toMatchInlineSnapshot(`
            "{
                \\"param0\\": \\"Horror\\"
            }"
        `);
    });

    test("Read Unions with filter and limit", async () => {
        const query = gql`
            {
                movies(where: { title: "some title" }) {
                    search(
                        where: { Movie: { title: "The Matrix" }, Genre: { name: "Horror" } }
                        options: { offset: 1, limit: 10 }
                    ) {
                        ... on Movie {
                            title
                        }
                        ... on Genre {
                            name
                        }
                    }
                }
            }
        `;

        const req = createJwtRequest("secret", { jwtAllowedNamesExample: "Horror" });
        const result = await translateQuery(neoSchema, query, {
            req,
        });

        expect(formatCypher(result.cypher)).toMatchInlineSnapshot(`
            "MATCH (this:\`Movie\`)
            WHERE this.title = $param0
            CALL {
                WITH this
                CALL {
                    WITH *
                    MATCH (this)-[this0:\`SEARCH\`]->(this1:\`Genre\`)
                    WHERE (this1.name = $param1 AND apoc.util.validatePredicate(NOT ((this1.name IS NOT NULL AND this1.name = $param2)), \\"@neo4j/graphql/FORBIDDEN\\", [0]))
                    WITH this1 { __resolveType: \\"Genre\\", __id: id(this), .name } AS this1
                    RETURN this1 AS var2
                    UNION
                    WITH *
                    MATCH (this)-[this3:\`SEARCH\`]->(this4:\`Movie\`)
                    WHERE this4.title = $param3
                    WITH this4 { __resolveType: \\"Movie\\", __id: id(this), .title } AS this4
                    RETURN this4 AS var2
                }
                WITH var2
                SKIP $param4
                LIMIT $param5
                RETURN collect(var2) AS var2
            }
            RETURN this { search: var2 } AS this"
        `);

        expect(formatParams(result.params)).toMatchInlineSnapshot(`
            "{
                \\"param0\\": \\"some title\\",
                \\"param1\\": \\"Horror\\",
                \\"param2\\": \\"Horror\\",
                \\"param3\\": \\"The Matrix\\",
                \\"param4\\": {
                    \\"low\\": 1,
                    \\"high\\": 0
                },
                \\"param5\\": {
                    \\"low\\": 10,
                    \\"high\\": 0
                }
            }"
        `);
    });

    test("Create Unions from create mutation", async () => {
        const query = gql`
            mutation {
                createMovies(
                    input: [{ title: "some movie", search: { Genre: { create: [{ node: { name: "some genre" } }] } } }]
                ) {
                    movies {
                        title
                    }
                }
            }
        `;

        const req = createJwtRequest("secret", {});
        const result = await translateQuery(neoSchema, query, {
            req,
        });

        expect(formatCypher(result.cypher)).toMatchInlineSnapshot(`
            "CALL {
            CREATE (this0:Movie)
            SET this0.title = $this0_title
            WITH this0
            CREATE (this0_search_Genre0_node:Genre)
            SET this0_search_Genre0_node.name = $this0_search_Genre0_node_name
            MERGE (this0)-[:\`SEARCH\`]->(this0_search_Genre0_node)
            RETURN this0
            }
            RETURN [ this0 { .title } ] AS data"
        `);

        expect(formatParams(result.params)).toMatchInlineSnapshot(`
            "{
                \\"this0_title\\": \\"some movie\\",
                \\"this0_search_Genre0_node_name\\": \\"some genre\\",
                \\"resolvedCallbacks\\": {}
            }"
        `);
    });

    test("Create Unions from update create(top-level)", async () => {
        const query = gql`
            mutation {
                updateMovies(create: { search: { Genre: [{ node: { name: "some genre" } }] } }) {
                    movies {
                        title
                    }
                }
            }
        `;

        const req = createJwtRequest("secret", {});
        const result = await translateQuery(neoSchema, query, {
            req,
        });

        expect(formatCypher(result.cypher)).toMatchInlineSnapshot(`
            "MATCH (this:\`Movie\`)
            CREATE (this_create_search_Genre0_node:Genre)
            SET this_create_search_Genre0_node.name = $this_create_search_Genre0_node_name
            MERGE (this)-[:\`SEARCH\`]->(this_create_search_Genre0_node)
            WITH *
            RETURN collect(DISTINCT this { .title }) AS data"
        `);

        expect(formatParams(result.params)).toMatchInlineSnapshot(`
            "{
                \\"this_create_search_Genre0_node_name\\": \\"some genre\\",
                \\"resolvedCallbacks\\": {}
            }"
        `);
    });

    test("Connect Unions (in create)", async () => {
        const query = gql`
            mutation {
                createMovies(
                    input: [
                        {
                            title: "some movie"
                            search: { Genre: { connect: [{ where: { node: { name: "some genre" } } }] } }
                        }
                    ]
                ) {
                    movies {
                        title
                    }
                }
            }
        `;

        const req = createJwtRequest("secret", {});
        const result = await translateQuery(neoSchema, query, {
            req,
        });

        expect(formatCypher(result.cypher)).toMatchInlineSnapshot(`
            "CALL {
            CREATE (this0:Movie)
            SET this0.title = $this0_title
            WITH this0
            CALL {
            	WITH this0
            	OPTIONAL MATCH (this0_search_Genre_connect0_node:Genre)
            	WHERE this0_search_Genre_connect0_node.name = $this0_search_Genre_connect0_node_param0
            	CALL {
            		WITH *
            		WITH collect(this0_search_Genre_connect0_node) as connectedNodes, collect(this0) as parentNodes
            		CALL {
            			WITH connectedNodes, parentNodes
            			UNWIND parentNodes as this0
            			UNWIND connectedNodes as this0_search_Genre_connect0_node
<<<<<<< HEAD
            			MERGE (this0)-[:SEARCH]->(this0_search_Genre_connect0_node)
=======
            			MERGE (this0)-[:\`SEARCH\`]->(this0_search_Genre_connect0_node)
            			RETURN count(*) AS _
>>>>>>> d99279cb
            		}
            	}
            WITH this0, this0_search_Genre_connect0_node
            	RETURN count(*) AS connect_this0_search_Genre_connect_Genre
            }
            RETURN this0
            }
            RETURN [ this0 { .title } ] AS data"
        `);

        expect(formatParams(result.params)).toMatchInlineSnapshot(`
            "{
                \\"this0_title\\": \\"some movie\\",
                \\"this0_search_Genre_connect0_node_param0\\": \\"some genre\\",
                \\"resolvedCallbacks\\": {}
            }"
        `);
    });

    test("Update Unions", async () => {
        const query = gql`
            mutation {
                updateMovies(
                    where: { title: "some movie" }
                    update: {
                        search: {
                            Genre: {
                                where: { node: { name: "some genre" } }
                                update: { node: { name: "some new genre" } }
                            }
                        }
                    }
                ) {
                    movies {
                        title
                    }
                }
            }
        `;

        const req = createJwtRequest("secret", {});
        const result = await translateQuery(neoSchema, query, {
            req,
        });

        expect(formatCypher(result.cypher)).toMatchInlineSnapshot(`
            "MATCH (this:\`Movie\`)
            WHERE this.title = $param0
            WITH this
            CALL {
            	WITH this
            	MATCH (this)-[this_search0_relationship:\`SEARCH\`]->(this_search_Genre0:Genre)
            	WHERE this_search_Genre0.name = $updateMovies_args_update_search_Genre0_where_this_search_Genre0param0
            	SET this_search_Genre0.name = $this_update_search_Genre0_name
            	RETURN count(*) AS update_this_search_Genre0
            }
            RETURN collect(DISTINCT this { .title }) AS data"
        `);

        expect(formatParams(result.params)).toMatchInlineSnapshot(`
            "{
                \\"param0\\": \\"some movie\\",
                \\"updateMovies_args_update_search_Genre0_where_this_search_Genre0param0\\": \\"some genre\\",
                \\"this_update_search_Genre0_name\\": \\"some new genre\\",
                \\"updateMovies\\": {
                    \\"args\\": {
                        \\"update\\": {
                            \\"search\\": {
                                \\"Genre\\": [
                                    {
                                        \\"where\\": {
                                            \\"node\\": {
                                                \\"name\\": \\"some genre\\"
                                            }
                                        },
                                        \\"update\\": {
                                            \\"node\\": {
                                                \\"name\\": \\"some new genre\\"
                                            }
                                        }
                                    }
                                ]
                            }
                        }
                    }
                },
                \\"resolvedCallbacks\\": {}
            }"
        `);
    });

    test("Disconnect Unions (in update)", async () => {
        const query = gql`
            mutation {
                updateMovies(
                    where: { title: "some movie" }
                    update: { search: { Genre: { disconnect: [{ where: { node: { name: "some genre" } } }] } } }
                ) {
                    movies {
                        title
                    }
                }
            }
        `;

        const req = createJwtRequest("secret", {});
        const result = await translateQuery(neoSchema, query, {
            req,
        });

        expect(formatCypher(result.cypher)).toMatchInlineSnapshot(`
            "MATCH (this:\`Movie\`)
            WHERE this.title = $param0
            WITH this
            CALL {
            WITH this
            OPTIONAL MATCH (this)-[this_search_Genre0_disconnect0_rel:\`SEARCH\`]->(this_search_Genre0_disconnect0:Genre)
            WHERE this_search_Genre0_disconnect0.name = $updateMovies_args_update_search_Genre0_disconnect0_where_Genre_this_search_Genre0_disconnect0param0
            CALL {
            	WITH this_search_Genre0_disconnect0, this_search_Genre0_disconnect0_rel, this
            	WITH collect(this_search_Genre0_disconnect0) as this_search_Genre0_disconnect0, this_search_Genre0_disconnect0_rel, this
            	UNWIND this_search_Genre0_disconnect0 as x
            	DELETE this_search_Genre0_disconnect0_rel
            }
            RETURN count(*) AS disconnect_this_search_Genre0_disconnect_Genre
            }
            RETURN collect(DISTINCT this { .title }) AS data"
        `);

        expect(formatParams(result.params)).toMatchInlineSnapshot(`
            "{
                \\"param0\\": \\"some movie\\",
                \\"updateMovies_args_update_search_Genre0_disconnect0_where_Genre_this_search_Genre0_disconnect0param0\\": \\"some genre\\",
                \\"updateMovies\\": {
                    \\"args\\": {
                        \\"update\\": {
                            \\"search\\": {
                                \\"Genre\\": [
                                    {
                                        \\"disconnect\\": [
                                            {
                                                \\"where\\": {
                                                    \\"node\\": {
                                                        \\"name\\": \\"some genre\\"
                                                    }
                                                }
                                            }
                                        ]
                                    }
                                ]
                            }
                        }
                    }
                },
                \\"resolvedCallbacks\\": {}
            }"
        `);
    });

    test("Disconnect Unions", async () => {
        const query = gql`
            mutation {
                updateMovies(
                    where: { title: "some movie" }
                    disconnect: { search: { Genre: { where: { node: { name: "some genre" } } } } }
                ) {
                    movies {
                        title
                    }
                }
            }
        `;

        const req = createJwtRequest("secret", {});
        const result = await translateQuery(neoSchema, query, {
            req,
        });

        expect(formatCypher(result.cypher)).toMatchInlineSnapshot(`
            "MATCH (this:\`Movie\`)
            WHERE this.title = $param0
            WITH this
            CALL {
            WITH this
            OPTIONAL MATCH (this)-[this_disconnect_search_Genre0_rel:\`SEARCH\`]->(this_disconnect_search_Genre0:Genre)
            WHERE this_disconnect_search_Genre0.name = $updateMovies_args_disconnect_search_Genre0_where_Genre_this_disconnect_search_Genre0param0
            CALL {
            	WITH this_disconnect_search_Genre0, this_disconnect_search_Genre0_rel, this
            	WITH collect(this_disconnect_search_Genre0) as this_disconnect_search_Genre0, this_disconnect_search_Genre0_rel, this
            	UNWIND this_disconnect_search_Genre0 as x
            	DELETE this_disconnect_search_Genre0_rel
            }
            RETURN count(*) AS disconnect_this_disconnect_search_Genre_Genre
            }
            WITH *
            RETURN collect(DISTINCT this { .title }) AS data"
        `);

        expect(formatParams(result.params)).toMatchInlineSnapshot(`
            "{
                \\"param0\\": \\"some movie\\",
                \\"updateMovies_args_disconnect_search_Genre0_where_Genre_this_disconnect_search_Genre0param0\\": \\"some genre\\",
                \\"updateMovies\\": {
                    \\"args\\": {
                        \\"disconnect\\": {
                            \\"search\\": {
                                \\"Genre\\": [
                                    {
                                        \\"where\\": {
                                            \\"node\\": {
                                                \\"name\\": \\"some genre\\"
                                            }
                                        }
                                    }
                                ]
                            }
                        }
                    }
                },
                \\"resolvedCallbacks\\": {}
            }"
        `);
    });

    test("Connect Unions (in update)", async () => {
        const query = gql`
            mutation {
                updateMovies(
                    where: { title: "some movie" }
                    connect: { search: { Genre: { where: { node: { name: "some genre" } } } } }
                ) {
                    movies {
                        title
                    }
                }
            }
        `;

        const req = createJwtRequest("secret", {});
        const result = await translateQuery(neoSchema, query, {
            req,
        });

        expect(formatCypher(result.cypher)).toMatchInlineSnapshot(`
            "MATCH (this:\`Movie\`)
            WHERE this.title = $param0
            WITH this
            CALL {
            	WITH this
            	OPTIONAL MATCH (this_connect_search_Genre0_node:Genre)
            	WHERE this_connect_search_Genre0_node.name = $this_connect_search_Genre0_node_param0
            	CALL {
            		WITH *
            		WITH collect(this_connect_search_Genre0_node) as connectedNodes, collect(this) as parentNodes
            		CALL {
            			WITH connectedNodes, parentNodes
            			UNWIND parentNodes as this
            			UNWIND connectedNodes as this_connect_search_Genre0_node
<<<<<<< HEAD
            			MERGE (this)-[:SEARCH]->(this_connect_search_Genre0_node)
=======
            			MERGE (this)-[:\`SEARCH\`]->(this_connect_search_Genre0_node)
            			RETURN count(*) AS _
>>>>>>> d99279cb
            		}
            	}
            WITH this, this_connect_search_Genre0_node
            	RETURN count(*) AS connect_this_connect_search_Genre_Genre
            }
            WITH *
            RETURN collect(DISTINCT this { .title }) AS data"
        `);

        expect(formatParams(result.params)).toMatchInlineSnapshot(`
            "{
                \\"param0\\": \\"some movie\\",
                \\"this_connect_search_Genre0_node_param0\\": \\"some genre\\",
                \\"resolvedCallbacks\\": {}
            }"
        `);
    });

    test("Delete Unions (from update)", async () => {
        const query = gql`
            mutation {
                updateMovies(
                    where: { title: "some movie" }
                    delete: { search: { Genre: { where: { node: { name: "some genre" } } } } }
                ) {
                    movies {
                        title
                    }
                }
            }
        `;

        const req = createJwtRequest("secret", {});
        const result = await translateQuery(neoSchema, query, {
            req,
        });

        expect(formatCypher(result.cypher)).toMatchInlineSnapshot(`
            "MATCH (this:\`Movie\`)
            WHERE this.title = $param0
            WITH this
            OPTIONAL MATCH (this)-[this_delete_search_Genre0_relationship:\`SEARCH\`]->(this_delete_search_Genre0:Genre)
            WHERE this_delete_search_Genre0.name = $updateMovies_args_delete_search_Genre0_where_this_delete_search_Genre0param0
            WITH this, collect(DISTINCT this_delete_search_Genre0) AS this_delete_search_Genre0_to_delete
            CALL {
            	WITH this_delete_search_Genre0_to_delete
            	UNWIND this_delete_search_Genre0_to_delete AS x
            	DETACH DELETE x
            }
            WITH *
            RETURN collect(DISTINCT this { .title }) AS data"
        `);

        expect(formatParams(result.params)).toMatchInlineSnapshot(`
            "{
                \\"param0\\": \\"some movie\\",
                \\"updateMovies_args_delete_search_Genre0_where_this_delete_search_Genre0param0\\": \\"some genre\\",
                \\"updateMovies\\": {
                    \\"args\\": {
                        \\"delete\\": {
                            \\"search\\": {
                                \\"Genre\\": [
                                    {
                                        \\"where\\": {
                                            \\"node\\": {
                                                \\"name\\": \\"some genre\\"
                                            }
                                        }
                                    }
                                ]
                            }
                        }
                    }
                },
                \\"resolvedCallbacks\\": {}
            }"
        `);
    });
});<|MERGE_RESOLUTION|>--- conflicted
+++ resolved
@@ -331,12 +331,8 @@
             			WITH connectedNodes, parentNodes
             			UNWIND parentNodes as this0
             			UNWIND connectedNodes as this0_search_Genre_connect0_node
-<<<<<<< HEAD
-            			MERGE (this0)-[:SEARCH]->(this0_search_Genre_connect0_node)
-=======
             			MERGE (this0)-[:\`SEARCH\`]->(this0_search_Genre_connect0_node)
             			RETURN count(*) AS _
->>>>>>> d99279cb
             		}
             	}
             WITH this0, this0_search_Genre_connect0_node
@@ -595,12 +591,8 @@
             			WITH connectedNodes, parentNodes
             			UNWIND parentNodes as this
             			UNWIND connectedNodes as this_connect_search_Genre0_node
-<<<<<<< HEAD
-            			MERGE (this)-[:SEARCH]->(this_connect_search_Genre0_node)
-=======
             			MERGE (this)-[:\`SEARCH\`]->(this_connect_search_Genre0_node)
             			RETURN count(*) AS _
->>>>>>> d99279cb
             		}
             	}
             WITH this, this_connect_search_Genre0_node
