/*
 * Copyright (c) "Neo4j"
 * Neo4j Sweden AB [http://neo4j.com]
 *
 * This file is part of Neo4j.
 *
 * Licensed under the Apache License, Version 2.0 (the "License");
 * you may not use this file except in compliance with the License.
 * You may obtain a copy of the License at
 *
 *     http://www.apache.org/licenses/LICENSE-2.0
 *
 * Unless required by applicable law or agreed to in writing, software
 * distributed under the License is distributed on an "AS IS" BASIS,
 * WITHOUT WARRANTIES OR CONDITIONS OF ANY KIND, either express or implied.
 * See the License for the specific language governing permissions and
 * limitations under the License.
 */

import type { DocumentNode, GraphQLArgs } from "graphql";
import { graphql } from "graphql";
import { Neo4jError } from "neo4j-driver";
import type { Neo4jGraphQL } from "../../../src";
import { DriverBuilder } from "../../utils/builders/driver-builder";
import { getQuerySource } from "../../utils/get-query-source";
import { Neo4jDatabaseInfo } from "../../../src/classes/Neo4jDatabaseInfo";
import Neo4j from "../../integration/neo4j";

export function setTestEnvVars(envVars: string | undefined): void {
    if (envVars) {
        envVars.split(/\n/g).forEach((v: string) => {
            const [name, val] = v.split("=");
            process.env[name as string] = val;
        });
    }
}

export function unsetTestEnvVars(envVars: string | undefined): void {
    if (envVars) {
        envVars.split(/\n/g).forEach((v: string) => {
            const name = v.split("=")[0] as string;
            delete process.env[name];
        });
    }
}

export function formatCypher(cypher: string): string {
    return cypher.replace(/\s+\n/g, "\n");
}

export function formatParams(params: Record<string, any>): string {
    return JSON.stringify(params, null, 4);
}

export async function translateQuery(
    neoSchema: Neo4jGraphQL,
    query: DocumentNode,
    options?: {
        token?: string;
        variableValues?: Record<string, any>;
        neo4jVersion?: string;
        contextValues?: Record<string, any>;
        subgraph?: boolean;
    }
): Promise<{ cypher: string; params: Record<string, any> }> {
    const driverBuilder = new DriverBuilder();
<<<<<<< HEAD
    const neo4jDatabaseInfo = new Neo4jDatabaseInfo(options?.neo4jVersion ?? "4.4");
    let contextValue: Record<string, any> = { executionContext: driverBuilder.instance(), neo4jDatabaseInfo };
=======
    const neo4jDatabaseInfo = new Neo4jDatabaseInfo(options?.neo4jVersion ?? "5");
    let contextValue: Record<string, any> = { driver: driverBuilder.instance(), neo4jDatabaseInfo };

    if (options?.req) {
        contextValue.req = options.req;
    }
>>>>>>> 037654c3

    if (options?.token) {
        contextValue.token = options.token;
    }

    if (options?.contextValues) {
        contextValue = { ...contextValue, ...options.contextValues };
    }

    const graphqlArgs: GraphQLArgs = {
        schema: await (options?.subgraph ? neoSchema.getSubgraphSchema() : neoSchema.getSchema()),
        source: getQuerySource(query),
        contextValue,
    };
    if (options?.variableValues) {
        graphqlArgs.variableValues = options.variableValues;
    }

    const { errors } = await graphql(graphqlArgs);

    if (errors?.length) {
        const errorString = errors.map((x) => `${x.message}\n${x.stack}`).join("\n");

        // Because we dont return the correct
        // contract that the schema is expecting,
        // instead we return a string and params for testing
        const expectedErrors = [
            "Cannot read property 'get' of undefined",
            "Cannot return null for non-nullable",
            "Cannot read properties of undefined (reading 'get')",
        ];

        if (!expectedErrors.some((error) => errorString.includes(error))) {
            throw new Error(errorString);
        }
    }

    const [cypher, params] = driverBuilder.runFunction.calls[0] as [string, Record<string, any>];

    if (process.env.VERIFY_TCK) {
        const neo4j = new Neo4j();
        const session = await neo4j.getSession();
        try {
            await session.run(`EXPLAIN ${cypher}`, params);
        } catch (e) {
            if (e instanceof Neo4jError) {
                throw new Error(`${e.message}\n\n${cypher}\n\n${formatParams(params)}`);
            }

            throw e;
        } finally {
            await session.close();
            const driver = await neo4j.getDriver();
            await driver.close();
        }
    }

    return {
        cypher,
        params,
    };
}<|MERGE_RESOLUTION|>--- conflicted
+++ resolved
@@ -64,17 +64,8 @@
     }
 ): Promise<{ cypher: string; params: Record<string, any> }> {
     const driverBuilder = new DriverBuilder();
-<<<<<<< HEAD
     const neo4jDatabaseInfo = new Neo4jDatabaseInfo(options?.neo4jVersion ?? "4.4");
     let contextValue: Record<string, any> = { executionContext: driverBuilder.instance(), neo4jDatabaseInfo };
-=======
-    const neo4jDatabaseInfo = new Neo4jDatabaseInfo(options?.neo4jVersion ?? "5");
-    let contextValue: Record<string, any> = { driver: driverBuilder.instance(), neo4jDatabaseInfo };
-
-    if (options?.req) {
-        contextValue.req = options.req;
-    }
->>>>>>> 037654c3
 
     if (options?.token) {
         contextValue.token = options.token;
