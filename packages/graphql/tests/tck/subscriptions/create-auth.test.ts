--- conflicted
+++ resolved
@@ -19,12 +19,7 @@
 
 import { gql } from "graphql-tag";
 import type { DocumentNode } from "graphql";
-<<<<<<< HEAD
-import { Neo4jGraphQLAuthJWTPlugin } from "@neo4j/graphql-plugin-auth";
 import { TestSubscriptionsMechanism } from "../../utils/TestSubscriptionsMechanism";
-=======
-import { TestSubscriptionsPlugin } from "../../utils/TestSubscriptionPlugin";
->>>>>>> b0182757
 import { Neo4jGraphQL } from "../../../src";
 import { formatCypher, translateQuery, formatParams } from "../utils/tck-test-utils";
 import { createBearerToken } from "../../utils/create-bearer-token";
@@ -53,24 +48,11 @@
         neoSchema = new Neo4jGraphQL({
             typeDefs,
             features: {
-<<<<<<< HEAD
                 subscriptions: plugin,
-            },
-            plugins: {
-                auth: new Neo4jGraphQLAuthJWTPlugin({
-                    secret: "secret",
-                }),
-            },
-=======
                 authorization: { key: "secret" },
             },
-            plugins: {
-                subscriptions: plugin,
-            },
->>>>>>> b0182757
         });
     });
-
     test("Multi Create", async () => {
         const query = gql`
             mutation {
