/*
 * Copyright (c) "Neo4j"
 * Neo4j Sweden AB [http://neo4j.com]
 *
 * This file is part of Neo4j.
 *
 * Licensed under the Apache License, Version 2.0 (the "License");
 * you may not use this file except in compliance with the License.
 * You may obtain a copy of the License at
 *
 *     http://www.apache.org/licenses/LICENSE-2.0
 *
 * Unless required by applicable law or agreed to in writing, software
 * distributed under the License is distributed on an "AS IS" BASIS,
 * WITHOUT WARRANTIES OR CONDITIONS OF ANY KIND, either express or implied.
 * See the License for the specific language governing permissions and
 * limitations under the License.
 */

import { gql } from "graphql-tag";
import type { DocumentNode } from "graphql";
import { TestSubscriptionsEngine } from "../../utils/TestSubscriptionsEngine";
import { Neo4jGraphQL } from "../../../src";
import { formatCypher, translateQuery, formatParams } from "../utils/tck-test-utils";

describe("Subscriptions metadata on create", () => {
    let typeDefs: DocumentNode;
    let neoSchema: Neo4jGraphQL;
    let plugin: TestSubscriptionsEngine;

    beforeAll(() => {
        plugin = new TestSubscriptionsEngine();
        typeDefs = gql`
            type Actor {
                name: String!
                movies: [Movie!]! @relationship(type: "ACTED_IN", direction: OUT)
            }

            type Movie {
                id: ID!
                actors: [Actor!]! @relationship(type: "ACTED_IN", direction: IN)
            }
        `;

        neoSchema = new Neo4jGraphQL({
            typeDefs,
            features: {
                subscriptions: plugin,
            },
        });
    });

    test("Create with create relation: connect event", async () => {
        const typeDefs = gql`
            type Movie {
                title: String!
                actors: [Actor!]! @relationship(type: "ACTED_IN", properties: "ActedIn", direction: IN)
            }

            type Actor {
                name: String!
                movies: [Movie!]! @relationship(type: "ACTED_IN", properties: "ActedIn", direction: OUT)
            }

            interface ActedIn @relationshipProperties {
                screenTime: Int!
            }
        `;

        const query = gql`
            mutation {
                createMovies(
                    input: [
                        {
                            title: "Forrest Gump"
                            actors: { create: [{ node: { name: "Tom Hanks" }, edge: { screenTime: 60 } }] }
                        }
                    ]
                ) {
                    movies {
                        title
                        actorsConnection {
                            edges {
                                screenTime
                                node {
                                    name
                                }
                            }
                        }
                    }
                }
            }
        `;

        const result = await translateQuery(
            new Neo4jGraphQL({
                typeDefs,
                features: {
                    subscriptions: plugin,
                },
            }),
            query
        );
        // TODO: make a test with rel type as union/ interface
        expect(formatCypher(result.cypher)).toMatchInlineSnapshot(`
            "CALL {
            WITH [] AS meta
            CREATE (this0:Movie)
            SET this0.title = $this0_title
            CREATE (this0_actors0_node:Actor)
            SET this0_actors0_node.name = $this0_actors0_node_name
            WITH *, meta + { event: \\"create\\", id: id(this0_actors0_node), properties: { old: null, new: this0_actors0_node { .* } }, timestamp: timestamp(), typename: \\"Actor\\" } AS meta
            MERGE (this0)<-[this0_actors0_relationship:ACTED_IN]-(this0_actors0_node)
            SET this0_actors0_relationship.screenTime = $this0_actors0_relationship_screenTime
            WITH meta + { event: \\"create_relationship\\", timestamp: timestamp(), id_from: id(this0_actors0_node), id_to: id(this0), id: id(this0_actors0_relationship), relationshipName: \\"ACTED_IN\\", fromTypename: \\"Actor\\", toTypename: \\"Movie\\", properties: { from: this0_actors0_node { .* }, to: this0 { .* }, relationship: this0_actors0_relationship { .* } } } AS meta, this0, this0_actors0_node
            WITH *, meta + { event: \\"create\\", id: id(this0), properties: { old: null, new: this0 { .* } }, timestamp: timestamp(), typename: \\"Movie\\" } AS meta
            RETURN this0, meta AS this0_meta
            }
            WITH this0, this0_meta AS meta
            CALL {
                WITH this0
                MATCH (this0)<-[create_this0:ACTED_IN]-(create_this1:Actor)
                WITH { screenTime: create_this0.screenTime, node: { name: create_this1.name } } AS edge
                WITH collect(edge) AS edges
                WITH edges, size(edges) AS totalCount
                RETURN { edges: edges, totalCount: totalCount } AS create_var2
            }
            RETURN [this0 { .title, actorsConnection: create_var2 }] AS data, meta"
        `);
        expect(formatParams(result.params)).toMatchInlineSnapshot(`
            "{
                \\"this0_title\\": \\"Forrest Gump\\",
                \\"this0_actors0_node_name\\": \\"Tom Hanks\\",
                \\"this0_actors0_relationship_screenTime\\": {
                    \\"low\\": 60,
                    \\"high\\": 0
                },
                \\"resolvedCallbacks\\": {}
            }"
        `);
    });

    test("Create with create relation without properties: connect event", async () => {
        const typeDefs = gql`
            type Movie {
                title: String!
                actors: [Actor!]! @relationship(type: "ACTED_IN", direction: IN)
            }

            type Actor {
                name: String!
                movies: [Movie!]! @relationship(type: "ACTED_IN", direction: OUT)
            }
        `;

        const query = gql`
            mutation {
                createMovies(
                    input: [{ title: "Forrest Gump", actors: { create: [{ node: { name: "Tom Hanks" } }] } }]
                ) {
                    movies {
                        title
                        actorsConnection {
                            edges {
                                node {
                                    name
                                }
                            }
                        }
                    }
                }
            }
        `;

        const result = await translateQuery(
            new Neo4jGraphQL({
                typeDefs,
                features: {
                    subscriptions: plugin,
                },
            }),
            query
        );

        expect(formatCypher(result.cypher)).toMatchInlineSnapshot(`
            "CALL {
            WITH [] AS meta
            CREATE (this0:Movie)
            SET this0.title = $this0_title
            CREATE (this0_actors0_node:Actor)
            SET this0_actors0_node.name = $this0_actors0_node_name
            WITH *, meta + { event: \\"create\\", id: id(this0_actors0_node), properties: { old: null, new: this0_actors0_node { .* } }, timestamp: timestamp(), typename: \\"Actor\\" } AS meta
            MERGE (this0)<-[this0_actors0_relationship:ACTED_IN]-(this0_actors0_node)
            WITH meta + { event: \\"create_relationship\\", timestamp: timestamp(), id_from: id(this0_actors0_node), id_to: id(this0), id: id(this0_actors0_relationship), relationshipName: \\"ACTED_IN\\", fromTypename: \\"Actor\\", toTypename: \\"Movie\\", properties: { from: this0_actors0_node { .* }, to: this0 { .* }, relationship: this0_actors0_relationship { .* } } } AS meta, this0, this0_actors0_node
            WITH *, meta + { event: \\"create\\", id: id(this0), properties: { old: null, new: this0 { .* } }, timestamp: timestamp(), typename: \\"Movie\\" } AS meta
            RETURN this0, meta AS this0_meta
            }
            WITH this0, this0_meta AS meta
            CALL {
                WITH this0
                MATCH (this0)<-[create_this0:ACTED_IN]-(create_this1:Actor)
                WITH { node: { name: create_this1.name } } AS edge
                WITH collect(edge) AS edges
                WITH edges, size(edges) AS totalCount
                RETURN { edges: edges, totalCount: totalCount } AS create_var2
            }
            RETURN [this0 { .title, actorsConnection: create_var2 }] AS data, meta"
        `);
        expect(formatParams(result.params)).toMatchInlineSnapshot(`
            "{
                \\"this0_title\\": \\"Forrest Gump\\",
                \\"this0_actors0_node_name\\": \\"Tom Hanks\\",
                \\"resolvedCallbacks\\": {}
            }"
        `);
    });

    test("Create with nested create relation: connect event", async () => {
        const typeDefs = gql`
            type Movie {
                title: String!
                actors: [Actor!]! @relationship(type: "ACTED_IN", properties: "ActedIn", direction: IN)
            }

            type Actor {
                name: String!
                movies: [Movie!]! @relationship(type: "ACTED_IN", properties: "ActedIn", direction: OUT)
            }

            interface ActedIn @relationshipProperties {
                screenTime: Int!
            }
        `;

        const query = gql`
            mutation {
                createMovies(
                    input: [
                        {
                            title: "Forrest Gump"
                            actors: {
                                create: [
                                    {
                                        node: {
                                            name: "Tom Hanks"
                                            movies: {
                                                create: [{ node: { title: "Funny movie" }, edge: { screenTime: 1990 } }]
                                            }
                                        }
                                        edge: { screenTime: 60 }
                                    }
                                ]
                            }
                        }
                    ]
                ) {
                    movies {
                        title
                        actorsConnection {
                            edges {
                                screenTime
                                node {
                                    name
                                }
                            }
                        }
                    }
                }
            }
        `;

        const result = await translateQuery(
            new Neo4jGraphQL({
                typeDefs,
                features: {
                    subscriptions: plugin,
                },
            }),
            query
        );

        expect(formatCypher(result.cypher)).toMatchInlineSnapshot(`
            "CALL {
            WITH [] AS meta
            CREATE (this0:Movie)
            SET this0.title = $this0_title
            CREATE (this0_actors0_node:Actor)
            SET this0_actors0_node.name = $this0_actors0_node_name
            CREATE (this0_actors0_node_movies0_node:Movie)
            SET this0_actors0_node_movies0_node.title = $this0_actors0_node_movies0_node_title
            WITH *, meta + { event: \\"create\\", id: id(this0_actors0_node_movies0_node), properties: { old: null, new: this0_actors0_node_movies0_node { .* } }, timestamp: timestamp(), typename: \\"Movie\\" } AS meta
            MERGE (this0_actors0_node)-[this0_actors0_node_movies0_relationship:ACTED_IN]->(this0_actors0_node_movies0_node)
            SET this0_actors0_node_movies0_relationship.screenTime = $this0_actors0_node_movies0_relationship_screenTime
            WITH meta + { event: \\"create_relationship\\", timestamp: timestamp(), id_from: id(this0_actors0_node), id_to: id(this0_actors0_node_movies0_node), id: id(this0_actors0_node_movies0_relationship), relationshipName: \\"ACTED_IN\\", fromTypename: \\"Actor\\", toTypename: \\"Movie\\", properties: { from: this0_actors0_node { .* }, to: this0_actors0_node_movies0_node { .* }, relationship: this0_actors0_node_movies0_relationship { .* } } } AS meta, this0, this0_actors0_node, this0_actors0_node_movies0_node
            WITH *, meta + { event: \\"create\\", id: id(this0_actors0_node), properties: { old: null, new: this0_actors0_node { .* } }, timestamp: timestamp(), typename: \\"Actor\\" } AS meta
            MERGE (this0)<-[this0_actors0_relationship:ACTED_IN]-(this0_actors0_node)
            SET this0_actors0_relationship.screenTime = $this0_actors0_relationship_screenTime
            WITH meta + { event: \\"create_relationship\\", timestamp: timestamp(), id_from: id(this0_actors0_node), id_to: id(this0), id: id(this0_actors0_relationship), relationshipName: \\"ACTED_IN\\", fromTypename: \\"Actor\\", toTypename: \\"Movie\\", properties: { from: this0_actors0_node { .* }, to: this0 { .* }, relationship: this0_actors0_relationship { .* } } } AS meta, this0, this0_actors0_node
            WITH *, meta + { event: \\"create\\", id: id(this0), properties: { old: null, new: this0 { .* } }, timestamp: timestamp(), typename: \\"Movie\\" } AS meta
            RETURN this0, meta AS this0_meta
            }
            WITH this0, this0_meta AS meta
            CALL {
                WITH this0
                MATCH (this0)<-[create_this0:ACTED_IN]-(create_this1:Actor)
                WITH { screenTime: create_this0.screenTime, node: { name: create_this1.name } } AS edge
                WITH collect(edge) AS edges
                WITH edges, size(edges) AS totalCount
                RETURN { edges: edges, totalCount: totalCount } AS create_var2
            }
            RETURN [this0 { .title, actorsConnection: create_var2 }] AS data, meta"
        `);
        expect(formatParams(result.params)).toMatchInlineSnapshot(`
            "{
                \\"this0_title\\": \\"Forrest Gump\\",
                \\"this0_actors0_node_name\\": \\"Tom Hanks\\",
                \\"this0_actors0_node_movies0_node_title\\": \\"Funny movie\\",
                \\"this0_actors0_node_movies0_relationship_screenTime\\": {
                    \\"low\\": 1990,
                    \\"high\\": 0
                },
                \\"this0_actors0_relationship_screenTime\\": {
                    \\"low\\": 60,
                    \\"high\\": 0
                },
                \\"resolvedCallbacks\\": {}
            }"
        `);
    });

    test("Create with create relation to union field: connect event", async () => {
        const typeDefs = gql`
            type Movie {
                title: String!
                actors: [Actor!]! @relationship(type: "ACTED_IN", properties: "ActedIn", direction: IN)
                directors: [Director!]! @relationship(type: "DIRECTED", properties: "Directed", direction: IN)
            }

            type Actor {
                name: String!
                movies: [Movie!]! @relationship(type: "ACTED_IN", properties: "ActedIn", direction: OUT)
            }

            interface ActedIn @relationshipProperties {
                screenTime: Int!
            }

            interface Directed @relationshipProperties {
                year: Int!
            }

            type Person {
                name: String!
            }

            union Director = Person | Actor
        `;

        const query = gql`
            mutation {
                createMovies(
                    input: [
                        {
                            title: "The Matrix"
                            directors: {
                                Actor: { create: [{ node: { name: "Keanu Reeves" }, edge: { year: 2420 } }] }
                                Person: { create: [{ node: { name: "Lilly Wachowski" }, edge: { year: 1999 } }] }
                            }
                        }
                    ]
                ) {
                    movies {
                        title
                        directors {
                            ... on Person {
                                name
                            }
                            ... on Actor {
                                name
                            }
                        }
                    }
                }
            }
        `;

        const result = await translateQuery(
            new Neo4jGraphQL({
                typeDefs,
                features: {
                    subscriptions: plugin,
                },
            }),
            query
        );

        expect(formatCypher(result.cypher)).toMatchInlineSnapshot(`
            "CALL {
            WITH [] AS meta
            CREATE (this0:Movie)
            SET this0.title = $this0_title
<<<<<<< HEAD
=======
            CREATE (this0_directors_Actor0_node:Actor)
            SET this0_directors_Actor0_node.name = $this0_directors_Actor0_node_name
            WITH *, meta + { event: \\"create\\", id: id(this0_directors_Actor0_node), properties: { old: null, new: this0_directors_Actor0_node { .* } }, timestamp: timestamp(), typename: \\"Actor\\" } AS meta
            MERGE (this0)<-[this0_directors_Actor0_relationship:DIRECTED]-(this0_directors_Actor0_node)
            SET this0_directors_Actor0_relationship.year = $this0_directors_Actor0_relationship_year
            WITH meta + { event: \\"create_relationship\\", timestamp: timestamp(), id_from: id(this0_directors_Actor0_node), id_to: id(this0), id: id(this0_directors_Actor0_relationship), relationshipName: \\"DIRECTED\\", fromTypename: \\"Actor\\", toTypename: \\"Movie\\", properties: { from: this0_directors_Actor0_node { .* }, to: this0 { .* }, relationship: this0_directors_Actor0_relationship { .* } } } AS meta, this0, this0_directors_Actor0_node
>>>>>>> dbdf2655
            CREATE (this0_directors_Person0_node:Person)
            SET this0_directors_Person0_node.name = $this0_directors_Person0_node_name
            WITH *, meta + { event: \\"create\\", id: id(this0_directors_Person0_node), properties: { old: null, new: this0_directors_Person0_node { .* } }, timestamp: timestamp(), typename: \\"Person\\" } AS meta
            MERGE (this0)<-[this0_directors_Person0_relationship:DIRECTED]-(this0_directors_Person0_node)
            SET this0_directors_Person0_relationship.year = $this0_directors_Person0_relationship_year
            WITH meta + { event: \\"create_relationship\\", timestamp: timestamp(), id_from: id(this0_directors_Person0_node), id_to: id(this0), id: id(this0_directors_Person0_relationship), relationshipName: \\"DIRECTED\\", fromTypename: \\"Person\\", toTypename: \\"Movie\\", properties: { from: this0_directors_Person0_node { .* }, to: this0 { .* }, relationship: this0_directors_Person0_relationship { .* } } } AS meta, this0, this0_directors_Person0_node
<<<<<<< HEAD
            CREATE (this0_directors_Actor0_node:Actor)
            SET this0_directors_Actor0_node.name = $this0_directors_Actor0_node_name
            WITH meta + { event: \\"create\\", id: id(this0_directors_Actor0_node), properties: { old: null, new: this0_directors_Actor0_node { .* } }, timestamp: timestamp(), typename: \\"Actor\\" } AS meta, this0, this0_directors_Actor0_node
            MERGE (this0)<-[this0_directors_Actor0_relationship:DIRECTED]-(this0_directors_Actor0_node)
            SET this0_directors_Actor0_relationship.year = $this0_directors_Actor0_relationship_year
            WITH meta + { event: \\"create_relationship\\", timestamp: timestamp(), id_from: id(this0_directors_Actor0_node), id_to: id(this0), id: id(this0_directors_Actor0_relationship), relationshipName: \\"DIRECTED\\", fromTypename: \\"Actor\\", toTypename: \\"Movie\\", properties: { from: this0_directors_Actor0_node { .* }, to: this0 { .* }, relationship: this0_directors_Actor0_relationship { .* } } } AS meta, this0, this0_directors_Actor0_node
            WITH meta + { event: \\"create\\", id: id(this0), properties: { old: null, new: this0 { .* } }, timestamp: timestamp(), typename: \\"Movie\\" } AS meta, this0
=======
            WITH *, meta + { event: \\"create\\", id: id(this0), properties: { old: null, new: this0 { .* } }, timestamp: timestamp(), typename: \\"Movie\\" } AS meta
>>>>>>> dbdf2655
            RETURN this0, meta AS this0_meta
            }
            WITH this0, this0_meta AS meta
            CALL {
                WITH this0
                CALL {
                    WITH *
                    MATCH (this0)<-[create_this0:DIRECTED]-(create_this1:Actor)
                    WITH create_this1 { __resolveType: \\"Actor\\", __id: id(this0), .name } AS create_this1
                    RETURN create_this1 AS create_var2
                    UNION
                    WITH *
                    MATCH (this0)<-[create_this3:DIRECTED]-(create_this4:Person)
                    WITH create_this4 { __resolveType: \\"Person\\", __id: id(this0), .name } AS create_this4
                    RETURN create_this4 AS create_var2
                }
                WITH create_var2
                RETURN collect(create_var2) AS create_var2
            }
            RETURN [this0 { .title, directors: create_var2 }] AS data, meta"
        `);
        expect(formatParams(result.params)).toMatchInlineSnapshot(`
            "{
                \\"this0_title\\": \\"The Matrix\\",
                \\"this0_directors_Person0_node_name\\": \\"Lilly Wachowski\\",
                \\"this0_directors_Person0_relationship_year\\": {
                    \\"low\\": 1999,
                    \\"high\\": 0
                },
                \\"this0_directors_Actor0_node_name\\": \\"Keanu Reeves\\",
                \\"this0_directors_Actor0_relationship_year\\": {
                    \\"low\\": 2420,
                    \\"high\\": 0
                },
                \\"resolvedCallbacks\\": {}
            }"
        `);
    });

    test("Create with nested create relation to union field: connect event", async () => {
        const typeDefs = gql`
            type Movie {
                title: String!
                actors: [Actor!]! @relationship(type: "ACTED_IN", properties: "ActedIn", direction: IN)
                directors: [Director!]! @relationship(type: "DIRECTED", properties: "Directed", direction: IN)
            }

            type Actor {
                name: String!
                movies: [Movie!]! @relationship(type: "ACTED_IN", properties: "ActedIn", direction: OUT)
            }

            interface ActedIn @relationshipProperties {
                screenTime: Int!
            }

            interface Directed @relationshipProperties {
                year: Int!
            }

            type Person {
                name: String!
            }

            union Director = Person | Actor
        `;

        const query = gql`
            mutation {
                createMovies(
                    input: [
                        {
                            title: "The Matrix"
                            directors: {
                                Actor: {
                                    create: [
                                        {
                                            node: {
                                                name: "Keanu Reeves"
                                                movies: {
                                                    create: [
                                                        { node: { title: "Funny movie" }, edge: { screenTime: 190 } }
                                                    ]
                                                }
                                            }
                                            edge: { year: 2420 }
                                        }
                                    ]
                                }
                                Person: { create: [{ node: { name: "Lilly Wachowski" }, edge: { year: 1999 } }] }
                            }
                        }
                    ]
                ) {
                    movies {
                        title
                        directors {
                            ... on Person {
                                name
                            }
                            ... on Actor {
                                name
                                movies {
                                    title
                                }
                            }
                        }
                    }
                }
            }
        `;

        const result = await translateQuery(
            new Neo4jGraphQL({
                typeDefs,
                features: {
                    subscriptions: plugin,
                },
            }),
            query
        );

        expect(formatCypher(result.cypher)).toMatchInlineSnapshot(`
            "CALL {
            WITH [] AS meta
            CREATE (this0:Movie)
            SET this0.title = $this0_title
            CREATE (this0_directors_Person0_node:Person)
            SET this0_directors_Person0_node.name = $this0_directors_Person0_node_name
            WITH meta + { event: \\"create\\", id: id(this0_directors_Person0_node), properties: { old: null, new: this0_directors_Person0_node { .* } }, timestamp: timestamp(), typename: \\"Person\\" } AS meta, this0, this0_directors_Person0_node
            MERGE (this0)<-[this0_directors_Person0_relationship:DIRECTED]-(this0_directors_Person0_node)
            SET this0_directors_Person0_relationship.year = $this0_directors_Person0_relationship_year
            WITH meta + { event: \\"create_relationship\\", timestamp: timestamp(), id_from: id(this0_directors_Person0_node), id_to: id(this0), id: id(this0_directors_Person0_relationship), relationshipName: \\"DIRECTED\\", fromTypename: \\"Person\\", toTypename: \\"Movie\\", properties: { from: this0_directors_Person0_node { .* }, to: this0 { .* }, relationship: this0_directors_Person0_relationship { .* } } } AS meta, this0, this0_directors_Person0_node
            CREATE (this0_directors_Actor0_node:Actor)
            SET this0_directors_Actor0_node.name = $this0_directors_Actor0_node_name
            CREATE (this0_directors_Actor0_node_movies0_node:Movie)
            SET this0_directors_Actor0_node_movies0_node.title = $this0_directors_Actor0_node_movies0_node_title
            WITH *, meta + { event: \\"create\\", id: id(this0_directors_Actor0_node_movies0_node), properties: { old: null, new: this0_directors_Actor0_node_movies0_node { .* } }, timestamp: timestamp(), typename: \\"Movie\\" } AS meta
            MERGE (this0_directors_Actor0_node)-[this0_directors_Actor0_node_movies0_relationship:ACTED_IN]->(this0_directors_Actor0_node_movies0_node)
            SET this0_directors_Actor0_node_movies0_relationship.screenTime = $this0_directors_Actor0_node_movies0_relationship_screenTime
            WITH meta + { event: \\"create_relationship\\", timestamp: timestamp(), id_from: id(this0_directors_Actor0_node), id_to: id(this0_directors_Actor0_node_movies0_node), id: id(this0_directors_Actor0_node_movies0_relationship), relationshipName: \\"ACTED_IN\\", fromTypename: \\"Actor\\", toTypename: \\"Movie\\", properties: { from: this0_directors_Actor0_node { .* }, to: this0_directors_Actor0_node_movies0_node { .* }, relationship: this0_directors_Actor0_node_movies0_relationship { .* } } } AS meta, this0, this0_directors_Actor0_node, this0_directors_Actor0_node_movies0_node
            WITH *, meta + { event: \\"create\\", id: id(this0_directors_Actor0_node), properties: { old: null, new: this0_directors_Actor0_node { .* } }, timestamp: timestamp(), typename: \\"Actor\\" } AS meta
            MERGE (this0)<-[this0_directors_Actor0_relationship:DIRECTED]-(this0_directors_Actor0_node)
            SET this0_directors_Actor0_relationship.year = $this0_directors_Actor0_relationship_year
            WITH meta + { event: \\"create_relationship\\", timestamp: timestamp(), id_from: id(this0_directors_Actor0_node), id_to: id(this0), id: id(this0_directors_Actor0_relationship), relationshipName: \\"DIRECTED\\", fromTypename: \\"Actor\\", toTypename: \\"Movie\\", properties: { from: this0_directors_Actor0_node { .* }, to: this0 { .* }, relationship: this0_directors_Actor0_relationship { .* } } } AS meta, this0, this0_directors_Actor0_node
<<<<<<< HEAD
            WITH meta + { event: \\"create\\", id: id(this0), properties: { old: null, new: this0 { .* } }, timestamp: timestamp(), typename: \\"Movie\\" } AS meta, this0
=======
            CREATE (this0_directors_Person0_node:Person)
            SET this0_directors_Person0_node.name = $this0_directors_Person0_node_name
            WITH *, meta + { event: \\"create\\", id: id(this0_directors_Person0_node), properties: { old: null, new: this0_directors_Person0_node { .* } }, timestamp: timestamp(), typename: \\"Person\\" } AS meta
            MERGE (this0)<-[this0_directors_Person0_relationship:DIRECTED]-(this0_directors_Person0_node)
            SET this0_directors_Person0_relationship.year = $this0_directors_Person0_relationship_year
            WITH meta + { event: \\"create_relationship\\", timestamp: timestamp(), id_from: id(this0_directors_Person0_node), id_to: id(this0), id: id(this0_directors_Person0_relationship), relationshipName: \\"DIRECTED\\", fromTypename: \\"Person\\", toTypename: \\"Movie\\", properties: { from: this0_directors_Person0_node { .* }, to: this0 { .* }, relationship: this0_directors_Person0_relationship { .* } } } AS meta, this0, this0_directors_Person0_node
            WITH *, meta + { event: \\"create\\", id: id(this0), properties: { old: null, new: this0 { .* } }, timestamp: timestamp(), typename: \\"Movie\\" } AS meta
>>>>>>> dbdf2655
            RETURN this0, meta AS this0_meta
            }
            WITH this0, this0_meta AS meta
            CALL {
                WITH this0
                CALL {
                    WITH *
                    MATCH (this0)<-[create_this0:DIRECTED]-(create_this1:Actor)
                    CALL {
                        WITH create_this1
                        MATCH (create_this1)-[create_this2:ACTED_IN]->(create_this3:Movie)
                        WITH create_this3 { .title } AS create_this3
                        RETURN collect(create_this3) AS create_var4
                    }
                    WITH create_this1 { __resolveType: \\"Actor\\", __id: id(this0), .name, movies: create_var4 } AS create_this1
                    RETURN create_this1 AS create_var5
                    UNION
                    WITH *
                    MATCH (this0)<-[create_this6:DIRECTED]-(create_this7:Person)
                    WITH create_this7 { __resolveType: \\"Person\\", __id: id(this0), .name } AS create_this7
                    RETURN create_this7 AS create_var5
                }
                WITH create_var5
                RETURN collect(create_var5) AS create_var5
            }
            RETURN [this0 { .title, directors: create_var5 }] AS data, meta"
        `);
        expect(formatParams(result.params)).toMatchInlineSnapshot(`
            "{
                \\"this0_title\\": \\"The Matrix\\",
                \\"this0_directors_Person0_node_name\\": \\"Lilly Wachowski\\",
                \\"this0_directors_Person0_relationship_year\\": {
                    \\"low\\": 1999,
                    \\"high\\": 0
                },
                \\"this0_directors_Actor0_node_name\\": \\"Keanu Reeves\\",
                \\"this0_directors_Actor0_node_movies0_node_title\\": \\"Funny movie\\",
                \\"this0_directors_Actor0_node_movies0_relationship_screenTime\\": {
                    \\"low\\": 190,
                    \\"high\\": 0
                },
                \\"this0_directors_Actor0_relationship_year\\": {
                    \\"low\\": 2420,
                    \\"high\\": 0
                },
                \\"resolvedCallbacks\\": {}
            }"
        `);
    });

    test("Simple Create", async () => {
        const query = gql`
            mutation {
                createMovies(input: [{ id: "1" }]) {
                    movies {
                        id
                    }
                }
            }
        `;

        const result = await translateQuery(neoSchema, query);

        expect(formatCypher(result.cypher)).toMatchInlineSnapshot(`
            "CALL {
            WITH [] AS meta
            CREATE (this0:Movie)
            SET this0.id = $this0_id
            WITH *, meta + { event: \\"create\\", id: id(this0), properties: { old: null, new: this0 { .* } }, timestamp: timestamp(), typename: \\"Movie\\" } AS meta
            RETURN this0, meta AS this0_meta
            }
            WITH this0, this0_meta AS meta
            RETURN [this0 { .id }] AS data, meta"
        `);

        expect(formatParams(result.params)).toMatchInlineSnapshot(`
            "{
                \\"this0_id\\": \\"1\\",
                \\"resolvedCallbacks\\": {}
            }"
        `);
    });

    test("Multi Create", async () => {
        const query = gql`
            mutation {
                createMovies(input: [{ id: "1" }, { id: "2" }]) {
                    movies {
                        id
                    }
                }
            }
        `;

        const result = await translateQuery(neoSchema, query);

        expect(formatCypher(result.cypher)).toMatchInlineSnapshot(`
            "CALL {
            WITH [] AS meta
            CREATE (this0:Movie)
            SET this0.id = $this0_id
            WITH *, meta + { event: \\"create\\", id: id(this0), properties: { old: null, new: this0 { .* } }, timestamp: timestamp(), typename: \\"Movie\\" } AS meta
            RETURN this0, meta AS this0_meta
            }
            CALL {
            WITH [] AS meta
            CREATE (this1:Movie)
            SET this1.id = $this1_id
            WITH *, meta + { event: \\"create\\", id: id(this1), properties: { old: null, new: this1 { .* } }, timestamp: timestamp(), typename: \\"Movie\\" } AS meta
            RETURN this1, meta AS this1_meta
            }
            WITH this0, this1, this0_meta + this1_meta AS meta
            RETURN [this0 { .id }, this1 { .id }] AS data, meta"
        `);

        expect(formatParams(result.params)).toMatchInlineSnapshot(`
            "{
                \\"this0_id\\": \\"1\\",
                \\"this1_id\\": \\"2\\",
                \\"resolvedCallbacks\\": {}
            }"
        `);
    });

    test("Nested Create", async () => {
        const query = gql`
            mutation {
                createMovies(input: [{ id: "1", actors: { create: { node: { name: "Andrés" } } } }]) {
                    movies {
                        id
                        actors {
                            name
                        }
                    }
                }
            }
        `;

        const result = await translateQuery(neoSchema, query);

        expect(formatCypher(result.cypher)).toMatchInlineSnapshot(`
            "CALL {
            WITH [] AS meta
            CREATE (this0:Movie)
            SET this0.id = $this0_id
            CREATE (this0_actors0_node:Actor)
            SET this0_actors0_node.name = $this0_actors0_node_name
            WITH *, meta + { event: \\"create\\", id: id(this0_actors0_node), properties: { old: null, new: this0_actors0_node { .* } }, timestamp: timestamp(), typename: \\"Actor\\" } AS meta
            MERGE (this0)<-[this0_actors0_relationship:ACTED_IN]-(this0_actors0_node)
            WITH meta + { event: \\"create_relationship\\", timestamp: timestamp(), id_from: id(this0_actors0_node), id_to: id(this0), id: id(this0_actors0_relationship), relationshipName: \\"ACTED_IN\\", fromTypename: \\"Actor\\", toTypename: \\"Movie\\", properties: { from: this0_actors0_node { .* }, to: this0 { .* }, relationship: this0_actors0_relationship { .* } } } AS meta, this0, this0_actors0_node
            WITH *, meta + { event: \\"create\\", id: id(this0), properties: { old: null, new: this0 { .* } }, timestamp: timestamp(), typename: \\"Movie\\" } AS meta
            RETURN this0, meta AS this0_meta
            }
            WITH this0, this0_meta AS meta
            CALL {
                WITH this0
                MATCH (this0)<-[create_this0:ACTED_IN]-(create_this1:Actor)
                WITH create_this1 { .name } AS create_this1
                RETURN collect(create_this1) AS create_var2
            }
            RETURN [this0 { .id, actors: create_var2 }] AS data, meta"
        `);

        expect(formatParams(result.params)).toMatchInlineSnapshot(`
            "{
                \\"this0_id\\": \\"1\\",
                \\"this0_actors0_node_name\\": \\"Andrés\\",
                \\"resolvedCallbacks\\": {}
            }"
        `);
    });

    test("Triple nested Create", async () => {
        const query = gql`
            mutation {
                createMovies(
                    input: [
                        {
                            id: "1"
                            actors: { create: { node: { name: "Andrés", movies: { create: { node: { id: 6 } } } } } }
                        }
                    ]
                ) {
                    movies {
                        id
                        actors {
                            name
                        }
                    }
                }
            }
        `;

        const result = await translateQuery(neoSchema, query);

        expect(formatCypher(result.cypher)).toMatchInlineSnapshot(`
            "CALL {
            WITH [] AS meta
            CREATE (this0:Movie)
            SET this0.id = $this0_id
            CREATE (this0_actors0_node:Actor)
            SET this0_actors0_node.name = $this0_actors0_node_name
            CREATE (this0_actors0_node_movies0_node:Movie)
            SET this0_actors0_node_movies0_node.id = $this0_actors0_node_movies0_node_id
            WITH *, meta + { event: \\"create\\", id: id(this0_actors0_node_movies0_node), properties: { old: null, new: this0_actors0_node_movies0_node { .* } }, timestamp: timestamp(), typename: \\"Movie\\" } AS meta
            MERGE (this0_actors0_node)-[this0_actors0_node_movies0_relationship:ACTED_IN]->(this0_actors0_node_movies0_node)
            WITH meta + { event: \\"create_relationship\\", timestamp: timestamp(), id_from: id(this0_actors0_node), id_to: id(this0_actors0_node_movies0_node), id: id(this0_actors0_node_movies0_relationship), relationshipName: \\"ACTED_IN\\", fromTypename: \\"Actor\\", toTypename: \\"Movie\\", properties: { from: this0_actors0_node { .* }, to: this0_actors0_node_movies0_node { .* }, relationship: this0_actors0_node_movies0_relationship { .* } } } AS meta, this0, this0_actors0_node, this0_actors0_node_movies0_node
            WITH *, meta + { event: \\"create\\", id: id(this0_actors0_node), properties: { old: null, new: this0_actors0_node { .* } }, timestamp: timestamp(), typename: \\"Actor\\" } AS meta
            MERGE (this0)<-[this0_actors0_relationship:ACTED_IN]-(this0_actors0_node)
            WITH meta + { event: \\"create_relationship\\", timestamp: timestamp(), id_from: id(this0_actors0_node), id_to: id(this0), id: id(this0_actors0_relationship), relationshipName: \\"ACTED_IN\\", fromTypename: \\"Actor\\", toTypename: \\"Movie\\", properties: { from: this0_actors0_node { .* }, to: this0 { .* }, relationship: this0_actors0_relationship { .* } } } AS meta, this0, this0_actors0_node
            WITH *, meta + { event: \\"create\\", id: id(this0), properties: { old: null, new: this0 { .* } }, timestamp: timestamp(), typename: \\"Movie\\" } AS meta
            RETURN this0, meta AS this0_meta
            }
            WITH this0, this0_meta AS meta
            CALL {
                WITH this0
                MATCH (this0)<-[create_this0:ACTED_IN]-(create_this1:Actor)
                WITH create_this1 { .name } AS create_this1
                RETURN collect(create_this1) AS create_var2
            }
            RETURN [this0 { .id, actors: create_var2 }] AS data, meta"
        `);

        expect(formatParams(result.params)).toMatchInlineSnapshot(`
            "{
                \\"this0_id\\": \\"1\\",
                \\"this0_actors0_node_name\\": \\"Andrés\\",
                \\"this0_actors0_node_movies0_node_id\\": \\"6\\",
                \\"resolvedCallbacks\\": {}
            }"
        `);
    });

    test("Quadruple nested Create", async () => {
        const query = gql`
            mutation {
                createMovies(
                    input: [
                        {
                            id: "1"
                            actors: {
                                create: {
                                    node: {
                                        name: "Andrés"
                                        movies: {
                                            create: {
                                                node: { id: 6, actors: { create: { node: { name: "Thomas" } } } }
                                            }
                                        }
                                    }
                                }
                            }
                        }
                    ]
                ) {
                    movies {
                        id
                        actors {
                            name
                            movies {
                                id
                                actors {
                                    name
                                }
                            }
                        }
                    }
                }
            }
        `;

        const result = await translateQuery(neoSchema, query);

        expect(formatCypher(result.cypher)).toMatchInlineSnapshot(`
            "CALL {
            WITH [] AS meta
            CREATE (this0:Movie)
            SET this0.id = $this0_id
            CREATE (this0_actors0_node:Actor)
            SET this0_actors0_node.name = $this0_actors0_node_name
            CREATE (this0_actors0_node_movies0_node:Movie)
            SET this0_actors0_node_movies0_node.id = $this0_actors0_node_movies0_node_id
            CREATE (this0_actors0_node_movies0_node_actors0_node:Actor)
            SET this0_actors0_node_movies0_node_actors0_node.name = $this0_actors0_node_movies0_node_actors0_node_name
            WITH *, meta + { event: \\"create\\", id: id(this0_actors0_node_movies0_node_actors0_node), properties: { old: null, new: this0_actors0_node_movies0_node_actors0_node { .* } }, timestamp: timestamp(), typename: \\"Actor\\" } AS meta
            MERGE (this0_actors0_node_movies0_node)<-[this0_actors0_node_movies0_node_actors0_relationship:ACTED_IN]-(this0_actors0_node_movies0_node_actors0_node)
            WITH meta + { event: \\"create_relationship\\", timestamp: timestamp(), id_from: id(this0_actors0_node_movies0_node_actors0_node), id_to: id(this0_actors0_node_movies0_node), id: id(this0_actors0_node_movies0_node_actors0_relationship), relationshipName: \\"ACTED_IN\\", fromTypename: \\"Actor\\", toTypename: \\"Movie\\", properties: { from: this0_actors0_node_movies0_node_actors0_node { .* }, to: this0_actors0_node_movies0_node { .* }, relationship: this0_actors0_node_movies0_node_actors0_relationship { .* } } } AS meta, this0, this0_actors0_node, this0_actors0_node_movies0_node, this0_actors0_node_movies0_node_actors0_node
            WITH *, meta + { event: \\"create\\", id: id(this0_actors0_node_movies0_node), properties: { old: null, new: this0_actors0_node_movies0_node { .* } }, timestamp: timestamp(), typename: \\"Movie\\" } AS meta
            MERGE (this0_actors0_node)-[this0_actors0_node_movies0_relationship:ACTED_IN]->(this0_actors0_node_movies0_node)
            WITH meta + { event: \\"create_relationship\\", timestamp: timestamp(), id_from: id(this0_actors0_node), id_to: id(this0_actors0_node_movies0_node), id: id(this0_actors0_node_movies0_relationship), relationshipName: \\"ACTED_IN\\", fromTypename: \\"Actor\\", toTypename: \\"Movie\\", properties: { from: this0_actors0_node { .* }, to: this0_actors0_node_movies0_node { .* }, relationship: this0_actors0_node_movies0_relationship { .* } } } AS meta, this0, this0_actors0_node, this0_actors0_node_movies0_node
            WITH *, meta + { event: \\"create\\", id: id(this0_actors0_node), properties: { old: null, new: this0_actors0_node { .* } }, timestamp: timestamp(), typename: \\"Actor\\" } AS meta
            MERGE (this0)<-[this0_actors0_relationship:ACTED_IN]-(this0_actors0_node)
            WITH meta + { event: \\"create_relationship\\", timestamp: timestamp(), id_from: id(this0_actors0_node), id_to: id(this0), id: id(this0_actors0_relationship), relationshipName: \\"ACTED_IN\\", fromTypename: \\"Actor\\", toTypename: \\"Movie\\", properties: { from: this0_actors0_node { .* }, to: this0 { .* }, relationship: this0_actors0_relationship { .* } } } AS meta, this0, this0_actors0_node
            WITH *, meta + { event: \\"create\\", id: id(this0), properties: { old: null, new: this0 { .* } }, timestamp: timestamp(), typename: \\"Movie\\" } AS meta
            RETURN this0, meta AS this0_meta
            }
            WITH this0, this0_meta AS meta
            CALL {
                WITH this0
                MATCH (this0)<-[create_this0:ACTED_IN]-(create_this1:Actor)
                CALL {
                    WITH create_this1
                    MATCH (create_this1)-[create_this2:ACTED_IN]->(create_this3:Movie)
                    CALL {
                        WITH create_this3
                        MATCH (create_this3)<-[create_this4:ACTED_IN]-(create_this5:Actor)
                        WITH create_this5 { .name } AS create_this5
                        RETURN collect(create_this5) AS create_var6
                    }
                    WITH create_this3 { .id, actors: create_var6 } AS create_this3
                    RETURN collect(create_this3) AS create_var7
                }
                WITH create_this1 { .name, movies: create_var7 } AS create_this1
                RETURN collect(create_this1) AS create_var8
            }
            RETURN [this0 { .id, actors: create_var8 }] AS data, meta"
        `);

        expect(formatParams(result.params)).toMatchInlineSnapshot(`
            "{
                \\"this0_id\\": \\"1\\",
                \\"this0_actors0_node_name\\": \\"Andrés\\",
                \\"this0_actors0_node_movies0_node_id\\": \\"6\\",
                \\"this0_actors0_node_movies0_node_actors0_node_name\\": \\"Thomas\\",
                \\"resolvedCallbacks\\": {}
            }"
        `);
    });

    test("Multi Create with nested", async () => {
        const query = gql`
            mutation {
                createMovies(
                    input: [
                        {
                            id: "1"
                            actors: { create: { node: { name: "Andrés", movies: { create: { node: { id: 6 } } } } } }
                        }
                        {
                            id: "2"
                            actors: { create: { node: { name: "Darrell", movies: { create: { node: { id: 8 } } } } } }
                        }
                    ]
                ) {
                    movies {
                        id
                    }
                }
            }
        `;

        const result = await translateQuery(neoSchema, query);

        expect(formatCypher(result.cypher)).toMatchInlineSnapshot(`
            "CALL {
            WITH [] AS meta
            CREATE (this0:Movie)
            SET this0.id = $this0_id
            CREATE (this0_actors0_node:Actor)
            SET this0_actors0_node.name = $this0_actors0_node_name
            CREATE (this0_actors0_node_movies0_node:Movie)
            SET this0_actors0_node_movies0_node.id = $this0_actors0_node_movies0_node_id
            WITH *, meta + { event: \\"create\\", id: id(this0_actors0_node_movies0_node), properties: { old: null, new: this0_actors0_node_movies0_node { .* } }, timestamp: timestamp(), typename: \\"Movie\\" } AS meta
            MERGE (this0_actors0_node)-[this0_actors0_node_movies0_relationship:ACTED_IN]->(this0_actors0_node_movies0_node)
            WITH meta + { event: \\"create_relationship\\", timestamp: timestamp(), id_from: id(this0_actors0_node), id_to: id(this0_actors0_node_movies0_node), id: id(this0_actors0_node_movies0_relationship), relationshipName: \\"ACTED_IN\\", fromTypename: \\"Actor\\", toTypename: \\"Movie\\", properties: { from: this0_actors0_node { .* }, to: this0_actors0_node_movies0_node { .* }, relationship: this0_actors0_node_movies0_relationship { .* } } } AS meta, this0, this0_actors0_node, this0_actors0_node_movies0_node
            WITH *, meta + { event: \\"create\\", id: id(this0_actors0_node), properties: { old: null, new: this0_actors0_node { .* } }, timestamp: timestamp(), typename: \\"Actor\\" } AS meta
            MERGE (this0)<-[this0_actors0_relationship:ACTED_IN]-(this0_actors0_node)
            WITH meta + { event: \\"create_relationship\\", timestamp: timestamp(), id_from: id(this0_actors0_node), id_to: id(this0), id: id(this0_actors0_relationship), relationshipName: \\"ACTED_IN\\", fromTypename: \\"Actor\\", toTypename: \\"Movie\\", properties: { from: this0_actors0_node { .* }, to: this0 { .* }, relationship: this0_actors0_relationship { .* } } } AS meta, this0, this0_actors0_node
            WITH *, meta + { event: \\"create\\", id: id(this0), properties: { old: null, new: this0 { .* } }, timestamp: timestamp(), typename: \\"Movie\\" } AS meta
            RETURN this0, meta AS this0_meta
            }
            CALL {
            WITH [] AS meta
            CREATE (this1:Movie)
            SET this1.id = $this1_id
            CREATE (this1_actors0_node:Actor)
            SET this1_actors0_node.name = $this1_actors0_node_name
            CREATE (this1_actors0_node_movies0_node:Movie)
            SET this1_actors0_node_movies0_node.id = $this1_actors0_node_movies0_node_id
            WITH *, meta + { event: \\"create\\", id: id(this1_actors0_node_movies0_node), properties: { old: null, new: this1_actors0_node_movies0_node { .* } }, timestamp: timestamp(), typename: \\"Movie\\" } AS meta
            MERGE (this1_actors0_node)-[this1_actors0_node_movies0_relationship:ACTED_IN]->(this1_actors0_node_movies0_node)
            WITH meta + { event: \\"create_relationship\\", timestamp: timestamp(), id_from: id(this1_actors0_node), id_to: id(this1_actors0_node_movies0_node), id: id(this1_actors0_node_movies0_relationship), relationshipName: \\"ACTED_IN\\", fromTypename: \\"Actor\\", toTypename: \\"Movie\\", properties: { from: this1_actors0_node { .* }, to: this1_actors0_node_movies0_node { .* }, relationship: this1_actors0_node_movies0_relationship { .* } } } AS meta, this1, this1_actors0_node, this1_actors0_node_movies0_node
            WITH *, meta + { event: \\"create\\", id: id(this1_actors0_node), properties: { old: null, new: this1_actors0_node { .* } }, timestamp: timestamp(), typename: \\"Actor\\" } AS meta
            MERGE (this1)<-[this1_actors0_relationship:ACTED_IN]-(this1_actors0_node)
            WITH meta + { event: \\"create_relationship\\", timestamp: timestamp(), id_from: id(this1_actors0_node), id_to: id(this1), id: id(this1_actors0_relationship), relationshipName: \\"ACTED_IN\\", fromTypename: \\"Actor\\", toTypename: \\"Movie\\", properties: { from: this1_actors0_node { .* }, to: this1 { .* }, relationship: this1_actors0_relationship { .* } } } AS meta, this1, this1_actors0_node
            WITH *, meta + { event: \\"create\\", id: id(this1), properties: { old: null, new: this1 { .* } }, timestamp: timestamp(), typename: \\"Movie\\" } AS meta
            RETURN this1, meta AS this1_meta
            }
            WITH this0, this1, this0_meta + this1_meta AS meta
            RETURN [this0 { .id }, this1 { .id }] AS data, meta"
        `);

        expect(formatParams(result.params)).toMatchInlineSnapshot(`
            "{
                \\"this0_id\\": \\"1\\",
                \\"this0_actors0_node_name\\": \\"Andrés\\",
                \\"this0_actors0_node_movies0_node_id\\": \\"6\\",
                \\"this1_id\\": \\"2\\",
                \\"this1_actors0_node_name\\": \\"Darrell\\",
                \\"this1_actors0_node_movies0_node_id\\": \\"8\\",
                \\"resolvedCallbacks\\": {}
            }"
        `);
    });

    test("Simple create without returned data", async () => {
        const query = gql`
            mutation {
                createMovies(input: [{ id: "1" }]) {
                    info {
                        nodesCreated
                    }
                }
            }
        `;

        const result = await translateQuery(neoSchema, query);

        expect(formatCypher(result.cypher)).toMatchInlineSnapshot(`
            "CALL {
            WITH [] AS meta
            CREATE (this0:Movie)
            SET this0.id = $this0_id
            WITH *, meta + { event: \\"create\\", id: id(this0), properties: { old: null, new: this0 { .* } }, timestamp: timestamp(), typename: \\"Movie\\" } AS meta
            RETURN this0, meta AS this0_meta
            }
            WITH this0, this0_meta AS meta
            RETURN meta"
        `);

        expect(formatParams(result.params)).toMatchInlineSnapshot(`
            "{
                \\"this0_id\\": \\"1\\",
                \\"resolvedCallbacks\\": {}
            }"
        `);
    });
});<|MERGE_RESOLUTION|>--- conflicted
+++ resolved
@@ -17,11 +17,11 @@
  * limitations under the License.
  */
 
+import type { DocumentNode } from "graphql";
 import { gql } from "graphql-tag";
-import type { DocumentNode } from "graphql";
+import { Neo4jGraphQL } from "../../../src";
 import { TestSubscriptionsEngine } from "../../utils/TestSubscriptionsEngine";
-import { Neo4jGraphQL } from "../../../src";
-import { formatCypher, translateQuery, formatParams } from "../utils/tck-test-utils";
+import { formatCypher, formatParams, translateQuery } from "../utils/tck-test-utils";
 
 describe("Subscriptions metadata on create", () => {
     let typeDefs: DocumentNode;
@@ -399,32 +399,19 @@
             WITH [] AS meta
             CREATE (this0:Movie)
             SET this0.title = $this0_title
-<<<<<<< HEAD
-=======
             CREATE (this0_directors_Actor0_node:Actor)
             SET this0_directors_Actor0_node.name = $this0_directors_Actor0_node_name
             WITH *, meta + { event: \\"create\\", id: id(this0_directors_Actor0_node), properties: { old: null, new: this0_directors_Actor0_node { .* } }, timestamp: timestamp(), typename: \\"Actor\\" } AS meta
             MERGE (this0)<-[this0_directors_Actor0_relationship:DIRECTED]-(this0_directors_Actor0_node)
             SET this0_directors_Actor0_relationship.year = $this0_directors_Actor0_relationship_year
             WITH meta + { event: \\"create_relationship\\", timestamp: timestamp(), id_from: id(this0_directors_Actor0_node), id_to: id(this0), id: id(this0_directors_Actor0_relationship), relationshipName: \\"DIRECTED\\", fromTypename: \\"Actor\\", toTypename: \\"Movie\\", properties: { from: this0_directors_Actor0_node { .* }, to: this0 { .* }, relationship: this0_directors_Actor0_relationship { .* } } } AS meta, this0, this0_directors_Actor0_node
->>>>>>> dbdf2655
             CREATE (this0_directors_Person0_node:Person)
             SET this0_directors_Person0_node.name = $this0_directors_Person0_node_name
             WITH *, meta + { event: \\"create\\", id: id(this0_directors_Person0_node), properties: { old: null, new: this0_directors_Person0_node { .* } }, timestamp: timestamp(), typename: \\"Person\\" } AS meta
             MERGE (this0)<-[this0_directors_Person0_relationship:DIRECTED]-(this0_directors_Person0_node)
             SET this0_directors_Person0_relationship.year = $this0_directors_Person0_relationship_year
             WITH meta + { event: \\"create_relationship\\", timestamp: timestamp(), id_from: id(this0_directors_Person0_node), id_to: id(this0), id: id(this0_directors_Person0_relationship), relationshipName: \\"DIRECTED\\", fromTypename: \\"Person\\", toTypename: \\"Movie\\", properties: { from: this0_directors_Person0_node { .* }, to: this0 { .* }, relationship: this0_directors_Person0_relationship { .* } } } AS meta, this0, this0_directors_Person0_node
-<<<<<<< HEAD
-            CREATE (this0_directors_Actor0_node:Actor)
-            SET this0_directors_Actor0_node.name = $this0_directors_Actor0_node_name
-            WITH meta + { event: \\"create\\", id: id(this0_directors_Actor0_node), properties: { old: null, new: this0_directors_Actor0_node { .* } }, timestamp: timestamp(), typename: \\"Actor\\" } AS meta, this0, this0_directors_Actor0_node
-            MERGE (this0)<-[this0_directors_Actor0_relationship:DIRECTED]-(this0_directors_Actor0_node)
-            SET this0_directors_Actor0_relationship.year = $this0_directors_Actor0_relationship_year
-            WITH meta + { event: \\"create_relationship\\", timestamp: timestamp(), id_from: id(this0_directors_Actor0_node), id_to: id(this0), id: id(this0_directors_Actor0_relationship), relationshipName: \\"DIRECTED\\", fromTypename: \\"Actor\\", toTypename: \\"Movie\\", properties: { from: this0_directors_Actor0_node { .* }, to: this0 { .* }, relationship: this0_directors_Actor0_relationship { .* } } } AS meta, this0, this0_directors_Actor0_node
-            WITH meta + { event: \\"create\\", id: id(this0), properties: { old: null, new: this0 { .* } }, timestamp: timestamp(), typename: \\"Movie\\" } AS meta, this0
-=======
-            WITH *, meta + { event: \\"create\\", id: id(this0), properties: { old: null, new: this0 { .* } }, timestamp: timestamp(), typename: \\"Movie\\" } AS meta
->>>>>>> dbdf2655
+            WITH *, meta + { event: \\"create\\", id: id(this0), properties: { old: null, new: this0 { .* } }, timestamp: timestamp(), typename: \\"Movie\\" } AS meta
             RETURN this0, meta AS this0_meta
             }
             WITH this0, this0_meta AS meta
@@ -570,9 +557,6 @@
             MERGE (this0)<-[this0_directors_Actor0_relationship:DIRECTED]-(this0_directors_Actor0_node)
             SET this0_directors_Actor0_relationship.year = $this0_directors_Actor0_relationship_year
             WITH meta + { event: \\"create_relationship\\", timestamp: timestamp(), id_from: id(this0_directors_Actor0_node), id_to: id(this0), id: id(this0_directors_Actor0_relationship), relationshipName: \\"DIRECTED\\", fromTypename: \\"Actor\\", toTypename: \\"Movie\\", properties: { from: this0_directors_Actor0_node { .* }, to: this0 { .* }, relationship: this0_directors_Actor0_relationship { .* } } } AS meta, this0, this0_directors_Actor0_node
-<<<<<<< HEAD
-            WITH meta + { event: \\"create\\", id: id(this0), properties: { old: null, new: this0 { .* } }, timestamp: timestamp(), typename: \\"Movie\\" } AS meta, this0
-=======
             CREATE (this0_directors_Person0_node:Person)
             SET this0_directors_Person0_node.name = $this0_directors_Person0_node_name
             WITH *, meta + { event: \\"create\\", id: id(this0_directors_Person0_node), properties: { old: null, new: this0_directors_Person0_node { .* } }, timestamp: timestamp(), typename: \\"Person\\" } AS meta
@@ -580,7 +564,6 @@
             SET this0_directors_Person0_relationship.year = $this0_directors_Person0_relationship_year
             WITH meta + { event: \\"create_relationship\\", timestamp: timestamp(), id_from: id(this0_directors_Person0_node), id_to: id(this0), id: id(this0_directors_Person0_relationship), relationshipName: \\"DIRECTED\\", fromTypename: \\"Person\\", toTypename: \\"Movie\\", properties: { from: this0_directors_Person0_node { .* }, to: this0 { .* }, relationship: this0_directors_Person0_relationship { .* } } } AS meta, this0, this0_directors_Person0_node
             WITH *, meta + { event: \\"create\\", id: id(this0), properties: { old: null, new: this0 { .* } }, timestamp: timestamp(), typename: \\"Movie\\" } AS meta
->>>>>>> dbdf2655
             RETURN this0, meta AS this0_meta
             }
             WITH this0, this0_meta AS meta
