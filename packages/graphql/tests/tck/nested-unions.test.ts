/*
 * Copyright (c) "Neo4j"
 * Neo4j Sweden AB [http://neo4j.com]
 *
 * This file is part of Neo4j.
 *
 * Licensed under the Apache License, Version 2.0 (the "License");
 * you may not use this file except in compliance with the License.
 * You may obtain a copy of the License at
 *
 *     http://www.apache.org/licenses/LICENSE-2.0
 *
 * Unless required by applicable law or agreed to in writing, software
 * distributed under the License is distributed on an "AS IS" BASIS,
 * WITHOUT WARRANTIES OR CONDITIONS OF ANY KIND, either express or implied.
 * See the License for the specific language governing permissions and
 * limitations under the License.
 */

import { Neo4jGraphQLAuthJWTPlugin } from "@neo4j/graphql-plugin-auth";
import { gql } from "apollo-server";
import type { DocumentNode } from "graphql";
import { Neo4jGraphQL } from "../../src";
import { createJwtRequest } from "../utils/create-jwt-request";
import { formatCypher, translateQuery, formatParams } from "./utils/tck-test-utils";

describe("Nested Unions", () => {
    let typeDefs: DocumentNode;
    let neoSchema: Neo4jGraphQL;

    beforeAll(() => {
        typeDefs = gql`
            type Movie {
                title: String!
                actors: [Actor!]! @relationship(type: "ACTED_IN", direction: IN)
            }

            type Series {
                name: String!
                actors: [Actor!]! @relationship(type: "ACTED_IN", direction: IN)
            }

            union Production = Movie | Series

            type LeadActor {
                name: String!
                actedIn: [Production!]! @relationship(type: "ACTED_IN", direction: OUT)
            }

            type Extra {
                name: String
                actedIn: [Production!]! @relationship(type: "ACTED_IN", direction: OUT)
            }

            union Actor = LeadActor | Extra
        `;

        neoSchema = new Neo4jGraphQL({
            typeDefs,
            config: { enableRegex: true },
            plugins: {
                auth: new Neo4jGraphQLAuthJWTPlugin({
                    secret: "secret",
                }),
            },
        });
    });

    test("Nested Unions - Connect -> Connect", async () => {
        const query = gql`
            mutation {
                updateMovies(
                    where: { title: "Movie" }
                    connect: {
                        actors: {
                            LeadActor: {
                                where: { node: { name: "Actor" } }
                                connect: { actedIn: { Series: { where: { node: { name: "Series" } } } } }
                            }
                        }
                    }
                ) {
                    movies {
                        title
                        actors {
                            ... on LeadActor {
                                name
                                actedIn {
                                    ... on Series {
                                        name
                                    }
                                }
                            }
                        }
                    }
                }
            }
        `;

        const req = createJwtRequest("secret", {});
        const result = await translateQuery(neoSchema, query, {
            req,
        });

        expect(formatCypher(result.cypher)).toMatchInlineSnapshot(`
            "MATCH (this:\`Movie\`)
            WHERE this.title = $param0
            WITH this
            CALL {
            	WITH this
            	OPTIONAL MATCH (this_connect_actors_LeadActor0_node:LeadActor)
            	WHERE this_connect_actors_LeadActor0_node.name = $this_connect_actors_LeadActor0_node_param0
            	CALL {
            		WITH *
            		WITH collect(this_connect_actors_LeadActor0_node) as connectedNodes, collect(this) as parentNodes
            		CALL {
            			WITH connectedNodes, parentNodes
            			UNWIND parentNodes as this
            			UNWIND connectedNodes as this_connect_actors_LeadActor0_node
<<<<<<< HEAD
            			MERGE (this)<-[:ACTED_IN]-(this_connect_actors_LeadActor0_node)
=======
            			MERGE (this)<-[:\`ACTED_IN\`]-(this_connect_actors_LeadActor0_node)
            			RETURN count(*) AS _
>>>>>>> d99279cb
            		}
            	}
            WITH this, this_connect_actors_LeadActor0_node
            CALL {
            	WITH this, this_connect_actors_LeadActor0_node
            	OPTIONAL MATCH (this_connect_actors_LeadActor0_node_actedIn_Series0_node:Series)
            	WHERE this_connect_actors_LeadActor0_node_actedIn_Series0_node.name = $this_connect_actors_LeadActor0_node_actedIn_Series0_node_param0
            	CALL {
            		WITH *
            		WITH this, collect(this_connect_actors_LeadActor0_node_actedIn_Series0_node) as connectedNodes, collect(this_connect_actors_LeadActor0_node) as parentNodes
            		CALL {
            			WITH connectedNodes, parentNodes
            			UNWIND parentNodes as this_connect_actors_LeadActor0_node
            			UNWIND connectedNodes as this_connect_actors_LeadActor0_node_actedIn_Series0_node
<<<<<<< HEAD
            			MERGE (this_connect_actors_LeadActor0_node)-[:ACTED_IN]->(this_connect_actors_LeadActor0_node_actedIn_Series0_node)
=======
            			MERGE (this_connect_actors_LeadActor0_node)-[:\`ACTED_IN\`]->(this_connect_actors_LeadActor0_node_actedIn_Series0_node)
            			RETURN count(*) AS _
>>>>>>> d99279cb
            		}
            	}
            WITH this, this_connect_actors_LeadActor0_node, this_connect_actors_LeadActor0_node_actedIn_Series0_node
            	RETURN count(*) AS connect_this_connect_actors_LeadActor0_node_actedIn_Series_Series
            }
            	RETURN count(*) AS connect_this_connect_actors_LeadActor_LeadActor
            }
            WITH *
            CALL {
                WITH this
                CALL {
                    WITH *
                    MATCH (this)<-[update_this0:\`ACTED_IN\`]-(update_this1:\`LeadActor\`)
                    CALL {
                        WITH update_this1
                        CALL {
                            WITH *
                            MATCH (update_this1)-[update_this2:\`ACTED_IN\`]->(update_this3:\`Movie\`)
                            WITH update_this3 { __resolveType: \\"Movie\\", __id: id(update_this1) } AS update_this3
                            RETURN update_this3 AS update_var4
                            UNION
                            WITH *
                            MATCH (update_this1)-[update_this5:\`ACTED_IN\`]->(update_this6:\`Series\`)
                            WITH update_this6 { __resolveType: \\"Series\\", __id: id(update_this1), .name } AS update_this6
                            RETURN update_this6 AS update_var4
                        }
                        WITH update_var4
                        RETURN collect(update_var4) AS update_var4
                    }
                    WITH update_this1 { __resolveType: \\"LeadActor\\", __id: id(this), .name, actedIn: update_var4 } AS update_this1
                    RETURN update_this1 AS update_var7
                    UNION
                    WITH *
                    MATCH (this)<-[update_this8:\`ACTED_IN\`]-(update_this9:\`Extra\`)
                    WITH update_this9 { __resolveType: \\"Extra\\", __id: id(this) } AS update_this9
                    RETURN update_this9 AS update_var7
                }
                WITH update_var7
                RETURN collect(update_var7) AS update_var7
            }
            RETURN collect(DISTINCT this { .title, actors: update_var7 }) AS data"
        `);

        expect(formatParams(result.params)).toMatchInlineSnapshot(`
            "{
                \\"param0\\": \\"Movie\\",
                \\"this_connect_actors_LeadActor0_node_param0\\": \\"Actor\\",
                \\"this_connect_actors_LeadActor0_node_actedIn_Series0_node_param0\\": \\"Series\\",
                \\"resolvedCallbacks\\": {}
            }"
        `);
    });

    test("Nested Unions - Disconnect -> Disconnect", async () => {
        const query = gql`
            mutation {
                updateMovies(
                    where: { title: "Movie" }
                    disconnect: {
                        actors: {
                            LeadActor: {
                                where: { node: { name: "Actor" } }
                                disconnect: { actedIn: { Series: { where: { node: { name: "Series" } } } } }
                            }
                        }
                    }
                ) {
                    movies {
                        title
                        actors {
                            ... on LeadActor {
                                name
                                actedIn {
                                    ... on Series {
                                        name
                                    }
                                }
                            }
                        }
                    }
                }
            }
        `;

        const req = createJwtRequest("secret", {});
        const result = await translateQuery(neoSchema, query, {
            req,
        });

        expect(formatCypher(result.cypher)).toMatchInlineSnapshot(`
            "MATCH (this:\`Movie\`)
            WHERE this.title = $param0
            WITH this
            CALL {
            WITH this
            OPTIONAL MATCH (this)<-[this_disconnect_actors_LeadActor0_rel:\`ACTED_IN\`]-(this_disconnect_actors_LeadActor0:LeadActor)
            WHERE this_disconnect_actors_LeadActor0.name = $updateMovies_args_disconnect_actors_LeadActor0_where_LeadActor_this_disconnect_actors_LeadActor0param0
            CALL {
            	WITH this_disconnect_actors_LeadActor0, this_disconnect_actors_LeadActor0_rel, this
            	WITH collect(this_disconnect_actors_LeadActor0) as this_disconnect_actors_LeadActor0, this_disconnect_actors_LeadActor0_rel, this
            	UNWIND this_disconnect_actors_LeadActor0 as x
            	DELETE this_disconnect_actors_LeadActor0_rel
            }
            CALL {
            WITH this, this_disconnect_actors_LeadActor0
            OPTIONAL MATCH (this_disconnect_actors_LeadActor0)-[this_disconnect_actors_LeadActor0_actedIn_Series0_rel:\`ACTED_IN\`]->(this_disconnect_actors_LeadActor0_actedIn_Series0:Series)
            WHERE this_disconnect_actors_LeadActor0_actedIn_Series0.name = $updateMovies_args_disconnect_actors_LeadActor0_disconnect_actedIn_Series0_where_Series_this_disconnect_actors_LeadActor0_actedIn_Series0param0
            CALL {
            	WITH this_disconnect_actors_LeadActor0_actedIn_Series0, this_disconnect_actors_LeadActor0_actedIn_Series0_rel, this_disconnect_actors_LeadActor0
            	WITH collect(this_disconnect_actors_LeadActor0_actedIn_Series0) as this_disconnect_actors_LeadActor0_actedIn_Series0, this_disconnect_actors_LeadActor0_actedIn_Series0_rel, this_disconnect_actors_LeadActor0
            	UNWIND this_disconnect_actors_LeadActor0_actedIn_Series0 as x
            	DELETE this_disconnect_actors_LeadActor0_actedIn_Series0_rel
            }
            RETURN count(*) AS disconnect_this_disconnect_actors_LeadActor0_actedIn_Series_Series
            }
            RETURN count(*) AS disconnect_this_disconnect_actors_LeadActor_LeadActor
            }
            WITH *
            CALL {
                WITH this
                CALL {
                    WITH *
                    MATCH (this)<-[update_this0:\`ACTED_IN\`]-(update_this1:\`LeadActor\`)
                    CALL {
                        WITH update_this1
                        CALL {
                            WITH *
                            MATCH (update_this1)-[update_this2:\`ACTED_IN\`]->(update_this3:\`Movie\`)
                            WITH update_this3 { __resolveType: \\"Movie\\", __id: id(update_this1) } AS update_this3
                            RETURN update_this3 AS update_var4
                            UNION
                            WITH *
                            MATCH (update_this1)-[update_this5:\`ACTED_IN\`]->(update_this6:\`Series\`)
                            WITH update_this6 { __resolveType: \\"Series\\", __id: id(update_this1), .name } AS update_this6
                            RETURN update_this6 AS update_var4
                        }
                        WITH update_var4
                        RETURN collect(update_var4) AS update_var4
                    }
                    WITH update_this1 { __resolveType: \\"LeadActor\\", __id: id(this), .name, actedIn: update_var4 } AS update_this1
                    RETURN update_this1 AS update_var7
                    UNION
                    WITH *
                    MATCH (this)<-[update_this8:\`ACTED_IN\`]-(update_this9:\`Extra\`)
                    WITH update_this9 { __resolveType: \\"Extra\\", __id: id(this) } AS update_this9
                    RETURN update_this9 AS update_var7
                }
                WITH update_var7
                RETURN collect(update_var7) AS update_var7
            }
            RETURN collect(DISTINCT this { .title, actors: update_var7 }) AS data"
        `);

        expect(formatParams(result.params)).toMatchInlineSnapshot(`
            "{
                \\"param0\\": \\"Movie\\",
                \\"updateMovies_args_disconnect_actors_LeadActor0_where_LeadActor_this_disconnect_actors_LeadActor0param0\\": \\"Actor\\",
                \\"updateMovies_args_disconnect_actors_LeadActor0_disconnect_actedIn_Series0_where_Series_this_disconnect_actors_LeadActor0_actedIn_Series0param0\\": \\"Series\\",
                \\"updateMovies\\": {
                    \\"args\\": {
                        \\"disconnect\\": {
                            \\"actors\\": {
                                \\"LeadActor\\": [
                                    {
                                        \\"where\\": {
                                            \\"node\\": {
                                                \\"name\\": \\"Actor\\"
                                            }
                                        },
                                        \\"disconnect\\": {
                                            \\"actedIn\\": {
                                                \\"Series\\": [
                                                    {
                                                        \\"where\\": {
                                                            \\"node\\": {
                                                                \\"name\\": \\"Series\\"
                                                            }
                                                        }
                                                    }
                                                ]
                                            }
                                        }
                                    }
                                ]
                            }
                        }
                    }
                },
                \\"resolvedCallbacks\\": {}
            }"
        `);
    });
});<|MERGE_RESOLUTION|>--- conflicted
+++ resolved
@@ -117,12 +117,8 @@
             			WITH connectedNodes, parentNodes
             			UNWIND parentNodes as this
             			UNWIND connectedNodes as this_connect_actors_LeadActor0_node
-<<<<<<< HEAD
-            			MERGE (this)<-[:ACTED_IN]-(this_connect_actors_LeadActor0_node)
-=======
             			MERGE (this)<-[:\`ACTED_IN\`]-(this_connect_actors_LeadActor0_node)
             			RETURN count(*) AS _
->>>>>>> d99279cb
             		}
             	}
             WITH this, this_connect_actors_LeadActor0_node
@@ -137,12 +133,8 @@
             			WITH connectedNodes, parentNodes
             			UNWIND parentNodes as this_connect_actors_LeadActor0_node
             			UNWIND connectedNodes as this_connect_actors_LeadActor0_node_actedIn_Series0_node
-<<<<<<< HEAD
-            			MERGE (this_connect_actors_LeadActor0_node)-[:ACTED_IN]->(this_connect_actors_LeadActor0_node_actedIn_Series0_node)
-=======
             			MERGE (this_connect_actors_LeadActor0_node)-[:\`ACTED_IN\`]->(this_connect_actors_LeadActor0_node_actedIn_Series0_node)
             			RETURN count(*) AS _
->>>>>>> d99279cb
             		}
             	}
             WITH this, this_connect_actors_LeadActor0_node, this_connect_actors_LeadActor0_node_actedIn_Series0_node
