--- conflicted
+++ resolved
@@ -93,12 +93,8 @@
                 ON CREATE SET
                     this0_genre_connectOrCreate0.value = $this0_genre_connectOrCreate_param1,
                     this0_genre_connectOrCreate0.id = $resolvedCallbacks.this0_genre_connectOrCreate0_id_nanoid
-<<<<<<< HEAD
-                MERGE (this0)-[this0_genre_connectOrCreate_this0:HAS_GENRE]->(this0_genre_connectOrCreate0)
-=======
                 MERGE (this0)-[this0_genre_connectOrCreate_this0:\`HAS_GENRE\`]->(this0_genre_connectOrCreate0)
                 RETURN COUNT(*) AS _
->>>>>>> d99279cb
             }
             RETURN this0
             }
