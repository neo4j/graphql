/*
 * Copyright (c) "Neo4j"
 * Neo4j Sweden AB [http://neo4j.com]
 *
 * This file is part of Neo4j.
 *
 * Licensed under the Apache License, Version 2.0 (the "License");
 * you may not use this file except in compliance with the License.
 * You may obtain a copy of the License at
 *
 *     http://www.apache.org/licenses/LICENSE-2.0
 *
 * Unless required by applicable law or agreed to in writing, software
 * distributed under the License is distributed on an "AS IS" BASIS,
 * WITHOUT WARRANTIES OR CONDITIONS OF ANY KIND, either express or implied.
 * See the License for the specific language governing permissions and
 * limitations under the License.
 */

import { gql } from "graphql-tag";
import type { DocumentNode } from "graphql";
import { Neo4jGraphQL } from "../../../../../src";
import { formatCypher, translateQuery, formatParams } from "../../../utils/tck-test-utils";
import { createBearerToken } from "../../../../utils/create-bearer-token";

describe("Cypher Auth Where with Roles", () => {
    const secret = "secret";
    let typeDefs: DocumentNode;
    let neoSchema: Neo4jGraphQL;

    beforeAll(() => {
        typeDefs = gql`
            type JWTPayload @jwt {
                roles: [String!]!
            }

            union Search = Post

            type User {
                id: ID
                name: String
                posts: [Post!]! @relationship(type: "HAS_POST", direction: OUT)
                content: [Search!]! @relationship(type: "HAS_POST", direction: OUT) # something to test unions
            }

            type Post {
                id: ID
                content: String
                creator: User @relationship(type: "HAS_POST", direction: IN)
            }

            extend type User
                @authorization(
                    validate: [
                        { where: { node: { id: "$jwt.sub" }, jwt: { roles_INCLUDES: "user" } } }
                        { where: { jwt: { roles_INCLUDES: "admin" } } }
                    ]
                )

            extend type User {
                password: String! @authorization(filter: [{ operations: [READ], where: { node: { id: "$jwt.sub" } } }])
            }

            extend type Post {
                secretKey: String!
                    @authorization(filter: [{ operations: [READ], where: { node: { creator: { id: "$jwt.sub" } } } }])
            }

            extend type Post
                @authorization(
                    validate: [
                        { where: { node: { creator: { id: "$jwt.sub" } }, jwt: { roles_INCLUDES: "user" } } }
                        { where: { jwt: { roles_INCLUDES: "admin" } } }
                    ]
                )
        `;

        neoSchema = new Neo4jGraphQL({
            typeDefs,
            features: { authorization: { key: secret } },
        });
    });

    test("Read Node", async () => {
        const query = gql`
            {
                users {
                    id
                }
            }
        `;

        const token = createBearerToken("secret", { sub: "id-01", roles: ["admin"] });
        const result = await translateQuery(neoSchema, query, {
            token,
        });

        expect(formatCypher(result.cypher)).toMatchInlineSnapshot(`
            "MATCH (this:User)
            WITH *
            WHERE apoc.util.validatePredicate(NOT (($isAuthenticated = true AND ($jwt.sub IS NOT NULL AND this.id = $jwt.sub) AND ($jwt.roles IS NOT NULL AND $param2 IN $jwt.roles)) OR ($isAuthenticated = true AND ($jwt.roles IS NOT NULL AND $param3 IN $jwt.roles))), \\"@neo4j/graphql/FORBIDDEN\\", [0])
            RETURN this { .id } AS this"
        `);

        expect(formatParams(result.params)).toMatchInlineSnapshot(`
            "{
                \\"isAuthenticated\\": true,
                \\"jwt\\": {
                    \\"roles\\": [
                        \\"admin\\"
                    ],
                    \\"sub\\": \\"id-01\\"
                },
                \\"param2\\": \\"user\\",
                \\"param3\\": \\"admin\\"
            }"
        `);
    });

    test("Read Node + User Defined Where", async () => {
        const query = gql`
            {
                users(where: { name: "bob" }) {
                    id
                }
            }
        `;

        const token = createBearerToken("secret", { sub: "id-01", roles: ["admin"] });
        const result = await translateQuery(neoSchema, query, {
            token,
        });

        expect(formatCypher(result.cypher)).toMatchInlineSnapshot(`
            "MATCH (this:User)
            WITH *
            WHERE (this.name = $param0 AND apoc.util.validatePredicate(NOT (($isAuthenticated = true AND ($jwt.sub IS NOT NULL AND this.id = $jwt.sub) AND ($jwt.roles IS NOT NULL AND $param3 IN $jwt.roles)) OR ($isAuthenticated = true AND ($jwt.roles IS NOT NULL AND $param4 IN $jwt.roles))), \\"@neo4j/graphql/FORBIDDEN\\", [0]))
            RETURN this { .id } AS this"
        `);

        expect(formatParams(result.params)).toMatchInlineSnapshot(`
            "{
                \\"param0\\": \\"bob\\",
                \\"isAuthenticated\\": true,
                \\"jwt\\": {
                    \\"roles\\": [
                        \\"admin\\"
                    ],
                    \\"sub\\": \\"id-01\\"
                },
                \\"param3\\": \\"user\\",
                \\"param4\\": \\"admin\\"
            }"
        `);
    });

    test("Read Relationship", async () => {
        const query = gql`
            {
                users {
                    id
                    posts {
                        content
                    }
                }
            }
        `;

        const token = createBearerToken("secret", { sub: "id-01", roles: ["admin"] });
        const result = await translateQuery(neoSchema, query, {
            token,
        });

        expect(formatCypher(result.cypher)).toMatchInlineSnapshot(`
            "MATCH (this:User)
            WITH *
            WHERE apoc.util.validatePredicate(NOT (($isAuthenticated = true AND ($jwt.sub IS NOT NULL AND this.id = $jwt.sub) AND ($jwt.roles IS NOT NULL AND $param2 IN $jwt.roles)) OR ($isAuthenticated = true AND ($jwt.roles IS NOT NULL AND $param3 IN $jwt.roles))), \\"@neo4j/graphql/FORBIDDEN\\", [0])
            CALL {
                WITH this
                MATCH (this)-[this0:HAS_POST]->(this1:Post)
                WITH *
                WHERE apoc.util.validatePredicate(NOT (($isAuthenticated = true AND single(this2 IN [(this1)<-[:HAS_POST]-(this2:User) WHERE ($jwt.sub IS NOT NULL AND this2.id = $jwt.sub) | 1] WHERE true) AND ($jwt.roles IS NOT NULL AND $param4 IN $jwt.roles)) OR ($isAuthenticated = true AND ($jwt.roles IS NOT NULL AND $param5 IN $jwt.roles))), \\"@neo4j/graphql/FORBIDDEN\\", [0])
                WITH this1 { .content } AS this1
                RETURN collect(this1) AS var3
            }
            RETURN this { .id, posts: var3 } AS this"
        `);

        expect(formatParams(result.params)).toMatchInlineSnapshot(`
            "{
                \\"isAuthenticated\\": true,
                \\"jwt\\": {
                    \\"roles\\": [
                        \\"admin\\"
                    ],
                    \\"sub\\": \\"id-01\\"
                },
                \\"param2\\": \\"user\\",
                \\"param3\\": \\"admin\\",
                \\"param4\\": \\"user\\",
                \\"param5\\": \\"admin\\"
            }"
        `);
    });

    test("Read Connection", async () => {
        const query = gql`
            {
                users {
                    id
                    postsConnection {
                        edges {
                            node {
                                content
                            }
                        }
                    }
                }
            }
        `;

        const token = createBearerToken("secret", { sub: "id-01", roles: ["admin"] });
        const result = await translateQuery(neoSchema, query, {
            token,
        });

        expect(formatCypher(result.cypher)).toMatchInlineSnapshot(`
            "MATCH (this:User)
            WITH *
            WHERE apoc.util.validatePredicate(NOT (($isAuthenticated = true AND ($jwt.sub IS NOT NULL AND this.id = $jwt.sub) AND ($jwt.roles IS NOT NULL AND $param2 IN $jwt.roles)) OR ($isAuthenticated = true AND ($jwt.roles IS NOT NULL AND $param3 IN $jwt.roles))), \\"@neo4j/graphql/FORBIDDEN\\", [0])
            CALL {
                WITH this
                MATCH (this)-[this0:HAS_POST]->(this1:Post)
                WHERE apoc.util.validatePredicate(NOT (($isAuthenticated = true AND single(this2 IN [(this1)<-[:HAS_POST]-(this2:User) WHERE ($jwt.sub IS NOT NULL AND this2.id = $jwt.sub) | 1] WHERE true) AND ($jwt.roles IS NOT NULL AND $param4 IN $jwt.roles)) OR ($isAuthenticated = true AND ($jwt.roles IS NOT NULL AND $param5 IN $jwt.roles))), \\"@neo4j/graphql/FORBIDDEN\\", [0])
                WITH { node: { content: this1.content } } AS edge
                WITH collect(edge) AS edges
                WITH edges, size(edges) AS totalCount
                RETURN { edges: edges, totalCount: totalCount } AS var3
            }
            RETURN this { .id, postsConnection: var3 } AS this"
        `);

        expect(formatParams(result.params)).toMatchInlineSnapshot(`
            "{
                \\"isAuthenticated\\": true,
                \\"jwt\\": {
                    \\"roles\\": [
                        \\"admin\\"
                    ],
                    \\"sub\\": \\"id-01\\"
                },
                \\"param2\\": \\"user\\",
                \\"param3\\": \\"admin\\",
                \\"param4\\": \\"user\\",
                \\"param5\\": \\"admin\\"
            }"
        `);
    });

    test("Read Connection + User Defined Where", async () => {
        const query = gql`
            {
                users {
                    id
                    postsConnection(where: { node: { id: "some-id" } }) {
                        edges {
                            node {
                                content
                            }
                        }
                    }
                }
            }
        `;

        const token = createBearerToken("secret", { sub: "id-01", roles: ["admin"] });
        const result = await translateQuery(neoSchema, query, {
            token,
        });

        expect(formatCypher(result.cypher)).toMatchInlineSnapshot(`
            "MATCH (this:User)
            WITH *
            WHERE apoc.util.validatePredicate(NOT (($isAuthenticated = true AND ($jwt.sub IS NOT NULL AND this.id = $jwt.sub) AND ($jwt.roles IS NOT NULL AND $param2 IN $jwt.roles)) OR ($isAuthenticated = true AND ($jwt.roles IS NOT NULL AND $param3 IN $jwt.roles))), \\"@neo4j/graphql/FORBIDDEN\\", [0])
            CALL {
                WITH this
                MATCH (this)-[this0:HAS_POST]->(this1:Post)
                WHERE (this1.id = $param4 AND apoc.util.validatePredicate(NOT (($isAuthenticated = true AND single(this2 IN [(this1)<-[:HAS_POST]-(this2:User) WHERE ($jwt.sub IS NOT NULL AND this2.id = $jwt.sub) | 1] WHERE true) AND ($jwt.roles IS NOT NULL AND $param5 IN $jwt.roles)) OR ($isAuthenticated = true AND ($jwt.roles IS NOT NULL AND $param6 IN $jwt.roles))), \\"@neo4j/graphql/FORBIDDEN\\", [0]))
                WITH { node: { content: this1.content } } AS edge
                WITH collect(edge) AS edges
                WITH edges, size(edges) AS totalCount
                RETURN { edges: edges, totalCount: totalCount } AS var3
            }
            RETURN this { .id, postsConnection: var3 } AS this"
        `);

        expect(formatParams(result.params)).toMatchInlineSnapshot(`
            "{
                \\"isAuthenticated\\": true,
                \\"jwt\\": {
                    \\"roles\\": [
                        \\"admin\\"
                    ],
                    \\"sub\\": \\"id-01\\"
                },
                \\"param2\\": \\"user\\",
                \\"param3\\": \\"admin\\",
                \\"param4\\": \\"some-id\\",
                \\"param5\\": \\"user\\",
                \\"param6\\": \\"admin\\"
            }"
        `);
    });

    test("Read Union Relationship + User Defined Where", async () => {
        const query = gql`
            {
                users {
                    id
                    posts(where: { content: "cool" }) {
                        content
                    }
                }
            }
        `;

        const token = createBearerToken("secret", { sub: "id-01", roles: ["admin"] });
        const result = await translateQuery(neoSchema, query, {
            token,
        });

        expect(formatCypher(result.cypher)).toMatchInlineSnapshot(`
            "MATCH (this:User)
            WITH *
            WHERE apoc.util.validatePredicate(NOT (($isAuthenticated = true AND ($jwt.sub IS NOT NULL AND this.id = $jwt.sub) AND ($jwt.roles IS NOT NULL AND $param2 IN $jwt.roles)) OR ($isAuthenticated = true AND ($jwt.roles IS NOT NULL AND $param3 IN $jwt.roles))), \\"@neo4j/graphql/FORBIDDEN\\", [0])
            CALL {
                WITH this
                MATCH (this)-[this0:HAS_POST]->(this1:Post)
                WITH *
                WHERE (this1.content = $param4 AND apoc.util.validatePredicate(NOT (($isAuthenticated = true AND single(this2 IN [(this1)<-[:HAS_POST]-(this2:User) WHERE ($jwt.sub IS NOT NULL AND this2.id = $jwt.sub) | 1] WHERE true) AND ($jwt.roles IS NOT NULL AND $param5 IN $jwt.roles)) OR ($isAuthenticated = true AND ($jwt.roles IS NOT NULL AND $param6 IN $jwt.roles))), \\"@neo4j/graphql/FORBIDDEN\\", [0]))
                WITH this1 { .content } AS this1
                RETURN collect(this1) AS var3
            }
            RETURN this { .id, posts: var3 } AS this"
        `);

        expect(formatParams(result.params)).toMatchInlineSnapshot(`
            "{
                \\"isAuthenticated\\": true,
                \\"jwt\\": {
                    \\"roles\\": [
                        \\"admin\\"
                    ],
                    \\"sub\\": \\"id-01\\"
                },
                \\"param2\\": \\"user\\",
                \\"param3\\": \\"admin\\",
                \\"param4\\": \\"cool\\",
                \\"param5\\": \\"user\\",
                \\"param6\\": \\"admin\\"
            }"
        `);
    });

    test("Read Union", async () => {
        const query = gql`
            {
                users {
                    id
                    content {
                        ... on Post {
                            id
                        }
                    }
                }
            }
        `;

        const token = createBearerToken("secret", { sub: "id-01", roles: ["admin"] });
        const result = await translateQuery(neoSchema, query, {
            token,
        });

        expect(formatCypher(result.cypher)).toMatchInlineSnapshot(`
            "MATCH (this:User)
            WITH *
            WHERE apoc.util.validatePredicate(NOT (($isAuthenticated = true AND ($jwt.sub IS NOT NULL AND this.id = $jwt.sub) AND ($jwt.roles IS NOT NULL AND $param2 IN $jwt.roles)) OR ($isAuthenticated = true AND ($jwt.roles IS NOT NULL AND $param3 IN $jwt.roles))), \\"@neo4j/graphql/FORBIDDEN\\", [0])
            CALL {
                WITH this
                CALL {
                    WITH *
                    MATCH (this)-[this0:HAS_POST]->(this1:Post)
                    WHERE apoc.util.validatePredicate(NOT (($isAuthenticated = true AND single(this2 IN [(this1)<-[:HAS_POST]-(this2:User) WHERE ($jwt.sub IS NOT NULL AND this2.id = $jwt.sub) | 1] WHERE true) AND ($jwt.roles IS NOT NULL AND $param4 IN $jwt.roles)) OR ($isAuthenticated = true AND ($jwt.roles IS NOT NULL AND $param5 IN $jwt.roles))), \\"@neo4j/graphql/FORBIDDEN\\", [0])
                    WITH this1 { .id, __resolveType: \\"Post\\", __id: id(this1) } AS this1
                    RETURN this1 AS var3
                }
                WITH var3
                RETURN collect(var3) AS var3
            }
            RETURN this { .id, content: var3 } AS this"
        `);

        expect(formatParams(result.params)).toMatchInlineSnapshot(`
            "{
                \\"isAuthenticated\\": true,
                \\"jwt\\": {
                    \\"roles\\": [
                        \\"admin\\"
                    ],
                    \\"sub\\": \\"id-01\\"
                },
                \\"param2\\": \\"user\\",
                \\"param3\\": \\"admin\\",
                \\"param4\\": \\"user\\",
                \\"param5\\": \\"admin\\"
            }"
        `);
    });

    test("Read Union Using Connection", async () => {
        const query = gql`
            {
                users {
                    id
                    contentConnection {
                        edges {
                            node {
                                ... on Post {
                                    id
                                }
                            }
                        }
                    }
                }
            }
        `;

        const token = createBearerToken("secret", { sub: "id-01", roles: ["admin"] });
        const result = await translateQuery(neoSchema, query, {
            token,
        });

        expect(formatCypher(result.cypher)).toMatchInlineSnapshot(`
            "MATCH (this:User)
            WITH *
            WHERE apoc.util.validatePredicate(NOT (($isAuthenticated = true AND ($jwt.sub IS NOT NULL AND this.id = $jwt.sub) AND ($jwt.roles IS NOT NULL AND $param2 IN $jwt.roles)) OR ($isAuthenticated = true AND ($jwt.roles IS NOT NULL AND $param3 IN $jwt.roles))), \\"@neo4j/graphql/FORBIDDEN\\", [0])
            CALL {
                WITH this
                CALL {
                    WITH this
                    MATCH (this)-[this0:HAS_POST]->(this1:Post)
                    WHERE apoc.util.validatePredicate(NOT (($isAuthenticated = true AND single(this2 IN [(this1)<-[:HAS_POST]-(this2:User) WHERE ($jwt.sub IS NOT NULL AND this2.id = $jwt.sub) | 1] WHERE true) AND ($jwt.roles IS NOT NULL AND $param4 IN $jwt.roles)) OR ($isAuthenticated = true AND ($jwt.roles IS NOT NULL AND $param5 IN $jwt.roles))), \\"@neo4j/graphql/FORBIDDEN\\", [0])
                    WITH { node: { __resolveType: \\"Post\\", __id: id(this1), id: this1.id } } AS edge
                    RETURN edge
                }
                WITH collect(edge) AS edges
                WITH edges, size(edges) AS totalCount
                RETURN { edges: edges, totalCount: totalCount } AS var3
            }
            RETURN this { .id, contentConnection: var3 } AS this"
        `);

        expect(formatParams(result.params)).toMatchInlineSnapshot(`
            "{
                \\"isAuthenticated\\": true,
                \\"jwt\\": {
                    \\"roles\\": [
                        \\"admin\\"
                    ],
                    \\"sub\\": \\"id-01\\"
                },
                \\"param2\\": \\"user\\",
                \\"param3\\": \\"admin\\",
                \\"param4\\": \\"user\\",
                \\"param5\\": \\"admin\\"
            }"
        `);
    });

    test("Read Union Using Connection + User Defined Where", async () => {
        const query = gql`
            {
                users {
                    id
                    contentConnection(where: { Post: { node: { id: "some-id" } } }) {
                        edges {
                            node {
                                ... on Post {
                                    id
                                }
                            }
                        }
                    }
                }
            }
        `;

        const token = createBearerToken("secret", { sub: "id-01", roles: ["admin"] });
        const result = await translateQuery(neoSchema, query, {
            token,
        });

        expect(formatCypher(result.cypher)).toMatchInlineSnapshot(`
            "MATCH (this:User)
            WITH *
            WHERE apoc.util.validatePredicate(NOT (($isAuthenticated = true AND ($jwt.sub IS NOT NULL AND this.id = $jwt.sub) AND ($jwt.roles IS NOT NULL AND $param2 IN $jwt.roles)) OR ($isAuthenticated = true AND ($jwt.roles IS NOT NULL AND $param3 IN $jwt.roles))), \\"@neo4j/graphql/FORBIDDEN\\", [0])
            CALL {
                WITH this
                CALL {
                    WITH this
                    MATCH (this)-[this0:HAS_POST]->(this1:Post)
                    WHERE (this1.id = $param4 AND apoc.util.validatePredicate(NOT (($isAuthenticated = true AND single(this2 IN [(this1)<-[:HAS_POST]-(this2:User) WHERE ($jwt.sub IS NOT NULL AND this2.id = $jwt.sub) | 1] WHERE true) AND ($jwt.roles IS NOT NULL AND $param5 IN $jwt.roles)) OR ($isAuthenticated = true AND ($jwt.roles IS NOT NULL AND $param6 IN $jwt.roles))), \\"@neo4j/graphql/FORBIDDEN\\", [0]))
                    WITH { node: { __resolveType: \\"Post\\", __id: id(this1), id: this1.id } } AS edge
                    RETURN edge
                }
                WITH collect(edge) AS edges
                WITH edges, size(edges) AS totalCount
                RETURN { edges: edges, totalCount: totalCount } AS var3
            }
            RETURN this { .id, contentConnection: var3 } AS this"
        `);

        expect(formatParams(result.params)).toMatchInlineSnapshot(`
            "{
                \\"isAuthenticated\\": true,
                \\"jwt\\": {
                    \\"roles\\": [
                        \\"admin\\"
                    ],
                    \\"sub\\": \\"id-01\\"
                },
                \\"param2\\": \\"user\\",
                \\"param3\\": \\"admin\\",
                \\"param4\\": \\"some-id\\",
                \\"param5\\": \\"user\\",
                \\"param6\\": \\"admin\\"
            }"
        `);
    });

    test("Update Node", async () => {
        const query = gql`
            mutation {
                updateUsers(update: { name: "Bob" }) {
                    users {
                        id
                    }
                }
            }
        `;

        const token = createBearerToken("secret", { sub: "id-01", roles: ["admin"] });
        const result = await translateQuery(neoSchema, query, {
            token,
        });

        expect(formatCypher(result.cypher)).toMatchInlineSnapshot(`
            "MATCH (this:User)
            WITH *
            WHERE apoc.util.validatePredicate(NOT (($isAuthenticated = true AND (($jwt.sub IS NOT NULL AND this.id = $jwt.sub) AND ($jwt.roles IS NOT NULL AND $param2 IN $jwt.roles))) OR ($isAuthenticated = true AND ($jwt.roles IS NOT NULL AND $param3 IN $jwt.roles))), \\"@neo4j/graphql/FORBIDDEN\\", [0])
            SET this.name = $this_update_name
            WITH this
            WHERE apoc.util.validatePredicate(NOT (($isAuthenticated = true AND (($jwt.sub IS NOT NULL AND this.id = $jwt.sub) AND ($jwt.roles IS NOT NULL AND $authorization__after_param2 IN $jwt.roles))) OR ($isAuthenticated = true AND ($jwt.roles IS NOT NULL AND $authorization__after_param3 IN $jwt.roles))), \\"@neo4j/graphql/FORBIDDEN\\", [0])
            RETURN collect(DISTINCT this { .id }) AS data"
        `);

        expect(formatParams(result.params)).toMatchInlineSnapshot(`
            "{
                \\"isAuthenticated\\": true,
                \\"jwt\\": {
                    \\"roles\\": [
                        \\"admin\\"
                    ],
                    \\"sub\\": \\"id-01\\"
                },
                \\"param2\\": \\"user\\",
                \\"param3\\": \\"admin\\",
                \\"this_update_name\\": \\"Bob\\",
                \\"authorization__after_param2\\": \\"user\\",
                \\"authorization__after_param3\\": \\"admin\\",
                \\"resolvedCallbacks\\": {}
            }"
        `);
    });

    test("Update Node + User Defined Where", async () => {
        const query = gql`
            mutation {
                updateUsers(where: { name: "bob" }, update: { name: "Bob" }) {
                    users {
                        id
                    }
                }
            }
        `;

        const token = createBearerToken("secret", { sub: "id-01", roles: ["admin"] });
        const result = await translateQuery(neoSchema, query, {
            token,
        });

        expect(formatCypher(result.cypher)).toMatchInlineSnapshot(`
            "MATCH (this:User)
            WITH *
            WHERE (this.name = $param0 AND apoc.util.validatePredicate(NOT (($isAuthenticated = true AND (($jwt.sub IS NOT NULL AND this.id = $jwt.sub) AND ($jwt.roles IS NOT NULL AND $param3 IN $jwt.roles))) OR ($isAuthenticated = true AND ($jwt.roles IS NOT NULL AND $param4 IN $jwt.roles))), \\"@neo4j/graphql/FORBIDDEN\\", [0]))
            SET this.name = $this_update_name
            WITH this
            WHERE apoc.util.validatePredicate(NOT (($isAuthenticated = true AND (($jwt.sub IS NOT NULL AND this.id = $jwt.sub) AND ($jwt.roles IS NOT NULL AND $authorization__after_param2 IN $jwt.roles))) OR ($isAuthenticated = true AND ($jwt.roles IS NOT NULL AND $authorization__after_param3 IN $jwt.roles))), \\"@neo4j/graphql/FORBIDDEN\\", [0])
            RETURN collect(DISTINCT this { .id }) AS data"
        `);

        expect(formatParams(result.params)).toMatchInlineSnapshot(`
            "{
                \\"param0\\": \\"bob\\",
                \\"isAuthenticated\\": true,
                \\"jwt\\": {
                    \\"roles\\": [
                        \\"admin\\"
                    ],
                    \\"sub\\": \\"id-01\\"
                },
                \\"param3\\": \\"user\\",
                \\"param4\\": \\"admin\\",
                \\"this_update_name\\": \\"Bob\\",
                \\"authorization__after_param2\\": \\"user\\",
                \\"authorization__after_param3\\": \\"admin\\",
                \\"resolvedCallbacks\\": {}
            }"
        `);
    });

    test("Update Nested Node", async () => {
        const query = gql`
            mutation {
                updateUsers(update: { posts: { update: { node: { id: "new-id" } } } }) {
                    users {
                        id
                        posts {
                            id
                        }
                    }
                }
            }
        `;

        const token = createBearerToken("secret", { sub: "id-01", roles: ["admin"] });
        const result = await translateQuery(neoSchema, query, {
            token,
        });

        expect(formatCypher(result.cypher)).toMatchInlineSnapshot(`
            "MATCH (this:User)
            WITH *
            WHERE apoc.util.validatePredicate(NOT (($isAuthenticated = true AND (($jwt.sub IS NOT NULL AND this.id = $jwt.sub) AND ($jwt.roles IS NOT NULL AND $param2 IN $jwt.roles))) OR ($isAuthenticated = true AND ($jwt.roles IS NOT NULL AND $param3 IN $jwt.roles))), \\"@neo4j/graphql/FORBIDDEN\\", [0])
            WITH this
            CALL {
            	WITH this
            	MATCH (this)-[this_has_post0_relationship:HAS_POST]->(this_posts0:Post)
            	WHERE apoc.util.validatePredicate(NOT (($isAuthenticated = true AND (single(authorization__before_this0 IN [(this_posts0)<-[:HAS_POST]-(authorization__before_this0:User) WHERE ($jwt.sub IS NOT NULL AND authorization__before_this0.id = $jwt.sub) | 1] WHERE true) AND ($jwt.roles IS NOT NULL AND $authorization__before_param2 IN $jwt.roles))) OR ($isAuthenticated = true AND ($jwt.roles IS NOT NULL AND $authorization__before_param3 IN $jwt.roles))), \\"@neo4j/graphql/FORBIDDEN\\", [0])
            	SET this_posts0.id = $this_update_posts0_id
            	WITH this, this_posts0
            	WHERE apoc.util.validatePredicate(NOT (($isAuthenticated = true AND (single(authorization__after_this0 IN [(this_posts0)<-[:HAS_POST]-(authorization__after_this0:User) WHERE ($jwt.sub IS NOT NULL AND authorization__after_this0.id = $jwt.sub) | 1] WHERE true) AND ($jwt.roles IS NOT NULL AND $authorization__after_param2 IN $jwt.roles))) OR ($isAuthenticated = true AND ($jwt.roles IS NOT NULL AND $authorization__after_param3 IN $jwt.roles))), \\"@neo4j/graphql/FORBIDDEN\\", [0])
            	WITH this, this_posts0
            	CALL {
            		WITH this_posts0
            		MATCH (this_posts0)<-[this_posts0_creator_User_unique:HAS_POST]-(:User)
            		WITH count(this_posts0_creator_User_unique) as c
            		WHERE apoc.util.validatePredicate(NOT (c <= 1), '@neo4j/graphql/RELATIONSHIP-REQUIREDPost.creator must be less than or equal to one', [0])
            		RETURN c AS this_posts0_creator_User_unique_ignored
            	}
            	RETURN count(*) AS update_this_posts0
            }
            WITH this
            WHERE apoc.util.validatePredicate(NOT (($isAuthenticated = true AND (($jwt.sub IS NOT NULL AND this.id = $jwt.sub) AND ($jwt.roles IS NOT NULL AND $authorization__after_param2 IN $jwt.roles))) OR ($isAuthenticated = true AND ($jwt.roles IS NOT NULL AND $authorization__after_param3 IN $jwt.roles))), \\"@neo4j/graphql/FORBIDDEN\\", [0])
            WITH *
            CALL {
                WITH this
                MATCH (this)-[update_this0:HAS_POST]->(update_this1:Post)
                WHERE apoc.util.validatePredicate(NOT (($isAuthenticated = true AND (single(update_this2 IN [(update_this1)<-[:HAS_POST]-(update_this2:User) WHERE ($jwt.sub IS NOT NULL AND update_this2.id = $jwt.sub) | 1] WHERE true) AND ($jwt.roles IS NOT NULL AND $update_param2 IN $jwt.roles))) OR ($isAuthenticated = true AND ($jwt.roles IS NOT NULL AND $update_param3 IN $jwt.roles))), \\"@neo4j/graphql/FORBIDDEN\\", [0])
                WITH update_this1 { .id } AS update_this1
                RETURN collect(update_this1) AS update_var3
            }
            RETURN collect(DISTINCT this { .id, posts: update_var3 }) AS data"
        `);

        expect(formatParams(result.params)).toMatchInlineSnapshot(`
            "{
                \\"isAuthenticated\\": true,
                \\"jwt\\": {
                    \\"roles\\": [
                        \\"admin\\"
                    ],
                    \\"sub\\": \\"id-01\\"
                },
                \\"update_param2\\": \\"user\\",
                \\"update_param3\\": \\"admin\\",
                \\"param2\\": \\"user\\",
                \\"param3\\": \\"admin\\",
                \\"authorization__before_param2\\": \\"user\\",
                \\"authorization__before_param3\\": \\"admin\\",
                \\"this_update_posts0_id\\": \\"new-id\\",
                \\"authorization__after_param2\\": \\"user\\",
                \\"authorization__after_param3\\": \\"admin\\",
                \\"resolvedCallbacks\\": {}
            }"
        `);
    });

    test("Delete Node", async () => {
        const query = gql`
            mutation {
                deleteUsers {
                    nodesDeleted
                }
            }
        `;

        const token = createBearerToken("secret", { sub: "id-01", roles: ["admin"] });
        const result = await translateQuery(neoSchema, query, {
            token,
        });

        expect(formatCypher(result.cypher)).toMatchInlineSnapshot(`
            "MATCH (this:User)
            WITH *
            WHERE apoc.util.validatePredicate(NOT (($isAuthenticated = true AND (($jwt.sub IS NOT NULL AND this.id = $jwt.sub) AND ($jwt.roles IS NOT NULL AND $param2 IN $jwt.roles))) OR ($isAuthenticated = true AND ($jwt.roles IS NOT NULL AND $param3 IN $jwt.roles))), \\"@neo4j/graphql/FORBIDDEN\\", [0])
            DETACH DELETE this"
        `);

        expect(formatParams(result.params)).toMatchInlineSnapshot(`
            "{
                \\"isAuthenticated\\": true,
                \\"jwt\\": {
                    \\"roles\\": [
                        \\"admin\\"
                    ],
                    \\"sub\\": \\"id-01\\"
                },
                \\"param2\\": \\"user\\",
                \\"param3\\": \\"admin\\"
            }"
        `);
    });

    test("Delete Nested Node", async () => {
        const query = gql`
            mutation {
                deleteUsers(delete: { posts: { where: {} } }) {
                    nodesDeleted
                }
            }
        `;

        const token = createBearerToken("secret", { sub: "id-01", roles: ["admin"] });
        const result = await translateQuery(neoSchema, query, {
            token,
        });

        expect(formatCypher(result.cypher)).toMatchInlineSnapshot(`
            "MATCH (this:User)
            WITH *
            WHERE apoc.util.validatePredicate(NOT (($isAuthenticated = true AND (($jwt.sub IS NOT NULL AND this.id = $jwt.sub) AND ($jwt.roles IS NOT NULL AND $param2 IN $jwt.roles))) OR ($isAuthenticated = true AND ($jwt.roles IS NOT NULL AND $param3 IN $jwt.roles))), \\"@neo4j/graphql/FORBIDDEN\\", [0])
            WITH *
            CALL {
            WITH *
            OPTIONAL MATCH (this)-[this_posts0_relationship:HAS_POST]->(this_posts0:Post)
            WHERE apoc.util.validatePredicate(NOT (($isAuthenticated = true AND (single(authorization__before_this0 IN [(this_posts0)<-[:HAS_POST]-(authorization__before_this0:User) WHERE ($jwt.sub IS NOT NULL AND authorization__before_this0.id = $jwt.sub) | 1] WHERE true) AND ($jwt.roles IS NOT NULL AND $authorization__before_param2 IN $jwt.roles))) OR ($isAuthenticated = true AND ($jwt.roles IS NOT NULL AND $authorization__before_param3 IN $jwt.roles))), \\"@neo4j/graphql/FORBIDDEN\\", [0])
            WITH this_posts0_relationship, collect(DISTINCT this_posts0) AS this_posts0_to_delete
            CALL {
            	WITH this_posts0_to_delete
            	UNWIND this_posts0_to_delete AS x
            	DETACH DELETE x
            }
            }
            DETACH DELETE this"
        `);

        expect(formatParams(result.params)).toMatchInlineSnapshot(`
            "{
                \\"isAuthenticated\\": true,
                \\"jwt\\": {
                    \\"roles\\": [
                        \\"admin\\"
                    ],
                    \\"sub\\": \\"id-01\\"
                },
                \\"param2\\": \\"user\\",
                \\"param3\\": \\"admin\\",
                \\"authorization__before_param2\\": \\"user\\",
                \\"authorization__before_param3\\": \\"admin\\"
            }"
        `);
    });

    test("Connect Node (from create)", async () => {
        const query = gql`
            mutation {
                createUsers(
                    input: [
                        { id: "123", name: "Bob", password: "password", posts: { connect: { where: { node: {} } } } }
                    ]
                ) {
                    users {
                        id
                    }
                }
            }
        `;

        const token = createBearerToken("secret", { sub: "id-01", roles: ["admin"] });
        const result = await translateQuery(neoSchema, query, {
            token,
        });

        expect(formatCypher(result.cypher)).toMatchInlineSnapshot(`
            "CALL {
            CREATE (this0:User)
            SET this0.id = $this0_id
            SET this0.name = $this0_name
            SET this0.password = $this0_password
            WITH *
            CALL {
            	WITH this0
            	OPTIONAL MATCH (this0_posts_connect0_node:Post)
            	WHERE apoc.util.validatePredicate(NOT (($isAuthenticated = true AND (single(authorization_0_0_before_this0 IN [(this0_posts_connect0_node)<-[:HAS_POST]-(authorization_0_0_before_this0:User) WHERE ($jwt.sub IS NOT NULL AND authorization_0_0_before_this0.id = $jwt.sub) | 1] WHERE true) AND ($jwt.roles IS NOT NULL AND $authorization_0_0_before_param2 IN $jwt.roles))) OR ($isAuthenticated = true AND ($jwt.roles IS NOT NULL AND $authorization_0_0_before_param3 IN $jwt.roles))), \\"@neo4j/graphql/FORBIDDEN\\", [0])
            	CALL {
            		WITH *
            		WITH collect(this0_posts_connect0_node) as connectedNodes, collect(this0) as parentNodes
            		CALL {
            			WITH connectedNodes, parentNodes
            			UNWIND parentNodes as this0
            			UNWIND connectedNodes as this0_posts_connect0_node
            			MERGE (this0)-[:HAS_POST]->(this0_posts_connect0_node)
            		}
            	}
            WITH this0, this0_posts_connect0_node
            WITH this0, this0_posts_connect0_node
            WHERE (apoc.util.validatePredicate(NOT (($isAuthenticated = true AND (($jwt.sub IS NOT NULL AND this0.id = $jwt.sub) AND ($jwt.roles IS NOT NULL AND $authorization_0_0_after_param2 IN $jwt.roles))) OR ($isAuthenticated = true AND ($jwt.roles IS NOT NULL AND $authorization_0_0_after_param3 IN $jwt.roles))), \\"@neo4j/graphql/FORBIDDEN\\", [0]) AND apoc.util.validatePredicate(NOT (($isAuthenticated = true AND (single(authorization_0_0_after_this0 IN [(this0_posts_connect0_node)<-[:HAS_POST]-(authorization_0_0_after_this0:User) WHERE ($jwt.sub IS NOT NULL AND authorization_0_0_after_this0.id = $jwt.sub) | 1] WHERE true) AND ($jwt.roles IS NOT NULL AND $authorization_0_0_after_param4 IN $jwt.roles))) OR ($isAuthenticated = true AND ($jwt.roles IS NOT NULL AND $authorization_0_0_after_param5 IN $jwt.roles))), \\"@neo4j/graphql/FORBIDDEN\\", [0]))
            	RETURN count(*) AS connect_this0_posts_connect_Post0
            }
            WITH *
<<<<<<< HEAD
            WHERE apoc.util.validatePredicate(NOT (($isAuthenticated = true AND (($jwt.sub IS NOT NULL AND this0.id = $jwt.sub) AND ($jwt.roles IS NOT NULL AND $authorization_0_0_after_param2 IN $jwt.roles))) OR ($isAuthenticated = true AND ($jwt.roles IS NOT NULL AND $authorization_0_0_after_param3 IN $jwt.roles))), \\"@neo4j/graphql/FORBIDDEN\\", [0])
=======
            WHERE apoc.util.validatePredicate(NOT (($isAuthenticated = true AND (($jwt.sub IS NOT NULL AND this0.id = $jwt.sub) AND ($jwt.roles IS NOT NULL AND $authorization_0_0_0_0_param2 IN $jwt.roles))) OR ($isAuthenticated = true AND ($jwt.roles IS NOT NULL AND $authorization_0_0_0_0_param3 IN $jwt.roles))), \\"@neo4j/graphql/FORBIDDEN\\", [0])
>>>>>>> 86d0f59b
            RETURN this0
            }
            CALL {
                WITH this0
                RETURN this0 { .id } AS create_var0
            }
            RETURN [create_var0] AS data"
        `);

        expect(formatParams(result.params)).toMatchInlineSnapshot(`
            "{
                \\"this0_id\\": \\"123\\",
                \\"this0_name\\": \\"Bob\\",
                \\"this0_password\\": \\"password\\",
                \\"isAuthenticated\\": true,
                \\"jwt\\": {
                    \\"roles\\": [
                        \\"admin\\"
                    ],
                    \\"sub\\": \\"id-01\\"
                },
<<<<<<< HEAD
                \\"authorization_0_0_before_param2\\": \\"user\\",
                \\"authorization_0_0_before_param3\\": \\"admin\\",
                \\"authorization_0_0_after_param2\\": \\"user\\",
                \\"authorization_0_0_after_param3\\": \\"admin\\",
                \\"authorization_0_0_after_param4\\": \\"user\\",
                \\"authorization_0_0_after_param5\\": \\"admin\\",
=======
                \\"authorization_param2\\": \\"user\\",
                \\"authorization_param3\\": \\"admin\\",
                \\"authorization_param4\\": \\"user\\",
                \\"authorization_param5\\": \\"admin\\",
                \\"authorization_0_0_0_0_param2\\": \\"user\\",
                \\"authorization_0_0_0_0_param3\\": \\"admin\\",
>>>>>>> 86d0f59b
                \\"resolvedCallbacks\\": {}
            }"
        `);
    });

    test("Connect Node + User Defined Where (from create)", async () => {
        const query = gql`
            mutation {
                createUsers(
                    input: [
                        {
                            id: "123"
                            name: "Bob"
                            password: "password"
                            posts: { connect: { where: { node: { id: "post-id" } } } }
                        }
                    ]
                ) {
                    users {
                        id
                    }
                }
            }
        `;

        const token = createBearerToken("secret", { sub: "id-01", roles: ["admin"] });
        const result = await translateQuery(neoSchema, query, {
            token,
        });

        expect(formatCypher(result.cypher)).toMatchInlineSnapshot(`
            "CALL {
            CREATE (this0:User)
            SET this0.id = $this0_id
            SET this0.name = $this0_name
            SET this0.password = $this0_password
            WITH *
            CALL {
            	WITH this0
            	OPTIONAL MATCH (this0_posts_connect0_node:Post)
            	WHERE this0_posts_connect0_node.id = $this0_posts_connect0_node_param0 AND apoc.util.validatePredicate(NOT (($isAuthenticated = true AND (single(authorization_0_0_before_this0 IN [(this0_posts_connect0_node)<-[:HAS_POST]-(authorization_0_0_before_this0:User) WHERE ($jwt.sub IS NOT NULL AND authorization_0_0_before_this0.id = $jwt.sub) | 1] WHERE true) AND ($jwt.roles IS NOT NULL AND $authorization_0_0_before_param2 IN $jwt.roles))) OR ($isAuthenticated = true AND ($jwt.roles IS NOT NULL AND $authorization_0_0_before_param3 IN $jwt.roles))), \\"@neo4j/graphql/FORBIDDEN\\", [0])
            	CALL {
            		WITH *
            		WITH collect(this0_posts_connect0_node) as connectedNodes, collect(this0) as parentNodes
            		CALL {
            			WITH connectedNodes, parentNodes
            			UNWIND parentNodes as this0
            			UNWIND connectedNodes as this0_posts_connect0_node
            			MERGE (this0)-[:HAS_POST]->(this0_posts_connect0_node)
            		}
            	}
            WITH this0, this0_posts_connect0_node
            WITH this0, this0_posts_connect0_node
            WHERE (apoc.util.validatePredicate(NOT (($isAuthenticated = true AND (($jwt.sub IS NOT NULL AND this0.id = $jwt.sub) AND ($jwt.roles IS NOT NULL AND $authorization_0_0_after_param2 IN $jwt.roles))) OR ($isAuthenticated = true AND ($jwt.roles IS NOT NULL AND $authorization_0_0_after_param3 IN $jwt.roles))), \\"@neo4j/graphql/FORBIDDEN\\", [0]) AND apoc.util.validatePredicate(NOT (($isAuthenticated = true AND (single(authorization_0_0_after_this0 IN [(this0_posts_connect0_node)<-[:HAS_POST]-(authorization_0_0_after_this0:User) WHERE ($jwt.sub IS NOT NULL AND authorization_0_0_after_this0.id = $jwt.sub) | 1] WHERE true) AND ($jwt.roles IS NOT NULL AND $authorization_0_0_after_param4 IN $jwt.roles))) OR ($isAuthenticated = true AND ($jwt.roles IS NOT NULL AND $authorization_0_0_after_param5 IN $jwt.roles))), \\"@neo4j/graphql/FORBIDDEN\\", [0]))
            	RETURN count(*) AS connect_this0_posts_connect_Post0
            }
            WITH *
<<<<<<< HEAD
            WHERE apoc.util.validatePredicate(NOT (($isAuthenticated = true AND (($jwt.sub IS NOT NULL AND this0.id = $jwt.sub) AND ($jwt.roles IS NOT NULL AND $authorization_0_0_after_param2 IN $jwt.roles))) OR ($isAuthenticated = true AND ($jwt.roles IS NOT NULL AND $authorization_0_0_after_param3 IN $jwt.roles))), \\"@neo4j/graphql/FORBIDDEN\\", [0])
=======
            WHERE apoc.util.validatePredicate(NOT (($isAuthenticated = true AND (($jwt.sub IS NOT NULL AND this0.id = $jwt.sub) AND ($jwt.roles IS NOT NULL AND $authorization_0_0_0_0_param2 IN $jwt.roles))) OR ($isAuthenticated = true AND ($jwt.roles IS NOT NULL AND $authorization_0_0_0_0_param3 IN $jwt.roles))), \\"@neo4j/graphql/FORBIDDEN\\", [0])
>>>>>>> 86d0f59b
            RETURN this0
            }
            CALL {
                WITH this0
                RETURN this0 { .id } AS create_var0
            }
            RETURN [create_var0] AS data"
        `);

        expect(formatParams(result.params)).toMatchInlineSnapshot(`
            "{
                \\"this0_id\\": \\"123\\",
                \\"this0_name\\": \\"Bob\\",
                \\"this0_password\\": \\"password\\",
                \\"this0_posts_connect0_node_param0\\": \\"post-id\\",
                \\"isAuthenticated\\": true,
                \\"jwt\\": {
                    \\"roles\\": [
                        \\"admin\\"
                    ],
                    \\"sub\\": \\"id-01\\"
                },
<<<<<<< HEAD
                \\"authorization_0_0_before_param2\\": \\"user\\",
                \\"authorization_0_0_before_param3\\": \\"admin\\",
                \\"authorization_0_0_after_param2\\": \\"user\\",
                \\"authorization_0_0_after_param3\\": \\"admin\\",
                \\"authorization_0_0_after_param4\\": \\"user\\",
                \\"authorization_0_0_after_param5\\": \\"admin\\",
=======
                \\"authorization_param2\\": \\"user\\",
                \\"authorization_param3\\": \\"admin\\",
                \\"authorization_param4\\": \\"user\\",
                \\"authorization_param5\\": \\"admin\\",
                \\"authorization_0_0_0_0_param2\\": \\"user\\",
                \\"authorization_0_0_0_0_param3\\": \\"admin\\",
>>>>>>> 86d0f59b
                \\"resolvedCallbacks\\": {}
            }"
        `);
    });

    test("Connect Node (from update update)", async () => {
        const query = gql`
            mutation {
                updateUsers(update: { posts: { connect: { where: { node: {} } } } }) {
                    users {
                        id
                    }
                }
            }
        `;

        const token = createBearerToken("secret", { sub: "id-01", roles: ["admin"] });
        const result = await translateQuery(neoSchema, query, {
            token,
        });

        expect(formatCypher(result.cypher)).toMatchInlineSnapshot(`
            "MATCH (this:User)
            WITH *
            WHERE apoc.util.validatePredicate(NOT (($isAuthenticated = true AND (($jwt.sub IS NOT NULL AND this.id = $jwt.sub) AND ($jwt.roles IS NOT NULL AND $param2 IN $jwt.roles))) OR ($isAuthenticated = true AND ($jwt.roles IS NOT NULL AND $param3 IN $jwt.roles))), \\"@neo4j/graphql/FORBIDDEN\\", [0])
            WITH *
            CALL {
            	WITH this
            	OPTIONAL MATCH (this_posts0_connect0_node:Post)
            	WHERE (apoc.util.validatePredicate(NOT (($isAuthenticated = true AND (single(authorization__before_this0 IN [(this_posts0_connect0_node)<-[:HAS_POST]-(authorization__before_this0:User) WHERE ($jwt.sub IS NOT NULL AND authorization__before_this0.id = $jwt.sub) | 1] WHERE true) AND ($jwt.roles IS NOT NULL AND $authorization__before_param2 IN $jwt.roles))) OR ($isAuthenticated = true AND ($jwt.roles IS NOT NULL AND $authorization__before_param3 IN $jwt.roles))), \\"@neo4j/graphql/FORBIDDEN\\", [0]) AND apoc.util.validatePredicate(NOT (($isAuthenticated = true AND (($jwt.sub IS NOT NULL AND this.id = $jwt.sub) AND ($jwt.roles IS NOT NULL AND $authorization__before_param4 IN $jwt.roles))) OR ($isAuthenticated = true AND ($jwt.roles IS NOT NULL AND $authorization__before_param5 IN $jwt.roles))), \\"@neo4j/graphql/FORBIDDEN\\", [0]))
            	CALL {
            		WITH *
            		WITH collect(this_posts0_connect0_node) as connectedNodes, collect(this) as parentNodes
            		CALL {
            			WITH connectedNodes, parentNodes
            			UNWIND parentNodes as this
            			UNWIND connectedNodes as this_posts0_connect0_node
            			MERGE (this)-[:HAS_POST]->(this_posts0_connect0_node)
            		}
            	}
            WITH this, this_posts0_connect0_node
            WITH this, this_posts0_connect0_node
            WHERE (apoc.util.validatePredicate(NOT (($isAuthenticated = true AND (($jwt.sub IS NOT NULL AND this.id = $jwt.sub) AND ($jwt.roles IS NOT NULL AND $authorization__after_param2 IN $jwt.roles))) OR ($isAuthenticated = true AND ($jwt.roles IS NOT NULL AND $authorization__after_param3 IN $jwt.roles))), \\"@neo4j/graphql/FORBIDDEN\\", [0]) AND apoc.util.validatePredicate(NOT (($isAuthenticated = true AND (single(authorization__after_this0 IN [(this_posts0_connect0_node)<-[:HAS_POST]-(authorization__after_this0:User) WHERE ($jwt.sub IS NOT NULL AND authorization__after_this0.id = $jwt.sub) | 1] WHERE true) AND ($jwt.roles IS NOT NULL AND $authorization__after_param4 IN $jwt.roles))) OR ($isAuthenticated = true AND ($jwt.roles IS NOT NULL AND $authorization__after_param5 IN $jwt.roles))), \\"@neo4j/graphql/FORBIDDEN\\", [0]))
            	RETURN count(*) AS connect_this_posts0_connect_Post0
            }
            WITH this
            WHERE apoc.util.validatePredicate(NOT (($isAuthenticated = true AND (($jwt.sub IS NOT NULL AND this.id = $jwt.sub) AND ($jwt.roles IS NOT NULL AND $authorization__after_param2 IN $jwt.roles))) OR ($isAuthenticated = true AND ($jwt.roles IS NOT NULL AND $authorization__after_param3 IN $jwt.roles))), \\"@neo4j/graphql/FORBIDDEN\\", [0])
            RETURN collect(DISTINCT this { .id }) AS data"
        `);

        expect(formatParams(result.params)).toMatchInlineSnapshot(`
            "{
                \\"isAuthenticated\\": true,
                \\"jwt\\": {
                    \\"roles\\": [
                        \\"admin\\"
                    ],
                    \\"sub\\": \\"id-01\\"
                },
                \\"param2\\": \\"user\\",
                \\"param3\\": \\"admin\\",
                \\"authorization__before_param2\\": \\"user\\",
                \\"authorization__before_param3\\": \\"admin\\",
                \\"authorization__before_param4\\": \\"user\\",
                \\"authorization__before_param5\\": \\"admin\\",
                \\"authorization__after_param2\\": \\"user\\",
                \\"authorization__after_param3\\": \\"admin\\",
                \\"authorization__after_param4\\": \\"user\\",
                \\"authorization__after_param5\\": \\"admin\\",
                \\"resolvedCallbacks\\": {}
            }"
        `);
    });

    test("Connect Node + User Defined Where (from update update)", async () => {
        const query = gql`
            mutation {
                updateUsers(update: { posts: { connect: { where: { node: { id: "new-id" } } } } }) {
                    users {
                        id
                    }
                }
            }
        `;

        const token = createBearerToken("secret", { sub: "id-01", roles: ["admin"] });
        const result = await translateQuery(neoSchema, query, {
            token,
        });

        expect(formatCypher(result.cypher)).toMatchInlineSnapshot(`
            "MATCH (this:User)
            WITH *
            WHERE apoc.util.validatePredicate(NOT (($isAuthenticated = true AND (($jwt.sub IS NOT NULL AND this.id = $jwt.sub) AND ($jwt.roles IS NOT NULL AND $param2 IN $jwt.roles))) OR ($isAuthenticated = true AND ($jwt.roles IS NOT NULL AND $param3 IN $jwt.roles))), \\"@neo4j/graphql/FORBIDDEN\\", [0])
            WITH *
            CALL {
            	WITH this
            	OPTIONAL MATCH (this_posts0_connect0_node:Post)
            	WHERE this_posts0_connect0_node.id = $this_posts0_connect0_node_param0 AND (apoc.util.validatePredicate(NOT (($isAuthenticated = true AND (single(authorization__before_this0 IN [(this_posts0_connect0_node)<-[:HAS_POST]-(authorization__before_this0:User) WHERE ($jwt.sub IS NOT NULL AND authorization__before_this0.id = $jwt.sub) | 1] WHERE true) AND ($jwt.roles IS NOT NULL AND $authorization__before_param2 IN $jwt.roles))) OR ($isAuthenticated = true AND ($jwt.roles IS NOT NULL AND $authorization__before_param3 IN $jwt.roles))), \\"@neo4j/graphql/FORBIDDEN\\", [0]) AND apoc.util.validatePredicate(NOT (($isAuthenticated = true AND (($jwt.sub IS NOT NULL AND this.id = $jwt.sub) AND ($jwt.roles IS NOT NULL AND $authorization__before_param4 IN $jwt.roles))) OR ($isAuthenticated = true AND ($jwt.roles IS NOT NULL AND $authorization__before_param5 IN $jwt.roles))), \\"@neo4j/graphql/FORBIDDEN\\", [0]))
            	CALL {
            		WITH *
            		WITH collect(this_posts0_connect0_node) as connectedNodes, collect(this) as parentNodes
            		CALL {
            			WITH connectedNodes, parentNodes
            			UNWIND parentNodes as this
            			UNWIND connectedNodes as this_posts0_connect0_node
            			MERGE (this)-[:HAS_POST]->(this_posts0_connect0_node)
            		}
            	}
            WITH this, this_posts0_connect0_node
            WITH this, this_posts0_connect0_node
            WHERE (apoc.util.validatePredicate(NOT (($isAuthenticated = true AND (($jwt.sub IS NOT NULL AND this.id = $jwt.sub) AND ($jwt.roles IS NOT NULL AND $authorization__after_param2 IN $jwt.roles))) OR ($isAuthenticated = true AND ($jwt.roles IS NOT NULL AND $authorization__after_param3 IN $jwt.roles))), \\"@neo4j/graphql/FORBIDDEN\\", [0]) AND apoc.util.validatePredicate(NOT (($isAuthenticated = true AND (single(authorization__after_this0 IN [(this_posts0_connect0_node)<-[:HAS_POST]-(authorization__after_this0:User) WHERE ($jwt.sub IS NOT NULL AND authorization__after_this0.id = $jwt.sub) | 1] WHERE true) AND ($jwt.roles IS NOT NULL AND $authorization__after_param4 IN $jwt.roles))) OR ($isAuthenticated = true AND ($jwt.roles IS NOT NULL AND $authorization__after_param5 IN $jwt.roles))), \\"@neo4j/graphql/FORBIDDEN\\", [0]))
            	RETURN count(*) AS connect_this_posts0_connect_Post0
            }
            WITH this
            WHERE apoc.util.validatePredicate(NOT (($isAuthenticated = true AND (($jwt.sub IS NOT NULL AND this.id = $jwt.sub) AND ($jwt.roles IS NOT NULL AND $authorization__after_param2 IN $jwt.roles))) OR ($isAuthenticated = true AND ($jwt.roles IS NOT NULL AND $authorization__after_param3 IN $jwt.roles))), \\"@neo4j/graphql/FORBIDDEN\\", [0])
            RETURN collect(DISTINCT this { .id }) AS data"
        `);

        expect(formatParams(result.params)).toMatchInlineSnapshot(`
            "{
                \\"isAuthenticated\\": true,
                \\"jwt\\": {
                    \\"roles\\": [
                        \\"admin\\"
                    ],
                    \\"sub\\": \\"id-01\\"
                },
                \\"param2\\": \\"user\\",
                \\"param3\\": \\"admin\\",
                \\"this_posts0_connect0_node_param0\\": \\"new-id\\",
                \\"authorization__before_param2\\": \\"user\\",
                \\"authorization__before_param3\\": \\"admin\\",
                \\"authorization__before_param4\\": \\"user\\",
                \\"authorization__before_param5\\": \\"admin\\",
                \\"authorization__after_param2\\": \\"user\\",
                \\"authorization__after_param3\\": \\"admin\\",
                \\"authorization__after_param4\\": \\"user\\",
                \\"authorization__after_param5\\": \\"admin\\",
                \\"resolvedCallbacks\\": {}
            }"
        `);
    });

    test("Connect Node (from update connect)", async () => {
        const query = gql`
            mutation {
                updateUsers(connect: { posts: { where: { node: {} } } }) {
                    users {
                        id
                    }
                }
            }
        `;

        const token = createBearerToken("secret", { sub: "id-01", roles: ["admin"] });
        const result = await translateQuery(neoSchema, query, {
            token,
        });

        expect(formatCypher(result.cypher)).toMatchInlineSnapshot(`
            "MATCH (this:User)
            WITH *
            WHERE apoc.util.validatePredicate(NOT (($isAuthenticated = true AND (($jwt.sub IS NOT NULL AND this.id = $jwt.sub) AND ($jwt.roles IS NOT NULL AND $param2 IN $jwt.roles))) OR ($isAuthenticated = true AND ($jwt.roles IS NOT NULL AND $param3 IN $jwt.roles))), \\"@neo4j/graphql/FORBIDDEN\\", [0])
            WITH *
            CALL {
            	WITH this
            	OPTIONAL MATCH (this_connect_posts0_node:Post)
            	WHERE (apoc.util.validatePredicate(NOT (($isAuthenticated = true AND (single(authorization__before_this0 IN [(this_connect_posts0_node)<-[:HAS_POST]-(authorization__before_this0:User) WHERE ($jwt.sub IS NOT NULL AND authorization__before_this0.id = $jwt.sub) | 1] WHERE true) AND ($jwt.roles IS NOT NULL AND $authorization__before_param2 IN $jwt.roles))) OR ($isAuthenticated = true AND ($jwt.roles IS NOT NULL AND $authorization__before_param3 IN $jwt.roles))), \\"@neo4j/graphql/FORBIDDEN\\", [0]) AND apoc.util.validatePredicate(NOT (($isAuthenticated = true AND (($jwt.sub IS NOT NULL AND this.id = $jwt.sub) AND ($jwt.roles IS NOT NULL AND $authorization__before_param4 IN $jwt.roles))) OR ($isAuthenticated = true AND ($jwt.roles IS NOT NULL AND $authorization__before_param5 IN $jwt.roles))), \\"@neo4j/graphql/FORBIDDEN\\", [0]))
            	CALL {
            		WITH *
            		WITH collect(this_connect_posts0_node) as connectedNodes, collect(this) as parentNodes
            		CALL {
            			WITH connectedNodes, parentNodes
            			UNWIND parentNodes as this
            			UNWIND connectedNodes as this_connect_posts0_node
            			MERGE (this)-[:HAS_POST]->(this_connect_posts0_node)
            		}
            	}
            WITH this, this_connect_posts0_node
            WITH this, this_connect_posts0_node
            WHERE (apoc.util.validatePredicate(NOT (($isAuthenticated = true AND (($jwt.sub IS NOT NULL AND this.id = $jwt.sub) AND ($jwt.roles IS NOT NULL AND $authorization__after_param2 IN $jwt.roles))) OR ($isAuthenticated = true AND ($jwt.roles IS NOT NULL AND $authorization__after_param3 IN $jwt.roles))), \\"@neo4j/graphql/FORBIDDEN\\", [0]) AND apoc.util.validatePredicate(NOT (($isAuthenticated = true AND (single(authorization__after_this0 IN [(this_connect_posts0_node)<-[:HAS_POST]-(authorization__after_this0:User) WHERE ($jwt.sub IS NOT NULL AND authorization__after_this0.id = $jwt.sub) | 1] WHERE true) AND ($jwt.roles IS NOT NULL AND $authorization__after_param4 IN $jwt.roles))) OR ($isAuthenticated = true AND ($jwt.roles IS NOT NULL AND $authorization__after_param5 IN $jwt.roles))), \\"@neo4j/graphql/FORBIDDEN\\", [0]))
            	RETURN count(*) AS connect_this_connect_posts_Post0
            }
            WITH *
            RETURN collect(DISTINCT this { .id }) AS data"
        `);

        expect(formatParams(result.params)).toMatchInlineSnapshot(`
            "{
                \\"isAuthenticated\\": true,
                \\"jwt\\": {
                    \\"roles\\": [
                        \\"admin\\"
                    ],
                    \\"sub\\": \\"id-01\\"
                },
                \\"param2\\": \\"user\\",
                \\"param3\\": \\"admin\\",
                \\"authorization__before_param2\\": \\"user\\",
                \\"authorization__before_param3\\": \\"admin\\",
                \\"authorization__before_param4\\": \\"user\\",
                \\"authorization__before_param5\\": \\"admin\\",
                \\"authorization__after_param2\\": \\"user\\",
                \\"authorization__after_param3\\": \\"admin\\",
                \\"authorization__after_param4\\": \\"user\\",
                \\"authorization__after_param5\\": \\"admin\\",
                \\"resolvedCallbacks\\": {}
            }"
        `);
    });

    test("Connect Node + User Defined Where (from update connect)", async () => {
        const query = gql`
            mutation {
                updateUsers(connect: { posts: { where: { node: { id: "some-id" } } } }) {
                    users {
                        id
                    }
                }
            }
        `;

        const token = createBearerToken("secret", { sub: "id-01", roles: ["admin"] });
        const result = await translateQuery(neoSchema, query, {
            token,
        });

        expect(formatCypher(result.cypher)).toMatchInlineSnapshot(`
            "MATCH (this:User)
            WITH *
            WHERE apoc.util.validatePredicate(NOT (($isAuthenticated = true AND (($jwt.sub IS NOT NULL AND this.id = $jwt.sub) AND ($jwt.roles IS NOT NULL AND $param2 IN $jwt.roles))) OR ($isAuthenticated = true AND ($jwt.roles IS NOT NULL AND $param3 IN $jwt.roles))), \\"@neo4j/graphql/FORBIDDEN\\", [0])
            WITH *
            CALL {
            	WITH this
            	OPTIONAL MATCH (this_connect_posts0_node:Post)
            	WHERE this_connect_posts0_node.id = $this_connect_posts0_node_param0 AND (apoc.util.validatePredicate(NOT (($isAuthenticated = true AND (single(authorization__before_this0 IN [(this_connect_posts0_node)<-[:HAS_POST]-(authorization__before_this0:User) WHERE ($jwt.sub IS NOT NULL AND authorization__before_this0.id = $jwt.sub) | 1] WHERE true) AND ($jwt.roles IS NOT NULL AND $authorization__before_param2 IN $jwt.roles))) OR ($isAuthenticated = true AND ($jwt.roles IS NOT NULL AND $authorization__before_param3 IN $jwt.roles))), \\"@neo4j/graphql/FORBIDDEN\\", [0]) AND apoc.util.validatePredicate(NOT (($isAuthenticated = true AND (($jwt.sub IS NOT NULL AND this.id = $jwt.sub) AND ($jwt.roles IS NOT NULL AND $authorization__before_param4 IN $jwt.roles))) OR ($isAuthenticated = true AND ($jwt.roles IS NOT NULL AND $authorization__before_param5 IN $jwt.roles))), \\"@neo4j/graphql/FORBIDDEN\\", [0]))
            	CALL {
            		WITH *
            		WITH collect(this_connect_posts0_node) as connectedNodes, collect(this) as parentNodes
            		CALL {
            			WITH connectedNodes, parentNodes
            			UNWIND parentNodes as this
            			UNWIND connectedNodes as this_connect_posts0_node
            			MERGE (this)-[:HAS_POST]->(this_connect_posts0_node)
            		}
            	}
            WITH this, this_connect_posts0_node
            WITH this, this_connect_posts0_node
            WHERE (apoc.util.validatePredicate(NOT (($isAuthenticated = true AND (($jwt.sub IS NOT NULL AND this.id = $jwt.sub) AND ($jwt.roles IS NOT NULL AND $authorization__after_param2 IN $jwt.roles))) OR ($isAuthenticated = true AND ($jwt.roles IS NOT NULL AND $authorization__after_param3 IN $jwt.roles))), \\"@neo4j/graphql/FORBIDDEN\\", [0]) AND apoc.util.validatePredicate(NOT (($isAuthenticated = true AND (single(authorization__after_this0 IN [(this_connect_posts0_node)<-[:HAS_POST]-(authorization__after_this0:User) WHERE ($jwt.sub IS NOT NULL AND authorization__after_this0.id = $jwt.sub) | 1] WHERE true) AND ($jwt.roles IS NOT NULL AND $authorization__after_param4 IN $jwt.roles))) OR ($isAuthenticated = true AND ($jwt.roles IS NOT NULL AND $authorization__after_param5 IN $jwt.roles))), \\"@neo4j/graphql/FORBIDDEN\\", [0]))
            	RETURN count(*) AS connect_this_connect_posts_Post0
            }
            WITH *
            RETURN collect(DISTINCT this { .id }) AS data"
        `);

        expect(formatParams(result.params)).toMatchInlineSnapshot(`
            "{
                \\"isAuthenticated\\": true,
                \\"jwt\\": {
                    \\"roles\\": [
                        \\"admin\\"
                    ],
                    \\"sub\\": \\"id-01\\"
                },
                \\"param2\\": \\"user\\",
                \\"param3\\": \\"admin\\",
                \\"this_connect_posts0_node_param0\\": \\"some-id\\",
                \\"authorization__before_param2\\": \\"user\\",
                \\"authorization__before_param3\\": \\"admin\\",
                \\"authorization__before_param4\\": \\"user\\",
                \\"authorization__before_param5\\": \\"admin\\",
                \\"authorization__after_param2\\": \\"user\\",
                \\"authorization__after_param3\\": \\"admin\\",
                \\"authorization__after_param4\\": \\"user\\",
                \\"authorization__after_param5\\": \\"admin\\",
                \\"resolvedCallbacks\\": {}
            }"
        `);
    });

    test("Disconnect Node (from update update)", async () => {
        const query = gql`
            mutation {
                updateUsers(update: { posts: { disconnect: { where: {} } } }) {
                    users {
                        id
                    }
                }
            }
        `;

        const token = createBearerToken("secret", { sub: "id-01", roles: ["admin"] });
        const result = await translateQuery(neoSchema, query, {
            token,
        });

        expect(formatCypher(result.cypher)).toMatchInlineSnapshot(`
            "MATCH (this:User)
            WITH *
            WHERE apoc.util.validatePredicate(NOT (($isAuthenticated = true AND (($jwt.sub IS NOT NULL AND this.id = $jwt.sub) AND ($jwt.roles IS NOT NULL AND $param2 IN $jwt.roles))) OR ($isAuthenticated = true AND ($jwt.roles IS NOT NULL AND $param3 IN $jwt.roles))), \\"@neo4j/graphql/FORBIDDEN\\", [0])
            WITH this
            CALL {
            WITH this
            OPTIONAL MATCH (this)-[this_posts0_disconnect0_rel:HAS_POST]->(this_posts0_disconnect0:Post)
            WHERE (apoc.util.validatePredicate(NOT (($isAuthenticated = true AND (($jwt.sub IS NOT NULL AND this.id = $jwt.sub) AND ($jwt.roles IS NOT NULL AND $authorization__before_param2 IN $jwt.roles))) OR ($isAuthenticated = true AND ($jwt.roles IS NOT NULL AND $authorization__before_param3 IN $jwt.roles))), \\"@neo4j/graphql/FORBIDDEN\\", [0]) AND apoc.util.validatePredicate(NOT (($isAuthenticated = true AND (single(authorization__before_this0 IN [(this_posts0_disconnect0)<-[:HAS_POST]-(authorization__before_this0:User) WHERE ($jwt.sub IS NOT NULL AND authorization__before_this0.id = $jwt.sub) | 1] WHERE true) AND ($jwt.roles IS NOT NULL AND $authorization__before_param4 IN $jwt.roles))) OR ($isAuthenticated = true AND ($jwt.roles IS NOT NULL AND $authorization__before_param5 IN $jwt.roles))), \\"@neo4j/graphql/FORBIDDEN\\", [0]))
            CALL {
            	WITH this_posts0_disconnect0, this_posts0_disconnect0_rel, this
            	WITH collect(this_posts0_disconnect0) as this_posts0_disconnect0, this_posts0_disconnect0_rel, this
            	UNWIND this_posts0_disconnect0 as x
            	DELETE this_posts0_disconnect0_rel
            }
            WITH this, this_posts0_disconnect0
            WHERE (apoc.util.validatePredicate(NOT (($isAuthenticated = true AND (($jwt.sub IS NOT NULL AND this.id = $jwt.sub) AND ($jwt.roles IS NOT NULL AND $authorization__after_param2 IN $jwt.roles))) OR ($isAuthenticated = true AND ($jwt.roles IS NOT NULL AND $authorization__after_param3 IN $jwt.roles))), \\"@neo4j/graphql/FORBIDDEN\\", [0]) AND apoc.util.validatePredicate(NOT (($isAuthenticated = true AND (single(authorization__after_this0 IN [(this_posts0_disconnect0)<-[:HAS_POST]-(authorization__after_this0:User) WHERE ($jwt.sub IS NOT NULL AND authorization__after_this0.id = $jwt.sub) | 1] WHERE true) AND ($jwt.roles IS NOT NULL AND $authorization__after_param4 IN $jwt.roles))) OR ($isAuthenticated = true AND ($jwt.roles IS NOT NULL AND $authorization__after_param5 IN $jwt.roles))), \\"@neo4j/graphql/FORBIDDEN\\", [0]))
            RETURN count(*) AS disconnect_this_posts0_disconnect_Post
            }
            WITH this
            WHERE apoc.util.validatePredicate(NOT (($isAuthenticated = true AND (($jwt.sub IS NOT NULL AND this.id = $jwt.sub) AND ($jwt.roles IS NOT NULL AND $authorization__after_param2 IN $jwt.roles))) OR ($isAuthenticated = true AND ($jwt.roles IS NOT NULL AND $authorization__after_param3 IN $jwt.roles))), \\"@neo4j/graphql/FORBIDDEN\\", [0])
            RETURN collect(DISTINCT this { .id }) AS data"
        `);

        expect(formatParams(result.params)).toMatchInlineSnapshot(`
            "{
                \\"isAuthenticated\\": true,
                \\"jwt\\": {
                    \\"roles\\": [
                        \\"admin\\"
                    ],
                    \\"sub\\": \\"id-01\\"
                },
                \\"param2\\": \\"user\\",
                \\"param3\\": \\"admin\\",
                \\"authorization__before_param2\\": \\"user\\",
                \\"authorization__before_param3\\": \\"admin\\",
                \\"authorization__before_param4\\": \\"user\\",
                \\"authorization__before_param5\\": \\"admin\\",
                \\"authorization__after_param2\\": \\"user\\",
                \\"authorization__after_param3\\": \\"admin\\",
                \\"authorization__after_param4\\": \\"user\\",
                \\"authorization__after_param5\\": \\"admin\\",
                \\"resolvedCallbacks\\": {}
            }"
        `);
    });

    test("Disconnect Node + User Defined Where (from update update)", async () => {
        const query = gql`
            mutation {
                updateUsers(update: { posts: [{ disconnect: { where: { node: { id: "new-id" } } } }] }) {
                    users {
                        id
                    }
                }
            }
        `;

        const token = createBearerToken("secret", { sub: "id-01", roles: ["admin"] });
        const result = await translateQuery(neoSchema, query, {
            token,
        });

        expect(formatCypher(result.cypher)).toMatchInlineSnapshot(`
            "MATCH (this:User)
            WITH *
            WHERE apoc.util.validatePredicate(NOT (($isAuthenticated = true AND (($jwt.sub IS NOT NULL AND this.id = $jwt.sub) AND ($jwt.roles IS NOT NULL AND $param2 IN $jwt.roles))) OR ($isAuthenticated = true AND ($jwt.roles IS NOT NULL AND $param3 IN $jwt.roles))), \\"@neo4j/graphql/FORBIDDEN\\", [0])
            WITH this
            CALL {
            WITH this
            OPTIONAL MATCH (this)-[this_posts0_disconnect0_rel:HAS_POST]->(this_posts0_disconnect0:Post)
            WHERE this_posts0_disconnect0.id = $updateUsers_args_update_posts0_disconnect0_where_Post_this_posts0_disconnect0param0 AND (apoc.util.validatePredicate(NOT (($isAuthenticated = true AND (($jwt.sub IS NOT NULL AND this.id = $jwt.sub) AND ($jwt.roles IS NOT NULL AND $authorization__before_param2 IN $jwt.roles))) OR ($isAuthenticated = true AND ($jwt.roles IS NOT NULL AND $authorization__before_param3 IN $jwt.roles))), \\"@neo4j/graphql/FORBIDDEN\\", [0]) AND apoc.util.validatePredicate(NOT (($isAuthenticated = true AND (single(authorization__before_this0 IN [(this_posts0_disconnect0)<-[:HAS_POST]-(authorization__before_this0:User) WHERE ($jwt.sub IS NOT NULL AND authorization__before_this0.id = $jwt.sub) | 1] WHERE true) AND ($jwt.roles IS NOT NULL AND $authorization__before_param4 IN $jwt.roles))) OR ($isAuthenticated = true AND ($jwt.roles IS NOT NULL AND $authorization__before_param5 IN $jwt.roles))), \\"@neo4j/graphql/FORBIDDEN\\", [0]))
            CALL {
            	WITH this_posts0_disconnect0, this_posts0_disconnect0_rel, this
            	WITH collect(this_posts0_disconnect0) as this_posts0_disconnect0, this_posts0_disconnect0_rel, this
            	UNWIND this_posts0_disconnect0 as x
            	DELETE this_posts0_disconnect0_rel
            }
            WITH this, this_posts0_disconnect0
            WHERE (apoc.util.validatePredicate(NOT (($isAuthenticated = true AND (($jwt.sub IS NOT NULL AND this.id = $jwt.sub) AND ($jwt.roles IS NOT NULL AND $authorization__after_param2 IN $jwt.roles))) OR ($isAuthenticated = true AND ($jwt.roles IS NOT NULL AND $authorization__after_param3 IN $jwt.roles))), \\"@neo4j/graphql/FORBIDDEN\\", [0]) AND apoc.util.validatePredicate(NOT (($isAuthenticated = true AND (single(authorization__after_this0 IN [(this_posts0_disconnect0)<-[:HAS_POST]-(authorization__after_this0:User) WHERE ($jwt.sub IS NOT NULL AND authorization__after_this0.id = $jwt.sub) | 1] WHERE true) AND ($jwt.roles IS NOT NULL AND $authorization__after_param4 IN $jwt.roles))) OR ($isAuthenticated = true AND ($jwt.roles IS NOT NULL AND $authorization__after_param5 IN $jwt.roles))), \\"@neo4j/graphql/FORBIDDEN\\", [0]))
            RETURN count(*) AS disconnect_this_posts0_disconnect_Post
            }
            WITH this
            WHERE apoc.util.validatePredicate(NOT (($isAuthenticated = true AND (($jwt.sub IS NOT NULL AND this.id = $jwt.sub) AND ($jwt.roles IS NOT NULL AND $authorization__after_param2 IN $jwt.roles))) OR ($isAuthenticated = true AND ($jwt.roles IS NOT NULL AND $authorization__after_param3 IN $jwt.roles))), \\"@neo4j/graphql/FORBIDDEN\\", [0])
            RETURN collect(DISTINCT this { .id }) AS data"
        `);

        expect(formatParams(result.params)).toMatchInlineSnapshot(`
            "{
                \\"isAuthenticated\\": true,
                \\"jwt\\": {
                    \\"roles\\": [
                        \\"admin\\"
                    ],
                    \\"sub\\": \\"id-01\\"
                },
                \\"param2\\": \\"user\\",
                \\"param3\\": \\"admin\\",
                \\"updateUsers_args_update_posts0_disconnect0_where_Post_this_posts0_disconnect0param0\\": \\"new-id\\",
                \\"authorization__before_param2\\": \\"user\\",
                \\"authorization__before_param3\\": \\"admin\\",
                \\"authorization__before_param4\\": \\"user\\",
                \\"authorization__before_param5\\": \\"admin\\",
                \\"authorization__after_param2\\": \\"user\\",
                \\"authorization__after_param3\\": \\"admin\\",
                \\"authorization__after_param4\\": \\"user\\",
                \\"authorization__after_param5\\": \\"admin\\",
                \\"updateUsers\\": {
                    \\"args\\": {
                        \\"update\\": {
                            \\"posts\\": [
                                {
                                    \\"disconnect\\": [
                                        {
                                            \\"where\\": {
                                                \\"node\\": {
                                                    \\"id\\": \\"new-id\\"
                                                }
                                            }
                                        }
                                    ]
                                }
                            ]
                        }
                    }
                },
                \\"resolvedCallbacks\\": {}
            }"
        `);
    });

    test("Disconnect Node (from update disconnect)", async () => {
        const query = gql`
            mutation {
                updateUsers(disconnect: { posts: { where: {} } }) {
                    users {
                        id
                    }
                }
            }
        `;

        const token = createBearerToken("secret", { sub: "id-01", roles: ["admin"] });
        const result = await translateQuery(neoSchema, query, {
            token,
        });

        expect(formatCypher(result.cypher)).toMatchInlineSnapshot(`
            "MATCH (this:User)
            WITH *
            WHERE apoc.util.validatePredicate(NOT (($isAuthenticated = true AND (($jwt.sub IS NOT NULL AND this.id = $jwt.sub) AND ($jwt.roles IS NOT NULL AND $param2 IN $jwt.roles))) OR ($isAuthenticated = true AND ($jwt.roles IS NOT NULL AND $param3 IN $jwt.roles))), \\"@neo4j/graphql/FORBIDDEN\\", [0])
            WITH this
            CALL {
            WITH this
            OPTIONAL MATCH (this)-[this_disconnect_posts0_rel:HAS_POST]->(this_disconnect_posts0:Post)
            WHERE (apoc.util.validatePredicate(NOT (($isAuthenticated = true AND (($jwt.sub IS NOT NULL AND this.id = $jwt.sub) AND ($jwt.roles IS NOT NULL AND $authorization__before_param2 IN $jwt.roles))) OR ($isAuthenticated = true AND ($jwt.roles IS NOT NULL AND $authorization__before_param3 IN $jwt.roles))), \\"@neo4j/graphql/FORBIDDEN\\", [0]) AND apoc.util.validatePredicate(NOT (($isAuthenticated = true AND (single(authorization__before_this0 IN [(this_disconnect_posts0)<-[:HAS_POST]-(authorization__before_this0:User) WHERE ($jwt.sub IS NOT NULL AND authorization__before_this0.id = $jwt.sub) | 1] WHERE true) AND ($jwt.roles IS NOT NULL AND $authorization__before_param4 IN $jwt.roles))) OR ($isAuthenticated = true AND ($jwt.roles IS NOT NULL AND $authorization__before_param5 IN $jwt.roles))), \\"@neo4j/graphql/FORBIDDEN\\", [0]))
            CALL {
            	WITH this_disconnect_posts0, this_disconnect_posts0_rel, this
            	WITH collect(this_disconnect_posts0) as this_disconnect_posts0, this_disconnect_posts0_rel, this
            	UNWIND this_disconnect_posts0 as x
            	DELETE this_disconnect_posts0_rel
            }
            WITH this, this_disconnect_posts0
            WHERE (apoc.util.validatePredicate(NOT (($isAuthenticated = true AND (($jwt.sub IS NOT NULL AND this.id = $jwt.sub) AND ($jwt.roles IS NOT NULL AND $authorization__after_param2 IN $jwt.roles))) OR ($isAuthenticated = true AND ($jwt.roles IS NOT NULL AND $authorization__after_param3 IN $jwt.roles))), \\"@neo4j/graphql/FORBIDDEN\\", [0]) AND apoc.util.validatePredicate(NOT (($isAuthenticated = true AND (single(authorization__after_this0 IN [(this_disconnect_posts0)<-[:HAS_POST]-(authorization__after_this0:User) WHERE ($jwt.sub IS NOT NULL AND authorization__after_this0.id = $jwt.sub) | 1] WHERE true) AND ($jwt.roles IS NOT NULL AND $authorization__after_param4 IN $jwt.roles))) OR ($isAuthenticated = true AND ($jwt.roles IS NOT NULL AND $authorization__after_param5 IN $jwt.roles))), \\"@neo4j/graphql/FORBIDDEN\\", [0]))
            RETURN count(*) AS disconnect_this_disconnect_posts_Post
            }
            WITH *
            RETURN collect(DISTINCT this { .id }) AS data"
        `);

        expect(formatParams(result.params)).toMatchInlineSnapshot(`
            "{
                \\"isAuthenticated\\": true,
                \\"jwt\\": {
                    \\"roles\\": [
                        \\"admin\\"
                    ],
                    \\"sub\\": \\"id-01\\"
                },
                \\"param2\\": \\"user\\",
                \\"param3\\": \\"admin\\",
                \\"authorization__before_param2\\": \\"user\\",
                \\"authorization__before_param3\\": \\"admin\\",
                \\"authorization__before_param4\\": \\"user\\",
                \\"authorization__before_param5\\": \\"admin\\",
                \\"authorization__after_param2\\": \\"user\\",
                \\"authorization__after_param3\\": \\"admin\\",
                \\"authorization__after_param4\\": \\"user\\",
                \\"authorization__after_param5\\": \\"admin\\",
                \\"updateUsers\\": {
                    \\"args\\": {
                        \\"disconnect\\": {
                            \\"posts\\": [
                                {
                                    \\"where\\": {}
                                }
                            ]
                        }
                    }
                },
                \\"resolvedCallbacks\\": {}
            }"
        `);
    });

    test("Disconnect Node + User Defined Where (from update disconnect)", async () => {
        const query = gql`
            mutation {
                updateUsers(disconnect: { posts: { where: { node: { id: "some-id" } } } }) {
                    users {
                        id
                    }
                }
            }
        `;

        const token = createBearerToken("secret", { sub: "id-01", roles: ["admin"] });
        const result = await translateQuery(neoSchema, query, {
            token,
        });

        expect(formatCypher(result.cypher)).toMatchInlineSnapshot(`
            "MATCH (this:User)
            WITH *
            WHERE apoc.util.validatePredicate(NOT (($isAuthenticated = true AND (($jwt.sub IS NOT NULL AND this.id = $jwt.sub) AND ($jwt.roles IS NOT NULL AND $param2 IN $jwt.roles))) OR ($isAuthenticated = true AND ($jwt.roles IS NOT NULL AND $param3 IN $jwt.roles))), \\"@neo4j/graphql/FORBIDDEN\\", [0])
            WITH this
            CALL {
            WITH this
            OPTIONAL MATCH (this)-[this_disconnect_posts0_rel:HAS_POST]->(this_disconnect_posts0:Post)
            WHERE this_disconnect_posts0.id = $updateUsers_args_disconnect_posts0_where_Post_this_disconnect_posts0param0 AND (apoc.util.validatePredicate(NOT (($isAuthenticated = true AND (($jwt.sub IS NOT NULL AND this.id = $jwt.sub) AND ($jwt.roles IS NOT NULL AND $authorization__before_param2 IN $jwt.roles))) OR ($isAuthenticated = true AND ($jwt.roles IS NOT NULL AND $authorization__before_param3 IN $jwt.roles))), \\"@neo4j/graphql/FORBIDDEN\\", [0]) AND apoc.util.validatePredicate(NOT (($isAuthenticated = true AND (single(authorization__before_this0 IN [(this_disconnect_posts0)<-[:HAS_POST]-(authorization__before_this0:User) WHERE ($jwt.sub IS NOT NULL AND authorization__before_this0.id = $jwt.sub) | 1] WHERE true) AND ($jwt.roles IS NOT NULL AND $authorization__before_param4 IN $jwt.roles))) OR ($isAuthenticated = true AND ($jwt.roles IS NOT NULL AND $authorization__before_param5 IN $jwt.roles))), \\"@neo4j/graphql/FORBIDDEN\\", [0]))
            CALL {
            	WITH this_disconnect_posts0, this_disconnect_posts0_rel, this
            	WITH collect(this_disconnect_posts0) as this_disconnect_posts0, this_disconnect_posts0_rel, this
            	UNWIND this_disconnect_posts0 as x
            	DELETE this_disconnect_posts0_rel
            }
            WITH this, this_disconnect_posts0
            WHERE (apoc.util.validatePredicate(NOT (($isAuthenticated = true AND (($jwt.sub IS NOT NULL AND this.id = $jwt.sub) AND ($jwt.roles IS NOT NULL AND $authorization__after_param2 IN $jwt.roles))) OR ($isAuthenticated = true AND ($jwt.roles IS NOT NULL AND $authorization__after_param3 IN $jwt.roles))), \\"@neo4j/graphql/FORBIDDEN\\", [0]) AND apoc.util.validatePredicate(NOT (($isAuthenticated = true AND (single(authorization__after_this0 IN [(this_disconnect_posts0)<-[:HAS_POST]-(authorization__after_this0:User) WHERE ($jwt.sub IS NOT NULL AND authorization__after_this0.id = $jwt.sub) | 1] WHERE true) AND ($jwt.roles IS NOT NULL AND $authorization__after_param4 IN $jwt.roles))) OR ($isAuthenticated = true AND ($jwt.roles IS NOT NULL AND $authorization__after_param5 IN $jwt.roles))), \\"@neo4j/graphql/FORBIDDEN\\", [0]))
            RETURN count(*) AS disconnect_this_disconnect_posts_Post
            }
            WITH *
            RETURN collect(DISTINCT this { .id }) AS data"
        `);

        expect(formatParams(result.params)).toMatchInlineSnapshot(`
            "{
                \\"isAuthenticated\\": true,
                \\"jwt\\": {
                    \\"roles\\": [
                        \\"admin\\"
                    ],
                    \\"sub\\": \\"id-01\\"
                },
                \\"param2\\": \\"user\\",
                \\"param3\\": \\"admin\\",
                \\"updateUsers_args_disconnect_posts0_where_Post_this_disconnect_posts0param0\\": \\"some-id\\",
                \\"authorization__before_param2\\": \\"user\\",
                \\"authorization__before_param3\\": \\"admin\\",
                \\"authorization__before_param4\\": \\"user\\",
                \\"authorization__before_param5\\": \\"admin\\",
                \\"authorization__after_param2\\": \\"user\\",
                \\"authorization__after_param3\\": \\"admin\\",
                \\"authorization__after_param4\\": \\"user\\",
                \\"authorization__after_param5\\": \\"admin\\",
                \\"updateUsers\\": {
                    \\"args\\": {
                        \\"disconnect\\": {
                            \\"posts\\": [
                                {
                                    \\"where\\": {
                                        \\"node\\": {
                                            \\"id\\": \\"some-id\\"
                                        }
                                    }
                                }
                            ]
                        }
                    }
                },
                \\"resolvedCallbacks\\": {}
            }"
        `);
    });
});<|MERGE_RESOLUTION|>--- conflicted
+++ resolved
@@ -822,7 +822,7 @@
             CALL {
             	WITH this0
             	OPTIONAL MATCH (this0_posts_connect0_node:Post)
-            	WHERE apoc.util.validatePredicate(NOT (($isAuthenticated = true AND (single(authorization_0_0_before_this0 IN [(this0_posts_connect0_node)<-[:HAS_POST]-(authorization_0_0_before_this0:User) WHERE ($jwt.sub IS NOT NULL AND authorization_0_0_before_this0.id = $jwt.sub) | 1] WHERE true) AND ($jwt.roles IS NOT NULL AND $authorization_0_0_before_param2 IN $jwt.roles))) OR ($isAuthenticated = true AND ($jwt.roles IS NOT NULL AND $authorization_0_0_before_param3 IN $jwt.roles))), \\"@neo4j/graphql/FORBIDDEN\\", [0])
+            	WHERE apoc.util.validatePredicate(NOT (($isAuthenticated = true AND (single(authorization_0_0_0_0_before_this0 IN [(this0_posts_connect0_node)<-[:HAS_POST]-(authorization_0_0_0_0_before_this0:User) WHERE ($jwt.sub IS NOT NULL AND authorization_0_0_0_0_before_this0.id = $jwt.sub) | 1] WHERE true) AND ($jwt.roles IS NOT NULL AND $authorization_0_0_0_0_before_param2 IN $jwt.roles))) OR ($isAuthenticated = true AND ($jwt.roles IS NOT NULL AND $authorization_0_0_0_0_before_param3 IN $jwt.roles))), \\"@neo4j/graphql/FORBIDDEN\\", [0])
             	CALL {
             		WITH *
             		WITH collect(this0_posts_connect0_node) as connectedNodes, collect(this0) as parentNodes
@@ -835,15 +835,11 @@
             	}
             WITH this0, this0_posts_connect0_node
             WITH this0, this0_posts_connect0_node
-            WHERE (apoc.util.validatePredicate(NOT (($isAuthenticated = true AND (($jwt.sub IS NOT NULL AND this0.id = $jwt.sub) AND ($jwt.roles IS NOT NULL AND $authorization_0_0_after_param2 IN $jwt.roles))) OR ($isAuthenticated = true AND ($jwt.roles IS NOT NULL AND $authorization_0_0_after_param3 IN $jwt.roles))), \\"@neo4j/graphql/FORBIDDEN\\", [0]) AND apoc.util.validatePredicate(NOT (($isAuthenticated = true AND (single(authorization_0_0_after_this0 IN [(this0_posts_connect0_node)<-[:HAS_POST]-(authorization_0_0_after_this0:User) WHERE ($jwt.sub IS NOT NULL AND authorization_0_0_after_this0.id = $jwt.sub) | 1] WHERE true) AND ($jwt.roles IS NOT NULL AND $authorization_0_0_after_param4 IN $jwt.roles))) OR ($isAuthenticated = true AND ($jwt.roles IS NOT NULL AND $authorization_0_0_after_param5 IN $jwt.roles))), \\"@neo4j/graphql/FORBIDDEN\\", [0]))
+            WHERE (apoc.util.validatePredicate(NOT (($isAuthenticated = true AND (($jwt.sub IS NOT NULL AND this0.id = $jwt.sub) AND ($jwt.roles IS NOT NULL AND $authorization_0_0_0_0_after_param2 IN $jwt.roles))) OR ($isAuthenticated = true AND ($jwt.roles IS NOT NULL AND $authorization_0_0_0_0_after_param3 IN $jwt.roles))), \\"@neo4j/graphql/FORBIDDEN\\", [0]) AND apoc.util.validatePredicate(NOT (($isAuthenticated = true AND (single(authorization_0_0_0_0_after_this0 IN [(this0_posts_connect0_node)<-[:HAS_POST]-(authorization_0_0_0_0_after_this0:User) WHERE ($jwt.sub IS NOT NULL AND authorization_0_0_0_0_after_this0.id = $jwt.sub) | 1] WHERE true) AND ($jwt.roles IS NOT NULL AND $authorization_0_0_0_0_after_param4 IN $jwt.roles))) OR ($isAuthenticated = true AND ($jwt.roles IS NOT NULL AND $authorization_0_0_0_0_after_param5 IN $jwt.roles))), \\"@neo4j/graphql/FORBIDDEN\\", [0]))
             	RETURN count(*) AS connect_this0_posts_connect_Post0
             }
             WITH *
-<<<<<<< HEAD
-            WHERE apoc.util.validatePredicate(NOT (($isAuthenticated = true AND (($jwt.sub IS NOT NULL AND this0.id = $jwt.sub) AND ($jwt.roles IS NOT NULL AND $authorization_0_0_after_param2 IN $jwt.roles))) OR ($isAuthenticated = true AND ($jwt.roles IS NOT NULL AND $authorization_0_0_after_param3 IN $jwt.roles))), \\"@neo4j/graphql/FORBIDDEN\\", [0])
-=======
-            WHERE apoc.util.validatePredicate(NOT (($isAuthenticated = true AND (($jwt.sub IS NOT NULL AND this0.id = $jwt.sub) AND ($jwt.roles IS NOT NULL AND $authorization_0_0_0_0_param2 IN $jwt.roles))) OR ($isAuthenticated = true AND ($jwt.roles IS NOT NULL AND $authorization_0_0_0_0_param3 IN $jwt.roles))), \\"@neo4j/graphql/FORBIDDEN\\", [0])
->>>>>>> 86d0f59b
+            WHERE apoc.util.validatePredicate(NOT (($isAuthenticated = true AND (($jwt.sub IS NOT NULL AND this0.id = $jwt.sub) AND ($jwt.roles IS NOT NULL AND $authorization_0_0_0_0_after_param2 IN $jwt.roles))) OR ($isAuthenticated = true AND ($jwt.roles IS NOT NULL AND $authorization_0_0_0_0_after_param3 IN $jwt.roles))), \\"@neo4j/graphql/FORBIDDEN\\", [0])
             RETURN this0
             }
             CALL {
@@ -865,21 +861,12 @@
                     ],
                     \\"sub\\": \\"id-01\\"
                 },
-<<<<<<< HEAD
-                \\"authorization_0_0_before_param2\\": \\"user\\",
-                \\"authorization_0_0_before_param3\\": \\"admin\\",
-                \\"authorization_0_0_after_param2\\": \\"user\\",
-                \\"authorization_0_0_after_param3\\": \\"admin\\",
-                \\"authorization_0_0_after_param4\\": \\"user\\",
-                \\"authorization_0_0_after_param5\\": \\"admin\\",
-=======
-                \\"authorization_param2\\": \\"user\\",
-                \\"authorization_param3\\": \\"admin\\",
-                \\"authorization_param4\\": \\"user\\",
-                \\"authorization_param5\\": \\"admin\\",
-                \\"authorization_0_0_0_0_param2\\": \\"user\\",
-                \\"authorization_0_0_0_0_param3\\": \\"admin\\",
->>>>>>> 86d0f59b
+                \\"authorization_0_0_0_0_before_param2\\": \\"user\\",
+                \\"authorization_0_0_0_0_before_param3\\": \\"admin\\",
+                \\"authorization_0_0_0_0_after_param2\\": \\"user\\",
+                \\"authorization_0_0_0_0_after_param3\\": \\"admin\\",
+                \\"authorization_0_0_0_0_after_param4\\": \\"user\\",
+                \\"authorization_0_0_0_0_after_param5\\": \\"admin\\",
                 \\"resolvedCallbacks\\": {}
             }"
         `);
@@ -920,7 +907,7 @@
             CALL {
             	WITH this0
             	OPTIONAL MATCH (this0_posts_connect0_node:Post)
-            	WHERE this0_posts_connect0_node.id = $this0_posts_connect0_node_param0 AND apoc.util.validatePredicate(NOT (($isAuthenticated = true AND (single(authorization_0_0_before_this0 IN [(this0_posts_connect0_node)<-[:HAS_POST]-(authorization_0_0_before_this0:User) WHERE ($jwt.sub IS NOT NULL AND authorization_0_0_before_this0.id = $jwt.sub) | 1] WHERE true) AND ($jwt.roles IS NOT NULL AND $authorization_0_0_before_param2 IN $jwt.roles))) OR ($isAuthenticated = true AND ($jwt.roles IS NOT NULL AND $authorization_0_0_before_param3 IN $jwt.roles))), \\"@neo4j/graphql/FORBIDDEN\\", [0])
+            	WHERE this0_posts_connect0_node.id = $this0_posts_connect0_node_param0 AND apoc.util.validatePredicate(NOT (($isAuthenticated = true AND (single(authorization_0_0_0_0_before_this0 IN [(this0_posts_connect0_node)<-[:HAS_POST]-(authorization_0_0_0_0_before_this0:User) WHERE ($jwt.sub IS NOT NULL AND authorization_0_0_0_0_before_this0.id = $jwt.sub) | 1] WHERE true) AND ($jwt.roles IS NOT NULL AND $authorization_0_0_0_0_before_param2 IN $jwt.roles))) OR ($isAuthenticated = true AND ($jwt.roles IS NOT NULL AND $authorization_0_0_0_0_before_param3 IN $jwt.roles))), \\"@neo4j/graphql/FORBIDDEN\\", [0])
             	CALL {
             		WITH *
             		WITH collect(this0_posts_connect0_node) as connectedNodes, collect(this0) as parentNodes
@@ -933,15 +920,11 @@
             	}
             WITH this0, this0_posts_connect0_node
             WITH this0, this0_posts_connect0_node
-            WHERE (apoc.util.validatePredicate(NOT (($isAuthenticated = true AND (($jwt.sub IS NOT NULL AND this0.id = $jwt.sub) AND ($jwt.roles IS NOT NULL AND $authorization_0_0_after_param2 IN $jwt.roles))) OR ($isAuthenticated = true AND ($jwt.roles IS NOT NULL AND $authorization_0_0_after_param3 IN $jwt.roles))), \\"@neo4j/graphql/FORBIDDEN\\", [0]) AND apoc.util.validatePredicate(NOT (($isAuthenticated = true AND (single(authorization_0_0_after_this0 IN [(this0_posts_connect0_node)<-[:HAS_POST]-(authorization_0_0_after_this0:User) WHERE ($jwt.sub IS NOT NULL AND authorization_0_0_after_this0.id = $jwt.sub) | 1] WHERE true) AND ($jwt.roles IS NOT NULL AND $authorization_0_0_after_param4 IN $jwt.roles))) OR ($isAuthenticated = true AND ($jwt.roles IS NOT NULL AND $authorization_0_0_after_param5 IN $jwt.roles))), \\"@neo4j/graphql/FORBIDDEN\\", [0]))
+            WHERE (apoc.util.validatePredicate(NOT (($isAuthenticated = true AND (($jwt.sub IS NOT NULL AND this0.id = $jwt.sub) AND ($jwt.roles IS NOT NULL AND $authorization_0_0_0_0_after_param2 IN $jwt.roles))) OR ($isAuthenticated = true AND ($jwt.roles IS NOT NULL AND $authorization_0_0_0_0_after_param3 IN $jwt.roles))), \\"@neo4j/graphql/FORBIDDEN\\", [0]) AND apoc.util.validatePredicate(NOT (($isAuthenticated = true AND (single(authorization_0_0_0_0_after_this0 IN [(this0_posts_connect0_node)<-[:HAS_POST]-(authorization_0_0_0_0_after_this0:User) WHERE ($jwt.sub IS NOT NULL AND authorization_0_0_0_0_after_this0.id = $jwt.sub) | 1] WHERE true) AND ($jwt.roles IS NOT NULL AND $authorization_0_0_0_0_after_param4 IN $jwt.roles))) OR ($isAuthenticated = true AND ($jwt.roles IS NOT NULL AND $authorization_0_0_0_0_after_param5 IN $jwt.roles))), \\"@neo4j/graphql/FORBIDDEN\\", [0]))
             	RETURN count(*) AS connect_this0_posts_connect_Post0
             }
             WITH *
-<<<<<<< HEAD
-            WHERE apoc.util.validatePredicate(NOT (($isAuthenticated = true AND (($jwt.sub IS NOT NULL AND this0.id = $jwt.sub) AND ($jwt.roles IS NOT NULL AND $authorization_0_0_after_param2 IN $jwt.roles))) OR ($isAuthenticated = true AND ($jwt.roles IS NOT NULL AND $authorization_0_0_after_param3 IN $jwt.roles))), \\"@neo4j/graphql/FORBIDDEN\\", [0])
-=======
-            WHERE apoc.util.validatePredicate(NOT (($isAuthenticated = true AND (($jwt.sub IS NOT NULL AND this0.id = $jwt.sub) AND ($jwt.roles IS NOT NULL AND $authorization_0_0_0_0_param2 IN $jwt.roles))) OR ($isAuthenticated = true AND ($jwt.roles IS NOT NULL AND $authorization_0_0_0_0_param3 IN $jwt.roles))), \\"@neo4j/graphql/FORBIDDEN\\", [0])
->>>>>>> 86d0f59b
+            WHERE apoc.util.validatePredicate(NOT (($isAuthenticated = true AND (($jwt.sub IS NOT NULL AND this0.id = $jwt.sub) AND ($jwt.roles IS NOT NULL AND $authorization_0_0_0_0_after_param2 IN $jwt.roles))) OR ($isAuthenticated = true AND ($jwt.roles IS NOT NULL AND $authorization_0_0_0_0_after_param3 IN $jwt.roles))), \\"@neo4j/graphql/FORBIDDEN\\", [0])
             RETURN this0
             }
             CALL {
@@ -964,21 +947,12 @@
                     ],
                     \\"sub\\": \\"id-01\\"
                 },
-<<<<<<< HEAD
-                \\"authorization_0_0_before_param2\\": \\"user\\",
-                \\"authorization_0_0_before_param3\\": \\"admin\\",
-                \\"authorization_0_0_after_param2\\": \\"user\\",
-                \\"authorization_0_0_after_param3\\": \\"admin\\",
-                \\"authorization_0_0_after_param4\\": \\"user\\",
-                \\"authorization_0_0_after_param5\\": \\"admin\\",
-=======
-                \\"authorization_param2\\": \\"user\\",
-                \\"authorization_param3\\": \\"admin\\",
-                \\"authorization_param4\\": \\"user\\",
-                \\"authorization_param5\\": \\"admin\\",
-                \\"authorization_0_0_0_0_param2\\": \\"user\\",
-                \\"authorization_0_0_0_0_param3\\": \\"admin\\",
->>>>>>> 86d0f59b
+                \\"authorization_0_0_0_0_before_param2\\": \\"user\\",
+                \\"authorization_0_0_0_0_before_param3\\": \\"admin\\",
+                \\"authorization_0_0_0_0_after_param2\\": \\"user\\",
+                \\"authorization_0_0_0_0_after_param3\\": \\"admin\\",
+                \\"authorization_0_0_0_0_after_param4\\": \\"user\\",
+                \\"authorization_0_0_0_0_after_param5\\": \\"admin\\",
                 \\"resolvedCallbacks\\": {}
             }"
         `);
