--- conflicted
+++ resolved
@@ -560,11 +560,7 @@
             WHERE apoc.util.validatePredicate(NOT (($isAuthenticated = true AND ($jwt.sub IS NOT NULL AND this.id = $jwt.sub) AND ($jwt.roles IS NOT NULL AND $param2 IN $jwt.roles)) OR ($isAuthenticated = true AND ($jwt.roles IS NOT NULL AND $param3 IN $jwt.roles))), \\"@neo4j/graphql/FORBIDDEN\\", [0])
             SET this.name = $this_update_name
             WITH this
-<<<<<<< HEAD
-            WHERE apoc.util.validatePredicate(NOT (($isAuthenticated = true AND ($jwt.sub IS NOT NULL AND this.id = $jwt.sub) AND ($jwt.roles IS NOT NULL AND $authorization_param2 IN $jwt.roles)) OR ($isAuthenticated = true AND ($jwt.roles IS NOT NULL AND $authorization_param3 IN $jwt.roles))), \\"@neo4j/graphql/FORBIDDEN\\", [0])
-=======
-            WHERE apoc.util.validatePredicate(NOT (($isAuthenticated = true AND (($jwt.sub IS NOT NULL AND this.id = $jwt.sub) AND ($jwt.roles IS NOT NULL AND $authorization__after_param2 IN $jwt.roles))) OR ($isAuthenticated = true AND ($jwt.roles IS NOT NULL AND $authorization__after_param3 IN $jwt.roles))), \\"@neo4j/graphql/FORBIDDEN\\", [0])
->>>>>>> 72eca09b
+            WHERE apoc.util.validatePredicate(NOT (($isAuthenticated = true AND ($jwt.sub IS NOT NULL AND this.id = $jwt.sub) AND ($jwt.roles IS NOT NULL AND $authorization__after_param2 IN $jwt.roles)) OR ($isAuthenticated = true AND ($jwt.roles IS NOT NULL AND $authorization__after_param3 IN $jwt.roles))), \\"@neo4j/graphql/FORBIDDEN\\", [0])
             RETURN collect(DISTINCT this { .id }) AS data"
         `);
 
@@ -609,11 +605,7 @@
             WHERE (this.name = $param0 AND apoc.util.validatePredicate(NOT (($isAuthenticated = true AND ($jwt.sub IS NOT NULL AND this.id = $jwt.sub) AND ($jwt.roles IS NOT NULL AND $param3 IN $jwt.roles)) OR ($isAuthenticated = true AND ($jwt.roles IS NOT NULL AND $param4 IN $jwt.roles))), \\"@neo4j/graphql/FORBIDDEN\\", [0]))
             SET this.name = $this_update_name
             WITH this
-<<<<<<< HEAD
-            WHERE apoc.util.validatePredicate(NOT (($isAuthenticated = true AND ($jwt.sub IS NOT NULL AND this.id = $jwt.sub) AND ($jwt.roles IS NOT NULL AND $authorization_param2 IN $jwt.roles)) OR ($isAuthenticated = true AND ($jwt.roles IS NOT NULL AND $authorization_param3 IN $jwt.roles))), \\"@neo4j/graphql/FORBIDDEN\\", [0])
-=======
-            WHERE apoc.util.validatePredicate(NOT (($isAuthenticated = true AND (($jwt.sub IS NOT NULL AND this.id = $jwt.sub) AND ($jwt.roles IS NOT NULL AND $authorization__after_param2 IN $jwt.roles))) OR ($isAuthenticated = true AND ($jwt.roles IS NOT NULL AND $authorization__after_param3 IN $jwt.roles))), \\"@neo4j/graphql/FORBIDDEN\\", [0])
->>>>>>> 72eca09b
+            WHERE apoc.util.validatePredicate(NOT (($isAuthenticated = true AND ($jwt.sub IS NOT NULL AND this.id = $jwt.sub) AND ($jwt.roles IS NOT NULL AND $authorization__after_param2 IN $jwt.roles)) OR ($isAuthenticated = true AND ($jwt.roles IS NOT NULL AND $authorization__after_param3 IN $jwt.roles))), \\"@neo4j/graphql/FORBIDDEN\\", [0])
             RETURN collect(DISTINCT this { .id }) AS data"
         `);
 
@@ -664,17 +656,10 @@
             CALL {
             	WITH this
             	MATCH (this)-[this_has_post0_relationship:HAS_POST]->(this_posts0:Post)
-<<<<<<< HEAD
-            	WHERE apoc.util.validatePredicate(NOT (($isAuthenticated = true AND single(authorization_this0 IN [(this_posts0)<-[:HAS_POST]-(authorization_this0:User) WHERE ($jwt.sub IS NOT NULL AND authorization_this0.id = $jwt.sub) | 1] WHERE true) AND ($jwt.roles IS NOT NULL AND $authorization_param2 IN $jwt.roles)) OR ($isAuthenticated = true AND ($jwt.roles IS NOT NULL AND $authorization_param3 IN $jwt.roles))), \\"@neo4j/graphql/FORBIDDEN\\", [0])
+            	WHERE apoc.util.validatePredicate(NOT (($isAuthenticated = true AND single(authorization__before_this0 IN [(this_posts0)<-[:HAS_POST]-(authorization__before_this0:User) WHERE ($jwt.sub IS NOT NULL AND authorization__before_this0.id = $jwt.sub) | 1] WHERE true) AND ($jwt.roles IS NOT NULL AND $authorization__before_param2 IN $jwt.roles)) OR ($isAuthenticated = true AND ($jwt.roles IS NOT NULL AND $authorization__before_param3 IN $jwt.roles))), \\"@neo4j/graphql/FORBIDDEN\\", [0])
             	SET this_posts0.id = $this_update_posts0_id
             	WITH this, this_posts0
-            	WHERE apoc.util.validatePredicate(NOT (($isAuthenticated = true AND single(authorization_this0 IN [(this_posts0)<-[:HAS_POST]-(authorization_this0:User) WHERE ($jwt.sub IS NOT NULL AND authorization_this0.id = $jwt.sub) | 1] WHERE true) AND ($jwt.roles IS NOT NULL AND $authorization_param2 IN $jwt.roles)) OR ($isAuthenticated = true AND ($jwt.roles IS NOT NULL AND $authorization_param3 IN $jwt.roles))), \\"@neo4j/graphql/FORBIDDEN\\", [0])
-=======
-            	WHERE apoc.util.validatePredicate(NOT (($isAuthenticated = true AND (single(authorization__before_this0 IN [(this_posts0)<-[:HAS_POST]-(authorization__before_this0:User) WHERE ($jwt.sub IS NOT NULL AND authorization__before_this0.id = $jwt.sub) | 1] WHERE true) AND ($jwt.roles IS NOT NULL AND $authorization__before_param2 IN $jwt.roles))) OR ($isAuthenticated = true AND ($jwt.roles IS NOT NULL AND $authorization__before_param3 IN $jwt.roles))), \\"@neo4j/graphql/FORBIDDEN\\", [0])
-            	SET this_posts0.id = $this_update_posts0_id
-            	WITH this, this_posts0
-            	WHERE apoc.util.validatePredicate(NOT (($isAuthenticated = true AND (single(authorization__after_this0 IN [(this_posts0)<-[:HAS_POST]-(authorization__after_this0:User) WHERE ($jwt.sub IS NOT NULL AND authorization__after_this0.id = $jwt.sub) | 1] WHERE true) AND ($jwt.roles IS NOT NULL AND $authorization__after_param2 IN $jwt.roles))) OR ($isAuthenticated = true AND ($jwt.roles IS NOT NULL AND $authorization__after_param3 IN $jwt.roles))), \\"@neo4j/graphql/FORBIDDEN\\", [0])
->>>>>>> 72eca09b
+            	WHERE apoc.util.validatePredicate(NOT (($isAuthenticated = true AND single(authorization__after_this0 IN [(this_posts0)<-[:HAS_POST]-(authorization__after_this0:User) WHERE ($jwt.sub IS NOT NULL AND authorization__after_this0.id = $jwt.sub) | 1] WHERE true) AND ($jwt.roles IS NOT NULL AND $authorization__after_param2 IN $jwt.roles)) OR ($isAuthenticated = true AND ($jwt.roles IS NOT NULL AND $authorization__after_param3 IN $jwt.roles))), \\"@neo4j/graphql/FORBIDDEN\\", [0])
             	WITH this, this_posts0
             	CALL {
             		WITH this_posts0
@@ -686,11 +671,7 @@
             	RETURN count(*) AS update_this_posts0
             }
             WITH this
-<<<<<<< HEAD
-            WHERE apoc.util.validatePredicate(NOT (($isAuthenticated = true AND ($jwt.sub IS NOT NULL AND this.id = $jwt.sub) AND ($jwt.roles IS NOT NULL AND $authorization_param2 IN $jwt.roles)) OR ($isAuthenticated = true AND ($jwt.roles IS NOT NULL AND $authorization_param3 IN $jwt.roles))), \\"@neo4j/graphql/FORBIDDEN\\", [0])
-=======
-            WHERE apoc.util.validatePredicate(NOT (($isAuthenticated = true AND (($jwt.sub IS NOT NULL AND this.id = $jwt.sub) AND ($jwt.roles IS NOT NULL AND $authorization__after_param2 IN $jwt.roles))) OR ($isAuthenticated = true AND ($jwt.roles IS NOT NULL AND $authorization__after_param3 IN $jwt.roles))), \\"@neo4j/graphql/FORBIDDEN\\", [0])
->>>>>>> 72eca09b
+            WHERE apoc.util.validatePredicate(NOT (($isAuthenticated = true AND ($jwt.sub IS NOT NULL AND this.id = $jwt.sub) AND ($jwt.roles IS NOT NULL AND $authorization__after_param2 IN $jwt.roles)) OR ($isAuthenticated = true AND ($jwt.roles IS NOT NULL AND $authorization__after_param3 IN $jwt.roles))), \\"@neo4j/graphql/FORBIDDEN\\", [0])
             WITH *
             CALL {
                 WITH this
@@ -783,11 +764,7 @@
             CALL {
             WITH *
             OPTIONAL MATCH (this)-[this_posts0_relationship:HAS_POST]->(this_posts0:Post)
-<<<<<<< HEAD
-            WHERE apoc.util.validatePredicate(NOT (($isAuthenticated = true AND single(authorization_this0 IN [(this_posts0)<-[:HAS_POST]-(authorization_this0:User) WHERE ($jwt.sub IS NOT NULL AND authorization_this0.id = $jwt.sub) | 1] WHERE true) AND ($jwt.roles IS NOT NULL AND $authorization_param2 IN $jwt.roles)) OR ($isAuthenticated = true AND ($jwt.roles IS NOT NULL AND $authorization_param3 IN $jwt.roles))), \\"@neo4j/graphql/FORBIDDEN\\", [0])
-=======
-            WHERE apoc.util.validatePredicate(NOT (($isAuthenticated = true AND (single(authorization__before_this0 IN [(this_posts0)<-[:HAS_POST]-(authorization__before_this0:User) WHERE ($jwt.sub IS NOT NULL AND authorization__before_this0.id = $jwt.sub) | 1] WHERE true) AND ($jwt.roles IS NOT NULL AND $authorization__before_param2 IN $jwt.roles))) OR ($isAuthenticated = true AND ($jwt.roles IS NOT NULL AND $authorization__before_param3 IN $jwt.roles))), \\"@neo4j/graphql/FORBIDDEN\\", [0])
->>>>>>> 72eca09b
+            WHERE apoc.util.validatePredicate(NOT (($isAuthenticated = true AND single(authorization__before_this0 IN [(this_posts0)<-[:HAS_POST]-(authorization__before_this0:User) WHERE ($jwt.sub IS NOT NULL AND authorization__before_this0.id = $jwt.sub) | 1] WHERE true) AND ($jwt.roles IS NOT NULL AND $authorization__before_param2 IN $jwt.roles)) OR ($isAuthenticated = true AND ($jwt.roles IS NOT NULL AND $authorization__before_param3 IN $jwt.roles))), \\"@neo4j/graphql/FORBIDDEN\\", [0])
             WITH this_posts0_relationship, collect(DISTINCT this_posts0) AS this_posts0_to_delete
             CALL {
             	WITH this_posts0_to_delete
@@ -845,11 +822,7 @@
             CALL {
             	WITH this0
             	OPTIONAL MATCH (this0_posts_connect0_node:Post)
-<<<<<<< HEAD
-            	WHERE apoc.util.validatePredicate(NOT (($isAuthenticated = true AND single(authorization_this0 IN [(this0_posts_connect0_node)<-[:HAS_POST]-(authorization_this0:User) WHERE ($jwt.sub IS NOT NULL AND authorization_this0.id = $jwt.sub) | 1] WHERE true) AND ($jwt.roles IS NOT NULL AND $authorization_param2 IN $jwt.roles)) OR ($isAuthenticated = true AND ($jwt.roles IS NOT NULL AND $authorization_param3 IN $jwt.roles))), \\"@neo4j/graphql/FORBIDDEN\\", [0])
-=======
-            	WHERE apoc.util.validatePredicate(NOT (($isAuthenticated = true AND (single(authorization_0_0_0_0_before_this0 IN [(this0_posts_connect0_node)<-[:HAS_POST]-(authorization_0_0_0_0_before_this0:User) WHERE ($jwt.sub IS NOT NULL AND authorization_0_0_0_0_before_this0.id = $jwt.sub) | 1] WHERE true) AND ($jwt.roles IS NOT NULL AND $authorization_0_0_0_0_before_param2 IN $jwt.roles))) OR ($isAuthenticated = true AND ($jwt.roles IS NOT NULL AND $authorization_0_0_0_0_before_param3 IN $jwt.roles))), \\"@neo4j/graphql/FORBIDDEN\\", [0])
->>>>>>> 72eca09b
+            	WHERE apoc.util.validatePredicate(NOT (($isAuthenticated = true AND single(authorization_0_0_0_0_before_this0 IN [(this0_posts_connect0_node)<-[:HAS_POST]-(authorization_0_0_0_0_before_this0:User) WHERE ($jwt.sub IS NOT NULL AND authorization_0_0_0_0_before_this0.id = $jwt.sub) | 1] WHERE true) AND ($jwt.roles IS NOT NULL AND $authorization_0_0_0_0_before_param2 IN $jwt.roles)) OR ($isAuthenticated = true AND ($jwt.roles IS NOT NULL AND $authorization_0_0_0_0_before_param3 IN $jwt.roles))), \\"@neo4j/graphql/FORBIDDEN\\", [0])
             	CALL {
             		WITH *
             		WITH collect(this0_posts_connect0_node) as connectedNodes, collect(this0) as parentNodes
@@ -862,19 +835,11 @@
             	}
             WITH this0, this0_posts_connect0_node
             WITH this0, this0_posts_connect0_node
-<<<<<<< HEAD
-            WHERE (apoc.util.validatePredicate(NOT (($isAuthenticated = true AND ($jwt.sub IS NOT NULL AND this0.id = $jwt.sub) AND ($jwt.roles IS NOT NULL AND $authorization_param2 IN $jwt.roles)) OR ($isAuthenticated = true AND ($jwt.roles IS NOT NULL AND $authorization_param3 IN $jwt.roles))), \\"@neo4j/graphql/FORBIDDEN\\", [0]) AND apoc.util.validatePredicate(NOT (($isAuthenticated = true AND single(authorization_this0 IN [(this0_posts_connect0_node)<-[:HAS_POST]-(authorization_this0:User) WHERE ($jwt.sub IS NOT NULL AND authorization_this0.id = $jwt.sub) | 1] WHERE true) AND ($jwt.roles IS NOT NULL AND $authorization_param4 IN $jwt.roles)) OR ($isAuthenticated = true AND ($jwt.roles IS NOT NULL AND $authorization_param5 IN $jwt.roles))), \\"@neo4j/graphql/FORBIDDEN\\", [0]))
+            WHERE (apoc.util.validatePredicate(NOT (($isAuthenticated = true AND ($jwt.sub IS NOT NULL AND this0.id = $jwt.sub) AND ($jwt.roles IS NOT NULL AND $authorization_0_0_0_0_after_param2 IN $jwt.roles)) OR ($isAuthenticated = true AND ($jwt.roles IS NOT NULL AND $authorization_0_0_0_0_after_param3 IN $jwt.roles))), \\"@neo4j/graphql/FORBIDDEN\\", [0]) AND apoc.util.validatePredicate(NOT (($isAuthenticated = true AND single(authorization_0_0_0_0_after_this0 IN [(this0_posts_connect0_node)<-[:HAS_POST]-(authorization_0_0_0_0_after_this0:User) WHERE ($jwt.sub IS NOT NULL AND authorization_0_0_0_0_after_this0.id = $jwt.sub) | 1] WHERE true) AND ($jwt.roles IS NOT NULL AND $authorization_0_0_0_0_after_param4 IN $jwt.roles)) OR ($isAuthenticated = true AND ($jwt.roles IS NOT NULL AND $authorization_0_0_0_0_after_param5 IN $jwt.roles))), \\"@neo4j/graphql/FORBIDDEN\\", [0]))
             	RETURN count(*) AS connect_this0_posts_connect_Post0
             }
             WITH *
-            WHERE apoc.util.validatePredicate(NOT (($isAuthenticated = true AND ($jwt.sub IS NOT NULL AND this0.id = $jwt.sub) AND ($jwt.roles IS NOT NULL AND $authorization_0_0_param2 IN $jwt.roles)) OR ($isAuthenticated = true AND ($jwt.roles IS NOT NULL AND $authorization_0_0_param3 IN $jwt.roles))), \\"@neo4j/graphql/FORBIDDEN\\", [0])
-=======
-            WHERE (apoc.util.validatePredicate(NOT (($isAuthenticated = true AND (($jwt.sub IS NOT NULL AND this0.id = $jwt.sub) AND ($jwt.roles IS NOT NULL AND $authorization_0_0_0_0_after_param2 IN $jwt.roles))) OR ($isAuthenticated = true AND ($jwt.roles IS NOT NULL AND $authorization_0_0_0_0_after_param3 IN $jwt.roles))), \\"@neo4j/graphql/FORBIDDEN\\", [0]) AND apoc.util.validatePredicate(NOT (($isAuthenticated = true AND (single(authorization_0_0_0_0_after_this0 IN [(this0_posts_connect0_node)<-[:HAS_POST]-(authorization_0_0_0_0_after_this0:User) WHERE ($jwt.sub IS NOT NULL AND authorization_0_0_0_0_after_this0.id = $jwt.sub) | 1] WHERE true) AND ($jwt.roles IS NOT NULL AND $authorization_0_0_0_0_after_param4 IN $jwt.roles))) OR ($isAuthenticated = true AND ($jwt.roles IS NOT NULL AND $authorization_0_0_0_0_after_param5 IN $jwt.roles))), \\"@neo4j/graphql/FORBIDDEN\\", [0]))
-            	RETURN count(*) AS connect_this0_posts_connect_Post0
-            }
-            WITH *
-            WHERE apoc.util.validatePredicate(NOT (($isAuthenticated = true AND (($jwt.sub IS NOT NULL AND this0.id = $jwt.sub) AND ($jwt.roles IS NOT NULL AND $authorization_0_0_0_0_after_param2 IN $jwt.roles))) OR ($isAuthenticated = true AND ($jwt.roles IS NOT NULL AND $authorization_0_0_0_0_after_param3 IN $jwt.roles))), \\"@neo4j/graphql/FORBIDDEN\\", [0])
->>>>>>> 72eca09b
+            WHERE apoc.util.validatePredicate(NOT (($isAuthenticated = true AND ($jwt.sub IS NOT NULL AND this0.id = $jwt.sub) AND ($jwt.roles IS NOT NULL AND $authorization_0_0_0_0_after_param2 IN $jwt.roles)) OR ($isAuthenticated = true AND ($jwt.roles IS NOT NULL AND $authorization_0_0_0_0_after_param3 IN $jwt.roles))), \\"@neo4j/graphql/FORBIDDEN\\", [0])
             RETURN this0
             }
             CALL {
@@ -942,11 +907,7 @@
             CALL {
             	WITH this0
             	OPTIONAL MATCH (this0_posts_connect0_node:Post)
-<<<<<<< HEAD
-            	WHERE this0_posts_connect0_node.id = $this0_posts_connect0_node_param0 AND apoc.util.validatePredicate(NOT (($isAuthenticated = true AND single(authorization_this0 IN [(this0_posts_connect0_node)<-[:HAS_POST]-(authorization_this0:User) WHERE ($jwt.sub IS NOT NULL AND authorization_this0.id = $jwt.sub) | 1] WHERE true) AND ($jwt.roles IS NOT NULL AND $authorization_param2 IN $jwt.roles)) OR ($isAuthenticated = true AND ($jwt.roles IS NOT NULL AND $authorization_param3 IN $jwt.roles))), \\"@neo4j/graphql/FORBIDDEN\\", [0])
-=======
-            	WHERE this0_posts_connect0_node.id = $this0_posts_connect0_node_param0 AND apoc.util.validatePredicate(NOT (($isAuthenticated = true AND (single(authorization_0_0_0_0_before_this0 IN [(this0_posts_connect0_node)<-[:HAS_POST]-(authorization_0_0_0_0_before_this0:User) WHERE ($jwt.sub IS NOT NULL AND authorization_0_0_0_0_before_this0.id = $jwt.sub) | 1] WHERE true) AND ($jwt.roles IS NOT NULL AND $authorization_0_0_0_0_before_param2 IN $jwt.roles))) OR ($isAuthenticated = true AND ($jwt.roles IS NOT NULL AND $authorization_0_0_0_0_before_param3 IN $jwt.roles))), \\"@neo4j/graphql/FORBIDDEN\\", [0])
->>>>>>> 72eca09b
+            	WHERE this0_posts_connect0_node.id = $this0_posts_connect0_node_param0 AND apoc.util.validatePredicate(NOT (($isAuthenticated = true AND single(authorization_0_0_0_0_before_this0 IN [(this0_posts_connect0_node)<-[:HAS_POST]-(authorization_0_0_0_0_before_this0:User) WHERE ($jwt.sub IS NOT NULL AND authorization_0_0_0_0_before_this0.id = $jwt.sub) | 1] WHERE true) AND ($jwt.roles IS NOT NULL AND $authorization_0_0_0_0_before_param2 IN $jwt.roles)) OR ($isAuthenticated = true AND ($jwt.roles IS NOT NULL AND $authorization_0_0_0_0_before_param3 IN $jwt.roles))), \\"@neo4j/graphql/FORBIDDEN\\", [0])
             	CALL {
             		WITH *
             		WITH collect(this0_posts_connect0_node) as connectedNodes, collect(this0) as parentNodes
@@ -959,19 +920,11 @@
             	}
             WITH this0, this0_posts_connect0_node
             WITH this0, this0_posts_connect0_node
-<<<<<<< HEAD
-            WHERE (apoc.util.validatePredicate(NOT (($isAuthenticated = true AND ($jwt.sub IS NOT NULL AND this0.id = $jwt.sub) AND ($jwt.roles IS NOT NULL AND $authorization_param2 IN $jwt.roles)) OR ($isAuthenticated = true AND ($jwt.roles IS NOT NULL AND $authorization_param3 IN $jwt.roles))), \\"@neo4j/graphql/FORBIDDEN\\", [0]) AND apoc.util.validatePredicate(NOT (($isAuthenticated = true AND single(authorization_this0 IN [(this0_posts_connect0_node)<-[:HAS_POST]-(authorization_this0:User) WHERE ($jwt.sub IS NOT NULL AND authorization_this0.id = $jwt.sub) | 1] WHERE true) AND ($jwt.roles IS NOT NULL AND $authorization_param4 IN $jwt.roles)) OR ($isAuthenticated = true AND ($jwt.roles IS NOT NULL AND $authorization_param5 IN $jwt.roles))), \\"@neo4j/graphql/FORBIDDEN\\", [0]))
+            WHERE (apoc.util.validatePredicate(NOT (($isAuthenticated = true AND ($jwt.sub IS NOT NULL AND this0.id = $jwt.sub) AND ($jwt.roles IS NOT NULL AND $authorization_0_0_0_0_after_param2 IN $jwt.roles)) OR ($isAuthenticated = true AND ($jwt.roles IS NOT NULL AND $authorization_0_0_0_0_after_param3 IN $jwt.roles))), \\"@neo4j/graphql/FORBIDDEN\\", [0]) AND apoc.util.validatePredicate(NOT (($isAuthenticated = true AND single(authorization_0_0_0_0_after_this0 IN [(this0_posts_connect0_node)<-[:HAS_POST]-(authorization_0_0_0_0_after_this0:User) WHERE ($jwt.sub IS NOT NULL AND authorization_0_0_0_0_after_this0.id = $jwt.sub) | 1] WHERE true) AND ($jwt.roles IS NOT NULL AND $authorization_0_0_0_0_after_param4 IN $jwt.roles)) OR ($isAuthenticated = true AND ($jwt.roles IS NOT NULL AND $authorization_0_0_0_0_after_param5 IN $jwt.roles))), \\"@neo4j/graphql/FORBIDDEN\\", [0]))
             	RETURN count(*) AS connect_this0_posts_connect_Post0
             }
             WITH *
-            WHERE apoc.util.validatePredicate(NOT (($isAuthenticated = true AND ($jwt.sub IS NOT NULL AND this0.id = $jwt.sub) AND ($jwt.roles IS NOT NULL AND $authorization_0_0_param2 IN $jwt.roles)) OR ($isAuthenticated = true AND ($jwt.roles IS NOT NULL AND $authorization_0_0_param3 IN $jwt.roles))), \\"@neo4j/graphql/FORBIDDEN\\", [0])
-=======
-            WHERE (apoc.util.validatePredicate(NOT (($isAuthenticated = true AND (($jwt.sub IS NOT NULL AND this0.id = $jwt.sub) AND ($jwt.roles IS NOT NULL AND $authorization_0_0_0_0_after_param2 IN $jwt.roles))) OR ($isAuthenticated = true AND ($jwt.roles IS NOT NULL AND $authorization_0_0_0_0_after_param3 IN $jwt.roles))), \\"@neo4j/graphql/FORBIDDEN\\", [0]) AND apoc.util.validatePredicate(NOT (($isAuthenticated = true AND (single(authorization_0_0_0_0_after_this0 IN [(this0_posts_connect0_node)<-[:HAS_POST]-(authorization_0_0_0_0_after_this0:User) WHERE ($jwt.sub IS NOT NULL AND authorization_0_0_0_0_after_this0.id = $jwt.sub) | 1] WHERE true) AND ($jwt.roles IS NOT NULL AND $authorization_0_0_0_0_after_param4 IN $jwt.roles))) OR ($isAuthenticated = true AND ($jwt.roles IS NOT NULL AND $authorization_0_0_0_0_after_param5 IN $jwt.roles))), \\"@neo4j/graphql/FORBIDDEN\\", [0]))
-            	RETURN count(*) AS connect_this0_posts_connect_Post0
-            }
-            WITH *
-            WHERE apoc.util.validatePredicate(NOT (($isAuthenticated = true AND (($jwt.sub IS NOT NULL AND this0.id = $jwt.sub) AND ($jwt.roles IS NOT NULL AND $authorization_0_0_0_0_after_param2 IN $jwt.roles))) OR ($isAuthenticated = true AND ($jwt.roles IS NOT NULL AND $authorization_0_0_0_0_after_param3 IN $jwt.roles))), \\"@neo4j/graphql/FORBIDDEN\\", [0])
->>>>>>> 72eca09b
+            WHERE apoc.util.validatePredicate(NOT (($isAuthenticated = true AND ($jwt.sub IS NOT NULL AND this0.id = $jwt.sub) AND ($jwt.roles IS NOT NULL AND $authorization_0_0_0_0_after_param2 IN $jwt.roles)) OR ($isAuthenticated = true AND ($jwt.roles IS NOT NULL AND $authorization_0_0_0_0_after_param3 IN $jwt.roles))), \\"@neo4j/graphql/FORBIDDEN\\", [0])
             RETURN this0
             }
             CALL {
@@ -1029,11 +982,7 @@
             CALL {
             	WITH this
             	OPTIONAL MATCH (this_posts0_connect0_node:Post)
-<<<<<<< HEAD
-            	WHERE (apoc.util.validatePredicate(NOT (($isAuthenticated = true AND single(authorization_this0 IN [(this_posts0_connect0_node)<-[:HAS_POST]-(authorization_this0:User) WHERE ($jwt.sub IS NOT NULL AND authorization_this0.id = $jwt.sub) | 1] WHERE true) AND ($jwt.roles IS NOT NULL AND $authorization_param2 IN $jwt.roles)) OR ($isAuthenticated = true AND ($jwt.roles IS NOT NULL AND $authorization_param3 IN $jwt.roles))), \\"@neo4j/graphql/FORBIDDEN\\", [0]) AND apoc.util.validatePredicate(NOT (($isAuthenticated = true AND ($jwt.sub IS NOT NULL AND this.id = $jwt.sub) AND ($jwt.roles IS NOT NULL AND $authorization_param4 IN $jwt.roles)) OR ($isAuthenticated = true AND ($jwt.roles IS NOT NULL AND $authorization_param5 IN $jwt.roles))), \\"@neo4j/graphql/FORBIDDEN\\", [0]))
-=======
-            	WHERE (apoc.util.validatePredicate(NOT (($isAuthenticated = true AND (single(authorization__before_this0 IN [(this_posts0_connect0_node)<-[:HAS_POST]-(authorization__before_this0:User) WHERE ($jwt.sub IS NOT NULL AND authorization__before_this0.id = $jwt.sub) | 1] WHERE true) AND ($jwt.roles IS NOT NULL AND $authorization__before_param2 IN $jwt.roles))) OR ($isAuthenticated = true AND ($jwt.roles IS NOT NULL AND $authorization__before_param3 IN $jwt.roles))), \\"@neo4j/graphql/FORBIDDEN\\", [0]) AND apoc.util.validatePredicate(NOT (($isAuthenticated = true AND (($jwt.sub IS NOT NULL AND this.id = $jwt.sub) AND ($jwt.roles IS NOT NULL AND $authorization__before_param4 IN $jwt.roles))) OR ($isAuthenticated = true AND ($jwt.roles IS NOT NULL AND $authorization__before_param5 IN $jwt.roles))), \\"@neo4j/graphql/FORBIDDEN\\", [0]))
->>>>>>> 72eca09b
+            	WHERE (apoc.util.validatePredicate(NOT (($isAuthenticated = true AND single(authorization__before_this0 IN [(this_posts0_connect0_node)<-[:HAS_POST]-(authorization__before_this0:User) WHERE ($jwt.sub IS NOT NULL AND authorization__before_this0.id = $jwt.sub) | 1] WHERE true) AND ($jwt.roles IS NOT NULL AND $authorization__before_param2 IN $jwt.roles)) OR ($isAuthenticated = true AND ($jwt.roles IS NOT NULL AND $authorization__before_param3 IN $jwt.roles))), \\"@neo4j/graphql/FORBIDDEN\\", [0]) AND apoc.util.validatePredicate(NOT (($isAuthenticated = true AND ($jwt.sub IS NOT NULL AND this.id = $jwt.sub) AND ($jwt.roles IS NOT NULL AND $authorization__before_param4 IN $jwt.roles)) OR ($isAuthenticated = true AND ($jwt.roles IS NOT NULL AND $authorization__before_param5 IN $jwt.roles))), \\"@neo4j/graphql/FORBIDDEN\\", [0]))
             	CALL {
             		WITH *
             		WITH collect(this_posts0_connect0_node) as connectedNodes, collect(this) as parentNodes
@@ -1046,19 +995,11 @@
             	}
             WITH this, this_posts0_connect0_node
             WITH this, this_posts0_connect0_node
-<<<<<<< HEAD
-            WHERE (apoc.util.validatePredicate(NOT (($isAuthenticated = true AND ($jwt.sub IS NOT NULL AND this.id = $jwt.sub) AND ($jwt.roles IS NOT NULL AND $authorization_param2 IN $jwt.roles)) OR ($isAuthenticated = true AND ($jwt.roles IS NOT NULL AND $authorization_param3 IN $jwt.roles))), \\"@neo4j/graphql/FORBIDDEN\\", [0]) AND apoc.util.validatePredicate(NOT (($isAuthenticated = true AND single(authorization_this0 IN [(this_posts0_connect0_node)<-[:HAS_POST]-(authorization_this0:User) WHERE ($jwt.sub IS NOT NULL AND authorization_this0.id = $jwt.sub) | 1] WHERE true) AND ($jwt.roles IS NOT NULL AND $authorization_param4 IN $jwt.roles)) OR ($isAuthenticated = true AND ($jwt.roles IS NOT NULL AND $authorization_param5 IN $jwt.roles))), \\"@neo4j/graphql/FORBIDDEN\\", [0]))
+            WHERE (apoc.util.validatePredicate(NOT (($isAuthenticated = true AND ($jwt.sub IS NOT NULL AND this.id = $jwt.sub) AND ($jwt.roles IS NOT NULL AND $authorization__after_param2 IN $jwt.roles)) OR ($isAuthenticated = true AND ($jwt.roles IS NOT NULL AND $authorization__after_param3 IN $jwt.roles))), \\"@neo4j/graphql/FORBIDDEN\\", [0]) AND apoc.util.validatePredicate(NOT (($isAuthenticated = true AND single(authorization__after_this0 IN [(this_posts0_connect0_node)<-[:HAS_POST]-(authorization__after_this0:User) WHERE ($jwt.sub IS NOT NULL AND authorization__after_this0.id = $jwt.sub) | 1] WHERE true) AND ($jwt.roles IS NOT NULL AND $authorization__after_param4 IN $jwt.roles)) OR ($isAuthenticated = true AND ($jwt.roles IS NOT NULL AND $authorization__after_param5 IN $jwt.roles))), \\"@neo4j/graphql/FORBIDDEN\\", [0]))
             	RETURN count(*) AS connect_this_posts0_connect_Post0
             }
             WITH this
-            WHERE apoc.util.validatePredicate(NOT (($isAuthenticated = true AND ($jwt.sub IS NOT NULL AND this.id = $jwt.sub) AND ($jwt.roles IS NOT NULL AND $authorization_param2 IN $jwt.roles)) OR ($isAuthenticated = true AND ($jwt.roles IS NOT NULL AND $authorization_param3 IN $jwt.roles))), \\"@neo4j/graphql/FORBIDDEN\\", [0])
-=======
-            WHERE (apoc.util.validatePredicate(NOT (($isAuthenticated = true AND (($jwt.sub IS NOT NULL AND this.id = $jwt.sub) AND ($jwt.roles IS NOT NULL AND $authorization__after_param2 IN $jwt.roles))) OR ($isAuthenticated = true AND ($jwt.roles IS NOT NULL AND $authorization__after_param3 IN $jwt.roles))), \\"@neo4j/graphql/FORBIDDEN\\", [0]) AND apoc.util.validatePredicate(NOT (($isAuthenticated = true AND (single(authorization__after_this0 IN [(this_posts0_connect0_node)<-[:HAS_POST]-(authorization__after_this0:User) WHERE ($jwt.sub IS NOT NULL AND authorization__after_this0.id = $jwt.sub) | 1] WHERE true) AND ($jwt.roles IS NOT NULL AND $authorization__after_param4 IN $jwt.roles))) OR ($isAuthenticated = true AND ($jwt.roles IS NOT NULL AND $authorization__after_param5 IN $jwt.roles))), \\"@neo4j/graphql/FORBIDDEN\\", [0]))
-            	RETURN count(*) AS connect_this_posts0_connect_Post0
-            }
-            WITH this
-            WHERE apoc.util.validatePredicate(NOT (($isAuthenticated = true AND (($jwt.sub IS NOT NULL AND this.id = $jwt.sub) AND ($jwt.roles IS NOT NULL AND $authorization__after_param2 IN $jwt.roles))) OR ($isAuthenticated = true AND ($jwt.roles IS NOT NULL AND $authorization__after_param3 IN $jwt.roles))), \\"@neo4j/graphql/FORBIDDEN\\", [0])
->>>>>>> 72eca09b
+            WHERE apoc.util.validatePredicate(NOT (($isAuthenticated = true AND ($jwt.sub IS NOT NULL AND this.id = $jwt.sub) AND ($jwt.roles IS NOT NULL AND $authorization__after_param2 IN $jwt.roles)) OR ($isAuthenticated = true AND ($jwt.roles IS NOT NULL AND $authorization__after_param3 IN $jwt.roles))), \\"@neo4j/graphql/FORBIDDEN\\", [0])
             RETURN collect(DISTINCT this { .id }) AS data"
         `);
 
@@ -1110,11 +1051,7 @@
             CALL {
             	WITH this
             	OPTIONAL MATCH (this_posts0_connect0_node:Post)
-<<<<<<< HEAD
-            	WHERE this_posts0_connect0_node.id = $this_posts0_connect0_node_param0 AND (apoc.util.validatePredicate(NOT (($isAuthenticated = true AND single(authorization_this0 IN [(this_posts0_connect0_node)<-[:HAS_POST]-(authorization_this0:User) WHERE ($jwt.sub IS NOT NULL AND authorization_this0.id = $jwt.sub) | 1] WHERE true) AND ($jwt.roles IS NOT NULL AND $authorization_param2 IN $jwt.roles)) OR ($isAuthenticated = true AND ($jwt.roles IS NOT NULL AND $authorization_param3 IN $jwt.roles))), \\"@neo4j/graphql/FORBIDDEN\\", [0]) AND apoc.util.validatePredicate(NOT (($isAuthenticated = true AND ($jwt.sub IS NOT NULL AND this.id = $jwt.sub) AND ($jwt.roles IS NOT NULL AND $authorization_param4 IN $jwt.roles)) OR ($isAuthenticated = true AND ($jwt.roles IS NOT NULL AND $authorization_param5 IN $jwt.roles))), \\"@neo4j/graphql/FORBIDDEN\\", [0]))
-=======
-            	WHERE this_posts0_connect0_node.id = $this_posts0_connect0_node_param0 AND (apoc.util.validatePredicate(NOT (($isAuthenticated = true AND (single(authorization__before_this0 IN [(this_posts0_connect0_node)<-[:HAS_POST]-(authorization__before_this0:User) WHERE ($jwt.sub IS NOT NULL AND authorization__before_this0.id = $jwt.sub) | 1] WHERE true) AND ($jwt.roles IS NOT NULL AND $authorization__before_param2 IN $jwt.roles))) OR ($isAuthenticated = true AND ($jwt.roles IS NOT NULL AND $authorization__before_param3 IN $jwt.roles))), \\"@neo4j/graphql/FORBIDDEN\\", [0]) AND apoc.util.validatePredicate(NOT (($isAuthenticated = true AND (($jwt.sub IS NOT NULL AND this.id = $jwt.sub) AND ($jwt.roles IS NOT NULL AND $authorization__before_param4 IN $jwt.roles))) OR ($isAuthenticated = true AND ($jwt.roles IS NOT NULL AND $authorization__before_param5 IN $jwt.roles))), \\"@neo4j/graphql/FORBIDDEN\\", [0]))
->>>>>>> 72eca09b
+            	WHERE this_posts0_connect0_node.id = $this_posts0_connect0_node_param0 AND (apoc.util.validatePredicate(NOT (($isAuthenticated = true AND single(authorization__before_this0 IN [(this_posts0_connect0_node)<-[:HAS_POST]-(authorization__before_this0:User) WHERE ($jwt.sub IS NOT NULL AND authorization__before_this0.id = $jwt.sub) | 1] WHERE true) AND ($jwt.roles IS NOT NULL AND $authorization__before_param2 IN $jwt.roles)) OR ($isAuthenticated = true AND ($jwt.roles IS NOT NULL AND $authorization__before_param3 IN $jwt.roles))), \\"@neo4j/graphql/FORBIDDEN\\", [0]) AND apoc.util.validatePredicate(NOT (($isAuthenticated = true AND ($jwt.sub IS NOT NULL AND this.id = $jwt.sub) AND ($jwt.roles IS NOT NULL AND $authorization__before_param4 IN $jwt.roles)) OR ($isAuthenticated = true AND ($jwt.roles IS NOT NULL AND $authorization__before_param5 IN $jwt.roles))), \\"@neo4j/graphql/FORBIDDEN\\", [0]))
             	CALL {
             		WITH *
             		WITH collect(this_posts0_connect0_node) as connectedNodes, collect(this) as parentNodes
@@ -1127,19 +1064,11 @@
             	}
             WITH this, this_posts0_connect0_node
             WITH this, this_posts0_connect0_node
-<<<<<<< HEAD
-            WHERE (apoc.util.validatePredicate(NOT (($isAuthenticated = true AND ($jwt.sub IS NOT NULL AND this.id = $jwt.sub) AND ($jwt.roles IS NOT NULL AND $authorization_param2 IN $jwt.roles)) OR ($isAuthenticated = true AND ($jwt.roles IS NOT NULL AND $authorization_param3 IN $jwt.roles))), \\"@neo4j/graphql/FORBIDDEN\\", [0]) AND apoc.util.validatePredicate(NOT (($isAuthenticated = true AND single(authorization_this0 IN [(this_posts0_connect0_node)<-[:HAS_POST]-(authorization_this0:User) WHERE ($jwt.sub IS NOT NULL AND authorization_this0.id = $jwt.sub) | 1] WHERE true) AND ($jwt.roles IS NOT NULL AND $authorization_param4 IN $jwt.roles)) OR ($isAuthenticated = true AND ($jwt.roles IS NOT NULL AND $authorization_param5 IN $jwt.roles))), \\"@neo4j/graphql/FORBIDDEN\\", [0]))
+            WHERE (apoc.util.validatePredicate(NOT (($isAuthenticated = true AND ($jwt.sub IS NOT NULL AND this.id = $jwt.sub) AND ($jwt.roles IS NOT NULL AND $authorization__after_param2 IN $jwt.roles)) OR ($isAuthenticated = true AND ($jwt.roles IS NOT NULL AND $authorization__after_param3 IN $jwt.roles))), \\"@neo4j/graphql/FORBIDDEN\\", [0]) AND apoc.util.validatePredicate(NOT (($isAuthenticated = true AND single(authorization__after_this0 IN [(this_posts0_connect0_node)<-[:HAS_POST]-(authorization__after_this0:User) WHERE ($jwt.sub IS NOT NULL AND authorization__after_this0.id = $jwt.sub) | 1] WHERE true) AND ($jwt.roles IS NOT NULL AND $authorization__after_param4 IN $jwt.roles)) OR ($isAuthenticated = true AND ($jwt.roles IS NOT NULL AND $authorization__after_param5 IN $jwt.roles))), \\"@neo4j/graphql/FORBIDDEN\\", [0]))
             	RETURN count(*) AS connect_this_posts0_connect_Post0
             }
             WITH this
-            WHERE apoc.util.validatePredicate(NOT (($isAuthenticated = true AND ($jwt.sub IS NOT NULL AND this.id = $jwt.sub) AND ($jwt.roles IS NOT NULL AND $authorization_param2 IN $jwt.roles)) OR ($isAuthenticated = true AND ($jwt.roles IS NOT NULL AND $authorization_param3 IN $jwt.roles))), \\"@neo4j/graphql/FORBIDDEN\\", [0])
-=======
-            WHERE (apoc.util.validatePredicate(NOT (($isAuthenticated = true AND (($jwt.sub IS NOT NULL AND this.id = $jwt.sub) AND ($jwt.roles IS NOT NULL AND $authorization__after_param2 IN $jwt.roles))) OR ($isAuthenticated = true AND ($jwt.roles IS NOT NULL AND $authorization__after_param3 IN $jwt.roles))), \\"@neo4j/graphql/FORBIDDEN\\", [0]) AND apoc.util.validatePredicate(NOT (($isAuthenticated = true AND (single(authorization__after_this0 IN [(this_posts0_connect0_node)<-[:HAS_POST]-(authorization__after_this0:User) WHERE ($jwt.sub IS NOT NULL AND authorization__after_this0.id = $jwt.sub) | 1] WHERE true) AND ($jwt.roles IS NOT NULL AND $authorization__after_param4 IN $jwt.roles))) OR ($isAuthenticated = true AND ($jwt.roles IS NOT NULL AND $authorization__after_param5 IN $jwt.roles))), \\"@neo4j/graphql/FORBIDDEN\\", [0]))
-            	RETURN count(*) AS connect_this_posts0_connect_Post0
-            }
-            WITH this
-            WHERE apoc.util.validatePredicate(NOT (($isAuthenticated = true AND (($jwt.sub IS NOT NULL AND this.id = $jwt.sub) AND ($jwt.roles IS NOT NULL AND $authorization__after_param2 IN $jwt.roles))) OR ($isAuthenticated = true AND ($jwt.roles IS NOT NULL AND $authorization__after_param3 IN $jwt.roles))), \\"@neo4j/graphql/FORBIDDEN\\", [0])
->>>>>>> 72eca09b
+            WHERE apoc.util.validatePredicate(NOT (($isAuthenticated = true AND ($jwt.sub IS NOT NULL AND this.id = $jwt.sub) AND ($jwt.roles IS NOT NULL AND $authorization__after_param2 IN $jwt.roles)) OR ($isAuthenticated = true AND ($jwt.roles IS NOT NULL AND $authorization__after_param3 IN $jwt.roles))), \\"@neo4j/graphql/FORBIDDEN\\", [0])
             RETURN collect(DISTINCT this { .id }) AS data"
         `);
 
@@ -1192,11 +1121,7 @@
             CALL {
             	WITH this
             	OPTIONAL MATCH (this_connect_posts0_node:Post)
-<<<<<<< HEAD
-            	WHERE (apoc.util.validatePredicate(NOT (($isAuthenticated = true AND single(authorization_this0 IN [(this_connect_posts0_node)<-[:HAS_POST]-(authorization_this0:User) WHERE ($jwt.sub IS NOT NULL AND authorization_this0.id = $jwt.sub) | 1] WHERE true) AND ($jwt.roles IS NOT NULL AND $authorization_param2 IN $jwt.roles)) OR ($isAuthenticated = true AND ($jwt.roles IS NOT NULL AND $authorization_param3 IN $jwt.roles))), \\"@neo4j/graphql/FORBIDDEN\\", [0]) AND apoc.util.validatePredicate(NOT (($isAuthenticated = true AND ($jwt.sub IS NOT NULL AND this.id = $jwt.sub) AND ($jwt.roles IS NOT NULL AND $authorization_param4 IN $jwt.roles)) OR ($isAuthenticated = true AND ($jwt.roles IS NOT NULL AND $authorization_param5 IN $jwt.roles))), \\"@neo4j/graphql/FORBIDDEN\\", [0]))
-=======
-            	WHERE (apoc.util.validatePredicate(NOT (($isAuthenticated = true AND (single(authorization__before_this0 IN [(this_connect_posts0_node)<-[:HAS_POST]-(authorization__before_this0:User) WHERE ($jwt.sub IS NOT NULL AND authorization__before_this0.id = $jwt.sub) | 1] WHERE true) AND ($jwt.roles IS NOT NULL AND $authorization__before_param2 IN $jwt.roles))) OR ($isAuthenticated = true AND ($jwt.roles IS NOT NULL AND $authorization__before_param3 IN $jwt.roles))), \\"@neo4j/graphql/FORBIDDEN\\", [0]) AND apoc.util.validatePredicate(NOT (($isAuthenticated = true AND (($jwt.sub IS NOT NULL AND this.id = $jwt.sub) AND ($jwt.roles IS NOT NULL AND $authorization__before_param4 IN $jwt.roles))) OR ($isAuthenticated = true AND ($jwt.roles IS NOT NULL AND $authorization__before_param5 IN $jwt.roles))), \\"@neo4j/graphql/FORBIDDEN\\", [0]))
->>>>>>> 72eca09b
+            	WHERE (apoc.util.validatePredicate(NOT (($isAuthenticated = true AND single(authorization__before_this0 IN [(this_connect_posts0_node)<-[:HAS_POST]-(authorization__before_this0:User) WHERE ($jwt.sub IS NOT NULL AND authorization__before_this0.id = $jwt.sub) | 1] WHERE true) AND ($jwt.roles IS NOT NULL AND $authorization__before_param2 IN $jwt.roles)) OR ($isAuthenticated = true AND ($jwt.roles IS NOT NULL AND $authorization__before_param3 IN $jwt.roles))), \\"@neo4j/graphql/FORBIDDEN\\", [0]) AND apoc.util.validatePredicate(NOT (($isAuthenticated = true AND ($jwt.sub IS NOT NULL AND this.id = $jwt.sub) AND ($jwt.roles IS NOT NULL AND $authorization__before_param4 IN $jwt.roles)) OR ($isAuthenticated = true AND ($jwt.roles IS NOT NULL AND $authorization__before_param5 IN $jwt.roles))), \\"@neo4j/graphql/FORBIDDEN\\", [0]))
             	CALL {
             		WITH *
             		WITH collect(this_connect_posts0_node) as connectedNodes, collect(this) as parentNodes
@@ -1209,11 +1134,7 @@
             	}
             WITH this, this_connect_posts0_node
             WITH this, this_connect_posts0_node
-<<<<<<< HEAD
-            WHERE (apoc.util.validatePredicate(NOT (($isAuthenticated = true AND ($jwt.sub IS NOT NULL AND this.id = $jwt.sub) AND ($jwt.roles IS NOT NULL AND $authorization_param2 IN $jwt.roles)) OR ($isAuthenticated = true AND ($jwt.roles IS NOT NULL AND $authorization_param3 IN $jwt.roles))), \\"@neo4j/graphql/FORBIDDEN\\", [0]) AND apoc.util.validatePredicate(NOT (($isAuthenticated = true AND single(authorization_this0 IN [(this_connect_posts0_node)<-[:HAS_POST]-(authorization_this0:User) WHERE ($jwt.sub IS NOT NULL AND authorization_this0.id = $jwt.sub) | 1] WHERE true) AND ($jwt.roles IS NOT NULL AND $authorization_param4 IN $jwt.roles)) OR ($isAuthenticated = true AND ($jwt.roles IS NOT NULL AND $authorization_param5 IN $jwt.roles))), \\"@neo4j/graphql/FORBIDDEN\\", [0]))
-=======
-            WHERE (apoc.util.validatePredicate(NOT (($isAuthenticated = true AND (($jwt.sub IS NOT NULL AND this.id = $jwt.sub) AND ($jwt.roles IS NOT NULL AND $authorization__after_param2 IN $jwt.roles))) OR ($isAuthenticated = true AND ($jwt.roles IS NOT NULL AND $authorization__after_param3 IN $jwt.roles))), \\"@neo4j/graphql/FORBIDDEN\\", [0]) AND apoc.util.validatePredicate(NOT (($isAuthenticated = true AND (single(authorization__after_this0 IN [(this_connect_posts0_node)<-[:HAS_POST]-(authorization__after_this0:User) WHERE ($jwt.sub IS NOT NULL AND authorization__after_this0.id = $jwt.sub) | 1] WHERE true) AND ($jwt.roles IS NOT NULL AND $authorization__after_param4 IN $jwt.roles))) OR ($isAuthenticated = true AND ($jwt.roles IS NOT NULL AND $authorization__after_param5 IN $jwt.roles))), \\"@neo4j/graphql/FORBIDDEN\\", [0]))
->>>>>>> 72eca09b
+            WHERE (apoc.util.validatePredicate(NOT (($isAuthenticated = true AND ($jwt.sub IS NOT NULL AND this.id = $jwt.sub) AND ($jwt.roles IS NOT NULL AND $authorization__after_param2 IN $jwt.roles)) OR ($isAuthenticated = true AND ($jwt.roles IS NOT NULL AND $authorization__after_param3 IN $jwt.roles))), \\"@neo4j/graphql/FORBIDDEN\\", [0]) AND apoc.util.validatePredicate(NOT (($isAuthenticated = true AND single(authorization__after_this0 IN [(this_connect_posts0_node)<-[:HAS_POST]-(authorization__after_this0:User) WHERE ($jwt.sub IS NOT NULL AND authorization__after_this0.id = $jwt.sub) | 1] WHERE true) AND ($jwt.roles IS NOT NULL AND $authorization__after_param4 IN $jwt.roles)) OR ($isAuthenticated = true AND ($jwt.roles IS NOT NULL AND $authorization__after_param5 IN $jwt.roles))), \\"@neo4j/graphql/FORBIDDEN\\", [0]))
             	RETURN count(*) AS connect_this_connect_posts_Post0
             }
             WITH *
@@ -1268,11 +1189,7 @@
             CALL {
             	WITH this
             	OPTIONAL MATCH (this_connect_posts0_node:Post)
-<<<<<<< HEAD
-            	WHERE this_connect_posts0_node.id = $this_connect_posts0_node_param0 AND (apoc.util.validatePredicate(NOT (($isAuthenticated = true AND single(authorization_this0 IN [(this_connect_posts0_node)<-[:HAS_POST]-(authorization_this0:User) WHERE ($jwt.sub IS NOT NULL AND authorization_this0.id = $jwt.sub) | 1] WHERE true) AND ($jwt.roles IS NOT NULL AND $authorization_param2 IN $jwt.roles)) OR ($isAuthenticated = true AND ($jwt.roles IS NOT NULL AND $authorization_param3 IN $jwt.roles))), \\"@neo4j/graphql/FORBIDDEN\\", [0]) AND apoc.util.validatePredicate(NOT (($isAuthenticated = true AND ($jwt.sub IS NOT NULL AND this.id = $jwt.sub) AND ($jwt.roles IS NOT NULL AND $authorization_param4 IN $jwt.roles)) OR ($isAuthenticated = true AND ($jwt.roles IS NOT NULL AND $authorization_param5 IN $jwt.roles))), \\"@neo4j/graphql/FORBIDDEN\\", [0]))
-=======
-            	WHERE this_connect_posts0_node.id = $this_connect_posts0_node_param0 AND (apoc.util.validatePredicate(NOT (($isAuthenticated = true AND (single(authorization__before_this0 IN [(this_connect_posts0_node)<-[:HAS_POST]-(authorization__before_this0:User) WHERE ($jwt.sub IS NOT NULL AND authorization__before_this0.id = $jwt.sub) | 1] WHERE true) AND ($jwt.roles IS NOT NULL AND $authorization__before_param2 IN $jwt.roles))) OR ($isAuthenticated = true AND ($jwt.roles IS NOT NULL AND $authorization__before_param3 IN $jwt.roles))), \\"@neo4j/graphql/FORBIDDEN\\", [0]) AND apoc.util.validatePredicate(NOT (($isAuthenticated = true AND (($jwt.sub IS NOT NULL AND this.id = $jwt.sub) AND ($jwt.roles IS NOT NULL AND $authorization__before_param4 IN $jwt.roles))) OR ($isAuthenticated = true AND ($jwt.roles IS NOT NULL AND $authorization__before_param5 IN $jwt.roles))), \\"@neo4j/graphql/FORBIDDEN\\", [0]))
->>>>>>> 72eca09b
+            	WHERE this_connect_posts0_node.id = $this_connect_posts0_node_param0 AND (apoc.util.validatePredicate(NOT (($isAuthenticated = true AND single(authorization__before_this0 IN [(this_connect_posts0_node)<-[:HAS_POST]-(authorization__before_this0:User) WHERE ($jwt.sub IS NOT NULL AND authorization__before_this0.id = $jwt.sub) | 1] WHERE true) AND ($jwt.roles IS NOT NULL AND $authorization__before_param2 IN $jwt.roles)) OR ($isAuthenticated = true AND ($jwt.roles IS NOT NULL AND $authorization__before_param3 IN $jwt.roles))), \\"@neo4j/graphql/FORBIDDEN\\", [0]) AND apoc.util.validatePredicate(NOT (($isAuthenticated = true AND ($jwt.sub IS NOT NULL AND this.id = $jwt.sub) AND ($jwt.roles IS NOT NULL AND $authorization__before_param4 IN $jwt.roles)) OR ($isAuthenticated = true AND ($jwt.roles IS NOT NULL AND $authorization__before_param5 IN $jwt.roles))), \\"@neo4j/graphql/FORBIDDEN\\", [0]))
             	CALL {
             		WITH *
             		WITH collect(this_connect_posts0_node) as connectedNodes, collect(this) as parentNodes
@@ -1285,11 +1202,7 @@
             	}
             WITH this, this_connect_posts0_node
             WITH this, this_connect_posts0_node
-<<<<<<< HEAD
-            WHERE (apoc.util.validatePredicate(NOT (($isAuthenticated = true AND ($jwt.sub IS NOT NULL AND this.id = $jwt.sub) AND ($jwt.roles IS NOT NULL AND $authorization_param2 IN $jwt.roles)) OR ($isAuthenticated = true AND ($jwt.roles IS NOT NULL AND $authorization_param3 IN $jwt.roles))), \\"@neo4j/graphql/FORBIDDEN\\", [0]) AND apoc.util.validatePredicate(NOT (($isAuthenticated = true AND single(authorization_this0 IN [(this_connect_posts0_node)<-[:HAS_POST]-(authorization_this0:User) WHERE ($jwt.sub IS NOT NULL AND authorization_this0.id = $jwt.sub) | 1] WHERE true) AND ($jwt.roles IS NOT NULL AND $authorization_param4 IN $jwt.roles)) OR ($isAuthenticated = true AND ($jwt.roles IS NOT NULL AND $authorization_param5 IN $jwt.roles))), \\"@neo4j/graphql/FORBIDDEN\\", [0]))
-=======
-            WHERE (apoc.util.validatePredicate(NOT (($isAuthenticated = true AND (($jwt.sub IS NOT NULL AND this.id = $jwt.sub) AND ($jwt.roles IS NOT NULL AND $authorization__after_param2 IN $jwt.roles))) OR ($isAuthenticated = true AND ($jwt.roles IS NOT NULL AND $authorization__after_param3 IN $jwt.roles))), \\"@neo4j/graphql/FORBIDDEN\\", [0]) AND apoc.util.validatePredicate(NOT (($isAuthenticated = true AND (single(authorization__after_this0 IN [(this_connect_posts0_node)<-[:HAS_POST]-(authorization__after_this0:User) WHERE ($jwt.sub IS NOT NULL AND authorization__after_this0.id = $jwt.sub) | 1] WHERE true) AND ($jwt.roles IS NOT NULL AND $authorization__after_param4 IN $jwt.roles))) OR ($isAuthenticated = true AND ($jwt.roles IS NOT NULL AND $authorization__after_param5 IN $jwt.roles))), \\"@neo4j/graphql/FORBIDDEN\\", [0]))
->>>>>>> 72eca09b
+            WHERE (apoc.util.validatePredicate(NOT (($isAuthenticated = true AND ($jwt.sub IS NOT NULL AND this.id = $jwt.sub) AND ($jwt.roles IS NOT NULL AND $authorization__after_param2 IN $jwt.roles)) OR ($isAuthenticated = true AND ($jwt.roles IS NOT NULL AND $authorization__after_param3 IN $jwt.roles))), \\"@neo4j/graphql/FORBIDDEN\\", [0]) AND apoc.util.validatePredicate(NOT (($isAuthenticated = true AND single(authorization__after_this0 IN [(this_connect_posts0_node)<-[:HAS_POST]-(authorization__after_this0:User) WHERE ($jwt.sub IS NOT NULL AND authorization__after_this0.id = $jwt.sub) | 1] WHERE true) AND ($jwt.roles IS NOT NULL AND $authorization__after_param4 IN $jwt.roles)) OR ($isAuthenticated = true AND ($jwt.roles IS NOT NULL AND $authorization__after_param5 IN $jwt.roles))), \\"@neo4j/graphql/FORBIDDEN\\", [0]))
             	RETURN count(*) AS connect_this_connect_posts_Post0
             }
             WITH *
@@ -1345,11 +1258,7 @@
             CALL {
             WITH this
             OPTIONAL MATCH (this)-[this_posts0_disconnect0_rel:HAS_POST]->(this_posts0_disconnect0:Post)
-<<<<<<< HEAD
-            WHERE (apoc.util.validatePredicate(NOT (($isAuthenticated = true AND ($jwt.sub IS NOT NULL AND this.id = $jwt.sub) AND ($jwt.roles IS NOT NULL AND $authorization_param2 IN $jwt.roles)) OR ($isAuthenticated = true AND ($jwt.roles IS NOT NULL AND $authorization_param3 IN $jwt.roles))), \\"@neo4j/graphql/FORBIDDEN\\", [0]) AND apoc.util.validatePredicate(NOT (($isAuthenticated = true AND single(authorization_this0 IN [(this_posts0_disconnect0)<-[:HAS_POST]-(authorization_this0:User) WHERE ($jwt.sub IS NOT NULL AND authorization_this0.id = $jwt.sub) | 1] WHERE true) AND ($jwt.roles IS NOT NULL AND $authorization_param4 IN $jwt.roles)) OR ($isAuthenticated = true AND ($jwt.roles IS NOT NULL AND $authorization_param5 IN $jwt.roles))), \\"@neo4j/graphql/FORBIDDEN\\", [0]))
-=======
-            WHERE (apoc.util.validatePredicate(NOT (($isAuthenticated = true AND (($jwt.sub IS NOT NULL AND this.id = $jwt.sub) AND ($jwt.roles IS NOT NULL AND $authorization__before_param2 IN $jwt.roles))) OR ($isAuthenticated = true AND ($jwt.roles IS NOT NULL AND $authorization__before_param3 IN $jwt.roles))), \\"@neo4j/graphql/FORBIDDEN\\", [0]) AND apoc.util.validatePredicate(NOT (($isAuthenticated = true AND (single(authorization__before_this0 IN [(this_posts0_disconnect0)<-[:HAS_POST]-(authorization__before_this0:User) WHERE ($jwt.sub IS NOT NULL AND authorization__before_this0.id = $jwt.sub) | 1] WHERE true) AND ($jwt.roles IS NOT NULL AND $authorization__before_param4 IN $jwt.roles))) OR ($isAuthenticated = true AND ($jwt.roles IS NOT NULL AND $authorization__before_param5 IN $jwt.roles))), \\"@neo4j/graphql/FORBIDDEN\\", [0]))
->>>>>>> 72eca09b
+            WHERE (apoc.util.validatePredicate(NOT (($isAuthenticated = true AND ($jwt.sub IS NOT NULL AND this.id = $jwt.sub) AND ($jwt.roles IS NOT NULL AND $authorization__before_param2 IN $jwt.roles)) OR ($isAuthenticated = true AND ($jwt.roles IS NOT NULL AND $authorization__before_param3 IN $jwt.roles))), \\"@neo4j/graphql/FORBIDDEN\\", [0]) AND apoc.util.validatePredicate(NOT (($isAuthenticated = true AND single(authorization__before_this0 IN [(this_posts0_disconnect0)<-[:HAS_POST]-(authorization__before_this0:User) WHERE ($jwt.sub IS NOT NULL AND authorization__before_this0.id = $jwt.sub) | 1] WHERE true) AND ($jwt.roles IS NOT NULL AND $authorization__before_param4 IN $jwt.roles)) OR ($isAuthenticated = true AND ($jwt.roles IS NOT NULL AND $authorization__before_param5 IN $jwt.roles))), \\"@neo4j/graphql/FORBIDDEN\\", [0]))
             CALL {
             	WITH this_posts0_disconnect0, this_posts0_disconnect0_rel, this
             	WITH collect(this_posts0_disconnect0) as this_posts0_disconnect0, this_posts0_disconnect0_rel, this
@@ -1357,19 +1266,11 @@
             	DELETE this_posts0_disconnect0_rel
             }
             WITH this, this_posts0_disconnect0
-<<<<<<< HEAD
-            WHERE (apoc.util.validatePredicate(NOT (($isAuthenticated = true AND ($jwt.sub IS NOT NULL AND this.id = $jwt.sub) AND ($jwt.roles IS NOT NULL AND $authorization_param2 IN $jwt.roles)) OR ($isAuthenticated = true AND ($jwt.roles IS NOT NULL AND $authorization_param3 IN $jwt.roles))), \\"@neo4j/graphql/FORBIDDEN\\", [0]) AND apoc.util.validatePredicate(NOT (($isAuthenticated = true AND single(authorization_this0 IN [(this_posts0_disconnect0)<-[:HAS_POST]-(authorization_this0:User) WHERE ($jwt.sub IS NOT NULL AND authorization_this0.id = $jwt.sub) | 1] WHERE true) AND ($jwt.roles IS NOT NULL AND $authorization_param4 IN $jwt.roles)) OR ($isAuthenticated = true AND ($jwt.roles IS NOT NULL AND $authorization_param5 IN $jwt.roles))), \\"@neo4j/graphql/FORBIDDEN\\", [0]))
+            WHERE (apoc.util.validatePredicate(NOT (($isAuthenticated = true AND ($jwt.sub IS NOT NULL AND this.id = $jwt.sub) AND ($jwt.roles IS NOT NULL AND $authorization__after_param2 IN $jwt.roles)) OR ($isAuthenticated = true AND ($jwt.roles IS NOT NULL AND $authorization__after_param3 IN $jwt.roles))), \\"@neo4j/graphql/FORBIDDEN\\", [0]) AND apoc.util.validatePredicate(NOT (($isAuthenticated = true AND single(authorization__after_this0 IN [(this_posts0_disconnect0)<-[:HAS_POST]-(authorization__after_this0:User) WHERE ($jwt.sub IS NOT NULL AND authorization__after_this0.id = $jwt.sub) | 1] WHERE true) AND ($jwt.roles IS NOT NULL AND $authorization__after_param4 IN $jwt.roles)) OR ($isAuthenticated = true AND ($jwt.roles IS NOT NULL AND $authorization__after_param5 IN $jwt.roles))), \\"@neo4j/graphql/FORBIDDEN\\", [0]))
             RETURN count(*) AS disconnect_this_posts0_disconnect_Post
             }
             WITH this
-            WHERE apoc.util.validatePredicate(NOT (($isAuthenticated = true AND ($jwt.sub IS NOT NULL AND this.id = $jwt.sub) AND ($jwt.roles IS NOT NULL AND $authorization_param2 IN $jwt.roles)) OR ($isAuthenticated = true AND ($jwt.roles IS NOT NULL AND $authorization_param3 IN $jwt.roles))), \\"@neo4j/graphql/FORBIDDEN\\", [0])
-=======
-            WHERE (apoc.util.validatePredicate(NOT (($isAuthenticated = true AND (($jwt.sub IS NOT NULL AND this.id = $jwt.sub) AND ($jwt.roles IS NOT NULL AND $authorization__after_param2 IN $jwt.roles))) OR ($isAuthenticated = true AND ($jwt.roles IS NOT NULL AND $authorization__after_param3 IN $jwt.roles))), \\"@neo4j/graphql/FORBIDDEN\\", [0]) AND apoc.util.validatePredicate(NOT (($isAuthenticated = true AND (single(authorization__after_this0 IN [(this_posts0_disconnect0)<-[:HAS_POST]-(authorization__after_this0:User) WHERE ($jwt.sub IS NOT NULL AND authorization__after_this0.id = $jwt.sub) | 1] WHERE true) AND ($jwt.roles IS NOT NULL AND $authorization__after_param4 IN $jwt.roles))) OR ($isAuthenticated = true AND ($jwt.roles IS NOT NULL AND $authorization__after_param5 IN $jwt.roles))), \\"@neo4j/graphql/FORBIDDEN\\", [0]))
-            RETURN count(*) AS disconnect_this_posts0_disconnect_Post
-            }
-            WITH this
-            WHERE apoc.util.validatePredicate(NOT (($isAuthenticated = true AND (($jwt.sub IS NOT NULL AND this.id = $jwt.sub) AND ($jwt.roles IS NOT NULL AND $authorization__after_param2 IN $jwt.roles))) OR ($isAuthenticated = true AND ($jwt.roles IS NOT NULL AND $authorization__after_param3 IN $jwt.roles))), \\"@neo4j/graphql/FORBIDDEN\\", [0])
->>>>>>> 72eca09b
+            WHERE apoc.util.validatePredicate(NOT (($isAuthenticated = true AND ($jwt.sub IS NOT NULL AND this.id = $jwt.sub) AND ($jwt.roles IS NOT NULL AND $authorization__after_param2 IN $jwt.roles)) OR ($isAuthenticated = true AND ($jwt.roles IS NOT NULL AND $authorization__after_param3 IN $jwt.roles))), \\"@neo4j/graphql/FORBIDDEN\\", [0])
             RETURN collect(DISTINCT this { .id }) AS data"
         `);
 
@@ -1421,11 +1322,7 @@
             CALL {
             WITH this
             OPTIONAL MATCH (this)-[this_posts0_disconnect0_rel:HAS_POST]->(this_posts0_disconnect0:Post)
-<<<<<<< HEAD
-            WHERE this_posts0_disconnect0.id = $updateUsers_args_update_posts0_disconnect0_where_Post_this_posts0_disconnect0param0 AND (apoc.util.validatePredicate(NOT (($isAuthenticated = true AND ($jwt.sub IS NOT NULL AND this.id = $jwt.sub) AND ($jwt.roles IS NOT NULL AND $authorization_param2 IN $jwt.roles)) OR ($isAuthenticated = true AND ($jwt.roles IS NOT NULL AND $authorization_param3 IN $jwt.roles))), \\"@neo4j/graphql/FORBIDDEN\\", [0]) AND apoc.util.validatePredicate(NOT (($isAuthenticated = true AND single(authorization_this0 IN [(this_posts0_disconnect0)<-[:HAS_POST]-(authorization_this0:User) WHERE ($jwt.sub IS NOT NULL AND authorization_this0.id = $jwt.sub) | 1] WHERE true) AND ($jwt.roles IS NOT NULL AND $authorization_param4 IN $jwt.roles)) OR ($isAuthenticated = true AND ($jwt.roles IS NOT NULL AND $authorization_param5 IN $jwt.roles))), \\"@neo4j/graphql/FORBIDDEN\\", [0]))
-=======
-            WHERE this_posts0_disconnect0.id = $updateUsers_args_update_posts0_disconnect0_where_Post_this_posts0_disconnect0param0 AND (apoc.util.validatePredicate(NOT (($isAuthenticated = true AND (($jwt.sub IS NOT NULL AND this.id = $jwt.sub) AND ($jwt.roles IS NOT NULL AND $authorization__before_param2 IN $jwt.roles))) OR ($isAuthenticated = true AND ($jwt.roles IS NOT NULL AND $authorization__before_param3 IN $jwt.roles))), \\"@neo4j/graphql/FORBIDDEN\\", [0]) AND apoc.util.validatePredicate(NOT (($isAuthenticated = true AND (single(authorization__before_this0 IN [(this_posts0_disconnect0)<-[:HAS_POST]-(authorization__before_this0:User) WHERE ($jwt.sub IS NOT NULL AND authorization__before_this0.id = $jwt.sub) | 1] WHERE true) AND ($jwt.roles IS NOT NULL AND $authorization__before_param4 IN $jwt.roles))) OR ($isAuthenticated = true AND ($jwt.roles IS NOT NULL AND $authorization__before_param5 IN $jwt.roles))), \\"@neo4j/graphql/FORBIDDEN\\", [0]))
->>>>>>> 72eca09b
+            WHERE this_posts0_disconnect0.id = $updateUsers_args_update_posts0_disconnect0_where_Post_this_posts0_disconnect0param0 AND (apoc.util.validatePredicate(NOT (($isAuthenticated = true AND ($jwt.sub IS NOT NULL AND this.id = $jwt.sub) AND ($jwt.roles IS NOT NULL AND $authorization__before_param2 IN $jwt.roles)) OR ($isAuthenticated = true AND ($jwt.roles IS NOT NULL AND $authorization__before_param3 IN $jwt.roles))), \\"@neo4j/graphql/FORBIDDEN\\", [0]) AND apoc.util.validatePredicate(NOT (($isAuthenticated = true AND single(authorization__before_this0 IN [(this_posts0_disconnect0)<-[:HAS_POST]-(authorization__before_this0:User) WHERE ($jwt.sub IS NOT NULL AND authorization__before_this0.id = $jwt.sub) | 1] WHERE true) AND ($jwt.roles IS NOT NULL AND $authorization__before_param4 IN $jwt.roles)) OR ($isAuthenticated = true AND ($jwt.roles IS NOT NULL AND $authorization__before_param5 IN $jwt.roles))), \\"@neo4j/graphql/FORBIDDEN\\", [0]))
             CALL {
             	WITH this_posts0_disconnect0, this_posts0_disconnect0_rel, this
             	WITH collect(this_posts0_disconnect0) as this_posts0_disconnect0, this_posts0_disconnect0_rel, this
@@ -1433,19 +1330,11 @@
             	DELETE this_posts0_disconnect0_rel
             }
             WITH this, this_posts0_disconnect0
-<<<<<<< HEAD
-            WHERE (apoc.util.validatePredicate(NOT (($isAuthenticated = true AND ($jwt.sub IS NOT NULL AND this.id = $jwt.sub) AND ($jwt.roles IS NOT NULL AND $authorization_param2 IN $jwt.roles)) OR ($isAuthenticated = true AND ($jwt.roles IS NOT NULL AND $authorization_param3 IN $jwt.roles))), \\"@neo4j/graphql/FORBIDDEN\\", [0]) AND apoc.util.validatePredicate(NOT (($isAuthenticated = true AND single(authorization_this0 IN [(this_posts0_disconnect0)<-[:HAS_POST]-(authorization_this0:User) WHERE ($jwt.sub IS NOT NULL AND authorization_this0.id = $jwt.sub) | 1] WHERE true) AND ($jwt.roles IS NOT NULL AND $authorization_param4 IN $jwt.roles)) OR ($isAuthenticated = true AND ($jwt.roles IS NOT NULL AND $authorization_param5 IN $jwt.roles))), \\"@neo4j/graphql/FORBIDDEN\\", [0]))
+            WHERE (apoc.util.validatePredicate(NOT (($isAuthenticated = true AND ($jwt.sub IS NOT NULL AND this.id = $jwt.sub) AND ($jwt.roles IS NOT NULL AND $authorization__after_param2 IN $jwt.roles)) OR ($isAuthenticated = true AND ($jwt.roles IS NOT NULL AND $authorization__after_param3 IN $jwt.roles))), \\"@neo4j/graphql/FORBIDDEN\\", [0]) AND apoc.util.validatePredicate(NOT (($isAuthenticated = true AND single(authorization__after_this0 IN [(this_posts0_disconnect0)<-[:HAS_POST]-(authorization__after_this0:User) WHERE ($jwt.sub IS NOT NULL AND authorization__after_this0.id = $jwt.sub) | 1] WHERE true) AND ($jwt.roles IS NOT NULL AND $authorization__after_param4 IN $jwt.roles)) OR ($isAuthenticated = true AND ($jwt.roles IS NOT NULL AND $authorization__after_param5 IN $jwt.roles))), \\"@neo4j/graphql/FORBIDDEN\\", [0]))
             RETURN count(*) AS disconnect_this_posts0_disconnect_Post
             }
             WITH this
-            WHERE apoc.util.validatePredicate(NOT (($isAuthenticated = true AND ($jwt.sub IS NOT NULL AND this.id = $jwt.sub) AND ($jwt.roles IS NOT NULL AND $authorization_param2 IN $jwt.roles)) OR ($isAuthenticated = true AND ($jwt.roles IS NOT NULL AND $authorization_param3 IN $jwt.roles))), \\"@neo4j/graphql/FORBIDDEN\\", [0])
-=======
-            WHERE (apoc.util.validatePredicate(NOT (($isAuthenticated = true AND (($jwt.sub IS NOT NULL AND this.id = $jwt.sub) AND ($jwt.roles IS NOT NULL AND $authorization__after_param2 IN $jwt.roles))) OR ($isAuthenticated = true AND ($jwt.roles IS NOT NULL AND $authorization__after_param3 IN $jwt.roles))), \\"@neo4j/graphql/FORBIDDEN\\", [0]) AND apoc.util.validatePredicate(NOT (($isAuthenticated = true AND (single(authorization__after_this0 IN [(this_posts0_disconnect0)<-[:HAS_POST]-(authorization__after_this0:User) WHERE ($jwt.sub IS NOT NULL AND authorization__after_this0.id = $jwt.sub) | 1] WHERE true) AND ($jwt.roles IS NOT NULL AND $authorization__after_param4 IN $jwt.roles))) OR ($isAuthenticated = true AND ($jwt.roles IS NOT NULL AND $authorization__after_param5 IN $jwt.roles))), \\"@neo4j/graphql/FORBIDDEN\\", [0]))
-            RETURN count(*) AS disconnect_this_posts0_disconnect_Post
-            }
-            WITH this
-            WHERE apoc.util.validatePredicate(NOT (($isAuthenticated = true AND (($jwt.sub IS NOT NULL AND this.id = $jwt.sub) AND ($jwt.roles IS NOT NULL AND $authorization__after_param2 IN $jwt.roles))) OR ($isAuthenticated = true AND ($jwt.roles IS NOT NULL AND $authorization__after_param3 IN $jwt.roles))), \\"@neo4j/graphql/FORBIDDEN\\", [0])
->>>>>>> 72eca09b
+            WHERE apoc.util.validatePredicate(NOT (($isAuthenticated = true AND ($jwt.sub IS NOT NULL AND this.id = $jwt.sub) AND ($jwt.roles IS NOT NULL AND $authorization__after_param2 IN $jwt.roles)) OR ($isAuthenticated = true AND ($jwt.roles IS NOT NULL AND $authorization__after_param3 IN $jwt.roles))), \\"@neo4j/graphql/FORBIDDEN\\", [0])
             RETURN collect(DISTINCT this { .id }) AS data"
         `);
 
@@ -1517,11 +1406,7 @@
             CALL {
             WITH this
             OPTIONAL MATCH (this)-[this_disconnect_posts0_rel:HAS_POST]->(this_disconnect_posts0:Post)
-<<<<<<< HEAD
-            WHERE (apoc.util.validatePredicate(NOT (($isAuthenticated = true AND ($jwt.sub IS NOT NULL AND this.id = $jwt.sub) AND ($jwt.roles IS NOT NULL AND $authorization_param2 IN $jwt.roles)) OR ($isAuthenticated = true AND ($jwt.roles IS NOT NULL AND $authorization_param3 IN $jwt.roles))), \\"@neo4j/graphql/FORBIDDEN\\", [0]) AND apoc.util.validatePredicate(NOT (($isAuthenticated = true AND single(authorization_this0 IN [(this_disconnect_posts0)<-[:HAS_POST]-(authorization_this0:User) WHERE ($jwt.sub IS NOT NULL AND authorization_this0.id = $jwt.sub) | 1] WHERE true) AND ($jwt.roles IS NOT NULL AND $authorization_param4 IN $jwt.roles)) OR ($isAuthenticated = true AND ($jwt.roles IS NOT NULL AND $authorization_param5 IN $jwt.roles))), \\"@neo4j/graphql/FORBIDDEN\\", [0]))
-=======
-            WHERE (apoc.util.validatePredicate(NOT (($isAuthenticated = true AND (($jwt.sub IS NOT NULL AND this.id = $jwt.sub) AND ($jwt.roles IS NOT NULL AND $authorization__before_param2 IN $jwt.roles))) OR ($isAuthenticated = true AND ($jwt.roles IS NOT NULL AND $authorization__before_param3 IN $jwt.roles))), \\"@neo4j/graphql/FORBIDDEN\\", [0]) AND apoc.util.validatePredicate(NOT (($isAuthenticated = true AND (single(authorization__before_this0 IN [(this_disconnect_posts0)<-[:HAS_POST]-(authorization__before_this0:User) WHERE ($jwt.sub IS NOT NULL AND authorization__before_this0.id = $jwt.sub) | 1] WHERE true) AND ($jwt.roles IS NOT NULL AND $authorization__before_param4 IN $jwt.roles))) OR ($isAuthenticated = true AND ($jwt.roles IS NOT NULL AND $authorization__before_param5 IN $jwt.roles))), \\"@neo4j/graphql/FORBIDDEN\\", [0]))
->>>>>>> 72eca09b
+            WHERE (apoc.util.validatePredicate(NOT (($isAuthenticated = true AND ($jwt.sub IS NOT NULL AND this.id = $jwt.sub) AND ($jwt.roles IS NOT NULL AND $authorization__before_param2 IN $jwt.roles)) OR ($isAuthenticated = true AND ($jwt.roles IS NOT NULL AND $authorization__before_param3 IN $jwt.roles))), \\"@neo4j/graphql/FORBIDDEN\\", [0]) AND apoc.util.validatePredicate(NOT (($isAuthenticated = true AND single(authorization__before_this0 IN [(this_disconnect_posts0)<-[:HAS_POST]-(authorization__before_this0:User) WHERE ($jwt.sub IS NOT NULL AND authorization__before_this0.id = $jwt.sub) | 1] WHERE true) AND ($jwt.roles IS NOT NULL AND $authorization__before_param4 IN $jwt.roles)) OR ($isAuthenticated = true AND ($jwt.roles IS NOT NULL AND $authorization__before_param5 IN $jwt.roles))), \\"@neo4j/graphql/FORBIDDEN\\", [0]))
             CALL {
             	WITH this_disconnect_posts0, this_disconnect_posts0_rel, this
             	WITH collect(this_disconnect_posts0) as this_disconnect_posts0, this_disconnect_posts0_rel, this
@@ -1529,11 +1414,7 @@
             	DELETE this_disconnect_posts0_rel
             }
             WITH this, this_disconnect_posts0
-<<<<<<< HEAD
-            WHERE (apoc.util.validatePredicate(NOT (($isAuthenticated = true AND ($jwt.sub IS NOT NULL AND this.id = $jwt.sub) AND ($jwt.roles IS NOT NULL AND $authorization_param2 IN $jwt.roles)) OR ($isAuthenticated = true AND ($jwt.roles IS NOT NULL AND $authorization_param3 IN $jwt.roles))), \\"@neo4j/graphql/FORBIDDEN\\", [0]) AND apoc.util.validatePredicate(NOT (($isAuthenticated = true AND single(authorization_this0 IN [(this_disconnect_posts0)<-[:HAS_POST]-(authorization_this0:User) WHERE ($jwt.sub IS NOT NULL AND authorization_this0.id = $jwt.sub) | 1] WHERE true) AND ($jwt.roles IS NOT NULL AND $authorization_param4 IN $jwt.roles)) OR ($isAuthenticated = true AND ($jwt.roles IS NOT NULL AND $authorization_param5 IN $jwt.roles))), \\"@neo4j/graphql/FORBIDDEN\\", [0]))
-=======
-            WHERE (apoc.util.validatePredicate(NOT (($isAuthenticated = true AND (($jwt.sub IS NOT NULL AND this.id = $jwt.sub) AND ($jwt.roles IS NOT NULL AND $authorization__after_param2 IN $jwt.roles))) OR ($isAuthenticated = true AND ($jwt.roles IS NOT NULL AND $authorization__after_param3 IN $jwt.roles))), \\"@neo4j/graphql/FORBIDDEN\\", [0]) AND apoc.util.validatePredicate(NOT (($isAuthenticated = true AND (single(authorization__after_this0 IN [(this_disconnect_posts0)<-[:HAS_POST]-(authorization__after_this0:User) WHERE ($jwt.sub IS NOT NULL AND authorization__after_this0.id = $jwt.sub) | 1] WHERE true) AND ($jwt.roles IS NOT NULL AND $authorization__after_param4 IN $jwt.roles))) OR ($isAuthenticated = true AND ($jwt.roles IS NOT NULL AND $authorization__after_param5 IN $jwt.roles))), \\"@neo4j/graphql/FORBIDDEN\\", [0]))
->>>>>>> 72eca09b
+            WHERE (apoc.util.validatePredicate(NOT (($isAuthenticated = true AND ($jwt.sub IS NOT NULL AND this.id = $jwt.sub) AND ($jwt.roles IS NOT NULL AND $authorization__after_param2 IN $jwt.roles)) OR ($isAuthenticated = true AND ($jwt.roles IS NOT NULL AND $authorization__after_param3 IN $jwt.roles))), \\"@neo4j/graphql/FORBIDDEN\\", [0]) AND apoc.util.validatePredicate(NOT (($isAuthenticated = true AND single(authorization__after_this0 IN [(this_disconnect_posts0)<-[:HAS_POST]-(authorization__after_this0:User) WHERE ($jwt.sub IS NOT NULL AND authorization__after_this0.id = $jwt.sub) | 1] WHERE true) AND ($jwt.roles IS NOT NULL AND $authorization__after_param4 IN $jwt.roles)) OR ($isAuthenticated = true AND ($jwt.roles IS NOT NULL AND $authorization__after_param5 IN $jwt.roles))), \\"@neo4j/graphql/FORBIDDEN\\", [0]))
             RETURN count(*) AS disconnect_this_disconnect_posts_Post
             }
             WITH *
@@ -1599,11 +1480,7 @@
             CALL {
             WITH this
             OPTIONAL MATCH (this)-[this_disconnect_posts0_rel:HAS_POST]->(this_disconnect_posts0:Post)
-<<<<<<< HEAD
-            WHERE this_disconnect_posts0.id = $updateUsers_args_disconnect_posts0_where_Post_this_disconnect_posts0param0 AND (apoc.util.validatePredicate(NOT (($isAuthenticated = true AND ($jwt.sub IS NOT NULL AND this.id = $jwt.sub) AND ($jwt.roles IS NOT NULL AND $authorization_param2 IN $jwt.roles)) OR ($isAuthenticated = true AND ($jwt.roles IS NOT NULL AND $authorization_param3 IN $jwt.roles))), \\"@neo4j/graphql/FORBIDDEN\\", [0]) AND apoc.util.validatePredicate(NOT (($isAuthenticated = true AND single(authorization_this0 IN [(this_disconnect_posts0)<-[:HAS_POST]-(authorization_this0:User) WHERE ($jwt.sub IS NOT NULL AND authorization_this0.id = $jwt.sub) | 1] WHERE true) AND ($jwt.roles IS NOT NULL AND $authorization_param4 IN $jwt.roles)) OR ($isAuthenticated = true AND ($jwt.roles IS NOT NULL AND $authorization_param5 IN $jwt.roles))), \\"@neo4j/graphql/FORBIDDEN\\", [0]))
-=======
-            WHERE this_disconnect_posts0.id = $updateUsers_args_disconnect_posts0_where_Post_this_disconnect_posts0param0 AND (apoc.util.validatePredicate(NOT (($isAuthenticated = true AND (($jwt.sub IS NOT NULL AND this.id = $jwt.sub) AND ($jwt.roles IS NOT NULL AND $authorization__before_param2 IN $jwt.roles))) OR ($isAuthenticated = true AND ($jwt.roles IS NOT NULL AND $authorization__before_param3 IN $jwt.roles))), \\"@neo4j/graphql/FORBIDDEN\\", [0]) AND apoc.util.validatePredicate(NOT (($isAuthenticated = true AND (single(authorization__before_this0 IN [(this_disconnect_posts0)<-[:HAS_POST]-(authorization__before_this0:User) WHERE ($jwt.sub IS NOT NULL AND authorization__before_this0.id = $jwt.sub) | 1] WHERE true) AND ($jwt.roles IS NOT NULL AND $authorization__before_param4 IN $jwt.roles))) OR ($isAuthenticated = true AND ($jwt.roles IS NOT NULL AND $authorization__before_param5 IN $jwt.roles))), \\"@neo4j/graphql/FORBIDDEN\\", [0]))
->>>>>>> 72eca09b
+            WHERE this_disconnect_posts0.id = $updateUsers_args_disconnect_posts0_where_Post_this_disconnect_posts0param0 AND (apoc.util.validatePredicate(NOT (($isAuthenticated = true AND ($jwt.sub IS NOT NULL AND this.id = $jwt.sub) AND ($jwt.roles IS NOT NULL AND $authorization__before_param2 IN $jwt.roles)) OR ($isAuthenticated = true AND ($jwt.roles IS NOT NULL AND $authorization__before_param3 IN $jwt.roles))), \\"@neo4j/graphql/FORBIDDEN\\", [0]) AND apoc.util.validatePredicate(NOT (($isAuthenticated = true AND single(authorization__before_this0 IN [(this_disconnect_posts0)<-[:HAS_POST]-(authorization__before_this0:User) WHERE ($jwt.sub IS NOT NULL AND authorization__before_this0.id = $jwt.sub) | 1] WHERE true) AND ($jwt.roles IS NOT NULL AND $authorization__before_param4 IN $jwt.roles)) OR ($isAuthenticated = true AND ($jwt.roles IS NOT NULL AND $authorization__before_param5 IN $jwt.roles))), \\"@neo4j/graphql/FORBIDDEN\\", [0]))
             CALL {
             	WITH this_disconnect_posts0, this_disconnect_posts0_rel, this
             	WITH collect(this_disconnect_posts0) as this_disconnect_posts0, this_disconnect_posts0_rel, this
@@ -1611,11 +1488,7 @@
             	DELETE this_disconnect_posts0_rel
             }
             WITH this, this_disconnect_posts0
-<<<<<<< HEAD
-            WHERE (apoc.util.validatePredicate(NOT (($isAuthenticated = true AND ($jwt.sub IS NOT NULL AND this.id = $jwt.sub) AND ($jwt.roles IS NOT NULL AND $authorization_param2 IN $jwt.roles)) OR ($isAuthenticated = true AND ($jwt.roles IS NOT NULL AND $authorization_param3 IN $jwt.roles))), \\"@neo4j/graphql/FORBIDDEN\\", [0]) AND apoc.util.validatePredicate(NOT (($isAuthenticated = true AND single(authorization_this0 IN [(this_disconnect_posts0)<-[:HAS_POST]-(authorization_this0:User) WHERE ($jwt.sub IS NOT NULL AND authorization_this0.id = $jwt.sub) | 1] WHERE true) AND ($jwt.roles IS NOT NULL AND $authorization_param4 IN $jwt.roles)) OR ($isAuthenticated = true AND ($jwt.roles IS NOT NULL AND $authorization_param5 IN $jwt.roles))), \\"@neo4j/graphql/FORBIDDEN\\", [0]))
-=======
-            WHERE (apoc.util.validatePredicate(NOT (($isAuthenticated = true AND (($jwt.sub IS NOT NULL AND this.id = $jwt.sub) AND ($jwt.roles IS NOT NULL AND $authorization__after_param2 IN $jwt.roles))) OR ($isAuthenticated = true AND ($jwt.roles IS NOT NULL AND $authorization__after_param3 IN $jwt.roles))), \\"@neo4j/graphql/FORBIDDEN\\", [0]) AND apoc.util.validatePredicate(NOT (($isAuthenticated = true AND (single(authorization__after_this0 IN [(this_disconnect_posts0)<-[:HAS_POST]-(authorization__after_this0:User) WHERE ($jwt.sub IS NOT NULL AND authorization__after_this0.id = $jwt.sub) | 1] WHERE true) AND ($jwt.roles IS NOT NULL AND $authorization__after_param4 IN $jwt.roles))) OR ($isAuthenticated = true AND ($jwt.roles IS NOT NULL AND $authorization__after_param5 IN $jwt.roles))), \\"@neo4j/graphql/FORBIDDEN\\", [0]))
->>>>>>> 72eca09b
+            WHERE (apoc.util.validatePredicate(NOT (($isAuthenticated = true AND ($jwt.sub IS NOT NULL AND this.id = $jwt.sub) AND ($jwt.roles IS NOT NULL AND $authorization__after_param2 IN $jwt.roles)) OR ($isAuthenticated = true AND ($jwt.roles IS NOT NULL AND $authorization__after_param3 IN $jwt.roles))), \\"@neo4j/graphql/FORBIDDEN\\", [0]) AND apoc.util.validatePredicate(NOT (($isAuthenticated = true AND single(authorization__after_this0 IN [(this_disconnect_posts0)<-[:HAS_POST]-(authorization__after_this0:User) WHERE ($jwt.sub IS NOT NULL AND authorization__after_this0.id = $jwt.sub) | 1] WHERE true) AND ($jwt.roles IS NOT NULL AND $authorization__after_param4 IN $jwt.roles)) OR ($isAuthenticated = true AND ($jwt.roles IS NOT NULL AND $authorization__after_param5 IN $jwt.roles))), \\"@neo4j/graphql/FORBIDDEN\\", [0]))
             RETURN count(*) AS disconnect_this_disconnect_posts_Post
             }
             WITH *
