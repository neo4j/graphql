/*
 * Copyright (c) "Neo4j"
 * Neo4j Sweden AB [http://neo4j.com]
 *
 * This file is part of Neo4j.
 *
 * Licensed under the Apache License, Version 2.0 (the "License");
 * you may not use this file except in compliance with the License.
 * You may obtain a copy of the License at
 *
 *     http://www.apache.org/licenses/LICENSE-2.0
 *
 * Unless required by applicable law or agreed to in writing, software
 * distributed under the License is distributed on an "AS IS" BASIS,
 * WITHOUT WARRANTIES OR CONDITIONS OF ANY KIND, either express or implied.
 * See the License for the specific language governing permissions and
 * limitations under the License.
 */

import { gql } from "graphql-tag";
import type { DocumentNode } from "graphql";
import { Neo4jGraphQL } from "../../../../../../../src";
import { formatCypher, translateQuery, formatParams } from "../../../../../utils/tck-test-utils";
import { createBearerToken } from "../../../../../../utils/create-bearer-token";

describe("Cypher Auth Allow", () => {
    const secret = "secret";
    let typeDefs: DocumentNode;
    let neoSchema: Neo4jGraphQL;

    beforeAll(() => {
        typeDefs = gql`
            interface Content {
                id: ID
                creator: User! @relationship(type: "HAS_CONTENT", direction: IN)
            }

            type Comment implements Content {
                id: ID
                creator: User!
            }

            type Post implements Content
                @authorization(
                    validate: [
                        {
                            when: AFTER
                            operations: [CREATE, UPDATE, CREATE_RELATIONSHIP, DELETE_RELATIONSHIP]
                            where: { node: { creator: { id: "$jwt.sub" } } }
                        }
                    ]
                ) {
                id: ID
                creator: User!
            }

            type User {
                id: ID
                name: String
                content: [Content!]! @relationship(type: "HAS_CONTENT", direction: OUT)
            }

            extend type User
                @authorization(
                    validate: [
                        {
                            when: AFTER
                            operations: [CREATE, UPDATE, CREATE_RELATIONSHIP, DELETE_RELATIONSHIP]
                            where: { node: { id: "$jwt.sub" } }
                        }
                    ]
                )
        `;

        neoSchema = new Neo4jGraphQL({
            typeDefs,
            features: {
                authorization: {
                    key: secret,
                },
            },
        });
    });

    test("Create Nested Node with bind", async () => {
        const query = gql`
            mutation {
                createUsers(
                    input: [
                        {
                            id: "user-id"
                            name: "bob"
                            content: {
                                create: [
                                    {
                                        node: {
                                            Post: {
                                                id: "post-id-1"
                                                creator: { create: { node: { id: "some-user-id" } } }
                                            }
                                        }
                                    }
                                ]
                            }
                        }
                    ]
                ) {
                    users {
                        id
                    }
                }
            }
        `;

        const token = createBearerToken("secret", { sub: "id-01", roles: ["admin"] });
        const result = await translateQuery(neoSchema, query, {
            token,
        });

        expect(formatCypher(result.cypher)).toMatchInlineSnapshot(`
            "CALL {
            CREATE (this0:User)
            SET this0.id = $this0_id
            SET this0.name = $this0_name
            WITH *
            CREATE (this0_contentPost0_node:Post)
            SET this0_contentPost0_node.id = $this0_contentPost0_node_id
            WITH *
            CREATE (this0_contentPost0_node_creator0_node:User)
            SET this0_contentPost0_node_creator0_node.id = $this0_contentPost0_node_creator0_node_id
            MERGE (this0_contentPost0_node)<-[:HAS_CONTENT]-(this0_contentPost0_node_creator0_node)
            MERGE (this0)-[:HAS_CONTENT]->(this0_contentPost0_node)
            WITH *
            CALL {
            	WITH this0_contentPost0_node
            	MATCH (this0_contentPost0_node)<-[this0_contentPost0_node_creator_User_unique:HAS_CONTENT]-(:User)
            	WITH count(this0_contentPost0_node_creator_User_unique) as c
            	WHERE apoc.util.validatePredicate(NOT (c = 1), '@neo4j/graphql/RELATIONSHIP-REQUIREDPost.creator required exactly once', [0])
            	RETURN c AS this0_contentPost0_node_creator_User_unique_ignored
            }
            WITH *
<<<<<<< HEAD
            OPTIONAL MATCH (this0_contentPost0_node)<-[:HAS_CONTENT]-(authorization_1_1_after_this0:User)
            WITH *, count(authorization_1_1_after_this0) AS creatorCount
            WITH *
            WHERE apoc.util.validatePredicate(NOT ($isAuthenticated = true AND ($jwt.sub IS NOT NULL AND this0_contentPost0_node_creator0_node.id = $jwt.sub)), \\"@neo4j/graphql/FORBIDDEN\\", [0]) AND apoc.util.validatePredicate(NOT ($isAuthenticated = true AND (creatorCount <> 0 AND ($jwt.sub IS NOT NULL AND authorization_1_1_after_this0.id = $jwt.sub))), \\"@neo4j/graphql/FORBIDDEN\\", [0]) AND apoc.util.validatePredicate(NOT ($isAuthenticated = true AND ($jwt.sub IS NOT NULL AND this0.id = $jwt.sub)), \\"@neo4j/graphql/FORBIDDEN\\", [0])
=======
            OPTIONAL MATCH (this0_contentPost0_node)<-[:HAS_CONTENT]-(authorization_1_2_1_0_this0:User)
            WITH *, count(authorization_1_2_1_0_this0) AS creatorCount
            WITH *
            WHERE apoc.util.validatePredicate(NOT ($isAuthenticated = true AND ($jwt.sub IS NOT NULL AND this0_contentPost0_node_creator0_node.id = $jwt.sub)), \\"@neo4j/graphql/FORBIDDEN\\", [0]) AND apoc.util.validatePredicate(NOT ($isAuthenticated = true AND (creatorCount <> 0 AND ($jwt.sub IS NOT NULL AND authorization_1_2_1_0_this0.id = $jwt.sub))), \\"@neo4j/graphql/FORBIDDEN\\", [0]) AND apoc.util.validatePredicate(NOT ($isAuthenticated = true AND ($jwt.sub IS NOT NULL AND this0.id = $jwt.sub)), \\"@neo4j/graphql/FORBIDDEN\\", [0])
>>>>>>> 86d0f59b
            RETURN this0
            }
            CALL {
                WITH this0
                RETURN this0 { .id } AS create_var0
            }
            RETURN [create_var0] AS data"
        `);

        expect(formatParams(result.params)).toMatchInlineSnapshot(`
            "{
                \\"this0_id\\": \\"user-id\\",
                \\"this0_name\\": \\"bob\\",
                \\"this0_contentPost0_node_id\\": \\"post-id-1\\",
                \\"this0_contentPost0_node_creator0_node_id\\": \\"some-user-id\\",
                \\"isAuthenticated\\": true,
                \\"jwt\\": {
                    \\"roles\\": [
                        \\"admin\\"
                    ],
                    \\"sub\\": \\"id-01\\"
                },
                \\"resolvedCallbacks\\": {}
            }"
        `);
    });

    test("Create Nested Node without bind", async () => {
        const query = gql`
            mutation {
                createUsers(
                    input: [
                        {
                            id: "user-id"
                            name: "bob"
                            content: {
                                create: [
                                    {
                                        node: {
                                            Comment: {
                                                id: "post-id-1"
                                                creator: { create: { node: { id: "some-user-id" } } }
                                            }
                                        }
                                    }
                                ]
                            }
                        }
                    ]
                ) {
                    users {
                        id
                    }
                }
            }
        `;

        const token = createBearerToken("secret", { sub: "id-01", roles: ["admin"] });
        const result = await translateQuery(neoSchema, query, {
            token,
        });

        expect(formatCypher(result.cypher)).toMatchInlineSnapshot(`
            "CALL {
            CREATE (this0:User)
            SET this0.id = $this0_id
            SET this0.name = $this0_name
            WITH *
            CREATE (this0_contentComment0_node:Comment)
            SET this0_contentComment0_node.id = $this0_contentComment0_node_id
            WITH *
            CREATE (this0_contentComment0_node_creator0_node:User)
            SET this0_contentComment0_node_creator0_node.id = $this0_contentComment0_node_creator0_node_id
            MERGE (this0_contentComment0_node)<-[:HAS_CONTENT]-(this0_contentComment0_node_creator0_node)
            MERGE (this0)-[:HAS_CONTENT]->(this0_contentComment0_node)
            WITH *
            CALL {
            	WITH this0_contentComment0_node
            	MATCH (this0_contentComment0_node)<-[this0_contentComment0_node_creator_User_unique:HAS_CONTENT]-(:User)
            	WITH count(this0_contentComment0_node_creator_User_unique) as c
            	WHERE apoc.util.validatePredicate(NOT (c = 1), '@neo4j/graphql/RELATIONSHIP-REQUIREDComment.creator required exactly once', [0])
            	RETURN c AS this0_contentComment0_node_creator_User_unique_ignored
            }
            WITH *
            WHERE apoc.util.validatePredicate(NOT ($isAuthenticated = true AND ($jwt.sub IS NOT NULL AND this0_contentComment0_node_creator0_node.id = $jwt.sub)), \\"@neo4j/graphql/FORBIDDEN\\", [0]) AND apoc.util.validatePredicate(NOT ($isAuthenticated = true AND ($jwt.sub IS NOT NULL AND this0.id = $jwt.sub)), \\"@neo4j/graphql/FORBIDDEN\\", [0])
            RETURN this0
            }
            CALL {
                WITH this0
                RETURN this0 { .id } AS create_var0
            }
            RETURN [create_var0] AS data"
        `);

        expect(formatParams(result.params)).toMatchInlineSnapshot(`
            "{
                \\"this0_id\\": \\"user-id\\",
                \\"this0_name\\": \\"bob\\",
                \\"this0_contentComment0_node_id\\": \\"post-id-1\\",
                \\"this0_contentComment0_node_creator0_node_id\\": \\"some-user-id\\",
                \\"isAuthenticated\\": true,
                \\"jwt\\": {
                    \\"roles\\": [
                        \\"admin\\"
                    ],
                    \\"sub\\": \\"id-01\\"
                },
                \\"resolvedCallbacks\\": {}
            }"
        `);
    });

    test("Update Nested Node", async () => {
        const query = gql`
            mutation {
                updateUsers(
                    where: { id: "id-01" }
                    update: {
                        content: {
                            where: { node: { id: "post-id" } }
                            update: { node: { creator: { update: { node: { id: "not bound" } } } } }
                        }
                    }
                ) {
                    users {
                        id
                    }
                }
            }
        `;

        const token = createBearerToken("secret", { sub: "id-01", roles: ["admin"] });
        const result = await translateQuery(neoSchema, query, {
            token,
        });

        expect(formatCypher(result.cypher)).toMatchInlineSnapshot(`
            "MATCH (this:User)
            WHERE this.id = $param0
            WITH this
            CALL {
            	 WITH this
            WITH this
            CALL {
            	WITH this
            	MATCH (this)-[this_has_content0_relationship:HAS_CONTENT]->(this_content0:Comment)
            	WHERE this_content0.id = $updateUsers_args_update_content0_where_this_content0param0
            	WITH this, this_content0
            	CALL {
            		WITH this, this_content0
            		MATCH (this_content0)<-[this_content0_has_content0_relationship:HAS_CONTENT]-(this_content0_creator0:User)
            		SET this_content0_creator0.id = $this_update_content0_creator0_id
            		WITH this, this_content0, this_content0_creator0
            		WHERE apoc.util.validatePredicate(NOT ($isAuthenticated = true AND ($jwt.sub IS NOT NULL AND this_content0_creator0.id = $jwt.sub)), \\"@neo4j/graphql/FORBIDDEN\\", [0])
            		RETURN count(*) AS update_this_content0_creator0
            	}
            	WITH this, this_content0
            	CALL {
            		WITH this_content0
            		MATCH (this_content0)<-[this_content0_creator_User_unique:HAS_CONTENT]-(:User)
            		WITH count(this_content0_creator_User_unique) as c
            		WHERE apoc.util.validatePredicate(NOT (c = 1), '@neo4j/graphql/RELATIONSHIP-REQUIREDComment.creator required exactly once', [0])
            		RETURN c AS this_content0_creator_User_unique_ignored
            	}
            	RETURN count(*) AS update_this_content0
            }
            RETURN count(*) AS update_this_Comment
            }
            CALL {
            	 WITH this
            	WITH this
            CALL {
            	WITH this
            	MATCH (this)-[this_has_content0_relationship:HAS_CONTENT]->(this_content0:Post)
            	WHERE this_content0.id = $updateUsers_args_update_content0_where_this_content0param0
            	WITH this, this_content0
            	CALL {
            		WITH this, this_content0
            		MATCH (this_content0)<-[this_content0_has_content0_relationship:HAS_CONTENT]-(this_content0_creator0:User)
            		SET this_content0_creator0.id = $this_update_content0_creator0_id
            		WITH this, this_content0, this_content0_creator0
            		WHERE apoc.util.validatePredicate(NOT ($isAuthenticated = true AND ($jwt.sub IS NOT NULL AND this_content0_creator0.id = $jwt.sub)), \\"@neo4j/graphql/FORBIDDEN\\", [0])
            		RETURN count(*) AS update_this_content0_creator0
            	}
            	WITH this, this_content0
            	OPTIONAL MATCH (this_content0)<-[:HAS_CONTENT]-(authorization__after_this0:User)
            	WITH *, count(authorization__after_this0) AS creatorCount
            	WITH *
            	WHERE apoc.util.validatePredicate(NOT ($isAuthenticated = true AND (creatorCount <> 0 AND ($jwt.sub IS NOT NULL AND authorization__after_this0.id = $jwt.sub))), \\"@neo4j/graphql/FORBIDDEN\\", [0])
            	WITH this, this_content0
            	CALL {
            		WITH this_content0
            		MATCH (this_content0)<-[this_content0_creator_User_unique:HAS_CONTENT]-(:User)
            		WITH count(this_content0_creator_User_unique) as c
            		WHERE apoc.util.validatePredicate(NOT (c = 1), '@neo4j/graphql/RELATIONSHIP-REQUIREDPost.creator required exactly once', [0])
            		RETURN c AS this_content0_creator_User_unique_ignored
            	}
            	RETURN count(*) AS update_this_content0
            }
            RETURN count(*) AS update_this_Post
            }
            WITH this
            WHERE apoc.util.validatePredicate(NOT ($isAuthenticated = true AND ($jwt.sub IS NOT NULL AND this.id = $jwt.sub)), \\"@neo4j/graphql/FORBIDDEN\\", [0])
            RETURN collect(DISTINCT this { .id }) AS data"
        `);

        expect(formatParams(result.params)).toMatchInlineSnapshot(`
            "{
                \\"param0\\": \\"id-01\\",
                \\"updateUsers_args_update_content0_where_this_content0param0\\": \\"post-id\\",
                \\"this_update_content0_creator0_id\\": \\"not bound\\",
                \\"isAuthenticated\\": true,
                \\"jwt\\": {
                    \\"roles\\": [
                        \\"admin\\"
                    ],
                    \\"sub\\": \\"id-01\\"
                },
                \\"updateUsers\\": {
                    \\"args\\": {
                        \\"update\\": {
                            \\"content\\": [
                                {
                                    \\"where\\": {
                                        \\"node\\": {
                                            \\"id\\": \\"post-id\\"
                                        }
                                    },
                                    \\"update\\": {
                                        \\"node\\": {
                                            \\"creator\\": {
                                                \\"update\\": {
                                                    \\"node\\": {
                                                        \\"id\\": \\"not bound\\"
                                                    }
                                                }
                                            }
                                        }
                                    }
                                }
                            ]
                        }
                    }
                },
                \\"resolvedCallbacks\\": {}
            }"
        `);
    });

    test("Connect Node", async () => {
        const query = gql`
            mutation {
                updateUsers(where: { id: "user-id" }, connect: { content: { where: { node: { id: "content-id" } } } }) {
                    users {
                        id
                    }
                }
            }
        `;

        const token = createBearerToken("secret", { sub: "id-01", roles: ["admin"] });
        const result = await translateQuery(neoSchema, query, {
            token,
        });

        expect(formatCypher(result.cypher)).toMatchInlineSnapshot(`
            "MATCH (this:User)
            WHERE this.id = $param0
            WITH *
            CALL {
            	WITH this
            	OPTIONAL MATCH (this_connect_content0_node:Comment)
            	WHERE this_connect_content0_node.id = $this_connect_content0_node_param0
            	CALL {
            		WITH *
            		WITH collect(this_connect_content0_node) as connectedNodes, collect(this) as parentNodes
            		CALL {
            			WITH connectedNodes, parentNodes
            			UNWIND parentNodes as this
            			UNWIND connectedNodes as this_connect_content0_node
            			MERGE (this)-[:HAS_CONTENT]->(this_connect_content0_node)
            		}
            	}
            WITH this, this_connect_content0_node
            WITH this, this_connect_content0_node
            WHERE apoc.util.validatePredicate(NOT ($isAuthenticated = true AND ($jwt.sub IS NOT NULL AND this.id = $jwt.sub)), \\"@neo4j/graphql/FORBIDDEN\\", [0])
            	RETURN count(*) AS connect_this_connect_content_Comment0
            }
            CALL {
            		WITH this
            	OPTIONAL MATCH (this_connect_content1_node:Post)
            	WHERE this_connect_content1_node.id = $this_connect_content1_node_param0
            	CALL {
            		WITH *
            		WITH collect(this_connect_content1_node) as connectedNodes, collect(this) as parentNodes
            		CALL {
            			WITH connectedNodes, parentNodes
            			UNWIND parentNodes as this
            			UNWIND connectedNodes as this_connect_content1_node
            			MERGE (this)-[:HAS_CONTENT]->(this_connect_content1_node)
            		}
            	}
            WITH this, this_connect_content1_node
            WITH *
            OPTIONAL MATCH (this_connect_content1_node)<-[:HAS_CONTENT]-(authorization__after_this0:User)
            WITH *, count(authorization__after_this0) AS creatorCount
            WITH *
            WHERE (apoc.util.validatePredicate(NOT ($isAuthenticated = true AND ($jwt.sub IS NOT NULL AND this.id = $jwt.sub)), \\"@neo4j/graphql/FORBIDDEN\\", [0]) AND apoc.util.validatePredicate(NOT ($isAuthenticated = true AND (creatorCount <> 0 AND ($jwt.sub IS NOT NULL AND authorization__after_this0.id = $jwt.sub))), \\"@neo4j/graphql/FORBIDDEN\\", [0]))
            	RETURN count(*) AS connect_this_connect_content_Post1
            }
            WITH *
            RETURN collect(DISTINCT this { .id }) AS data"
        `);

        expect(formatParams(result.params)).toMatchInlineSnapshot(`
            "{
                \\"param0\\": \\"user-id\\",
                \\"this_connect_content0_node_param0\\": \\"content-id\\",
                \\"isAuthenticated\\": true,
                \\"jwt\\": {
                    \\"roles\\": [
                        \\"admin\\"
                    ],
                    \\"sub\\": \\"id-01\\"
                },
                \\"this_connect_content1_node_param0\\": \\"content-id\\",
                \\"resolvedCallbacks\\": {}
            }"
        `);
    });

    test("Disconnect Node", async () => {
        const query = gql`
            mutation {
                updateUsers(
                    where: { id: "user-id" }
                    disconnect: { content: { where: { node: { id: "content-id" } } } }
                ) {
                    users {
                        id
                    }
                }
            }
        `;

        const token = createBearerToken("secret", { sub: "id-01", roles: ["admin"] });
        const result = await translateQuery(neoSchema, query, {
            token,
        });

        expect(formatCypher(result.cypher)).toMatchInlineSnapshot(`
            "MATCH (this:User)
            WHERE this.id = $param0
            WITH this
            CALL {
            WITH this
            OPTIONAL MATCH (this)-[this_disconnect_content0_rel:HAS_CONTENT]->(this_disconnect_content0:Comment)
            WHERE this_disconnect_content0.id = $updateUsers_args_disconnect_content0_where_Comment_this_disconnect_content0param0
            CALL {
            	WITH this_disconnect_content0, this_disconnect_content0_rel, this
            	WITH collect(this_disconnect_content0) as this_disconnect_content0, this_disconnect_content0_rel, this
            	UNWIND this_disconnect_content0 as x
            	DELETE this_disconnect_content0_rel
            }
            WITH this, this_disconnect_content0
            WHERE apoc.util.validatePredicate(NOT ($isAuthenticated = true AND ($jwt.sub IS NOT NULL AND this.id = $jwt.sub)), \\"@neo4j/graphql/FORBIDDEN\\", [0])
            RETURN count(*) AS disconnect_this_disconnect_content_Comment
            }
            CALL {
            	WITH this
            OPTIONAL MATCH (this)-[this_disconnect_content0_rel:HAS_CONTENT]->(this_disconnect_content0:Post)
            WHERE this_disconnect_content0.id = $updateUsers_args_disconnect_content0_where_Post_this_disconnect_content0param0
            CALL {
            	WITH this_disconnect_content0, this_disconnect_content0_rel, this
            	WITH collect(this_disconnect_content0) as this_disconnect_content0, this_disconnect_content0_rel, this
            	UNWIND this_disconnect_content0 as x
            	DELETE this_disconnect_content0_rel
            }
            WITH *
            OPTIONAL MATCH (this_disconnect_content0)<-[:HAS_CONTENT]-(authorization__after_this0:User)
            WITH *, count(authorization__after_this0) AS creatorCount
            WITH *
            WHERE (apoc.util.validatePredicate(NOT ($isAuthenticated = true AND ($jwt.sub IS NOT NULL AND this.id = $jwt.sub)), \\"@neo4j/graphql/FORBIDDEN\\", [0]) AND apoc.util.validatePredicate(NOT ($isAuthenticated = true AND (creatorCount <> 0 AND ($jwt.sub IS NOT NULL AND authorization__after_this0.id = $jwt.sub))), \\"@neo4j/graphql/FORBIDDEN\\", [0]))
            RETURN count(*) AS disconnect_this_disconnect_content_Post
            }
            WITH *
            RETURN collect(DISTINCT this { .id }) AS data"
        `);

        expect(formatParams(result.params)).toMatchInlineSnapshot(`
            "{
                \\"param0\\": \\"user-id\\",
                \\"updateUsers_args_disconnect_content0_where_Comment_this_disconnect_content0param0\\": \\"content-id\\",
                \\"isAuthenticated\\": true,
                \\"jwt\\": {
                    \\"roles\\": [
                        \\"admin\\"
                    ],
                    \\"sub\\": \\"id-01\\"
                },
                \\"updateUsers_args_disconnect_content0_where_Post_this_disconnect_content0param0\\": \\"content-id\\",
                \\"updateUsers\\": {
                    \\"args\\": {
                        \\"disconnect\\": {
                            \\"content\\": [
                                {
                                    \\"where\\": {
                                        \\"node\\": {
                                            \\"id\\": \\"content-id\\"
                                        }
                                    }
                                }
                            ]
                        }
                    }
                },
                \\"resolvedCallbacks\\": {}
            }"
        `);
    });
});<|MERGE_RESOLUTION|>--- conflicted
+++ resolved
@@ -139,17 +139,10 @@
             	RETURN c AS this0_contentPost0_node_creator_User_unique_ignored
             }
             WITH *
-<<<<<<< HEAD
-            OPTIONAL MATCH (this0_contentPost0_node)<-[:HAS_CONTENT]-(authorization_1_1_after_this0:User)
-            WITH *, count(authorization_1_1_after_this0) AS creatorCount
-            WITH *
-            WHERE apoc.util.validatePredicate(NOT ($isAuthenticated = true AND ($jwt.sub IS NOT NULL AND this0_contentPost0_node_creator0_node.id = $jwt.sub)), \\"@neo4j/graphql/FORBIDDEN\\", [0]) AND apoc.util.validatePredicate(NOT ($isAuthenticated = true AND (creatorCount <> 0 AND ($jwt.sub IS NOT NULL AND authorization_1_1_after_this0.id = $jwt.sub))), \\"@neo4j/graphql/FORBIDDEN\\", [0]) AND apoc.util.validatePredicate(NOT ($isAuthenticated = true AND ($jwt.sub IS NOT NULL AND this0.id = $jwt.sub)), \\"@neo4j/graphql/FORBIDDEN\\", [0])
-=======
-            OPTIONAL MATCH (this0_contentPost0_node)<-[:HAS_CONTENT]-(authorization_1_2_1_0_this0:User)
-            WITH *, count(authorization_1_2_1_0_this0) AS creatorCount
-            WITH *
-            WHERE apoc.util.validatePredicate(NOT ($isAuthenticated = true AND ($jwt.sub IS NOT NULL AND this0_contentPost0_node_creator0_node.id = $jwt.sub)), \\"@neo4j/graphql/FORBIDDEN\\", [0]) AND apoc.util.validatePredicate(NOT ($isAuthenticated = true AND (creatorCount <> 0 AND ($jwt.sub IS NOT NULL AND authorization_1_2_1_0_this0.id = $jwt.sub))), \\"@neo4j/graphql/FORBIDDEN\\", [0]) AND apoc.util.validatePredicate(NOT ($isAuthenticated = true AND ($jwt.sub IS NOT NULL AND this0.id = $jwt.sub)), \\"@neo4j/graphql/FORBIDDEN\\", [0])
->>>>>>> 86d0f59b
+            OPTIONAL MATCH (this0_contentPost0_node)<-[:HAS_CONTENT]-(authorization_1_2_1_0_after_this0:User)
+            WITH *, count(authorization_1_2_1_0_after_this0) AS creatorCount
+            WITH *
+            WHERE apoc.util.validatePredicate(NOT ($isAuthenticated = true AND ($jwt.sub IS NOT NULL AND this0_contentPost0_node_creator0_node.id = $jwt.sub)), \\"@neo4j/graphql/FORBIDDEN\\", [0]) AND apoc.util.validatePredicate(NOT ($isAuthenticated = true AND (creatorCount <> 0 AND ($jwt.sub IS NOT NULL AND authorization_1_2_1_0_after_this0.id = $jwt.sub))), \\"@neo4j/graphql/FORBIDDEN\\", [0]) AND apoc.util.validatePredicate(NOT ($isAuthenticated = true AND ($jwt.sub IS NOT NULL AND this0.id = $jwt.sub)), \\"@neo4j/graphql/FORBIDDEN\\", [0])
             RETURN this0
             }
             CALL {
