/*
 * Copyright (c) "Neo4j"
 * Neo4j Sweden AB [http://neo4j.com]
 *
 * This file is part of Neo4j.
 *
 * Licensed under the Apache License, Version 2.0 (the "License");
 * you may not use this file except in compliance with the License.
 * You may obtain a copy of the License at
 *
 *     http://www.apache.org/licenses/LICENSE-2.0
 *
 * Unless required by applicable law or agreed to in writing, software
 * distributed under the License is distributed on an "AS IS" BASIS,
 * WITHOUT WARRANTIES OR CONDITIONS OF ANY KIND, either express or implied.
 * See the License for the specific language governing permissions and
 * limitations under the License.
 */

import { gql } from "graphql-tag";
import type { DocumentNode } from "graphql";
import { Neo4jGraphQL } from "../../../../src";
import { formatCypher, translateQuery, formatParams } from "../../utils/tck-test-utils";
import { createBearerToken } from "../../../utils/create-bearer-token";

describe("Auth projections for interface relationship fields", () => {
    const secret = "secret";
    let typeDefs: DocumentNode;
    let neoSchema: Neo4jGraphQL;

    beforeAll(() => {
        typeDefs = gql`
            interface Production {
                title: String!
            }

            type Movie implements Production {
                title: String!
                runtime: Int!
            }

            type Series implements Production {
                title: String!
                episodes: String!
            }

            extend type Series @authorization(validate: [{ when: BEFORE, where: { node: { episodes: "$jwt.sub" } } }])

            interface ActedIn @relationshipProperties {
                screenTime: Int!
            }

            type Actor {
                name: String!
                actedIn: [Production!]! @relationship(type: "ACTED_IN", direction: OUT, properties: "ActedIn")
            }
        `;

        neoSchema = new Neo4jGraphQL({
            typeDefs,
            features: {
                authorization: {
                    key: secret,
                },
            },
        });
    });

    test("Simple Interface Relationship Query for protected type", async () => {
        const query = gql`
            query {
                actors {
                    actedIn {
                        title
                        ... on Movie {
                            runtime
                        }
                        ... on Series {
                            episodes
                        }
                    }
                }
            }
        `;

        const token = createBearerToken("secret", { sub: "super_admin" });
        const result = await translateQuery(neoSchema, query, {
            token,
        });

        expect(formatCypher(result.cypher)).toMatchInlineSnapshot(`
            "MATCH (this:Actor)
            CALL {
                WITH this
                CALL {
                    WITH *
                    MATCH (this)-[this0:ACTED_IN]->(this1:Movie)
                    WITH this1 { __resolveType: \\"Movie\\", __id: id(this), .runtime, .title } AS this1
                    RETURN this1 AS var2
                    UNION
                    WITH *
<<<<<<< HEAD
                    MATCH (this)-[this3:ACTED_IN]->(this4:Series)
                    WHERE apoc.util.validatePredicate(NOT ($isAuthenticated = true AND this4.episodes = coalesce($jwt.sub, $jwtDefault)), \\"@neo4j/graphql/FORBIDDEN\\", [0])
=======
                    MATCH (this)-[this3:ACTED_IN]->(this4:\`Series\`)
                    WHERE apoc.util.validatePredicate(NOT ($isAuthenticated = true AND ($jwt.sub IS NOT NULL AND this4.episodes = $jwt.sub)), \\"@neo4j/graphql/FORBIDDEN\\", [0])
>>>>>>> 469c04e6
                    WITH this4 { __resolveType: \\"Series\\", __id: id(this), .episodes, .title } AS this4
                    RETURN this4 AS var2
                }
                WITH var2
                RETURN collect(var2) AS var2
            }
            RETURN this { actedIn: var2 } AS this"
        `);

        expect(formatParams(result.params)).toMatchInlineSnapshot(`
            "{
                \\"isAuthenticated\\": true,
                \\"jwt\\": {
                    \\"roles\\": [],
                    \\"sub\\": \\"super_admin\\"
                }
            }"
        `);
    });
});<|MERGE_RESOLUTION|>--- conflicted
+++ resolved
@@ -99,13 +99,8 @@
                     RETURN this1 AS var2
                     UNION
                     WITH *
-<<<<<<< HEAD
                     MATCH (this)-[this3:ACTED_IN]->(this4:Series)
-                    WHERE apoc.util.validatePredicate(NOT ($isAuthenticated = true AND this4.episodes = coalesce($jwt.sub, $jwtDefault)), \\"@neo4j/graphql/FORBIDDEN\\", [0])
-=======
-                    MATCH (this)-[this3:ACTED_IN]->(this4:\`Series\`)
                     WHERE apoc.util.validatePredicate(NOT ($isAuthenticated = true AND ($jwt.sub IS NOT NULL AND this4.episodes = $jwt.sub)), \\"@neo4j/graphql/FORBIDDEN\\", [0])
->>>>>>> 469c04e6
                     WITH this4 { __resolveType: \\"Series\\", __id: id(this), .episodes, .title } AS this4
                     RETURN this4 AS var2
                 }
