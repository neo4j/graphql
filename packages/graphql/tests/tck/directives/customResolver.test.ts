--- conflicted
+++ resolved
@@ -27,7 +27,6 @@
     let typeDefs: DocumentNode;
     let neoSchema: Neo4jGraphQL;
 
-<<<<<<< HEAD
     describe("Require fields on same type", () => {
         beforeAll(() => {
             typeDefs = gql`
@@ -47,7 +46,6 @@
             neoSchema = new Neo4jGraphQL({
                 typeDefs,
                 resolvers,
-                config: { enableRegex: true },
             });
         });
 
@@ -140,26 +138,6 @@
             `);
 
             expect(formatParams(result.params)).toMatchInlineSnapshot(`"{}"`);
-=======
-    beforeAll(() => {
-        typeDefs = gql`
-            type User {
-                firstName: String!
-                lastName: String!
-                fullName: String! @customResolver(requires: ["firstName", "lastName"])
-            }
-        `;
-
-        const resolvers = {
-            User: {
-                fullName: () => "The user's full name",
-            },
-        };
-
-        neoSchema = new Neo4jGraphQL({
-            typeDefs,
-            resolvers,
->>>>>>> 7a2f2acc
         });
     });
 
