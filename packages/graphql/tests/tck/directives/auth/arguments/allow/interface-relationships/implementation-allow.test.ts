/*
 * Copyright (c) "Neo4j"
 * Neo4j Sweden AB [http://neo4j.com]
 *
 * This file is part of Neo4j.
 *
 * Licensed under the Apache License, Version 2.0 (the "License");
 * you may not use this file except in compliance with the License.
 * You may obtain a copy of the License at
 *
 *     http://www.apache.org/licenses/LICENSE-2.0
 *
 * Unless required by applicable law or agreed to in writing, software
 * distributed under the License is distributed on an "AS IS" BASIS,
 * WITHOUT WARRANTIES OR CONDITIONS OF ANY KIND, either express or implied.
 * See the License for the specific language governing permissions and
 * limitations under the License.
 */

import { Neo4jGraphQLAuthJWTPlugin } from "@neo4j/graphql-plugin-auth";
import { gql } from "apollo-server";
import type { DocumentNode } from "graphql";
import { Neo4jGraphQL } from "../../../../../../../src";
import { createJwtRequest } from "../../../../../../utils/create-jwt-request";
import { formatCypher, translateQuery, formatParams } from "../../../../../utils/tck-test-utils";

describe("@auth allow on specific interface implementation", () => {
    const secret = "secret";
    let typeDefs: DocumentNode;
    let neoSchema: Neo4jGraphQL;

    beforeAll(() => {
        typeDefs = gql`
            interface Content {
                id: ID
                content: String
                creator: User! @relationship(type: "HAS_CONTENT", direction: IN)
            }

            type Comment implements Content {
                id: ID
                content: String
                creator: User!
                post: Post! @relationship(type: "HAS_COMMENT", direction: IN)
            }

            type Post implements Content
                @auth(
                    rules: [
                        {
                            operations: [READ, UPDATE, DELETE, DISCONNECT, CONNECT]
                            allow: { creator: { id: "$jwt.sub" } }
                        }
                    ]
                ) {
                id: ID
                content: String
                creator: User!
                comments: [Comment!]! @relationship(type: "HAS_COMMENT", direction: OUT)
            }

            type User {
                id: ID
                name: String
                content: [Content!]! @relationship(type: "HAS_CONTENT", direction: OUT)
            }
        `;

        neoSchema = new Neo4jGraphQL({
            typeDefs,
            config: { enableRegex: true },
            plugins: {
                auth: new Neo4jGraphQLAuthJWTPlugin({
                    secret,
                }),
            },
        });
    });

    test("read allow protected interface relationship", async () => {
        const query = gql`
            {
                users {
                    id
                    content {
                        id
                        content
                    }
                }
            }
        `;

        const req = createJwtRequest("secret", { sub: "id-01", roles: ["admin"] });
        const result = await translateQuery(neoSchema, query, {
            req,
        });

        expect(formatCypher(result.cypher)).toMatchInlineSnapshot(`
            "MATCH (this:\`User\`)
            CALL {
                WITH this
                CALL {
                    WITH *
                    MATCH (this)-[this0:\`HAS_CONTENT\`]->(this1:\`Comment\`)
                    WITH this1 { __resolveType: \\"Comment\\", __id: id(this), .id, .content } AS this1
                    RETURN this1 AS var2
                    UNION
                    WITH *
                    MATCH (this)-[this3:\`HAS_CONTENT\`]->(this4:\`Post\`)
                    WHERE apoc.util.validatePredicate(NOT ((exists((this4)<-[:\`HAS_CONTENT\`]-(:\`User\`)) AND any(this5 IN [(this4)<-[:\`HAS_CONTENT\`]-(this5:\`User\`) | this5] WHERE (this5.id IS NOT NULL AND this5.id = $param0)))), \\"@neo4j/graphql/FORBIDDEN\\", [0])
                    WITH this4 { __resolveType: \\"Post\\", __id: id(this), .id, .content } AS this4
                    RETURN this4 AS var2
                }
                WITH var2
                RETURN collect(var2) AS var2
            }
            RETURN this { .id, content: var2 } AS this"
        `);

        expect(formatParams(result.params)).toMatchInlineSnapshot(`
            "{
                \\"param0\\": \\"id-01\\"
            }"
        `);
    });

    test("Read Two Relationships", async () => {
        const query = gql`
            {
                users(where: { id: "1" }) {
                    id
                    content(where: { id: "1" }) {
                        ... on Post {
                            comments(where: { id: "1" }) {
                                content
                            }
                        }
                    }
                }
            }
        `;

        const req = createJwtRequest("secret", { sub: "id-01", roles: ["admin"] });
        const result = await translateQuery(neoSchema, query, {
            req,
        });

        expect(formatCypher(result.cypher)).toMatchInlineSnapshot(`
            "MATCH (this:\`User\`)
            WHERE this.id = $param0
            CALL {
                WITH this
                CALL {
                    WITH *
                    MATCH (this)-[this0:\`HAS_CONTENT\`]->(this1:\`Comment\`)
                    WHERE this1.id = $param1
                    WITH this1 { __resolveType: \\"Comment\\", __id: id(this) } AS this1
                    RETURN this1 AS var2
                    UNION
                    WITH *
                    MATCH (this)-[this3:\`HAS_CONTENT\`]->(this4:\`Post\`)
                    WHERE (this4.id = $param2 AND apoc.util.validatePredicate(NOT ((exists((this4)<-[:\`HAS_CONTENT\`]-(:\`User\`)) AND any(this5 IN [(this4)<-[:\`HAS_CONTENT\`]-(this5:\`User\`) | this5] WHERE (this5.id IS NOT NULL AND this5.id = $param3)))), \\"@neo4j/graphql/FORBIDDEN\\", [0]))
                    CALL {
                        WITH this4
                        MATCH (this4)-[this6:\`HAS_COMMENT\`]->(this7:\`Comment\`)
                        WHERE this7.id = $param4
                        WITH this7 { .content } AS this7
                        RETURN collect(this7) AS var8
                    }
                    WITH this4 { __resolveType: \\"Post\\", __id: id(this), comments: var8 } AS this4
                    RETURN this4 AS var2
                }
                WITH var2
                RETURN collect(var2) AS var2
            }
            RETURN this { .id, content: var2 } AS this"
        `);

        expect(formatParams(result.params)).toMatchInlineSnapshot(`
            "{
                \\"param0\\": \\"1\\",
                \\"param1\\": \\"1\\",
                \\"param2\\": \\"1\\",
                \\"param3\\": \\"id-01\\",
                \\"param4\\": \\"1\\"
            }"
        `);
    });

    test("Nested Update Node", async () => {
        const query = gql`
            mutation {
                updateUsers(where: { id: "user-id" }, update: { content: { update: { node: { id: "new-id" } } } }) {
                    users {
                        id
                        content {
                            id
                        }
                    }
                }
            }
        `;

        const req = createJwtRequest("secret", { sub: "user-id", roles: ["admin"] });
        const result = await translateQuery(neoSchema, query, {
            req,
        });

        expect(formatCypher(result.cypher)).toMatchInlineSnapshot(`
            "MATCH (this:\`User\`)
            WHERE this.id = $param0
            WITH this
            CALL {
            	 WITH this
            WITH this
            CALL {
            	WITH this
            	MATCH (this)-[this_has_content0_relationship:\`HAS_CONTENT\`]->(this_content0:Comment)
            	SET this_content0.id = $this_update_content0_id
            	WITH this, this_content0
            	CALL {
            		WITH this_content0
            		MATCH (this_content0)<-[this_content0_creator_User_unique:\`HAS_CONTENT\`]-(:User)
            		WITH count(this_content0_creator_User_unique) as c
            		CALL apoc.util.validate(NOT (c = 1), '@neo4j/graphql/RELATIONSHIP-REQUIREDComment.creator required exactly once', [0])
            		RETURN c AS this_content0_creator_User_unique_ignored
            	}
            	CALL {
            		WITH this_content0
            		MATCH (this_content0)<-[this_content0_post_Post_unique:\`HAS_COMMENT\`]-(:Post)
            		WITH count(this_content0_post_Post_unique) as c
            		CALL apoc.util.validate(NOT (c = 1), '@neo4j/graphql/RELATIONSHIP-REQUIREDComment.post required exactly once', [0])
            		RETURN c AS this_content0_post_Post_unique_ignored
            	}
            	RETURN count(*) AS update_this_content0
            }
            RETURN count(*) AS update_this_Comment
            }
            CALL {
            	 WITH this
            	WITH this
            CALL {
            	WITH this
            	MATCH (this)-[this_has_content0_relationship:\`HAS_CONTENT\`]->(this_content0:Post)
            	WITH this, this_content0
            	CALL apoc.util.validate(NOT ((exists((this_content0)<-[:\`HAS_CONTENT\`]-(:\`User\`)) AND any(auth_this0 IN [(this_content0)<-[:\`HAS_CONTENT\`]-(auth_this0:\`User\`) | auth_this0] WHERE (auth_this0.id IS NOT NULL AND auth_this0.id = $this_content0auth_param0)))), \\"@neo4j/graphql/FORBIDDEN\\", [0])
            	SET this_content0.id = $this_update_content0_id
            	WITH this, this_content0
            	CALL {
            		WITH this_content0
            		MATCH (this_content0)<-[this_content0_creator_User_unique:\`HAS_CONTENT\`]-(:User)
            		WITH count(this_content0_creator_User_unique) as c
            		CALL apoc.util.validate(NOT (c = 1), '@neo4j/graphql/RELATIONSHIP-REQUIREDPost.creator required exactly once', [0])
            		RETURN c AS this_content0_creator_User_unique_ignored
            	}
            	RETURN count(*) AS update_this_content0
            }
            RETURN count(*) AS update_this_Post
            }
            WITH *
            CALL {
                WITH this
                CALL {
                    WITH *
                    MATCH (this)-[update_this0:\`HAS_CONTENT\`]->(update_this1:\`Comment\`)
                    WITH update_this1 { __resolveType: \\"Comment\\", __id: id(this), .id } AS update_this1
                    RETURN update_this1 AS update_var2
                    UNION
                    WITH *
                    MATCH (this)-[update_this3:\`HAS_CONTENT\`]->(update_this4:\`Post\`)
                    WHERE apoc.util.validatePredicate(NOT ((exists((update_this4)<-[:\`HAS_CONTENT\`]-(:\`User\`)) AND any(update_this5 IN [(update_this4)<-[:\`HAS_CONTENT\`]-(update_this5:\`User\`) | update_this5] WHERE (update_this5.id IS NOT NULL AND update_this5.id = $update_param0)))), \\"@neo4j/graphql/FORBIDDEN\\", [0])
                    WITH update_this4 { __resolveType: \\"Post\\", __id: id(this), .id } AS update_this4
                    RETURN update_this4 AS update_var2
                }
                WITH update_var2
                RETURN collect(update_var2) AS update_var2
            }
            RETURN collect(DISTINCT this { .id, content: update_var2 }) AS data"
        `);

        expect(formatParams(result.params)).toMatchInlineSnapshot(`
            "{
                \\"update_param0\\": \\"user-id\\",
                \\"param0\\": \\"user-id\\",
                \\"this_update_content0_id\\": \\"new-id\\",
                \\"this_content0auth_param0\\": \\"user-id\\",
                \\"resolvedCallbacks\\": {}
            }"
        `);
    });

    test("Nested Delete Node", async () => {
        const query = gql`
            mutation {
                deleteUsers(where: { id: "user-id" }, delete: { content: { where: { node: { id: "post-id" } } } }) {
                    nodesDeleted
                }
            }
        `;

        const req = createJwtRequest("secret", { sub: "user-id", roles: ["admin"] });
        const result = await translateQuery(neoSchema, query, {
            req,
        });

        expect(formatCypher(result.cypher)).toMatchInlineSnapshot(`
            "MATCH (this:\`User\`)
            WHERE this.id = $param0
            WITH this
            OPTIONAL MATCH (this)-[this_content_Comment0_relationship:\`HAS_CONTENT\`]->(this_content_Comment0:Comment)
            WHERE this_content_Comment0.id = $this_deleteUsers_args_delete_content0_where_this_content_Comment0param0
            WITH this, collect(DISTINCT this_content_Comment0) AS this_content_Comment0_to_delete
            CALL {
            	WITH this_content_Comment0_to_delete
            	UNWIND this_content_Comment0_to_delete AS x
            	DETACH DELETE x
            }
            WITH this
            OPTIONAL MATCH (this)-[this_content_Post0_relationship:\`HAS_CONTENT\`]->(this_content_Post0:Post)
            WHERE this_content_Post0.id = $this_deleteUsers_args_delete_content0_where_this_content_Post0param0
            WITH this, this_content_Post0
            CALL apoc.util.validate(NOT ((exists((this_content_Post0)<-[:\`HAS_CONTENT\`]-(:\`User\`)) AND any(auth_this0 IN [(this_content_Post0)<-[:\`HAS_CONTENT\`]-(auth_this0:\`User\`) | auth_this0] WHERE (auth_this0.id IS NOT NULL AND auth_this0.id = $this_content_Post0auth_param0)))), \\"@neo4j/graphql/FORBIDDEN\\", [0])
            WITH this, collect(DISTINCT this_content_Post0) AS this_content_Post0_to_delete
            CALL {
            	WITH this_content_Post0_to_delete
            	UNWIND this_content_Post0_to_delete AS x
            	DETACH DELETE x
            }
            DETACH DELETE this"
        `);

        expect(formatParams(result.params)).toMatchInlineSnapshot(`
            "{
                \\"param0\\": \\"user-id\\",
                \\"this_deleteUsers\\": {
                    \\"args\\": {
                        \\"delete\\": {
                            \\"content\\": [
                                {
                                    \\"where\\": {
                                        \\"node\\": {
                                            \\"id\\": \\"post-id\\"
                                        }
                                    }
                                }
                            ]
                        }
                    }
                },
                \\"this_deleteUsers_args_delete_content0_where_this_content_Comment0param0\\": \\"post-id\\",
                \\"this_deleteUsers_args_delete_content0_where_this_content_Post0param0\\": \\"post-id\\",
                \\"this_content_Post0auth_param0\\": \\"user-id\\"
            }"
        `);
    });

    test("Disconnect Node", async () => {
        const query = gql`
            mutation {
                updateUsers(where: { id: "user-id" }, disconnect: { content: { where: { node: { id: "post-id" } } } }) {
                    users {
                        id
                    }
                }
            }
        `;

        const req = createJwtRequest("secret", { sub: "user-id", roles: ["admin"] });
        const result = await translateQuery(neoSchema, query, {
            req,
        });

        expect(formatCypher(result.cypher)).toMatchInlineSnapshot(`
            "MATCH (this:\`User\`)
            WHERE this.id = $param0
            WITH this
            CALL {
            WITH this
            OPTIONAL MATCH (this)-[this_disconnect_content0_rel:\`HAS_CONTENT\`]->(this_disconnect_content0:Comment)
            WHERE this_disconnect_content0.id = $updateUsers_args_disconnect_content0_where_Comment_this_disconnect_content0param0
            CALL {
            	WITH this_disconnect_content0, this_disconnect_content0_rel, this
            	WITH collect(this_disconnect_content0) as this_disconnect_content0, this_disconnect_content0_rel, this
            	UNWIND this_disconnect_content0 as x
            	DELETE this_disconnect_content0_rel
            }
            RETURN count(*) AS disconnect_this_disconnect_content_Comment
            }
            CALL {
            	WITH this
            OPTIONAL MATCH (this)-[this_disconnect_content0_rel:\`HAS_CONTENT\`]->(this_disconnect_content0:Post)
            WHERE this_disconnect_content0.id = $updateUsers_args_disconnect_content0_where_Post_this_disconnect_content0param0
            WITH this, this_disconnect_content0, this_disconnect_content0_rel
            CALL apoc.util.validate(NOT ((exists((this_disconnect_content0)<-[:\`HAS_CONTENT\`]-(:\`User\`)) AND any(auth_this0 IN [(this_disconnect_content0)<-[:\`HAS_CONTENT\`]-(auth_this0:\`User\`) | auth_this0] WHERE (auth_this0.id IS NOT NULL AND auth_this0.id = $this_disconnect_content0auth_param0)))), \\"@neo4j/graphql/FORBIDDEN\\", [0])
            CALL {
            	WITH this_disconnect_content0, this_disconnect_content0_rel, this
            	WITH collect(this_disconnect_content0) as this_disconnect_content0, this_disconnect_content0_rel, this
            	UNWIND this_disconnect_content0 as x
            	DELETE this_disconnect_content0_rel
            }
            RETURN count(*) AS disconnect_this_disconnect_content_Post
            }
            WITH *
            RETURN collect(DISTINCT this { .id }) AS data"
        `);

        expect(formatParams(result.params)).toMatchInlineSnapshot(`
            "{
                \\"param0\\": \\"user-id\\",
                \\"updateUsers_args_disconnect_content0_where_Comment_this_disconnect_content0param0\\": \\"post-id\\",
                \\"updateUsers_args_disconnect_content0_where_Post_this_disconnect_content0param0\\": \\"post-id\\",
                \\"this_disconnect_content0auth_param0\\": \\"user-id\\",
                \\"updateUsers\\": {
                    \\"args\\": {
                        \\"disconnect\\": {
                            \\"content\\": [
                                {
                                    \\"where\\": {
                                        \\"node\\": {
                                            \\"id\\": \\"post-id\\"
                                        }
                                    }
                                }
                            ]
                        }
                    }
                },
                \\"resolvedCallbacks\\": {}
            }"
        `);
    });

    test("Nested Disconnect Node", async () => {
        const query = gql`
            mutation {
                updateUsers(
                    where: { id: "user-id" }
                    disconnect: {
                        content: {
                            where: { node: { id: "post-id" } }
                            disconnect: { _on: { Post: { comments: { where: { node: { id: "comment-id" } } } } } }
                        }
                    }
                ) {
                    users {
                        id
                    }
                }
            }
        `;

        const req = createJwtRequest("secret", { sub: "user-id", roles: ["admin"] });
        const result = await translateQuery(neoSchema, query, {
            req,
        });

        expect(formatCypher(result.cypher)).toMatchInlineSnapshot(`
            "MATCH (this:\`User\`)
            WHERE this.id = $param0
            WITH this
            CALL {
            WITH this
            OPTIONAL MATCH (this)-[this_disconnect_content0_rel:\`HAS_CONTENT\`]->(this_disconnect_content0:Comment)
            WHERE this_disconnect_content0.id = $updateUsers_args_disconnect_content0_where_Comment_this_disconnect_content0param0
            CALL {
            	WITH this_disconnect_content0, this_disconnect_content0_rel, this
            	WITH collect(this_disconnect_content0) as this_disconnect_content0, this_disconnect_content0_rel, this
            	UNWIND this_disconnect_content0 as x
            	DELETE this_disconnect_content0_rel
            }
            RETURN count(*) AS disconnect_this_disconnect_content_Comment
            }
            CALL {
            	WITH this
            OPTIONAL MATCH (this)-[this_disconnect_content0_rel:\`HAS_CONTENT\`]->(this_disconnect_content0:Post)
            WHERE this_disconnect_content0.id = $updateUsers_args_disconnect_content0_where_Post_this_disconnect_content0param0
            WITH this, this_disconnect_content0, this_disconnect_content0_rel
            CALL apoc.util.validate(NOT ((exists((this_disconnect_content0)<-[:\`HAS_CONTENT\`]-(:\`User\`)) AND any(auth_this0 IN [(this_disconnect_content0)<-[:\`HAS_CONTENT\`]-(auth_this0:\`User\`) | auth_this0] WHERE (auth_this0.id IS NOT NULL AND auth_this0.id = $this_disconnect_content0auth_param0)))), \\"@neo4j/graphql/FORBIDDEN\\", [0])
            CALL {
            	WITH this_disconnect_content0, this_disconnect_content0_rel, this
            	WITH collect(this_disconnect_content0) as this_disconnect_content0, this_disconnect_content0_rel, this
            	UNWIND this_disconnect_content0 as x
            	DELETE this_disconnect_content0_rel
            }
            CALL {
            WITH this, this_disconnect_content0
            OPTIONAL MATCH (this_disconnect_content0)-[this_disconnect_content0_comments0_rel:\`HAS_COMMENT\`]->(this_disconnect_content0_comments0:Comment)
            WHERE this_disconnect_content0_comments0.id = $updateUsers_args_disconnect_content0_disconnect__on_Post0_comments0_where_Comment_this_disconnect_content0_comments0param0
            WITH this, this_disconnect_content0, this_disconnect_content0_comments0, this_disconnect_content0_comments0_rel
            CALL apoc.util.validate(NOT ((exists((this_disconnect_content0)<-[:\`HAS_CONTENT\`]-(:\`User\`)) AND any(auth_this0 IN [(this_disconnect_content0)<-[:\`HAS_CONTENT\`]-(auth_this0:\`User\`) | auth_this0] WHERE (auth_this0.id IS NOT NULL AND auth_this0.id = $this_disconnect_content0auth_param0)))), \\"@neo4j/graphql/FORBIDDEN\\", [0])
            CALL {
            	WITH this_disconnect_content0_comments0, this_disconnect_content0_comments0_rel, this_disconnect_content0
            	WITH collect(this_disconnect_content0_comments0) as this_disconnect_content0_comments0, this_disconnect_content0_comments0_rel, this_disconnect_content0
            	UNWIND this_disconnect_content0_comments0 as x
            	DELETE this_disconnect_content0_comments0_rel
            }
            RETURN count(*) AS disconnect_this_disconnect_content0_comments_Comment
            }
            RETURN count(*) AS disconnect_this_disconnect_content_Post
            }
            WITH *
            RETURN collect(DISTINCT this { .id }) AS data"
        `);

        expect(formatParams(result.params)).toMatchInlineSnapshot(`
            "{
                \\"param0\\": \\"user-id\\",
                \\"updateUsers_args_disconnect_content0_where_Comment_this_disconnect_content0param0\\": \\"post-id\\",
                \\"updateUsers_args_disconnect_content0_where_Post_this_disconnect_content0param0\\": \\"post-id\\",
                \\"this_disconnect_content0auth_param0\\": \\"user-id\\",
                \\"updateUsers_args_disconnect_content0_disconnect__on_Post0_comments0_where_Comment_this_disconnect_content0_comments0param0\\": \\"comment-id\\",
                \\"updateUsers\\": {
                    \\"args\\": {
                        \\"disconnect\\": {
                            \\"content\\": [
                                {
                                    \\"disconnect\\": {
                                        \\"_on\\": {
                                            \\"Post\\": [
                                                {
                                                    \\"comments\\": [
                                                        {
                                                            \\"where\\": {
                                                                \\"node\\": {
                                                                    \\"id\\": \\"comment-id\\"
                                                                }
                                                            }
                                                        }
                                                    ]
                                                }
                                            ]
                                        }
                                    },
                                    \\"where\\": {
                                        \\"node\\": {
                                            \\"id\\": \\"post-id\\"
                                        }
                                    }
                                }
                            ]
                        }
                    }
                },
                \\"resolvedCallbacks\\": {}
            }"
        `);
    });

    test("Connect node", async () => {
        const query = gql`
            mutation {
                updateUsers(where: { id: "user-id" }, connect: { content: { where: { node: { id: "post-id" } } } }) {
                    users {
                        id
                    }
                }
            }
        `;

        const req = createJwtRequest("secret", { sub: "user-id", roles: ["admin"] });
        const result = await translateQuery(neoSchema, query, {
            req,
        });

        expect(formatCypher(result.cypher)).toMatchInlineSnapshot(`
            "MATCH (this:\`User\`)
            WHERE this.id = $param0
            WITH this
            CALL {
            	WITH this
            	OPTIONAL MATCH (this_connect_content0_node:Comment)
            	WHERE this_connect_content0_node.id = $this_connect_content0_node_param0
            	CALL {
            		WITH *
            		WITH collect(this_connect_content0_node) as connectedNodes, collect(this) as parentNodes
            		CALL {
            			WITH connectedNodes, parentNodes
            			UNWIND parentNodes as this
            			UNWIND connectedNodes as this_connect_content0_node
<<<<<<< HEAD
            			MERGE (this)-[:HAS_CONTENT]->(this_connect_content0_node)
=======
            			MERGE (this)-[:\`HAS_CONTENT\`]->(this_connect_content0_node)
            			RETURN count(*) AS _
>>>>>>> d99279cb
            		}
            	}
            WITH this, this_connect_content0_node
            	RETURN count(*) AS connect_this_connect_content_Comment
            }
            CALL {
            		WITH this
            	OPTIONAL MATCH (this_connect_content1_node:Post)
            	WHERE this_connect_content1_node.id = $this_connect_content1_node_param0
            	WITH this, this_connect_content1_node
            	CALL apoc.util.validate(NOT ((exists((this_connect_content1_node)<-[:\`HAS_CONTENT\`]-(:\`User\`)) AND any(auth_this0 IN [(this_connect_content1_node)<-[:\`HAS_CONTENT\`]-(auth_this0:\`User\`) | auth_this0] WHERE (auth_this0.id IS NOT NULL AND auth_this0.id = $this_connect_content1_nodeauth_param0)))), \\"@neo4j/graphql/FORBIDDEN\\", [0])
            	CALL {
            		WITH *
            		WITH collect(this_connect_content1_node) as connectedNodes, collect(this) as parentNodes
            		CALL {
            			WITH connectedNodes, parentNodes
            			UNWIND parentNodes as this
            			UNWIND connectedNodes as this_connect_content1_node
<<<<<<< HEAD
            			MERGE (this)-[:HAS_CONTENT]->(this_connect_content1_node)
=======
            			MERGE (this)-[:\`HAS_CONTENT\`]->(this_connect_content1_node)
            			RETURN count(*) AS _
>>>>>>> d99279cb
            		}
            	}
            WITH this, this_connect_content1_node
            	RETURN count(*) AS connect_this_connect_content_Post
            }
            WITH *
            RETURN collect(DISTINCT this { .id }) AS data"
        `);

        expect(formatParams(result.params)).toMatchInlineSnapshot(`
            "{
                \\"param0\\": \\"user-id\\",
                \\"this_connect_content0_node_param0\\": \\"post-id\\",
                \\"this_connect_content1_node_param0\\": \\"post-id\\",
                \\"this_connect_content1_nodeauth_param0\\": \\"user-id\\",
                \\"resolvedCallbacks\\": {}
            }"
        `);
    });
});<|MERGE_RESOLUTION|>--- conflicted
+++ resolved
@@ -577,12 +577,8 @@
             			WITH connectedNodes, parentNodes
             			UNWIND parentNodes as this
             			UNWIND connectedNodes as this_connect_content0_node
-<<<<<<< HEAD
-            			MERGE (this)-[:HAS_CONTENT]->(this_connect_content0_node)
-=======
             			MERGE (this)-[:\`HAS_CONTENT\`]->(this_connect_content0_node)
             			RETURN count(*) AS _
->>>>>>> d99279cb
             		}
             	}
             WITH this, this_connect_content0_node
@@ -601,12 +597,8 @@
             			WITH connectedNodes, parentNodes
             			UNWIND parentNodes as this
             			UNWIND connectedNodes as this_connect_content1_node
-<<<<<<< HEAD
-            			MERGE (this)-[:HAS_CONTENT]->(this_connect_content1_node)
-=======
             			MERGE (this)-[:\`HAS_CONTENT\`]->(this_connect_content1_node)
             			RETURN count(*) AS _
->>>>>>> d99279cb
             		}
             	}
             WITH this, this_connect_content1_node
