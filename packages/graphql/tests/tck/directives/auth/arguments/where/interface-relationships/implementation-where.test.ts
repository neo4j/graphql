--- conflicted
+++ resolved
@@ -162,11 +162,7 @@
 
         expect(formatCypher(result.cypher)).toMatchInlineSnapshot(`
             "MATCH (this:\`User\`)
-<<<<<<< HEAD
-            WHERE (this.id IS NOT NULL AND this.id = $thisauth_param0)
-=======
             WHERE (this.id IS NOT NULL AND this.id = $auth_param0)
->>>>>>> 0a33e6b6
             WITH *
             CALL {
             WITH *
@@ -557,11 +553,7 @@
 
         expect(formatCypher(result.cypher)).toMatchInlineSnapshot(`
             "MATCH (this:\`User\`)
-<<<<<<< HEAD
-            WHERE (this.id IS NOT NULL AND this.id = $thisauth_param0)
-=======
             WHERE (this.id IS NOT NULL AND this.id = $auth_param0)
->>>>>>> 0a33e6b6
             WITH this
             OPTIONAL MATCH (this)-[this_content_Comment0_relationship:HAS_CONTENT]->(this_content_Comment0:Comment)
             WITH this, collect(DISTINCT this_content_Comment0) as this_content_Comment0_to_delete
@@ -625,7 +617,6 @@
             	CALL {
             		WITH *
             		WITH collect(this0_content_connect0_node) as connectedNodes, collect(this0) as parentNodes
-<<<<<<< HEAD
             		CALL {
             			WITH connectedNodes, parentNodes
             			UNWIND parentNodes as this0
@@ -636,18 +627,10 @@
             		RETURN count(*) AS _
             	}
             WITH this0, this0_content_connect0_node
-=======
-            		UNWIND parentNodes as this0
-            		UNWIND connectedNodes as this0_content_connect0_node
-            		MERGE (this0)-[:HAS_CONTENT]->(this0_content_connect0_node)
-            		RETURN count(*) AS _
-            	}
->>>>>>> 0a33e6b6
             	RETURN count(*) AS connect_this0_content_connect_Comment
             }
             CALL {
             		WITH this0
-<<<<<<< HEAD
             	OPTIONAL MATCH (this0_content_connect1_node:Post)
             	WHERE (exists((this0_content_connect1_node)<-[:HAS_CONTENT]-(:\`User\`)) AND all(auth_this0 IN [(this0_content_connect1_node)<-[:HAS_CONTENT]-(auth_this0:\`User\`) | auth_this0] WHERE (auth_this0.id IS NOT NULL AND auth_this0.id = $this0_content_connect1_nodeauth_param0)))
             	CALL {
@@ -663,18 +646,6 @@
             		RETURN count(*) AS _
             	}
             WITH this0, this0_content_connect1_node
-=======
-            	OPTIONAL MATCH (this0_content_connect0_node:Post)
-            	WHERE (exists((this0_content_connect0_node)<-[:HAS_CONTENT]-(:\`User\`)) AND all(auth_this0 IN [(this0_content_connect0_node)<-[:HAS_CONTENT]-(auth_this0:\`User\`) | auth_this0] WHERE (auth_this0.id IS NOT NULL AND auth_this0.id = $this0_content_connect0_nodeauth_param0)))
-            	CALL {
-            		WITH *
-            		WITH collect(this0_content_connect0_node) as connectedNodes, collect(this0) as parentNodes
-            		UNWIND parentNodes as this0
-            		UNWIND connectedNodes as this0_content_connect0_node
-            		MERGE (this0)-[:HAS_CONTENT]->(this0_content_connect0_node)
-            		RETURN count(*) AS _
-            	}
->>>>>>> 0a33e6b6
             	RETURN count(*) AS connect_this0_content_connect_Post
             }
             RETURN this0
@@ -733,7 +704,6 @@
             	CALL {
             		WITH *
             		WITH collect(this0_content_connect0_node) as connectedNodes, collect(this0) as parentNodes
-<<<<<<< HEAD
             		CALL {
             			WITH connectedNodes, parentNodes
             			UNWIND parentNodes as this0
@@ -744,18 +714,10 @@
             		RETURN count(*) AS _
             	}
             WITH this0, this0_content_connect0_node
-=======
-            		UNWIND parentNodes as this0
-            		UNWIND connectedNodes as this0_content_connect0_node
-            		MERGE (this0)-[:HAS_CONTENT]->(this0_content_connect0_node)
-            		RETURN count(*) AS _
-            	}
->>>>>>> 0a33e6b6
             	RETURN count(*) AS connect_this0_content_connect_Comment
             }
             CALL {
             		WITH this0
-<<<<<<< HEAD
             	OPTIONAL MATCH (this0_content_connect1_node:Post)
             	WHERE this0_content_connect1_node.id = $this0_content_connect1_node_param0 AND (exists((this0_content_connect1_node)<-[:HAS_CONTENT]-(:\`User\`)) AND all(auth_this0 IN [(this0_content_connect1_node)<-[:HAS_CONTENT]-(auth_this0:\`User\`) | auth_this0] WHERE (auth_this0.id IS NOT NULL AND auth_this0.id = $this0_content_connect1_nodeauth_param0)))
             	CALL {
@@ -771,18 +733,6 @@
             		RETURN count(*) AS _
             	}
             WITH this0, this0_content_connect1_node
-=======
-            	OPTIONAL MATCH (this0_content_connect0_node:Post)
-            	WHERE this0_content_connect0_node.id = $this0_content_connect0_node_param0 AND (exists((this0_content_connect0_node)<-[:HAS_CONTENT]-(:\`User\`)) AND all(auth_this0 IN [(this0_content_connect0_node)<-[:HAS_CONTENT]-(auth_this0:\`User\`) | auth_this0] WHERE (auth_this0.id IS NOT NULL AND auth_this0.id = $this0_content_connect0_nodeauth_param0)))
-            	CALL {
-            		WITH *
-            		WITH collect(this0_content_connect0_node) as connectedNodes, collect(this0) as parentNodes
-            		UNWIND parentNodes as this0
-            		UNWIND connectedNodes as this0_content_connect0_node
-            		MERGE (this0)-[:HAS_CONTENT]->(this0_content_connect0_node)
-            		RETURN count(*) AS _
-            	}
->>>>>>> 0a33e6b6
             	RETURN count(*) AS connect_this0_content_connect_Post
             }
             RETURN this0
@@ -822,11 +772,7 @@
 
         expect(formatCypher(result.cypher)).toMatchInlineSnapshot(`
             "MATCH (this:\`User\`)
-<<<<<<< HEAD
-            WHERE (this.id IS NOT NULL AND this.id = $thisauth_param0)
-=======
-            WHERE (this.id IS NOT NULL AND this.id = $auth_param0)
->>>>>>> 0a33e6b6
+            WHERE (this.id IS NOT NULL AND this.id = $thisauth_param0)
             WITH this
             CALL {
             	 WITH this
@@ -839,7 +785,6 @@
             	CALL {
             		WITH *
             		WITH collect(this_content0_connect0_node) as connectedNodes, collect(this) as parentNodes
-<<<<<<< HEAD
             		CALL {
             			WITH connectedNodes, parentNodes
             			UNWIND parentNodes as this
@@ -850,13 +795,6 @@
             		RETURN count(*) AS _
             	}
             WITH this, this_content0_connect0_node
-=======
-            		UNWIND parentNodes as this
-            		UNWIND connectedNodes as this_content0_connect0_node
-            		MERGE (this)-[:HAS_CONTENT]->(this_content0_connect0_node)
-            		RETURN count(*) AS _
-            	}
->>>>>>> 0a33e6b6
             	RETURN count(*) AS connect_this_content0_connect_Comment
             }
             RETURN count(*) AS update_this_Comment
@@ -873,7 +811,6 @@
             	CALL {
             		WITH *
             		WITH collect(this_content0_connect0_node) as connectedNodes, collect(this) as parentNodes
-<<<<<<< HEAD
             		CALL {
             			WITH connectedNodes, parentNodes
             			UNWIND parentNodes as this
@@ -884,13 +821,6 @@
             		RETURN count(*) AS _
             	}
             WITH this, this_content0_connect0_node
-=======
-            		UNWIND parentNodes as this
-            		UNWIND connectedNodes as this_content0_connect0_node
-            		MERGE (this)-[:HAS_CONTENT]->(this_content0_connect0_node)
-            		RETURN count(*) AS _
-            	}
->>>>>>> 0a33e6b6
             	RETURN count(*) AS connect_this_content0_connect_Post
             }
             RETURN count(*) AS update_this_Post
@@ -900,7 +830,6 @@
 
         expect(formatParams(result.params)).toMatchInlineSnapshot(`
             "{
-                \\"auth_param0\\": \\"id-01\\",
                 \\"thisauth_param0\\": \\"id-01\\",
                 \\"this_content0_connect0_nodeauth_param0\\": \\"id-01\\",
                 \\"resolvedCallbacks\\": {}
@@ -926,11 +855,7 @@
 
         expect(formatCypher(result.cypher)).toMatchInlineSnapshot(`
             "MATCH (this:\`User\`)
-<<<<<<< HEAD
-            WHERE (this.id IS NOT NULL AND this.id = $thisauth_param0)
-=======
-            WHERE (this.id IS NOT NULL AND this.id = $auth_param0)
->>>>>>> 0a33e6b6
+            WHERE (this.id IS NOT NULL AND this.id = $thisauth_param0)
             WITH this
             CALL {
             	 WITH this
@@ -944,7 +869,6 @@
             	CALL {
             		WITH *
             		WITH collect(this_content0_connect0_node) as connectedNodes, collect(this) as parentNodes
-<<<<<<< HEAD
             		CALL {
             			WITH connectedNodes, parentNodes
             			UNWIND parentNodes as this
@@ -955,13 +879,6 @@
             		RETURN count(*) AS _
             	}
             WITH this, this_content0_connect0_node
-=======
-            		UNWIND parentNodes as this
-            		UNWIND connectedNodes as this_content0_connect0_node
-            		MERGE (this)-[:HAS_CONTENT]->(this_content0_connect0_node)
-            		RETURN count(*) AS _
-            	}
->>>>>>> 0a33e6b6
             	RETURN count(*) AS connect_this_content0_connect_Comment
             }
             RETURN count(*) AS update_this_Comment
@@ -978,7 +895,6 @@
             	CALL {
             		WITH *
             		WITH collect(this_content0_connect0_node) as connectedNodes, collect(this) as parentNodes
-<<<<<<< HEAD
             		CALL {
             			WITH connectedNodes, parentNodes
             			UNWIND parentNodes as this
@@ -989,13 +905,6 @@
             		RETURN count(*) AS _
             	}
             WITH this, this_content0_connect0_node
-=======
-            		UNWIND parentNodes as this
-            		UNWIND connectedNodes as this_content0_connect0_node
-            		MERGE (this)-[:HAS_CONTENT]->(this_content0_connect0_node)
-            		RETURN count(*) AS _
-            	}
->>>>>>> 0a33e6b6
             	RETURN count(*) AS connect_this_content0_connect_Post
             }
             RETURN count(*) AS update_this_Post
@@ -1005,7 +914,6 @@
 
         expect(formatParams(result.params)).toMatchInlineSnapshot(`
             "{
-                \\"auth_param0\\": \\"id-01\\",
                 \\"thisauth_param0\\": \\"id-01\\",
                 \\"this_content0_connect0_node_param0\\": \\"new-id\\",
                 \\"this_content0_connect0_nodeauth_param0\\": \\"id-01\\",
@@ -1032,11 +940,7 @@
 
         expect(formatCypher(result.cypher)).toMatchInlineSnapshot(`
             "MATCH (this:\`User\`)
-<<<<<<< HEAD
-            WHERE (this.id IS NOT NULL AND this.id = $thisauth_param0)
-=======
-            WHERE (this.id IS NOT NULL AND this.id = $auth_param0)
->>>>>>> 0a33e6b6
+            WHERE (this.id IS NOT NULL AND this.id = $thisauth_param0)
             WITH this
             WHERE (this.id IS NOT NULL AND this.id = $thisauth_param0)
             WITH this
@@ -1046,7 +950,6 @@
             	CALL {
             		WITH *
             		WITH collect(this_connect_content0_node) as connectedNodes, collect(this) as parentNodes
-<<<<<<< HEAD
             		CALL {
             			WITH connectedNodes, parentNodes
             			UNWIND parentNodes as this
@@ -1057,18 +960,10 @@
             		RETURN count(*) AS _
             	}
             WITH this, this_connect_content0_node
-=======
-            		UNWIND parentNodes as this
-            		UNWIND connectedNodes as this_connect_content0_node
-            		MERGE (this)-[:HAS_CONTENT]->(this_connect_content0_node)
-            		RETURN count(*) AS _
-            	}
->>>>>>> 0a33e6b6
             	RETURN count(*) AS connect_this_connect_content_Comment
             }
             CALL {
             		WITH this
-<<<<<<< HEAD
             	OPTIONAL MATCH (this_connect_content1_node:Post)
             	WHERE (exists((this_connect_content1_node)<-[:HAS_CONTENT]-(:\`User\`)) AND all(auth_this0 IN [(this_connect_content1_node)<-[:HAS_CONTENT]-(auth_this0:\`User\`) | auth_this0] WHERE (auth_this0.id IS NOT NULL AND auth_this0.id = $this_connect_content1_nodeauth_param0)))
             	CALL {
@@ -1084,18 +979,6 @@
             		RETURN count(*) AS _
             	}
             WITH this, this_connect_content1_node
-=======
-            	OPTIONAL MATCH (this_connect_content0_node:Post)
-            	WHERE (exists((this_connect_content0_node)<-[:HAS_CONTENT]-(:\`User\`)) AND all(auth_this0 IN [(this_connect_content0_node)<-[:HAS_CONTENT]-(auth_this0:\`User\`) | auth_this0] WHERE (auth_this0.id IS NOT NULL AND auth_this0.id = $this_connect_content0_nodeauth_param0)))
-            	CALL {
-            		WITH *
-            		WITH collect(this_connect_content0_node) as connectedNodes, collect(this) as parentNodes
-            		UNWIND parentNodes as this
-            		UNWIND connectedNodes as this_connect_content0_node
-            		MERGE (this)-[:HAS_CONTENT]->(this_connect_content0_node)
-            		RETURN count(*) AS _
-            	}
->>>>>>> 0a33e6b6
             	RETURN count(*) AS connect_this_connect_content_Post
             }
             WITH *
@@ -1104,7 +987,6 @@
 
         expect(formatParams(result.params)).toMatchInlineSnapshot(`
             "{
-                \\"auth_param0\\": \\"id-01\\",
                 \\"thisauth_param0\\": \\"id-01\\",
                 \\"this_connect_content1_nodeauth_param0\\": \\"id-01\\",
                 \\"resolvedCallbacks\\": {}
@@ -1130,11 +1012,7 @@
 
         expect(formatCypher(result.cypher)).toMatchInlineSnapshot(`
             "MATCH (this:\`User\`)
-<<<<<<< HEAD
-            WHERE (this.id IS NOT NULL AND this.id = $thisauth_param0)
-=======
-            WHERE (this.id IS NOT NULL AND this.id = $auth_param0)
->>>>>>> 0a33e6b6
+            WHERE (this.id IS NOT NULL AND this.id = $thisauth_param0)
             WITH this
             WHERE (this.id IS NOT NULL AND this.id = $thisauth_param0)
             WITH this
@@ -1145,7 +1023,6 @@
             	CALL {
             		WITH *
             		WITH collect(this_connect_content0_node) as connectedNodes, collect(this) as parentNodes
-<<<<<<< HEAD
             		CALL {
             			WITH connectedNodes, parentNodes
             			UNWIND parentNodes as this
@@ -1156,18 +1033,10 @@
             		RETURN count(*) AS _
             	}
             WITH this, this_connect_content0_node
-=======
-            		UNWIND parentNodes as this
-            		UNWIND connectedNodes as this_connect_content0_node
-            		MERGE (this)-[:HAS_CONTENT]->(this_connect_content0_node)
-            		RETURN count(*) AS _
-            	}
->>>>>>> 0a33e6b6
             	RETURN count(*) AS connect_this_connect_content_Comment
             }
             CALL {
             		WITH this
-<<<<<<< HEAD
             	OPTIONAL MATCH (this_connect_content1_node:Post)
             	WHERE this_connect_content1_node.id = $this_connect_content1_node_param0 AND (exists((this_connect_content1_node)<-[:HAS_CONTENT]-(:\`User\`)) AND all(auth_this0 IN [(this_connect_content1_node)<-[:HAS_CONTENT]-(auth_this0:\`User\`) | auth_this0] WHERE (auth_this0.id IS NOT NULL AND auth_this0.id = $this_connect_content1_nodeauth_param0)))
             	CALL {
@@ -1183,18 +1052,6 @@
             		RETURN count(*) AS _
             	}
             WITH this, this_connect_content1_node
-=======
-            	OPTIONAL MATCH (this_connect_content0_node:Post)
-            	WHERE this_connect_content0_node.id = $this_connect_content0_node_param0 AND (exists((this_connect_content0_node)<-[:HAS_CONTENT]-(:\`User\`)) AND all(auth_this0 IN [(this_connect_content0_node)<-[:HAS_CONTENT]-(auth_this0:\`User\`) | auth_this0] WHERE (auth_this0.id IS NOT NULL AND auth_this0.id = $this_connect_content0_nodeauth_param0)))
-            	CALL {
-            		WITH *
-            		WITH collect(this_connect_content0_node) as connectedNodes, collect(this) as parentNodes
-            		UNWIND parentNodes as this
-            		UNWIND connectedNodes as this_connect_content0_node
-            		MERGE (this)-[:HAS_CONTENT]->(this_connect_content0_node)
-            		RETURN count(*) AS _
-            	}
->>>>>>> 0a33e6b6
             	RETURN count(*) AS connect_this_connect_content_Post
             }
             WITH *
@@ -1203,7 +1060,6 @@
 
         expect(formatParams(result.params)).toMatchInlineSnapshot(`
             "{
-                \\"auth_param0\\": \\"id-01\\",
                 \\"thisauth_param0\\": \\"id-01\\",
                 \\"this_connect_content0_node_param0\\": \\"some-id\\",
                 \\"this_connect_content1_node_param0\\": \\"some-id\\",
@@ -1231,11 +1087,7 @@
 
         expect(formatCypher(result.cypher)).toMatchInlineSnapshot(`
             "MATCH (this:\`User\`)
-<<<<<<< HEAD
-            WHERE (this.id IS NOT NULL AND this.id = $thisauth_param0)
-=======
             WHERE (this.id IS NOT NULL AND this.id = $auth_param0)
->>>>>>> 0a33e6b6
             WITH this
             CALL {
             	 WITH this
@@ -1307,11 +1159,7 @@
 
         expect(formatCypher(result.cypher)).toMatchInlineSnapshot(`
             "MATCH (this:\`User\`)
-<<<<<<< HEAD
-            WHERE (this.id IS NOT NULL AND this.id = $thisauth_param0)
-=======
             WHERE (this.id IS NOT NULL AND this.id = $auth_param0)
->>>>>>> 0a33e6b6
             WITH this
             CALL {
             	 WITH this
@@ -1405,11 +1253,7 @@
 
         expect(formatCypher(result.cypher)).toMatchInlineSnapshot(`
             "MATCH (this:\`User\`)
-<<<<<<< HEAD
-            WHERE (this.id IS NOT NULL AND this.id = $thisauth_param0)
-=======
             WHERE (this.id IS NOT NULL AND this.id = $auth_param0)
->>>>>>> 0a33e6b6
             WITH this
             WHERE (this.id IS NOT NULL AND this.id = $thisauth_param0)
             WITH this
@@ -1481,11 +1325,7 @@
 
         expect(formatCypher(result.cypher)).toMatchInlineSnapshot(`
             "MATCH (this:\`User\`)
-<<<<<<< HEAD
-            WHERE (this.id IS NOT NULL AND this.id = $thisauth_param0)
-=======
             WHERE (this.id IS NOT NULL AND this.id = $auth_param0)
->>>>>>> 0a33e6b6
             WITH this
             WHERE (this.id IS NOT NULL AND this.id = $thisauth_param0)
             WITH this
