--- conflicted
+++ resolved
@@ -522,28 +522,15 @@
             	WITH this, this_post0, this_post0_creator0_connect0_node
             		RETURN count(*) AS connect_this_post0_creator0_connect_User
             	}
-<<<<<<< HEAD
             	WITH this, this_post0
             	CALL {
             		WITH this_post0
             		MATCH (this_post0)-[this_post0_creator_User_unique:HAS_POST]->(:User)
             		WITH count(this_post0_creator_User_unique) as c
-            		CALL apoc.util.validate(NOT (c = 1), '@neo4j/graphql/RELATIONSHIP-REQUIREDPost.creator required', [0])
+            		CALL apoc.util.validate(NOT (c = 1), '@neo4j/graphql/RELATIONSHIP-REQUIREDPost.creator required exactly once', [0])
             		RETURN c AS this_post0_creator_User_unique_ignored
             	}
             	RETURN count(*) AS update_this_post0
-=======
-            WITH this, this_post0, this_post0_creator0_connect0_node
-            	RETURN count(*) AS connect_this_post0_creator0_connect_User
-            }
-            WITH this, this_post0
-            CALL {
-            	WITH this_post0
-            	MATCH (this_post0)-[this_post0_creator_User_unique:HAS_POST]->(:User)
-            	WITH count(this_post0_creator_User_unique) as c
-            	CALL apoc.util.validate(NOT (c = 1), '@neo4j/graphql/RELATIONSHIP-REQUIREDPost.creator required exactly once', [0])
-            	RETURN c AS this_post0_creator_User_unique_ignored
->>>>>>> 504bc6da
             }
             WITH this
             CALL {
@@ -571,34 +558,7 @@
                         ],
                         \\"sub\\": \\"super_admin\\"
                     }
-<<<<<<< HEAD
-                }
-=======
-                },
-                \\"updateComments\\": {
-                    \\"args\\": {
-                        \\"update\\": {
-                            \\"post\\": {
-                                \\"update\\": {
-                                    \\"node\\": {
-                                        \\"creator\\": {
-                                            \\"connect\\": {
-                                                \\"where\\": {
-                                                    \\"node\\": {
-                                                        \\"id\\": \\"user-id\\"
-                                                    }
-                                                },
-                                                \\"overwrite\\": true
-                                            }
-                                        }
-                                    }
-                                }
-                            }
-                        }
-                    }
-                },
-                \\"resolvedCallbacks\\": {}
->>>>>>> 504bc6da
+                }
             }"
         `);
     });
@@ -692,7 +652,6 @@
             "MATCH (this:\`Comment\`)
             WITH this
             CALL {
-<<<<<<< HEAD
             	WITH this
             	MATCH (this)<-[this_has_comment0_relationship:HAS_COMMENT]-(this_post0:Post)
             	WITH this, this_post0
@@ -716,17 +675,10 @@
             		WITH this_post0
             		MATCH (this_post0)-[this_post0_creator_User_unique:HAS_POST]->(:User)
             		WITH count(this_post0_creator_User_unique) as c
-            		CALL apoc.util.validate(NOT (c = 1), '@neo4j/graphql/RELATIONSHIP-REQUIREDPost.creator required', [0])
+            		CALL apoc.util.validate(NOT (c = 1), '@neo4j/graphql/RELATIONSHIP-REQUIREDPost.creator required exactly once', [0])
             		RETURN c AS this_post0_creator_User_unique_ignored
             	}
             	RETURN count(*) AS update_this_post0
-=======
-            	WITH this_post0
-            	MATCH (this_post0)-[this_post0_creator_User_unique:HAS_POST]->(:User)
-            	WITH count(this_post0_creator_User_unique) as c
-            	CALL apoc.util.validate(NOT (c = 1), '@neo4j/graphql/RELATIONSHIP-REQUIREDPost.creator required exactly once', [0])
-            	RETURN c AS this_post0_creator_User_unique_ignored
->>>>>>> 504bc6da
             }
             WITH this
             CALL {
