/*
 * Copyright (c) "Neo4j"
 * Neo4j Sweden AB [http://neo4j.com]
 *
 * This file is part of Neo4j.
 *
 * Licensed under the Apache License, Version 2.0 (the "License");
 * you may not use this file except in compliance with the License.
 * You may obtain a copy of the License at
 *
 *     http://www.apache.org/licenses/LICENSE-2.0
 *
 * Unless required by applicable law or agreed to in writing, software
 * distributed under the License is distributed on an "AS IS" BASIS,
 * WITHOUT WARRANTIES OR CONDITIONS OF ANY KIND, either express or implied.
 * See the License for the specific language governing permissions and
 * limitations under the License.
 */

import { Neo4jGraphQLAuthJWTPlugin } from "@neo4j/graphql-plugin-auth";
import { gql } from "apollo-server";
import type { DocumentNode } from "graphql";
import { Neo4jGraphQL } from "../../../../../../src";
import { formatCypher, translateQuery, formatParams } from "../../../../utils/tck-test-utils";
import { createJwtRequest } from "../../../../../utils/create-jwt-request";

describe("Cypher Auth Roles", () => {
    const secret = "secret";
    let typeDefs: DocumentNode;
    let neoSchema: Neo4jGraphQL;

    beforeAll(() => {
        typeDefs = gql`
            type History {
                url: String @auth(rules: [{ operations: [READ], roles: ["super-admin"] }])
            }

            type Comment {
                id: String
                content: String
                post: Post! @relationship(type: "HAS_COMMENT", direction: IN)
            }

            type Post {
                id: String
                content: String
                creator: User! @relationship(type: "HAS_POST", direction: OUT)
                comments: [Comment!]! @relationship(type: "HAS_COMMENT", direction: OUT)
            }

            type User {
                id: ID
                name: String
                password: String
                posts: [Post!]! @relationship(type: "HAS_POST", direction: OUT)
            }

            extend type User
                @auth(rules: [{ operations: [READ, CREATE, UPDATE, CONNECT, DISCONNECT, DELETE], roles: ["admin"] }])

            extend type Post @auth(rules: [{ operations: [CONNECT, DISCONNECT, DELETE], roles: ["super-admin"] }])

            extend type User {
                password: String @auth(rules: [{ operations: [READ, CREATE, UPDATE], roles: ["super-admin"] }])
            }

            extend type User {
                history: [History]
                    @cypher(statement: "MATCH (this)-[:HAS_HISTORY]->(h:History) RETURN h", columnName: "h")
                    @auth(rules: [{ operations: [READ], roles: ["super-admin"] }])
            }
        `;

        neoSchema = new Neo4jGraphQL({
            typeDefs,
            config: { enableRegex: true },
            plugins: {
                auth: new Neo4jGraphQLAuthJWTPlugin({
                    secret,
                }),
            },
        });
    });

    test("Read Node", async () => {
        const query = gql`
            {
                users {
                    id
                    name
                }
            }
        `;

        const req = createJwtRequest("secret", { sub: "super_admin", roles: ["admin"] });
        const result = await translateQuery(neoSchema, query, {
            req,
        });

        expect(formatCypher(result.cypher)).toMatchInlineSnapshot(`
            "MATCH (this:\`User\`)
            WHERE apoc.util.validatePredicate(NOT (any(var1 IN [\\"admin\\"] WHERE any(var0 IN $auth.roles WHERE var0 = var1))), \\"@neo4j/graphql/FORBIDDEN\\", [0])
            RETURN this { .id, .name } AS this"
        `);

        expect(formatParams(result.params)).toMatchInlineSnapshot(`
            "{
                \\"auth\\": {
                    \\"isAuthenticated\\": true,
                    \\"roles\\": [
                        \\"admin\\"
                    ],
                    \\"jwt\\": {
                        \\"roles\\": [
                            \\"admin\\"
                        ],
                        \\"sub\\": \\"super_admin\\"
                    }
                }
            }"
        `);
    });

    test("Read Node & Field", async () => {
        const query = gql`
            {
                users {
                    id
                    name
                    password
                }
            }
        `;

        const req = createJwtRequest("secret", { sub: "super_admin", roles: ["admin"] });
        const result = await translateQuery(neoSchema, query, {
            req,
        });

        expect(formatCypher(result.cypher)).toMatchInlineSnapshot(`
            "MATCH (this:\`User\`)
            WHERE apoc.util.validatePredicate(NOT (any(var1 IN [\\"admin\\"] WHERE any(var0 IN $auth.roles WHERE var0 = var1))), \\"@neo4j/graphql/FORBIDDEN\\", [0])
            CALL apoc.util.validate(NOT (any(var3 IN [\\"super-admin\\"] WHERE any(var2 IN $auth.roles WHERE var2 = var3))), \\"@neo4j/graphql/FORBIDDEN\\", [0])
            RETURN this { .id, .name, .password } AS this"
        `);

        expect(formatParams(result.params)).toMatchInlineSnapshot(`
            "{
                \\"auth\\": {
                    \\"isAuthenticated\\": true,
                    \\"roles\\": [
                        \\"admin\\"
                    ],
                    \\"jwt\\": {
                        \\"roles\\": [
                            \\"admin\\"
                        ],
                        \\"sub\\": \\"super_admin\\"
                    }
                }
            }"
        `);
    });

    test("Read Node & Cypher Field", async () => {
        const query = gql`
            {
                users {
                    history {
                        url
                    }
                }
            }
        `;

        const req = createJwtRequest("secret", { sub: "super_admin", roles: ["admin"] });
        const result = await translateQuery(neoSchema, query, {
            req,
        });

        expect(formatCypher(result.cypher)).toMatchInlineSnapshot(`
            "MATCH (this:\`User\`)
            WHERE apoc.util.validatePredicate(NOT (any(var1 IN [\\"admin\\"] WHERE any(var0 IN $auth.roles WHERE var0 = var1))), \\"@neo4j/graphql/FORBIDDEN\\", [0])
            CALL apoc.util.validate(NOT (any(var3 IN [\\"super-admin\\"] WHERE any(var2 IN $auth.roles WHERE var2 = var3))), \\"@neo4j/graphql/FORBIDDEN\\", [0])
            CALL {
                WITH this
                CALL {
                    WITH this
                    WITH this AS this
                    MATCH (this)-[:HAS_HISTORY]->(h:History) RETURN h
                }
                WITH h AS this4
                RETURN collect(this4 { .url }) AS this4
            }
            RETURN this { history: this4 } AS this"
        `);

        expect(formatParams(result.params)).toMatchInlineSnapshot(`
            "{
                \\"auth\\": {
                    \\"isAuthenticated\\": true,
                    \\"roles\\": [
                        \\"admin\\"
                    ],
                    \\"jwt\\": {
                        \\"roles\\": [
                            \\"admin\\"
                        ],
                        \\"sub\\": \\"super_admin\\"
                    }
                }
            }"
        `);
    });

    test("Create Node", async () => {
        const query = gql`
            mutation {
                createUsers(input: [{ id: "1" }]) {
                    users {
                        id
                    }
                }
            }
        `;

        const req = createJwtRequest("secret", { sub: "super_admin", roles: ["admin"] });
        const result = await translateQuery(neoSchema, query, {
            req,
        });

        expect(formatCypher(result.cypher)).toMatchInlineSnapshot(`
            "UNWIND $create_param0 AS create_var0
            CALL {
                WITH create_var0
                CREATE (create_this1:\`User\`)
                SET
                    create_this1.id = create_var0.id
                WITH *
                CALL apoc.util.validate(NOT (any(create_var3 IN [\\"admin\\"] WHERE any(create_var2 IN $auth.roles WHERE create_var2 = create_var3))), \\"@neo4j/graphql/FORBIDDEN\\", [0])
                RETURN create_this1
            }
            RETURN collect(create_this1 { .id }) AS data"
        `);

        expect(formatParams(result.params)).toMatchInlineSnapshot(`
            "{
                \\"create_param0\\": [
                    {
                        \\"id\\": \\"1\\"
                    }
                ],
                \\"resolvedCallbacks\\": {},
                \\"auth\\": {
                    \\"isAuthenticated\\": true,
                    \\"roles\\": [
                        \\"admin\\"
                    ],
                    \\"jwt\\": {
                        \\"roles\\": [
                            \\"admin\\"
                        ],
                        \\"sub\\": \\"super_admin\\"
                    }
                }
            }"
        `);
    });

    test("Create Node & Field", async () => {
        const query = gql`
            mutation {
                createUsers(input: [{ id: "1", password: "super-password" }]) {
                    users {
                        id
                    }
                }
            }
        `;

        const req = createJwtRequest("secret", { sub: "super_admin", roles: ["admin"] });
        const result = await translateQuery(neoSchema, query, {
            req,
        });

        expect(formatCypher(result.cypher)).toMatchInlineSnapshot(`
            "UNWIND $create_param0 AS create_var0
            CALL {
                WITH create_var0
                CREATE (create_this1:\`User\`)
                SET
                    create_this1.id = create_var0.id,
                    create_this1.password = create_var0.password
                WITH *
                CALL apoc.util.validate(NOT (any(create_var3 IN [\\"admin\\"] WHERE any(create_var2 IN $auth.roles WHERE create_var2 = create_var3))), \\"@neo4j/graphql/FORBIDDEN\\", [0])
                WITH *
                CALL apoc.util.validate(NOT (create_var0.password IS NULL OR any(create_var5 IN [\\"super-admin\\"] WHERE any(create_var4 IN $auth.roles WHERE create_var4 = create_var5))), \\"@neo4j/graphql/FORBIDDEN\\", [0])
                RETURN create_this1
            }
            RETURN collect(create_this1 { .id }) AS data"
        `);

        expect(formatParams(result.params)).toMatchInlineSnapshot(`
            "{
                \\"create_param0\\": [
                    {
                        \\"id\\": \\"1\\",
                        \\"password\\": \\"super-password\\"
                    }
                ],
                \\"resolvedCallbacks\\": {},
                \\"auth\\": {
                    \\"isAuthenticated\\": true,
                    \\"roles\\": [
                        \\"admin\\"
                    ],
                    \\"jwt\\": {
                        \\"roles\\": [
                            \\"admin\\"
                        ],
                        \\"sub\\": \\"super_admin\\"
                    }
                }
            }"
        `);
    });

    test("Update Node", async () => {
        const query = gql`
            mutation {
                updateUsers(where: { id: "1" }, update: { id: "id-1" }) {
                    users {
                        id
                    }
                }
            }
        `;

        const req = createJwtRequest("secret", { sub: "super_admin", roles: ["admin"] });
        const result = await translateQuery(neoSchema, query, {
            req,
        });

        expect(formatCypher(result.cypher)).toMatchInlineSnapshot(`
            "MATCH (this:\`User\`)
            WHERE this.id = $param0
            WITH this
            CALL apoc.util.validate(NOT (any(auth_var1 IN [\\"admin\\"] WHERE any(auth_var0 IN $auth.roles WHERE auth_var0 = auth_var1))), \\"@neo4j/graphql/FORBIDDEN\\", [0])
            SET this.id = $this_update_id
            RETURN collect(DISTINCT this { .id }) AS data"
        `);

        expect(formatParams(result.params)).toMatchInlineSnapshot(`
            "{
                \\"param0\\": \\"1\\",
                \\"this_update_id\\": \\"id-1\\",
                \\"resolvedCallbacks\\": {},
                \\"auth\\": {
                    \\"isAuthenticated\\": true,
                    \\"roles\\": [
                        \\"admin\\"
                    ],
                    \\"jwt\\": {
                        \\"roles\\": [
                            \\"admin\\"
                        ],
                        \\"sub\\": \\"super_admin\\"
                    }
                }
            }"
        `);
    });

    test("Update Node & Field", async () => {
        const query = gql`
            mutation {
                updateUsers(where: { id: "1" }, update: { password: "password" }) {
                    users {
                        id
                    }
                }
            }
        `;

        const req = createJwtRequest("secret", { sub: "super_admin", roles: ["admin"] });
        const result = await translateQuery(neoSchema, query, {
            req,
        });

        expect(formatCypher(result.cypher)).toMatchInlineSnapshot(`
            "MATCH (this:\`User\`)
            WHERE this.id = $param0
            WITH this
            CALL apoc.util.validate(NOT (any(auth_var1 IN [\\"admin\\"] WHERE any(auth_var0 IN $auth.roles WHERE auth_var0 = auth_var1)) AND any(auth_var1 IN [\\"super-admin\\"] WHERE any(auth_var0 IN $auth.roles WHERE auth_var0 = auth_var1))), \\"@neo4j/graphql/FORBIDDEN\\", [0])
            SET this.password = $this_update_password
            RETURN collect(DISTINCT this { .id }) AS data"
        `);

        expect(formatParams(result.params)).toMatchInlineSnapshot(`
            "{
                \\"param0\\": \\"1\\",
                \\"this_update_password\\": \\"password\\",
                \\"resolvedCallbacks\\": {},
                \\"auth\\": {
                    \\"isAuthenticated\\": true,
                    \\"roles\\": [
                        \\"admin\\"
                    ],
                    \\"jwt\\": {
                        \\"roles\\": [
                            \\"admin\\"
                        ],
                        \\"sub\\": \\"super_admin\\"
                    }
                }
            }"
        `);
    });

    test("Connect", async () => {
        const query = gql`
            mutation {
                updateUsers(connect: { posts: {} }) {
                    users {
                        id
                    }
                }
            }
        `;

        const req = createJwtRequest("secret", { sub: "super_admin", roles: ["admin"] });
        const result = await translateQuery(neoSchema, query, {
            req,
        });

        expect(formatCypher(result.cypher)).toMatchInlineSnapshot(`
            "MATCH (this:\`User\`)
            WITH this
            CALL {
            	WITH this
            	OPTIONAL MATCH (this_connect_posts0_node:Post)
            	WITH this, this_connect_posts0_node
            	CALL apoc.util.validate(NOT (any(auth_var1 IN [\\"super-admin\\"] WHERE any(auth_var0 IN $auth.roles WHERE auth_var0 = auth_var1)) AND any(auth_var1 IN [\\"admin\\"] WHERE any(auth_var0 IN $auth.roles WHERE auth_var0 = auth_var1))), \\"@neo4j/graphql/FORBIDDEN\\", [0])
            	CALL {
            		WITH *
            		WITH collect(this_connect_posts0_node) as connectedNodes, collect(this) as parentNodes
            		CALL {
            			WITH connectedNodes, parentNodes
            			UNWIND parentNodes as this
            			UNWIND connectedNodes as this_connect_posts0_node
<<<<<<< HEAD
            			MERGE (this)-[:HAS_POST]->(this_connect_posts0_node)
=======
            			MERGE (this)-[:\`HAS_POST\`]->(this_connect_posts0_node)
            			RETURN count(*) AS _
>>>>>>> d99279cb
            		}
            	}
            WITH this, this_connect_posts0_node
            	RETURN count(*) AS connect_this_connect_posts_Post
            }
            WITH *
            RETURN collect(DISTINCT this { .id }) AS data"
        `);

        expect(formatParams(result.params)).toMatchInlineSnapshot(`
            "{
                \\"resolvedCallbacks\\": {},
                \\"auth\\": {
                    \\"isAuthenticated\\": true,
                    \\"roles\\": [
                        \\"admin\\"
                    ],
                    \\"jwt\\": {
                        \\"roles\\": [
                            \\"admin\\"
                        ],
                        \\"sub\\": \\"super_admin\\"
                    }
                }
            }"
        `);
    });

    test("Nested Connect", async () => {
        const query = gql`
            mutation {
                updateComments(
                    update: {
                        post: { update: { node: { creator: { connect: { where: { node: { id: "user-id" } } } } } } }
                    }
                ) {
                    comments {
                        content
                    }
                }
            }
        `;

        const req = createJwtRequest("secret", { sub: "super_admin", roles: ["admin"] });
        const result = await translateQuery(neoSchema, query, {
            req,
        });

        expect(formatCypher(result.cypher)).toMatchInlineSnapshot(`
            "MATCH (this:\`Comment\`)
            WITH this
            CALL {
            	WITH this
            	MATCH (this)<-[this_has_comment0_relationship:\`HAS_COMMENT\`]-(this_post0:Post)
            	WITH this, this_post0
            	CALL {
            		WITH this, this_post0
            		OPTIONAL MATCH (this_post0_creator0_connect0_node:User)
            		WHERE this_post0_creator0_connect0_node.id = $this_post0_creator0_connect0_node_param0
            		WITH this, this_post0, this_post0_creator0_connect0_node
            		CALL apoc.util.validate(NOT (any(auth_var1 IN [\\"admin\\"] WHERE any(auth_var0 IN $auth.roles WHERE auth_var0 = auth_var1)) AND any(auth_var1 IN [\\"super-admin\\"] WHERE any(auth_var0 IN $auth.roles WHERE auth_var0 = auth_var1))), \\"@neo4j/graphql/FORBIDDEN\\", [0])
            		CALL {
            			WITH *
            			WITH this, collect(this_post0_creator0_connect0_node) as connectedNodes, collect(this_post0) as parentNodes
            			CALL {
            				WITH connectedNodes, parentNodes
            				UNWIND parentNodes as this_post0
            				UNWIND connectedNodes as this_post0_creator0_connect0_node
<<<<<<< HEAD
            				MERGE (this_post0)-[:HAS_POST]->(this_post0_creator0_connect0_node)
=======
            				MERGE (this_post0)-[:\`HAS_POST\`]->(this_post0_creator0_connect0_node)
            				RETURN count(*) AS _
>>>>>>> d99279cb
            			}
            		}
            	WITH this, this_post0, this_post0_creator0_connect0_node
            		RETURN count(*) AS connect_this_post0_creator0_connect_User
            	}
            	WITH this, this_post0
            	CALL {
            		WITH this_post0
            		MATCH (this_post0)-[this_post0_creator_User_unique:\`HAS_POST\`]->(:User)
            		WITH count(this_post0_creator_User_unique) as c
            		CALL apoc.util.validate(NOT (c = 1), '@neo4j/graphql/RELATIONSHIP-REQUIREDPost.creator required exactly once', [0])
            		RETURN c AS this_post0_creator_User_unique_ignored
            	}
            	RETURN count(*) AS update_this_post0
            }
            WITH this
            CALL {
            	WITH this
            	MATCH (this)<-[this_post_Post_unique:\`HAS_COMMENT\`]-(:Post)
            	WITH count(this_post_Post_unique) as c
            	CALL apoc.util.validate(NOT (c = 1), '@neo4j/graphql/RELATIONSHIP-REQUIREDComment.post required exactly once', [0])
            	RETURN c AS this_post_Post_unique_ignored
            }
            RETURN collect(DISTINCT this { .content }) AS data"
        `);

        expect(formatParams(result.params)).toMatchInlineSnapshot(`
            "{
                \\"this_post0_creator0_connect0_node_param0\\": \\"user-id\\",
                \\"resolvedCallbacks\\": {},
                \\"auth\\": {
                    \\"isAuthenticated\\": true,
                    \\"roles\\": [
                        \\"admin\\"
                    ],
                    \\"jwt\\": {
                        \\"roles\\": [
                            \\"admin\\"
                        ],
                        \\"sub\\": \\"super_admin\\"
                    }
                }
            }"
        `);
    });

    test("Disconnect", async () => {
        const query = gql`
            mutation {
                updateUsers(disconnect: { posts: {} }) {
                    users {
                        id
                    }
                }
            }
        `;

        const req = createJwtRequest("secret", { sub: "super_admin", roles: ["admin"] });
        const result = await translateQuery(neoSchema, query, {
            req,
        });

        expect(formatCypher(result.cypher)).toMatchInlineSnapshot(`
            "MATCH (this:\`User\`)
            WITH this
            CALL {
            WITH this
            OPTIONAL MATCH (this)-[this_disconnect_posts0_rel:\`HAS_POST\`]->(this_disconnect_posts0:Post)
            WITH this, this_disconnect_posts0, this_disconnect_posts0_rel
            CALL apoc.util.validate(NOT (any(auth_var1 IN [\\"admin\\"] WHERE any(auth_var0 IN $auth.roles WHERE auth_var0 = auth_var1)) AND any(auth_var1 IN [\\"super-admin\\"] WHERE any(auth_var0 IN $auth.roles WHERE auth_var0 = auth_var1))), \\"@neo4j/graphql/FORBIDDEN\\", [0])
            CALL {
            	WITH this_disconnect_posts0, this_disconnect_posts0_rel, this
            	WITH collect(this_disconnect_posts0) as this_disconnect_posts0, this_disconnect_posts0_rel, this
            	UNWIND this_disconnect_posts0 as x
            	DELETE this_disconnect_posts0_rel
            }
            RETURN count(*) AS disconnect_this_disconnect_posts_Post
            }
            WITH *
            RETURN collect(DISTINCT this { .id }) AS data"
        `);

        expect(formatParams(result.params)).toMatchInlineSnapshot(`
            "{
                \\"updateUsers\\": {
                    \\"args\\": {
                        \\"disconnect\\": {
                            \\"posts\\": [
                                {}
                            ]
                        }
                    }
                },
                \\"resolvedCallbacks\\": {},
                \\"auth\\": {
                    \\"isAuthenticated\\": true,
                    \\"roles\\": [
                        \\"admin\\"
                    ],
                    \\"jwt\\": {
                        \\"roles\\": [
                            \\"admin\\"
                        ],
                        \\"sub\\": \\"super_admin\\"
                    }
                }
            }"
        `);
    });

    test("Nested Disconnect", async () => {
        const query = gql`
            mutation {
                updateComments(
                    update: {
                        post: { update: { node: { creator: { disconnect: { where: { node: { id: "user-id" } } } } } } }
                    }
                ) {
                    comments {
                        content
                    }
                }
            }
        `;

        const req = createJwtRequest("secret", { sub: "super_admin", roles: ["admin"] });
        const result = await translateQuery(neoSchema, query, {
            req,
        });

        expect(formatCypher(result.cypher)).toMatchInlineSnapshot(`
            "MATCH (this:\`Comment\`)
            WITH this
            CALL {
            	WITH this
            	MATCH (this)<-[this_has_comment0_relationship:\`HAS_COMMENT\`]-(this_post0:Post)
            	WITH this, this_post0
            	CALL {
            	WITH this, this_post0
            	OPTIONAL MATCH (this_post0)-[this_post0_creator0_disconnect0_rel:\`HAS_POST\`]->(this_post0_creator0_disconnect0:User)
            	WHERE this_post0_creator0_disconnect0.id = $updateComments_args_update_post_update_node_creator_disconnect_where_User_this_post0_creator0_disconnect0param0
            	WITH this, this_post0, this_post0_creator0_disconnect0, this_post0_creator0_disconnect0_rel
            	CALL apoc.util.validate(NOT (any(auth_var1 IN [\\"super-admin\\"] WHERE any(auth_var0 IN $auth.roles WHERE auth_var0 = auth_var1)) AND any(auth_var1 IN [\\"admin\\"] WHERE any(auth_var0 IN $auth.roles WHERE auth_var0 = auth_var1))), \\"@neo4j/graphql/FORBIDDEN\\", [0])
            	CALL {
            		WITH this_post0_creator0_disconnect0, this_post0_creator0_disconnect0_rel, this_post0
            		WITH collect(this_post0_creator0_disconnect0) as this_post0_creator0_disconnect0, this_post0_creator0_disconnect0_rel, this_post0
            		UNWIND this_post0_creator0_disconnect0 as x
            		DELETE this_post0_creator0_disconnect0_rel
            	}
            	RETURN count(*) AS disconnect_this_post0_creator0_disconnect_User
            	}
            	WITH this, this_post0
            	CALL {
            		WITH this_post0
            		MATCH (this_post0)-[this_post0_creator_User_unique:\`HAS_POST\`]->(:User)
            		WITH count(this_post0_creator_User_unique) as c
            		CALL apoc.util.validate(NOT (c = 1), '@neo4j/graphql/RELATIONSHIP-REQUIREDPost.creator required exactly once', [0])
            		RETURN c AS this_post0_creator_User_unique_ignored
            	}
            	RETURN count(*) AS update_this_post0
            }
            WITH this
            CALL {
            	WITH this
            	MATCH (this)<-[this_post_Post_unique:\`HAS_COMMENT\`]-(:Post)
            	WITH count(this_post_Post_unique) as c
            	CALL apoc.util.validate(NOT (c = 1), '@neo4j/graphql/RELATIONSHIP-REQUIREDComment.post required exactly once', [0])
            	RETURN c AS this_post_Post_unique_ignored
            }
            RETURN collect(DISTINCT this { .content }) AS data"
        `);

        expect(formatParams(result.params)).toMatchInlineSnapshot(`
            "{
                \\"updateComments_args_update_post_update_node_creator_disconnect_where_User_this_post0_creator0_disconnect0param0\\": \\"user-id\\",
                \\"updateComments\\": {
                    \\"args\\": {
                        \\"update\\": {
                            \\"post\\": {
                                \\"update\\": {
                                    \\"node\\": {
                                        \\"creator\\": {
                                            \\"disconnect\\": {
                                                \\"where\\": {
                                                    \\"node\\": {
                                                        \\"id\\": \\"user-id\\"
                                                    }
                                                }
                                            }
                                        }
                                    }
                                }
                            }
                        }
                    }
                },
                \\"resolvedCallbacks\\": {},
                \\"auth\\": {
                    \\"isAuthenticated\\": true,
                    \\"roles\\": [
                        \\"admin\\"
                    ],
                    \\"jwt\\": {
                        \\"roles\\": [
                            \\"admin\\"
                        ],
                        \\"sub\\": \\"super_admin\\"
                    }
                }
            }"
        `);
    });

    test("Delete", async () => {
        const query = gql`
            mutation {
                deleteUsers {
                    nodesDeleted
                }
            }
        `;

        const req = createJwtRequest("secret", { sub: "super_admin", roles: ["admin"] });
        const result = await translateQuery(neoSchema, query, {
            req,
        });

        expect(formatCypher(result.cypher)).toMatchInlineSnapshot(`
            "MATCH (this:\`User\`)
            WITH this
            CALL apoc.util.validate(NOT (any(auth_var1 IN [\\"admin\\"] WHERE any(auth_var0 IN $auth.roles WHERE auth_var0 = auth_var1))), \\"@neo4j/graphql/FORBIDDEN\\", [0])
            DETACH DELETE this"
        `);

        expect(formatParams(result.params)).toMatchInlineSnapshot(`
            "{
                \\"auth\\": {
                    \\"isAuthenticated\\": true,
                    \\"roles\\": [
                        \\"admin\\"
                    ],
                    \\"jwt\\": {
                        \\"roles\\": [
                            \\"admin\\"
                        ],
                        \\"sub\\": \\"super_admin\\"
                    }
                }
            }"
        `);
    });

    test("Nested Delete", async () => {
        const query = gql`
            mutation {
                deleteUsers(delete: { posts: { where: {} } }) {
                    nodesDeleted
                }
            }
        `;

        const req = createJwtRequest("secret", { sub: "super_admin", roles: ["admin"] });
        const result = await translateQuery(neoSchema, query, {
            req,
        });

        expect(formatCypher(result.cypher)).toMatchInlineSnapshot(`
            "MATCH (this:\`User\`)
            WITH this
            OPTIONAL MATCH (this)-[this_posts0_relationship:\`HAS_POST\`]->(this_posts0:Post)
            WITH this, this_posts0
            CALL apoc.util.validate(NOT (any(auth_var1 IN [\\"super-admin\\"] WHERE any(auth_var0 IN $auth.roles WHERE auth_var0 = auth_var1))), \\"@neo4j/graphql/FORBIDDEN\\", [0])
            WITH this, collect(DISTINCT this_posts0) AS this_posts0_to_delete
            CALL {
            	WITH this_posts0_to_delete
            	UNWIND this_posts0_to_delete AS x
            	DETACH DELETE x
            }
            WITH this
            CALL apoc.util.validate(NOT (any(auth_var1 IN [\\"admin\\"] WHERE any(auth_var0 IN $auth.roles WHERE auth_var0 = auth_var1))), \\"@neo4j/graphql/FORBIDDEN\\", [0])
            DETACH DELETE this"
        `);

        expect(formatParams(result.params)).toMatchInlineSnapshot(`
            "{
                \\"auth\\": {
                    \\"isAuthenticated\\": true,
                    \\"roles\\": [
                        \\"admin\\"
                    ],
                    \\"jwt\\": {
                        \\"roles\\": [
                            \\"admin\\"
                        ],
                        \\"sub\\": \\"super_admin\\"
                    }
                }
            }"
        `);
    });
});<|MERGE_RESOLUTION|>--- conflicted
+++ resolved
@@ -448,12 +448,8 @@
             			WITH connectedNodes, parentNodes
             			UNWIND parentNodes as this
             			UNWIND connectedNodes as this_connect_posts0_node
-<<<<<<< HEAD
-            			MERGE (this)-[:HAS_POST]->(this_connect_posts0_node)
-=======
             			MERGE (this)-[:\`HAS_POST\`]->(this_connect_posts0_node)
             			RETURN count(*) AS _
->>>>>>> d99279cb
             		}
             	}
             WITH this, this_connect_posts0_node
@@ -522,12 +518,8 @@
             				WITH connectedNodes, parentNodes
             				UNWIND parentNodes as this_post0
             				UNWIND connectedNodes as this_post0_creator0_connect0_node
-<<<<<<< HEAD
-            				MERGE (this_post0)-[:HAS_POST]->(this_post0_creator0_connect0_node)
-=======
             				MERGE (this_post0)-[:\`HAS_POST\`]->(this_post0_creator0_connect0_node)
             				RETURN count(*) AS _
->>>>>>> d99279cb
             			}
             		}
             	WITH this, this_post0, this_post0_creator0_connect0_node
