--- conflicted
+++ resolved
@@ -36,11 +36,7 @@
                 nameDetails: NameDetails
             }
 
-<<<<<<< HEAD
-            type ApplicationVariant implements BusinessObject 
-=======
             type ApplicationVariant implements BusinessObject
->>>>>>> 8a39a872
                 @node
                 @authorization(validate: [{ where: { jwt: { roles_INCLUDES: "ALL" } } }])
                 @mutation(operations: []) {
