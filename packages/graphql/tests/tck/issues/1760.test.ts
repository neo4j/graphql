--- conflicted
+++ resolved
@@ -136,61 +136,36 @@
             WHERE (this.current = $param0 AND apoc.util.validatePredicate(NOT ($isAuthenticated = true AND $param2 IN $jwt.roles), \\"@neo4j/graphql/FORBIDDEN\\", [0]))
             CALL {
                 WITH this
-<<<<<<< HEAD
                 CALL {
                     WITH this
                     WITH this AS this
                     MATCH (this)<-[:HAS_BASE]-(n:BaseObject) RETURN n.id as res
                 }
-                UNWIND res AS this2
-                RETURN head(collect(this2)) AS this2
-            }
-            WITH *
-            ORDER BY this2 ASC
-            SKIP $param2
-            LIMIT $param3
-            CALL {
-                WITH this
-                MATCH (this)-[this3:\`HAS_NAME\`]->(this4:\`NameDetails\`)
-                WHERE apoc.util.validatePredicate(NOT ((any(var6 IN [\\"ALL\\"] WHERE any(var5 IN $auth.roles WHERE var5 = var6)) AND apoc.util.validatePredicate(NOT ($auth.isAuthenticated = true), \\"@neo4j/graphql/UNAUTHENTICATED\\", [0]))), \\"@neo4j/graphql/FORBIDDEN\\", [0])
-                WITH { node: { fullName: this4.fullName } } AS edge
-=======
-                UNWIND apoc.cypher.runFirstColumnSingle(\\"MATCH (this)<-[:HAS_BASE]-(n:BaseObject) RETURN n.id\\", { this: this, auth: $auth }) AS this0
+                UNWIND res AS this0
                 RETURN head(collect(this0)) AS this0
             }
             WITH *
             ORDER BY this0 ASC
-            SKIP $param5
-            LIMIT $param6
-            CALL {
-                WITH this
-                MATCH (this)-[this1:HAS_NAME]->(this2:\`NameDetails\`)
-                WHERE apoc.util.validatePredicate(NOT ($isAuthenticated = true AND $param7 IN $jwt.roles), \\"@neo4j/graphql/FORBIDDEN\\", [0])
+            SKIP $param4
+            LIMIT $param5
+            CALL {
+                WITH this
+                MATCH (this)-[this1:\`HAS_NAME\`]->(this2:\`NameDetails\`)
+                WHERE apoc.util.validatePredicate(NOT ($isAuthenticated = true AND $param6 IN $jwt.roles), \\"@neo4j/graphql/FORBIDDEN\\", [0])
                 WITH { node: { fullName: this2.fullName } } AS edge
->>>>>>> 9e296ba8
                 WITH collect(edge) AS edges
                 WITH edges, size(edges) AS totalCount
                 RETURN { edges: edges, totalCount: totalCount } AS var3
             }
             CALL {
                 WITH this
-<<<<<<< HEAD
-                MATCH (this)-[this8:\`HAS_MARKETS\`]->(this9:\`Market\`)
-                WHERE apoc.util.validatePredicate(NOT ((any(var11 IN [\\"ALL\\"] WHERE any(var10 IN $auth.roles WHERE var10 = var11)) AND apoc.util.validatePredicate(NOT ($auth.isAuthenticated = true), \\"@neo4j/graphql/UNAUTHENTICATED\\", [0]))), \\"@neo4j/graphql/FORBIDDEN\\", [0])
-                CALL {
-                    WITH this9
-                    MATCH (this9:\`Market\`)-[this12:\`HAS_NAME\`]->(this13:\`NameDetails\`)
-                    WHERE apoc.util.validatePredicate(NOT ((any(var15 IN [\\"ALL\\"] WHERE any(var14 IN $auth.roles WHERE var14 = var15)) AND apoc.util.validatePredicate(NOT ($auth.isAuthenticated = true), \\"@neo4j/graphql/UNAUTHENTICATED\\", [0]))), \\"@neo4j/graphql/FORBIDDEN\\", [0])
-                    WITH { node: { fullName: this13.fullName } } AS edge
-=======
-                MATCH (this)-[this4:HAS_MARKETS]->(this5:\`Market\`)
-                WHERE apoc.util.validatePredicate(NOT ($isAuthenticated = true AND $param8 IN $jwt.roles), \\"@neo4j/graphql/FORBIDDEN\\", [0])
+                MATCH (this)-[this4:\`HAS_MARKETS\`]->(this5:\`Market\`)
+                WHERE apoc.util.validatePredicate(NOT ($isAuthenticated = true AND $param7 IN $jwt.roles), \\"@neo4j/graphql/FORBIDDEN\\", [0])
                 CALL {
                     WITH this5
-                    MATCH (this5:\`Market\`)-[this6:HAS_NAME]->(this7:\`NameDetails\`)
-                    WHERE apoc.util.validatePredicate(NOT ($isAuthenticated = true AND $param9 IN $jwt.roles), \\"@neo4j/graphql/FORBIDDEN\\", [0])
+                    MATCH (this5:\`Market\`)-[this6:\`HAS_NAME\`]->(this7:\`NameDetails\`)
+                    WHERE apoc.util.validatePredicate(NOT ($isAuthenticated = true AND $param8 IN $jwt.roles), \\"@neo4j/graphql/FORBIDDEN\\", [0])
                     WITH { node: { fullName: this7.fullName } } AS edge
->>>>>>> 9e296ba8
                     WITH collect(edge) AS edges
                     WITH edges, size(edges) AS totalCount
                     RETURN { edges: edges, totalCount: totalCount } AS var8
@@ -202,15 +177,9 @@
             }
             CALL {
                 WITH this
-<<<<<<< HEAD
-                MATCH (this)<-[this18:\`HAS_BASE\`]-(this19:\`BaseObject\`)
-                WHERE apoc.util.validatePredicate(NOT ((any(var21 IN [\\"ALL\\"] WHERE any(var20 IN $auth.roles WHERE var20 = var21)) AND apoc.util.validatePredicate(NOT ($auth.isAuthenticated = true), \\"@neo4j/graphql/UNAUTHENTICATED\\", [0]))), \\"@neo4j/graphql/FORBIDDEN\\", [0])
-                WITH { node: { id: this19.id } } AS edge
-=======
-                MATCH (this)<-[this10:HAS_BASE]-(this11:\`BaseObject\`)
-                WHERE apoc.util.validatePredicate(NOT ($isAuthenticated = true AND $param10 IN $jwt.roles), \\"@neo4j/graphql/FORBIDDEN\\", [0])
+                MATCH (this)<-[this10:\`HAS_BASE\`]-(this11:\`BaseObject\`)
+                WHERE apoc.util.validatePredicate(NOT ($isAuthenticated = true AND $param9 IN $jwt.roles), \\"@neo4j/graphql/FORBIDDEN\\", [0])
                 WITH { node: { id: this11.id } } AS edge
->>>>>>> 9e296ba8
                 WITH collect(edge) AS edges
                 WITH edges, size(edges) AS totalCount
                 RETURN { edges: edges, totalCount: totalCount } AS var12
@@ -221,35 +190,23 @@
         expect(formatParams(result.params)).toMatchInlineSnapshot(`
             "{
                 \\"param0\\": true,
-<<<<<<< HEAD
-                \\"param2\\": {
-                    \\"low\\": 0,
-                    \\"high\\": 0
-                },
-                \\"param3\\": {
-=======
                 \\"isAuthenticated\\": true,
                 \\"param2\\": \\"ALL\\",
                 \\"jwt\\": {
                     \\"roles\\": []
                 },
-                \\"param5\\": {
+                \\"param4\\": {
                     \\"low\\": 0,
                     \\"high\\": 0
                 },
-                \\"param6\\": {
->>>>>>> 9e296ba8
+                \\"param5\\": {
                     \\"low\\": 50,
                     \\"high\\": 0
                 },
+                \\"param6\\": \\"ALL\\",
                 \\"param7\\": \\"ALL\\",
                 \\"param8\\": \\"ALL\\",
-                \\"param9\\": \\"ALL\\",
-                \\"param10\\": \\"ALL\\",
-                \\"auth\\": {
-                    \\"isAuthenticated\\": false,
-                    \\"roles\\": []
-                }
+                \\"param9\\": \\"ALL\\"
             }"
         `);
     });
