--- conflicted
+++ resolved
@@ -64,45 +64,35 @@
         const result = await translateQuery(neoSchema, query);
 
         expect(formatCypher(result.cypher)).toMatchInlineSnapshot(`
-            "MATCH (this:\`Movie\`)
-            CALL {
-<<<<<<< HEAD
-                WITH this1
-                MATCH (this1)<-[this2:IN_GENRE]-(this3:\`Movie\`)
-                RETURN count(this3) = $param0 AS var4
-            }
-            WITH this, collect(var4) AS var4
-            WITH *
-            WHERE (EXISTS {
-=======
-                WITH this
->>>>>>> 4f040946
-                MATCH (this)-[this0:IN_GENRE]->(this1:\`Genre\`)
-                CALL {
-                    WITH this1
-                    MATCH (this3:\`Movie\`)-[this2:IN_GENRE]->(this1)
-                    RETURN count(this3) = $param0 AS var4
-                }
-                WITH *
-                WHERE var4 = true
-                RETURN count(this1) > 0 AS var5
-            }
-            CALL {
-                WITH this
-                MATCH (this)-[this0:IN_GENRE]->(this1:\`Genre\`)
-                CALL {
-                    WITH this1
-                    MATCH (this7:\`Movie\`)-[this6:IN_GENRE]->(this1)
-                    RETURN count(this7) = $param1 AS var8
-                }
-                WITH *
-                WHERE NOT (var8 = true)
-                RETURN count(this1) > 0 AS var9
-            }
-            WITH *
-            WHERE (var9 = false AND var5 = true)
-            RETURN this { .title } AS this"
-        `);
+"MATCH (this:\`Movie\`)
+CALL {
+    WITH this
+    MATCH (this)-[this0:IN_GENRE]->(this1:\`Genre\`)
+    CALL {
+        WITH this1
+        MATCH (this1)<-[this2:IN_GENRE]-(this3:\`Movie\`)
+        RETURN count(this3) = $param0 AS var4
+    }
+    WITH *
+    WHERE var4 = true
+    RETURN count(this1) > 0 AS var5
+}
+CALL {
+    WITH this
+    MATCH (this)-[this0:IN_GENRE]->(this1:\`Genre\`)
+    CALL {
+        WITH this1
+        MATCH (this1)<-[this6:IN_GENRE]-(this7:\`Movie\`)
+        RETURN count(this7) = $param1 AS var8
+    }
+    WITH *
+    WHERE NOT (var8 = true)
+    RETURN count(this1) > 0 AS var9
+}
+WITH *
+WHERE (var9 = false AND var5 = true)
+RETURN this { .title } AS this"
+`);
 
         expect(formatParams(result.params)).toMatchInlineSnapshot(`
             "{
