/*
 * Copyright (c) "Neo4j"
 * Neo4j Sweden AB [http://neo4j.com]
 *
 * This file is part of Neo4j.
 *
 * Licensed under the Apache License, Version 2.0 (the "License");
 * you may not use this file except in compliance with the License.
 * You may obtain a copy of the License at
 *
 *     http://www.apache.org/licenses/LICENSE-2.0
 *
 * Unless required by applicable law or agreed to in writing, software
 * distributed under the License is distributed on an "AS IS" BASIS,
 * WITHOUT WARRANTIES OR CONDITIONS OF ANY KIND, either express or implied.
 * See the License for the specific language governing permissions and
 * limitations under the License.
 */

import { gql } from "graphql-tag";
import { Neo4jGraphQL } from "../../../src";
import { formatCypher, translateQuery, formatParams } from "../utils/tck-test-utils";

describe("https://github.com/neo4j/graphql/issues/2581", () => {
    let typeDefs: string;
    let neoSchema: Neo4jGraphQL;

    beforeAll(() => {
        typeDefs = `
            type Author {
                name: String
                mostRecentBook: Book
                    @cypher(
                        statement: "MATCH (this)-[:AUTHORED_BOOK]->(b:Book) RETURN b AS result ORDER BY b.year DESC LIMIT 1"
                        columnName: "result"
                    )
                mostRecentBooks: [Book!]
                    @cypher(
                        statement: "MATCH (this)-[:AUTHORED_BOOK]->(b:Book) RETURN b AS result ORDER BY b.year DESC LIMIT 5"
                        columnName: "result"
                    )
                lastPublishedYear: Int
                    @cypher(
                        statement: "MATCH (this)-[:AUTHORED_BOOK]->(b:Book) RETURN b.year AS result ORDER BY b.year DESC LIMIT 1"
                        columnName: "result"
                    )
                books: [Book!]! @relationship(type: "AUTHORED_BOOK", direction: OUT)
            }

            type Book {
                name: String!
                year: Int
                refID: ID @id @unique
                soldCopies: Int
                    @cypher(
                        statement: "OPTIONAL MATCH(sales:Sales) WHERE this.refID = sales.refID WITH count(sales) as result RETURN result as result"
                        columnName: "result"
                    )
                soldCopiesWithoutColumnName: Int
                    @cypher(
                        statement: "OPTIONAL MATCH(sales:Sales) WHERE this.refID = sales.refID WITH count(sales) as result RETURN result as result",
                        columnName: "result"
                    )
                authors: [Author!]! @relationship(type: "AUTHORED_BOOK", direction: IN)
            }

            type Sales {
                price: Int
                refID: ID
            }
        `;

        neoSchema = new Neo4jGraphQL({
            typeDefs,
        });
    });

    test("query nested custom cypher with columnName", async () => {
        const query = gql`
            query {
                authors {
                    name
                    mostRecentBook {
                        name
                        year
                        soldCopies
                    }
                }
            }
        `;
        const result = await translateQuery(neoSchema, query);

        expect(formatCypher(result.cypher)).toMatchInlineSnapshot(`
            "MATCH (this:Author)
            CALL {
                WITH this
                CALL {
                    WITH this
                    WITH this AS this
                    MATCH (this)-[:AUTHORED_BOOK]->(b:Book) RETURN b AS result ORDER BY b.year DESC LIMIT 1
                }
                WITH result AS this0
                CALL {
                    WITH this0
                    CALL {
                        WITH this0
                        WITH this0 AS this
                        OPTIONAL MATCH(sales:Sales) WHERE this.refID = sales.refID WITH count(sales) as result RETURN result as result
                    }
                    WITH result AS this1
                    RETURN this1 AS var2
                }
<<<<<<< HEAD
                WITH this0 { .name, .year, soldCopies: this1 } AS this0
                RETURN head(collect(this0)) AS var2
            }
            RETURN this { .name, mostRecentBook: var2 } AS this"
=======
                WITH this0 { .name, .year, soldCopies: var2 } AS this0
                RETURN head(collect(this0)) AS var3
            }
            RETURN this { .name, mostRecentBook: var3 } AS this"
>>>>>>> 46a68aa9
        `);

        expect(formatParams(result.params)).toMatchInlineSnapshot(`"{}"`);
    });

    test("query nested custom cypher without columnName", async () => {
        const query = gql`
            query {
                authors {
                    name
                    mostRecentBook {
                        name
                        year
                        soldCopiesWithoutColumnName
                    }
                }
            }
        `;
        const result = await translateQuery(neoSchema, query);

        expect(formatCypher(result.cypher)).toMatchInlineSnapshot(`
            "MATCH (this:Author)
            CALL {
                WITH this
                CALL {
                    WITH this
                    WITH this AS this
                    MATCH (this)-[:AUTHORED_BOOK]->(b:Book) RETURN b AS result ORDER BY b.year DESC LIMIT 1
                }
                WITH result AS this0
                CALL {
                    WITH this0
                    CALL {
                        WITH this0
                        WITH this0 AS this
                        OPTIONAL MATCH(sales:Sales) WHERE this.refID = sales.refID WITH count(sales) as result RETURN result as result
                    }
                    WITH result AS this1
                    RETURN this1 AS var2
                }
<<<<<<< HEAD
                WITH this0 { .name, .year, soldCopiesWithoutColumnName: this1 } AS this0
                RETURN head(collect(this0)) AS var2
            }
            RETURN this { .name, mostRecentBook: var2 } AS this"
=======
                WITH this0 { .name, .year, soldCopiesWithoutColumnName: var2 } AS this0
                RETURN head(collect(this0)) AS var3
            }
            RETURN this { .name, mostRecentBook: var3 } AS this"
>>>>>>> 46a68aa9
        `);

        expect(formatParams(result.params)).toMatchInlineSnapshot(`"{}"`);
    });
});<|MERGE_RESOLUTION|>--- conflicted
+++ resolved
@@ -110,17 +110,10 @@
                     WITH result AS this1
                     RETURN this1 AS var2
                 }
-<<<<<<< HEAD
-                WITH this0 { .name, .year, soldCopies: this1 } AS this0
-                RETURN head(collect(this0)) AS var2
-            }
-            RETURN this { .name, mostRecentBook: var2 } AS this"
-=======
                 WITH this0 { .name, .year, soldCopies: var2 } AS this0
                 RETURN head(collect(this0)) AS var3
             }
             RETURN this { .name, mostRecentBook: var3 } AS this"
->>>>>>> 46a68aa9
         `);
 
         expect(formatParams(result.params)).toMatchInlineSnapshot(`"{}"`);
@@ -161,17 +154,10 @@
                     WITH result AS this1
                     RETURN this1 AS var2
                 }
-<<<<<<< HEAD
-                WITH this0 { .name, .year, soldCopiesWithoutColumnName: this1 } AS this0
-                RETURN head(collect(this0)) AS var2
-            }
-            RETURN this { .name, mostRecentBook: var2 } AS this"
-=======
                 WITH this0 { .name, .year, soldCopiesWithoutColumnName: var2 } AS this0
                 RETURN head(collect(this0)) AS var3
             }
             RETURN this { .name, mostRecentBook: var3 } AS this"
->>>>>>> 46a68aa9
         `);
 
         expect(formatParams(result.params)).toMatchInlineSnapshot(`"{}"`);
