--- conflicted
+++ resolved
@@ -98,12 +98,8 @@
                 ON CREATE SET
                     this_isInPublication0_connectOrCreate0.uri = $this_isInPublication0_connectOrCreate_param1,
                     this_isInPublication0_connectOrCreate0.prefLabel = $this_isInPublication0_connectOrCreate_param2
-<<<<<<< HEAD
-                MERGE (this)-[this_isInPublication0_connectOrCreate_this0:isInPublication]->(this_isInPublication0_connectOrCreate0)
-=======
                 MERGE (this)-[this_isInPublication0_connectOrCreate_this0:\`isInPublication\`]->(this_isInPublication0_connectOrCreate0)
                 RETURN COUNT(*) AS _
->>>>>>> d99279cb
             }
             WITH this
             CALL {
@@ -112,12 +108,8 @@
                 ON CREATE SET
                     this_isInPublication1_connectOrCreate0.uri = $this_isInPublication1_connectOrCreate_param1,
                     this_isInPublication1_connectOrCreate0.prefLabel = $this_isInPublication1_connectOrCreate_param2
-<<<<<<< HEAD
-                MERGE (this)-[this_isInPublication1_connectOrCreate_this0:isInPublication]->(this_isInPublication1_connectOrCreate0)
-=======
                 MERGE (this)-[this_isInPublication1_connectOrCreate_this0:\`isInPublication\`]->(this_isInPublication1_connectOrCreate0)
                 RETURN COUNT(*) AS _
->>>>>>> d99279cb
             }
             WITH *
             CALL {
