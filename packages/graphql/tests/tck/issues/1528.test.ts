/*
 * Copyright (c) "Neo4j"
 * Neo4j Sweden AB [http://neo4j.com]
 *
 * This file is part of Neo4j.
 *
 * Licensed under the Apache License, Version 2.0 (the "License");
 * you may not use this file except in compliance with the License.
 * You may obtain a copy of the License at
 *
 *     http://www.apache.org/licenses/LICENSE-2.0
 *
 * Unless required by applicable law or agreed to in writing, software
 * distributed under the License is distributed on an "AS IS" BASIS,
 * WITHOUT WARRANTIES OR CONDITIONS OF ANY KIND, either express or implied.
 * See the License for the specific language governing permissions and
 * limitations under the License.
 */

import { gql } from "apollo-server";
import { Neo4jGraphQL } from "../../../src";
import { createJwtRequest } from "../../utils/create-jwt-request";
import { formatCypher, translateQuery, formatParams } from "../utils/tck-test-utils";

describe("https://github.com/neo4j/graphql/issues/1528", () => {
    test("order in connections with custom cypher", async () => {
        const secret = "secret";

        const typeDefs = gql`
            type Movie {
                title: String!
                actors: [Person!]! @relationship(type: "ACTED_IN", direction: IN)
                actorsCount: Int!
                    @cypher(
                        statement: """
                        MATCH (this)<-[:ACTED_IN]-(ac:Person)
                        RETURN count(ac) as res
                        """
                        columnName: "res"
                    )
            }

            type Person {
                name: String!
                movies: [Movie!]! @relationship(type: "ACTED_IN", direction: OUT)
            }

            type Genre {
                name: String!
                movies: [Movie!]! @relationship(type: "IS_GENRE", direction: IN)
            }
        `;

        const neoSchema = new Neo4jGraphQL({
            typeDefs,
            config: { enableRegex: true },
        });

        const query = gql`
            query {
                genres {
                    moviesConnection(sort: [{ node: { actorsCount: DESC } }]) {
                        edges {
                            node {
                                title
                                actorsCount
                            }
                        }
                    }
                }
            }
        `;

        const req = createJwtRequest(secret);
        const result = await translateQuery(neoSchema, query, {
            req,
        });

        expect(formatCypher(result.cypher)).toMatchInlineSnapshot(`
            "MATCH (this:\`Genre\`)
            CALL {
                WITH this
                MATCH (this)<-[this0:IS_GENRE]-(this1:\`Movie\`)
                WITH this0, this1
                ORDER BY this1.actorsCount DESC
                CALL {
<<<<<<< HEAD
                    WITH this_Movie
                    CALL {
                        WITH this_Movie
                        WITH this_Movie AS this
                        MATCH (this)<-[:ACTED_IN]-(ac:Person)
                        RETURN count(ac) as res
                    }
                    UNWIND res AS this_Movie_actorsCount
                    RETURN head(collect(this_Movie_actorsCount)) AS this_Movie_actorsCount
=======
                    WITH this1
                    UNWIND apoc.cypher.runFirstColumnSingle(\\"MATCH (this)<-[:ACTED_IN]-(ac:Person)
                    RETURN count(ac)\\", { this: this1, auth: $auth }) AS this2
                    RETURN head(collect(this2)) AS this2
>>>>>>> eac2b154
                }
                WITH { node: { title: this1.title, actorsCount: this2 } } AS edge
                WITH collect(edge) AS edges
                WITH edges, size(edges) AS totalCount
                CALL {
                    WITH edges
                    UNWIND edges AS edge
                    WITH edge
                    ORDER BY edge.node.actorsCount DESC
                    RETURN collect(edge) AS var3
                }
                WITH var3 AS edges, totalCount
                RETURN { edges: edges, totalCount: totalCount } AS var4
            }
            RETURN this { moviesConnection: var4 } AS this"
        `);

        expect(formatParams(result.params)).toMatchInlineSnapshot(`"{}"`);
    });
});<|MERGE_RESOLUTION|>--- conflicted
+++ resolved
@@ -84,22 +84,15 @@
                 WITH this0, this1
                 ORDER BY this1.actorsCount DESC
                 CALL {
-<<<<<<< HEAD
-                    WITH this_Movie
+                    WITH this1
                     CALL {
-                        WITH this_Movie
-                        WITH this_Movie AS this
+                        WITH this1
+                        WITH this1 AS this
                         MATCH (this)<-[:ACTED_IN]-(ac:Person)
                         RETURN count(ac) as res
                     }
-                    UNWIND res AS this_Movie_actorsCount
-                    RETURN head(collect(this_Movie_actorsCount)) AS this_Movie_actorsCount
-=======
-                    WITH this1
-                    UNWIND apoc.cypher.runFirstColumnSingle(\\"MATCH (this)<-[:ACTED_IN]-(ac:Person)
-                    RETURN count(ac)\\", { this: this1, auth: $auth }) AS this2
+                    UNWIND res AS this2
                     RETURN head(collect(this2)) AS this2
->>>>>>> eac2b154
                 }
                 WITH { node: { title: this1.title, actorsCount: this2 } } AS edge
                 WITH collect(edge) AS edges
