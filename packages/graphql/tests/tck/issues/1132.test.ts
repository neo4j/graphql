/*
 * Copyright (c) "Neo4j"
 * Neo4j Sweden AB [http://neo4j.com]
 *
 * This file is part of Neo4j.
 *
 * Licensed under the Apache License, Version 2.0 (the "License");
 * you may not use this file except in compliance with the License.
 * You may obtain a copy of the License at
 *
 *     http://www.apache.org/licenses/LICENSE-2.0
 *
 * Unless required by applicable law or agreed to in writing, software
 * distributed under the License is distributed on an "AS IS" BASIS,
 * WITHOUT WARRANTIES OR CONDITIONS OF ANY KIND, either express or implied.
 * See the License for the specific language governing permissions and
 * limitations under the License.
 */

import { gql } from "graphql-tag";
import { Neo4jGraphQL } from "../../../src";
import { formatCypher, translateQuery, formatParams } from "../utils/tck-test-utils";
import { createBearerToken } from "../../utils/create-bearer-token";

describe("https://github.com/neo4j/graphql/issues/1132", () => {
    test("Auth CONNECT rules checked against correct property", async () => {
        const typeDefs = gql`
            type Source
                @authorization(
                    validate: [
                        { when: [BEFORE], operations: [CREATE_RELATIONSHIP], where: { node: { id: "$jwt.sub" } } }
                    ]
                ) {
                id: ID!
                targets: [Target!]! @relationship(type: "HAS_TARGET", direction: OUT)
            }

            type Target {
                id: ID!
            }
        `;

        const neoSchema = new Neo4jGraphQL({
            typeDefs,
            features: { authorization: { key: "secret" } },
        });

        const query = gql`
            mutation {
                updateSources(connect: { targets: { where: { node: { id: 1 } } } }) {
                    sources {
                        id
                    }
                }
            }
        `;

        const token = createBearerToken("secret", { sub: "1" });
        const result = await translateQuery(neoSchema, query, {
            token,
        });

        expect(formatCypher(result.cypher)).toMatchInlineSnapshot(`
            "MATCH (this:\`Source\`)
            WITH this
            CALL {
            	WITH this
            	OPTIONAL MATCH (this_connect_targets0_node:Target)
            	WHERE this_connect_targets0_node.id = $this_connect_targets0_node_param0 AND apoc.util.validatePredicate(NOT ($isAuthenticated = true AND this.id = coalesce($jwt.sub, $jwtDefault)), \\"@neo4j/graphql/FORBIDDEN\\", [0])
            	CALL {
            		WITH *
            		WITH collect(this_connect_targets0_node) as connectedNodes, collect(this) as parentNodes
            		CALL {
            			WITH connectedNodes, parentNodes
            			UNWIND parentNodes as this
            			UNWIND connectedNodes as this_connect_targets0_node
            			MERGE (this)-[:\`HAS_TARGET\`]->(this_connect_targets0_node)
            		}
            	}
            WITH this, this_connect_targets0_node
            	RETURN count(*) AS connect_this_connect_targets_Target
            }
            WITH *
            RETURN collect(DISTINCT this { .id }) AS data"
        `);

        expect(formatParams(result.params)).toMatchInlineSnapshot(`
            "{
                \\"this_connect_targets0_node_param0\\": \\"1\\",
                \\"isAuthenticated\\": true,
                \\"jwt\\": {
                    \\"roles\\": [],
                    \\"sub\\": \\"1\\"
                },
                \\"jwtDefault\\": {},
                \\"resolvedCallbacks\\": {}
            }"
        `);
    });

    test("Auth DISCONNECT rules checked against correct property", async () => {
        const typeDefs = gql`
            type Source
                @authorization(
                    validate: [
                        { when: [BEFORE], operations: [DELETE_RELATIONSHIP], where: { node: { id: "$jwt.sub" } } }
                    ]
                ) {
                id: ID!
                targets: [Target!]! @relationship(type: "HAS_TARGET", direction: OUT)
            }

            type Target {
                id: ID!
            }
        `;

        const neoSchema = new Neo4jGraphQL({
            typeDefs,
            features: { authorization: { key: "secret" } },
        });

        const query = gql`
            mutation {
                updateSources(disconnect: { targets: { where: { node: { id: 1 } } } }) {
                    sources {
                        id
                    }
                }
            }
        `;

        const token = createBearerToken("secret", { sub: "1" });
        const result = await translateQuery(neoSchema, query, {
            token,
        });

        expect(formatCypher(result.cypher)).toMatchInlineSnapshot(`
            "MATCH (this:\`Source\`)
            WITH this
            CALL {
            WITH this
<<<<<<< HEAD
            OPTIONAL MATCH (this)-[this_disconnect_targets0_rel:\`HAS_TARGET\`]->(this_disconnect_targets0:Target)
            WHERE this_disconnect_targets0.id = $updateSources_args_disconnect_targets0_where_Target_this_disconnect_targets0param0
            WITH this, this_disconnect_targets0, this_disconnect_targets0_rel
            CALL apoc.util.validate(NOT ((this.id IS NOT NULL AND this.id = $thisauth_param0)), \\"@neo4j/graphql/FORBIDDEN\\", [0])
=======
            OPTIONAL MATCH (this)-[this_disconnect_targets0_rel:HAS_TARGET]->(this_disconnect_targets0:Target)
            WHERE this_disconnect_targets0.id = $updateSources_args_disconnect_targets0_where_Target_this_disconnect_targets0param0 AND apoc.util.validatePredicate(NOT ($isAuthenticated = true AND this.id = coalesce($jwt.sub, $jwtDefault)), \\"@neo4j/graphql/FORBIDDEN\\", [0])
>>>>>>> b0182757
            CALL {
            	WITH this_disconnect_targets0, this_disconnect_targets0_rel, this
            	WITH collect(this_disconnect_targets0) as this_disconnect_targets0, this_disconnect_targets0_rel, this
            	UNWIND this_disconnect_targets0 as x
            	DELETE this_disconnect_targets0_rel
            }
            RETURN count(*) AS disconnect_this_disconnect_targets_Target
            }
            WITH *
            RETURN collect(DISTINCT this { .id }) AS data"
        `);

        expect(formatParams(result.params)).toMatchInlineSnapshot(`
            "{
                \\"updateSources_args_disconnect_targets0_where_Target_this_disconnect_targets0param0\\": \\"1\\",
                \\"isAuthenticated\\": true,
                \\"jwt\\": {
                    \\"roles\\": [],
                    \\"sub\\": \\"1\\"
                },
                \\"jwtDefault\\": {},
                \\"updateSources\\": {
                    \\"args\\": {
                        \\"disconnect\\": {
                            \\"targets\\": [
                                {
                                    \\"where\\": {
                                        \\"node\\": {
                                            \\"id\\": \\"1\\"
                                        }
                                    }
                                }
                            ]
                        }
                    }
                },
                \\"resolvedCallbacks\\": {}
            }"
        `);
    });
});<|MERGE_RESOLUTION|>--- conflicted
+++ resolved
@@ -140,15 +140,8 @@
             WITH this
             CALL {
             WITH this
-<<<<<<< HEAD
             OPTIONAL MATCH (this)-[this_disconnect_targets0_rel:\`HAS_TARGET\`]->(this_disconnect_targets0:Target)
-            WHERE this_disconnect_targets0.id = $updateSources_args_disconnect_targets0_where_Target_this_disconnect_targets0param0
-            WITH this, this_disconnect_targets0, this_disconnect_targets0_rel
-            CALL apoc.util.validate(NOT ((this.id IS NOT NULL AND this.id = $thisauth_param0)), \\"@neo4j/graphql/FORBIDDEN\\", [0])
-=======
-            OPTIONAL MATCH (this)-[this_disconnect_targets0_rel:HAS_TARGET]->(this_disconnect_targets0:Target)
             WHERE this_disconnect_targets0.id = $updateSources_args_disconnect_targets0_where_Target_this_disconnect_targets0param0 AND apoc.util.validatePredicate(NOT ($isAuthenticated = true AND this.id = coalesce($jwt.sub, $jwtDefault)), \\"@neo4j/graphql/FORBIDDEN\\", [0])
->>>>>>> b0182757
             CALL {
             	WITH this_disconnect_targets0, this_disconnect_targets0_rel, this
             	WITH collect(this_disconnect_targets0) as this_disconnect_targets0, this_disconnect_targets0_rel, this
