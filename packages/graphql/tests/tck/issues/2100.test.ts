--- conflicted
+++ resolved
@@ -118,7 +118,6 @@
             WHERE (this.id = $param0 AND apoc.util.validatePredicate(NOT (apoc.util.validatePredicate(NOT ($auth.isAuthenticated = true), \\"@neo4j/graphql/UNAUTHENTICATED\\", [0])), \\"@neo4j/graphql/FORBIDDEN\\", [0]))
             CALL {
                 WITH this
-<<<<<<< HEAD
                 CALL {
                     WITH this
                     WITH this AS this
@@ -126,27 +125,17 @@
                     WITH DISTINCT records, date LIMIT $param2
                     RETURN records ORDER BY date.date DESC
                 }
-                WITH records AS this_bussing
+                WITH records AS this0
                 CALL {
-                    WITH this_bussing
+                    WITH this0
                     CALL {
-                        WITH this_bussing
-                        WITH this_bussing AS this
+                        WITH this0
+                        WITH this0 AS this
                         MATCH (this)<-[:PRESENT_AT_SERVICE|ABSENT_FROM_SERVICE]-(member:Member)
                         RETURN COUNT(member) > 0 AS markedAttendance
                     }
-                    UNWIND markedAttendance AS this_bussing_markedAttendance
-                    RETURN head(collect(this_bussing_markedAttendance)) AS this_bussing_markedAttendance
-=======
-                UNWIND apoc.cypher.runFirstColumnMany(\\"MATCH (this)-[:HAS_HISTORY]->(:ServiceLog)-[:HAS_BUSSING]->(records:BussingRecord)-[:BUSSED_ON]->(date:TimeGraph)
-                WITH DISTINCT records, date LIMIT $limit
-                RETURN records ORDER BY date.date DESC\\", { limit: $param2, this: this, auth: $auth }) AS this0
-                CALL {
-                    WITH this0
-                    UNWIND apoc.cypher.runFirstColumnSingle(\\"MATCH (this)<-[:PRESENT_AT_SERVICE|ABSENT_FROM_SERVICE]-(member:Member)
-                    RETURN COUNT(member) > 0 AS markedAttendance\\", { this: this0, auth: $auth }) AS this1
+                    UNWIND markedAttendance AS this1
                     RETURN head(collect(this1)) AS this1
->>>>>>> eac2b154
                 }
                 CALL {
                     WITH this0
