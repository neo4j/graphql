--- conflicted
+++ resolved
@@ -121,27 +121,12 @@
                 WITH records AS this0
                 CALL {
                     WITH this0
-                    MATCH (this0)-[this1:BUSSED_ON]->(this2:TimeGraph)
-                    WITH this2 { .date } AS this2
-                    RETURN head(collect(this2)) AS var3
-                }
-                CALL {
-                    WITH this0
                     CALL {
                         WITH this0
                         WITH this0 AS this
                         MATCH (this)<-[:PRESENT_AT_SERVICE|ABSENT_FROM_SERVICE]-(member:Member)
                         RETURN COUNT(member) > 0 AS markedAttendance
                     }
-<<<<<<< HEAD
-                    UNWIND markedAttendance AS this4
-                    RETURN head(collect(this4)) AS this4
-                }
-                WITH this0 { .id, .attendance, markedAttendance: this4, serviceDate: var3 } AS this0
-                RETURN collect(this0) AS var5
-            }
-            RETURN this { .id, .name, bussing: var5 } AS this"
-=======
                     WITH markedAttendance AS this1
                     RETURN this1 AS var2
                 }
@@ -155,7 +140,6 @@
                 RETURN collect(this0) AS var6
             }
             RETURN this { .id, .name, bussing: var6 } AS this"
->>>>>>> 46a68aa9
         `);
 
         expect(formatParams(result.params)).toMatchInlineSnapshot(`
