/*
 * Copyright (c) "Neo4j"
 * Neo4j Sweden AB [http://neo4j.com]
 *
 * This file is part of Neo4j.
 *
 * Licensed under the Apache License, Version 2.0 (the "License");
 * you may not use this file except in compliance with the License.
 * You may obtain a copy of the License at
 *
 *     http://www.apache.org/licenses/LICENSE-2.0
 *
 * Unless required by applicable law or agreed to in writing, software
 * distributed under the License is distributed on an "AS IS" BASIS,
 * WITHOUT WARRANTIES OR CONDITIONS OF ANY KIND, either express or implied.
 * See the License for the specific language governing permissions and
 * limitations under the License.
 */

import { gql } from "apollo-server";
import type { DocumentNode } from "graphql";
import { Neo4jGraphQL } from "../../../src";
import { createJwtRequest } from "../../utils/create-jwt-request";
import { formatCypher, translateQuery, formatParams } from "../utils/tck-test-utils";

describe("https://github.com/neo4j/graphql/issues/894", () => {
    let typeDefs: DocumentNode;
    let neoSchema: Neo4jGraphQL;

    beforeAll(() => {
        typeDefs = gql`
            type User {
                id: ID! @id @alias(property: "_id")
                name: String!
                activeOrganization: Organization @relationship(type: "ACTIVELY_MANAGING", direction: OUT)
            }

            type Organization {
                id: ID! @id @alias(property: "_id")
                name: String!
            }
        `;

        neoSchema = new Neo4jGraphQL({
            typeDefs,
            config: { enableRegex: true },
        });
    });

    test("Disconnect and connect", async () => {
        const query = gql`
            mutation SwapSides {
                updateUsers(
                    where: { name: "Luke Skywalker" }
                    connect: { activeOrganization: { where: { node: { id: "test-id" } } } }
                    disconnect: { activeOrganization: { where: { node: { id_NOT: "test-id" } } } }
                ) {
                    users {
                        id
                    }
                }
            }
        `;

        const req = createJwtRequest("secret", {});
        const result = await translateQuery(neoSchema, query, {
            req,
        });

        expect(formatCypher(result.cypher)).toMatchInlineSnapshot(`
            "MATCH (this:\`User\`)
            WHERE this.name = $param0
            WITH this
            CALL {
            WITH this
            OPTIONAL MATCH (this)-[this_disconnect_activeOrganization0_rel:\`ACTIVELY_MANAGING\`]->(this_disconnect_activeOrganization0:Organization)
            WHERE NOT (this_disconnect_activeOrganization0._id = $updateUsers_args_disconnect_activeOrganization_where_Organization_this_disconnect_activeOrganization0param0)
            CALL {
            	WITH this_disconnect_activeOrganization0, this_disconnect_activeOrganization0_rel, this
            	WITH collect(this_disconnect_activeOrganization0) as this_disconnect_activeOrganization0, this_disconnect_activeOrganization0_rel, this
            	UNWIND this_disconnect_activeOrganization0 as x
            	DELETE this_disconnect_activeOrganization0_rel
            	RETURN count(*) AS _
            }
            RETURN count(*) AS disconnect_this_disconnect_activeOrganization_Organization
            }
            WITH this
            CALL {
            	WITH this
            	OPTIONAL MATCH (this_connect_activeOrganization0_node:Organization)
            	WHERE this_connect_activeOrganization0_node._id = $this_connect_activeOrganization0_node_param0
            	CALL {
            		WITH *
            		WITH collect(this_connect_activeOrganization0_node) as connectedNodes, collect(this) as parentNodes
            		CALL {
            			WITH connectedNodes, parentNodes
            			UNWIND parentNodes as this
            			UNWIND connectedNodes as this_connect_activeOrganization0_node
            			MERGE (this)-[:\`ACTIVELY_MANAGING\`]->(this_connect_activeOrganization0_node)
            		}
            	}
            WITH this, this_connect_activeOrganization0_node
            	RETURN count(*) AS connect_this_connect_activeOrganization_Organization
            }
<<<<<<< HEAD
            WITH this
            CALL {
            WITH this
            OPTIONAL MATCH (this)-[this_disconnect_activeOrganization0_rel:\`ACTIVELY_MANAGING\`]->(this_disconnect_activeOrganization0:Organization)
            WHERE NOT (this_disconnect_activeOrganization0._id = $updateUsers_args_disconnect_activeOrganization_where_Organization_this_disconnect_activeOrganization0param0)
            CALL {
            	WITH this_disconnect_activeOrganization0, this_disconnect_activeOrganization0_rel, this
            	WITH collect(this_disconnect_activeOrganization0) as this_disconnect_activeOrganization0, this_disconnect_activeOrganization0_rel, this
            	UNWIND this_disconnect_activeOrganization0 as x
            	DELETE this_disconnect_activeOrganization0_rel
            }
            RETURN count(*) AS disconnect_this_disconnect_activeOrganization_Organization
            }
=======
>>>>>>> f1081798
            WITH *
            WITH *
            CALL {
            	WITH this
            	MATCH (this)-[this_activeOrganization_Organization_unique:\`ACTIVELY_MANAGING\`]->(:Organization)
            	WITH count(this_activeOrganization_Organization_unique) as c
            	CALL apoc.util.validate(NOT (c <= 1), '@neo4j/graphql/RELATIONSHIP-REQUIREDUser.activeOrganization must be less than or equal to one', [0])
            	RETURN c AS this_activeOrganization_Organization_unique_ignored
            }
            RETURN collect(DISTINCT this { id: this._id }) AS data"
        `);

        expect(formatParams(result.params)).toMatchInlineSnapshot(`
            "{
                \\"param0\\": \\"Luke Skywalker\\",
                \\"updateUsers_args_disconnect_activeOrganization_where_Organization_this_disconnect_activeOrganization0param0\\": \\"test-id\\",
                \\"this_connect_activeOrganization0_node_param0\\": \\"test-id\\",
                \\"updateUsers\\": {
                    \\"args\\": {
                        \\"disconnect\\": {
                            \\"activeOrganization\\": {
                                \\"where\\": {
                                    \\"node\\": {
                                        \\"id_NOT\\": \\"test-id\\"
                                    }
                                }
                            }
                        }
                    }
                },
                \\"resolvedCallbacks\\": {}
            }"
        `);
    });
});<|MERGE_RESOLUTION|>--- conflicted
+++ resolved
@@ -80,7 +80,6 @@
             	WITH collect(this_disconnect_activeOrganization0) as this_disconnect_activeOrganization0, this_disconnect_activeOrganization0_rel, this
             	UNWIND this_disconnect_activeOrganization0 as x
             	DELETE this_disconnect_activeOrganization0_rel
-            	RETURN count(*) AS _
             }
             RETURN count(*) AS disconnect_this_disconnect_activeOrganization_Organization
             }
@@ -102,22 +101,6 @@
             WITH this, this_connect_activeOrganization0_node
             	RETURN count(*) AS connect_this_connect_activeOrganization_Organization
             }
-<<<<<<< HEAD
-            WITH this
-            CALL {
-            WITH this
-            OPTIONAL MATCH (this)-[this_disconnect_activeOrganization0_rel:\`ACTIVELY_MANAGING\`]->(this_disconnect_activeOrganization0:Organization)
-            WHERE NOT (this_disconnect_activeOrganization0._id = $updateUsers_args_disconnect_activeOrganization_where_Organization_this_disconnect_activeOrganization0param0)
-            CALL {
-            	WITH this_disconnect_activeOrganization0, this_disconnect_activeOrganization0_rel, this
-            	WITH collect(this_disconnect_activeOrganization0) as this_disconnect_activeOrganization0, this_disconnect_activeOrganization0_rel, this
-            	UNWIND this_disconnect_activeOrganization0 as x
-            	DELETE this_disconnect_activeOrganization0_rel
-            }
-            RETURN count(*) AS disconnect_this_disconnect_activeOrganization_Organization
-            }
-=======
->>>>>>> f1081798
             WITH *
             WITH *
             CALL {
