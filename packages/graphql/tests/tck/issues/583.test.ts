/*
 * Copyright (c) "Neo4j"
 * Neo4j Sweden AB [http://neo4j.com]
 *
 * This file is part of Neo4j.
 *
 * Licensed under the Apache License, Version 2.0 (the "License");
 * you may not use this file except in compliance with the License.
 * You may obtain a copy of the License at
 *
 *     http://www.apache.org/licenses/LICENSE-2.0
 *
 * Unless required by applicable law or agreed to in writing, software
 * distributed under the License is distributed on an "AS IS" BASIS,
 * WITHOUT WARRANTIES OR CONDITIONS OF ANY KIND, either express or implied.
 * See the License for the specific language governing permissions and
 * limitations under the License.
 */

import { gql } from "apollo-server";
import type { DocumentNode } from "graphql";
import { Neo4jGraphQL } from "../../../src";
import { createJwtRequest } from "../../utils/create-jwt-request";
import { formatCypher, translateQuery, formatParams } from "../utils/tck-test-utils";

describe("#583", () => {
    let typeDefs: DocumentNode;
    let neoSchema: Neo4jGraphQL;

    beforeAll(() => {
        typeDefs = gql`
            interface Show {
                title: String
            }

            interface Awardable {
                awardsGiven: Int!
            }

            type Actor implements Awardable {
                name: String
                awardsGiven: Int!
                actedIn: [Show!]! @relationship(type: "ACTED_IN", direction: OUT)
            }

            type Movie implements Show & Awardable {
                title: String
                awardsGiven: Int!
            }

            type Series implements Show & Awardable {
                title: String
                awardsGiven: Int!
            }

            type ShortFilm implements Show {
                title: String
            }
        `;

        neoSchema = new Neo4jGraphQL({
            typeDefs,
            config: { enableRegex: true },
        });
    });

    test("Should replicate issue and return correct cypher", async () => {
        const query = gql`
            query shows {
                actors {
                    name
                    __typename
                    actedIn {
                        title
                        ... on Awardable {
                            awardsGiven
                        }
                    }
                }
            }
        `;

        const req = createJwtRequest("secret", {});
        const result = await translateQuery(neoSchema, query, {
            req,
        });

        expect(formatCypher(result.cypher)).toMatchInlineSnapshot(`
            "MATCH (this:\`Actor\`)
            CALL {
<<<<<<< HEAD
            WITH *
            CALL {
                WITH this
                MATCH (this)-[this0:ACTED_IN]->(this_Movie:\`Movie\`)
                RETURN { __resolveType: \\"Movie\\", __id: id(this_Movie), title: this_Movie.title, awardsGiven: this_Movie.awardsGiven } AS this_actedIn
                UNION
                WITH this
                MATCH (this)-[this1:ACTED_IN]->(this_Series:\`Series\`)
                RETURN { __resolveType: \\"Series\\", __id: id(this_Series), title: this_Series.title, awardsGiven: this_Series.awardsGiven } AS this_actedIn
                UNION
                WITH this
                MATCH (this)-[this2:ACTED_IN]->(this_ShortFilm:\`ShortFilm\`)
                RETURN { __resolveType: \\"ShortFilm\\", __id: id(this_ShortFilm), title: this_ShortFilm.title } AS this_actedIn
            }
            RETURN collect(this_actedIn) AS this_actedIn
=======
                WITH this
                CALL {
                    WITH *
                    MATCH (this)-[this0:ACTED_IN]->(this_actedIn:\`Movie\`)
                    WITH this_actedIn { __resolveType: \\"Movie\\", .title, .awardsGiven } AS this_actedIn
                    RETURN this_actedIn AS this_actedIn
                    UNION
                    WITH *
                    MATCH (this)-[this1:ACTED_IN]->(this_actedIn:\`Series\`)
                    WITH this_actedIn { __resolveType: \\"Series\\", .title, .awardsGiven } AS this_actedIn
                    RETURN this_actedIn AS this_actedIn
                    UNION
                    WITH *
                    MATCH (this)-[this2:ACTED_IN]->(this_actedIn:\`ShortFilm\`)
                    WITH this_actedIn { __resolveType: \\"ShortFilm\\", .title } AS this_actedIn
                    RETURN this_actedIn AS this_actedIn
                }
                WITH this_actedIn
                RETURN collect(this_actedIn) AS this_actedIn
>>>>>>> fed572e8
            }
            RETURN this { .name, actedIn: this_actedIn } AS this"
        `);

        expect(formatParams(result.params)).toMatchInlineSnapshot(`"{}"`);
    });
});<|MERGE_RESOLUTION|>--- conflicted
+++ resolved
@@ -88,43 +88,25 @@
         expect(formatCypher(result.cypher)).toMatchInlineSnapshot(`
             "MATCH (this:\`Actor\`)
             CALL {
-<<<<<<< HEAD
-            WITH *
-            CALL {
-                WITH this
-                MATCH (this)-[this0:ACTED_IN]->(this_Movie:\`Movie\`)
-                RETURN { __resolveType: \\"Movie\\", __id: id(this_Movie), title: this_Movie.title, awardsGiven: this_Movie.awardsGiven } AS this_actedIn
-                UNION
-                WITH this
-                MATCH (this)-[this1:ACTED_IN]->(this_Series:\`Series\`)
-                RETURN { __resolveType: \\"Series\\", __id: id(this_Series), title: this_Series.title, awardsGiven: this_Series.awardsGiven } AS this_actedIn
-                UNION
-                WITH this
-                MATCH (this)-[this2:ACTED_IN]->(this_ShortFilm:\`ShortFilm\`)
-                RETURN { __resolveType: \\"ShortFilm\\", __id: id(this_ShortFilm), title: this_ShortFilm.title } AS this_actedIn
-            }
-            RETURN collect(this_actedIn) AS this_actedIn
-=======
                 WITH this
                 CALL {
                     WITH *
                     MATCH (this)-[this0:ACTED_IN]->(this_actedIn:\`Movie\`)
-                    WITH this_actedIn { __resolveType: \\"Movie\\", .title, .awardsGiven } AS this_actedIn
+                    WITH this_actedIn { __resolveType: \\"Movie\\", .title, .awardsGiven, __id: id(this) } AS this_actedIn
                     RETURN this_actedIn AS this_actedIn
                     UNION
                     WITH *
                     MATCH (this)-[this1:ACTED_IN]->(this_actedIn:\`Series\`)
-                    WITH this_actedIn { __resolveType: \\"Series\\", .title, .awardsGiven } AS this_actedIn
+                    WITH this_actedIn { __resolveType: \\"Series\\", .title, .awardsGiven, __id: id(this) } AS this_actedIn
                     RETURN this_actedIn AS this_actedIn
                     UNION
                     WITH *
                     MATCH (this)-[this2:ACTED_IN]->(this_actedIn:\`ShortFilm\`)
-                    WITH this_actedIn { __resolveType: \\"ShortFilm\\", .title } AS this_actedIn
+                    WITH this_actedIn { __resolveType: \\"ShortFilm\\", .title, __id: id(this) } AS this_actedIn
                     RETURN this_actedIn AS this_actedIn
                 }
                 WITH this_actedIn
                 RETURN collect(this_actedIn) AS this_actedIn
->>>>>>> fed572e8
             }
             RETURN this { .name, actedIn: this_actedIn } AS this"
         `);
