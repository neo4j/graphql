/*
 * Copyright (c) "Neo4j"
 * Neo4j Sweden AB [http://neo4j.com]
 *
 * This file is part of Neo4j.
 *
 * Licensed under the Apache License, Version 2.0 (the "License");
 * you may not use this file except in compliance with the License.
 * You may obtain a copy of the License at
 *
 *     http://www.apache.org/licenses/LICENSE-2.0
 *
 * Unless required by applicable law or agreed to in writing, software
 * distributed under the License is distributed on an "AS IS" BASIS,
 * WITHOUT WARRANTIES OR CONDITIONS OF ANY KIND, either express or implied.
 * See the License for the specific language governing permissions and
 * limitations under the License.
 */

import { gql } from "apollo-server";
import type { DocumentNode } from "graphql";
import { Neo4jGraphQL } from "../../../src";
import { formatCypher, translateQuery, formatParams } from "../utils/tck-test-utils";

describe("https://github.com/neo4j/graphql/issues/2249", () => {
    let typeDefs: DocumentNode;
    let neoSchema: Neo4jGraphQL;

    beforeAll(() => {
        typeDefs = gql`
            type Movie {
                title: String!
                reviewers: [Reviewer!]! @relationship(type: "REVIEWED", properties: "Review", direction: IN)
            }

            interface Review @relationshipProperties {
                score: Int!
            }

            type Person implements Reviewer {
                name: String!
                reputation: Int!
                id: Int @unique
                reviewerId: Int @unique
            }

            type Influencer implements Reviewer {
                reputation: Int!
                url: String!
                reviewerId: Int
            }

            interface Reviewer {
                reputation: Int!
                reviewerId: Int
            }
        `;

        neoSchema = new Neo4jGraphQL({
            typeDefs,
        });
    });

    test("nested update with create should generate a single relationship with the nested value", async () => {
        const query = gql`
            mutation UpdateMovies {
                updateMovies(
                    where: { title: "John Wick" }
                    update: {
                        reviewers: [
                            { create: [{ edge: { score: 10 }, node: { Person: { reputation: 100, name: "Ana" } } }] }
                        ]
                    }
                ) {
                    movies {
                        title
                        reviewers {
                            ... on Person {
                                name
                                reputation
                            }
                        }
                    }
                }
            }
        `;
        const result = await translateQuery(neoSchema, query);

        expect(formatCypher(result.cypher)).toMatchInlineSnapshot(`
            "MATCH (this:\`Movie\`)
            WHERE this.title = $param0
            WITH this
            CALL {
            	 WITH this
            WITH this
            CREATE (this_reviewers0_create0_node:Person)
            SET this_reviewers0_create0_node.name = $this_reviewers0_create0_node_name
            SET this_reviewers0_create0_node.reputation = $this_reviewers0_create0_node_reputation
            MERGE (this)<-[this_reviewers0_create0_relationship:REVIEWED]-(this_reviewers0_create0_node)
            SET this_reviewers0_create0_relationship.score = $updateMovies.args.update.reviewers[0].create[0].edge.score
            RETURN count(*) AS update_this_Person
            }
            CALL {
            	 WITH this
            	WITH this
            RETURN count(*) AS update_this_Influencer
            }
            WITH *
            CALL {
                WITH this
<<<<<<< HEAD
                MATCH (this)<-[update_this0:REVIEWED]-(this_Person:\`Person\`)
                RETURN { __resolveType: \\"Person\\", __id: id(this_Person), name: this_Person.name, reputation: this_Person.reputation } AS this_reviewers
                UNION
                WITH this
                MATCH (this)<-[update_this1:REVIEWED]-(this_Influencer:\`Influencer\`)
                RETURN { __resolveType: \\"Influencer\\", __id: id(this_Influencer) } AS this_reviewers
            }
            RETURN collect(this_reviewers) AS this_reviewers
=======
                CALL {
                    WITH *
                    MATCH (this)<-[update_this0:REVIEWED]-(this_reviewers:\`Person\`)
                    WITH this_reviewers { __resolveType: \\"Person\\", .name, .reputation } AS this_reviewers
                    RETURN this_reviewers AS this_reviewers
                    UNION
                    WITH *
                    MATCH (this)<-[update_this1:REVIEWED]-(this_reviewers:\`Influencer\`)
                    WITH this_reviewers { __resolveType: \\"Influencer\\" } AS this_reviewers
                    RETURN this_reviewers AS this_reviewers
                }
                WITH this_reviewers
                RETURN collect(this_reviewers) AS this_reviewers
>>>>>>> fed572e8
            }
            RETURN collect(DISTINCT this { .title, reviewers: this_reviewers }) AS data"
        `);

        expect(formatParams(result.params)).toMatchInlineSnapshot(`
            "{
                \\"param0\\": \\"John Wick\\",
                \\"this_reviewers0_create0_node_name\\": \\"Ana\\",
                \\"this_reviewers0_create0_node_reputation\\": {
                    \\"low\\": 100,
                    \\"high\\": 0
                },
                \\"updateMovies\\": {
                    \\"args\\": {
                        \\"update\\": {
                            \\"reviewers\\": [
                                {
                                    \\"create\\": [
                                        {
                                            \\"node\\": {
                                                \\"Person\\": {
                                                    \\"name\\": \\"Ana\\",
                                                    \\"reputation\\": {
                                                        \\"low\\": 100,
                                                        \\"high\\": 0
                                                    }
                                                }
                                            },
                                            \\"edge\\": {
                                                \\"score\\": {
                                                    \\"low\\": 10,
                                                    \\"high\\": 0
                                                }
                                            }
                                        }
                                    ]
                                }
                            ]
                        }
                    }
                },
                \\"resolvedCallbacks\\": {}
            }"
        `);
    });
});<|MERGE_RESOLUTION|>--- conflicted
+++ resolved
@@ -108,30 +108,19 @@
             WITH *
             CALL {
                 WITH this
-<<<<<<< HEAD
-                MATCH (this)<-[update_this0:REVIEWED]-(this_Person:\`Person\`)
-                RETURN { __resolveType: \\"Person\\", __id: id(this_Person), name: this_Person.name, reputation: this_Person.reputation } AS this_reviewers
-                UNION
-                WITH this
-                MATCH (this)<-[update_this1:REVIEWED]-(this_Influencer:\`Influencer\`)
-                RETURN { __resolveType: \\"Influencer\\", __id: id(this_Influencer) } AS this_reviewers
-            }
-            RETURN collect(this_reviewers) AS this_reviewers
-=======
                 CALL {
                     WITH *
                     MATCH (this)<-[update_this0:REVIEWED]-(this_reviewers:\`Person\`)
-                    WITH this_reviewers { __resolveType: \\"Person\\", .name, .reputation } AS this_reviewers
+                    WITH this_reviewers { __resolveType: \\"Person\\", .name, .reputation, __id: id(this) } AS this_reviewers
                     RETURN this_reviewers AS this_reviewers
                     UNION
                     WITH *
                     MATCH (this)<-[update_this1:REVIEWED]-(this_reviewers:\`Influencer\`)
-                    WITH this_reviewers { __resolveType: \\"Influencer\\" } AS this_reviewers
+                    WITH this_reviewers { __resolveType: \\"Influencer\\", __id: id(this) } AS this_reviewers
                     RETURN this_reviewers AS this_reviewers
                 }
                 WITH this_reviewers
                 RETURN collect(this_reviewers) AS this_reviewers
->>>>>>> fed572e8
             }
             RETURN collect(DISTINCT this { .title, reviewers: this_reviewers }) AS data"
         `);
