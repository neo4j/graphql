--- conflicted
+++ resolved
@@ -54,11 +54,7 @@
     test("should find where moviesAggregate count equal", async () => {
         const query = /* GraphQL */ `
             {
-<<<<<<< HEAD
-                movies(where: { genresConnection_SOME: { node: { moviesAggregate: { count: 2 } } } }) {
-=======
-                movies(where: { genresConnection: { node: { moviesAggregate: { count_EQ: 2 } } } }) {
->>>>>>> 7e356f17
+                movies(where: { genresConnection_SOME: { node: { moviesAggregate: { count_EQ: 2 } } } }) {
                     title
                 }
             }
@@ -699,13 +695,8 @@
             {
                 movies(
                     where: {
-<<<<<<< HEAD
-                        genresConnection_SOME: { node: { moviesAggregate: { count: 3 } } }
-                        genresAggregate: { count: 1 }
-=======
-                        genresConnection: { node: { moviesAggregate: { count_EQ: 3 } } }
+                        genresConnection_SOME: { node: { moviesAggregate: { count_EQ: 3 } } }
                         genresAggregate: { count_EQ: 1 }
->>>>>>> 7e356f17
                     }
                 ) {
                     title
