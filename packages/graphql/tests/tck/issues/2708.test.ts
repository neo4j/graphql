--- conflicted
+++ resolved
@@ -64,33 +64,23 @@
         const result = await translateQuery(neoSchema, query);
 
         expect(formatCypher(result.cypher)).toMatchInlineSnapshot(`
-            "MATCH (this:\`Movie\`)
-            CALL {
-<<<<<<< HEAD
-                WITH this0
-                MATCH (this0)<-[this1:IN_GENRE]-(this2:\`Movie\`)
-                RETURN count(this2) = $param0 AS var3
-            }
-            WITH this, collect(var3) AS var3
-            WITH *
-            WHERE EXISTS {
-=======
-                WITH this
->>>>>>> 4f040946
-                MATCH (this)-[:IN_GENRE]->(this0:\`Genre\`)
-                CALL {
-                    WITH this0
-                    MATCH (this2:\`Movie\`)-[this1:IN_GENRE]->(this0)
-                    RETURN count(this2) = $param0 AS var3
-                }
-                WITH *
-                WHERE var3 = true
-                RETURN count(this0) > 0 AS var4
-            }
-            WITH *
-            WHERE var4 = true
-            RETURN this { .title } AS this"
-        `);
+"MATCH (this:\`Movie\`)
+CALL {
+    WITH this
+    MATCH (this)-[:IN_GENRE]->(this0:\`Genre\`)
+    CALL {
+        WITH this0
+        MATCH (this0)<-[this1:IN_GENRE]-(this2:\`Movie\`)
+        RETURN count(this2) = $param0 AS var3
+    }
+    WITH *
+    WHERE var3 = true
+    RETURN count(this0) > 0 AS var4
+}
+WITH *
+WHERE var4 = true
+RETURN this { .title } AS this"
+`);
 
         expect(formatParams(result.params)).toMatchInlineSnapshot(`
             "{
@@ -114,33 +104,23 @@
         const result = await translateQuery(neoSchema, query);
 
         expect(formatCypher(result.cypher)).toMatchInlineSnapshot(`
-            "MATCH (this:\`Movie\`)
-            CALL {
-<<<<<<< HEAD
-                WITH this0
-                MATCH (this0)<-[this1:IN_GENRE]-(this2:\`Movie\`)
-                RETURN count(this2) < $param0 AS var3
-            }
-            WITH this, collect(var3) AS var3
-            WITH *
-            WHERE EXISTS {
-=======
-                WITH this
->>>>>>> 4f040946
-                MATCH (this)-[:IN_GENRE]->(this0:\`Genre\`)
-                CALL {
-                    WITH this0
-                    MATCH (this2:\`Movie\`)-[this1:IN_GENRE]->(this0)
-                    RETURN count(this2) < $param0 AS var3
-                }
-                WITH *
-                WHERE var3 = true
-                RETURN count(this0) > 0 AS var4
-            }
-            WITH *
-            WHERE var4 = true
-            RETURN this { .title } AS this"
-        `);
+"MATCH (this:\`Movie\`)
+CALL {
+    WITH this
+    MATCH (this)-[:IN_GENRE]->(this0:\`Genre\`)
+    CALL {
+        WITH this0
+        MATCH (this0)<-[this1:IN_GENRE]-(this2:\`Movie\`)
+        RETURN count(this2) < $param0 AS var3
+    }
+    WITH *
+    WHERE var3 = true
+    RETURN count(this0) > 0 AS var4
+}
+WITH *
+WHERE var4 = true
+RETURN this { .title } AS this"
+`);
 
         expect(formatParams(result.params)).toMatchInlineSnapshot(`
             "{
@@ -164,33 +144,23 @@
         const result = await translateQuery(neoSchema, query);
 
         expect(formatCypher(result.cypher)).toMatchInlineSnapshot(`
-            "MATCH (this:\`Movie\`)
-            CALL {
-<<<<<<< HEAD
-                WITH this0
-                MATCH (this0)<-[this1:IN_GENRE]-(this2:\`Movie\`)
-                RETURN count(this2) > $param0 AS var3
-            }
-            WITH this, collect(var3) AS var3
-            WITH *
-            WHERE EXISTS {
-=======
-                WITH this
->>>>>>> 4f040946
-                MATCH (this)-[:IN_GENRE]->(this0:\`Genre\`)
-                CALL {
-                    WITH this0
-                    MATCH (this2:\`Movie\`)-[this1:IN_GENRE]->(this0)
-                    RETURN count(this2) > $param0 AS var3
-                }
-                WITH *
-                WHERE var3 = true
-                RETURN count(this0) > 0 AS var4
-            }
-            WITH *
-            WHERE var4 = true
-            RETURN this { .title } AS this"
-        `);
+"MATCH (this:\`Movie\`)
+CALL {
+    WITH this
+    MATCH (this)-[:IN_GENRE]->(this0:\`Genre\`)
+    CALL {
+        WITH this0
+        MATCH (this0)<-[this1:IN_GENRE]-(this2:\`Movie\`)
+        RETURN count(this2) > $param0 AS var3
+    }
+    WITH *
+    WHERE var3 = true
+    RETURN count(this0) > 0 AS var4
+}
+WITH *
+WHERE var4 = true
+RETURN this { .title } AS this"
+`);
 
         expect(formatParams(result.params)).toMatchInlineSnapshot(`
             "{
@@ -214,33 +184,23 @@
         const result = await translateQuery(neoSchema, query);
 
         expect(formatCypher(result.cypher)).toMatchInlineSnapshot(`
-            "MATCH (this:\`Movie\`)
-            CALL {
-<<<<<<< HEAD
-                WITH this0
-                MATCH (this0)<-[this1:IN_GENRE]-(this2:\`Movie\`)
-                RETURN min(size(this2.title)) = $param0 AS var3
-            }
-            WITH this, collect(var3) AS var3
-            WITH *
-            WHERE EXISTS {
-=======
-                WITH this
->>>>>>> 4f040946
-                MATCH (this)-[:IN_GENRE]->(this0:\`Genre\`)
-                CALL {
-                    WITH this0
-                    MATCH (this2:\`Movie\`)-[this1:IN_GENRE]->(this0)
-                    RETURN min(size(this2.title)) = $param0 AS var3
-                }
-                WITH *
-                WHERE var3 = true
-                RETURN count(this0) > 0 AS var4
-            }
-            WITH *
-            WHERE var4 = true
-            RETURN this { .title } AS this"
-        `);
+"MATCH (this:\`Movie\`)
+CALL {
+    WITH this
+    MATCH (this)-[:IN_GENRE]->(this0:\`Genre\`)
+    CALL {
+        WITH this0
+        MATCH (this0)<-[this1:IN_GENRE]-(this2:\`Movie\`)
+        RETURN min(size(this2.title)) = $param0 AS var3
+    }
+    WITH *
+    WHERE var3 = true
+    RETURN count(this0) > 0 AS var4
+}
+WITH *
+WHERE var4 = true
+RETURN this { .title } AS this"
+`);
 
         expect(formatParams(result.params)).toMatchInlineSnapshot(`
             "{
@@ -264,33 +224,23 @@
         const result = await translateQuery(neoSchema, query);
 
         expect(formatCypher(result.cypher)).toMatchInlineSnapshot(`
-            "MATCH (this:\`Movie\`)
-            CALL {
-<<<<<<< HEAD
-                WITH this0
-                MATCH (this0)<-[this1:IN_GENRE]-(this2:\`Movie\`)
-                RETURN avg(size(this2.title)) = $param0 AS var3
-            }
-            WITH this, collect(var3) AS var3
-            WITH *
-            WHERE EXISTS {
-=======
-                WITH this
->>>>>>> 4f040946
-                MATCH (this)-[:IN_GENRE]->(this0:\`Genre\`)
-                CALL {
-                    WITH this0
-                    MATCH (this2:\`Movie\`)-[this1:IN_GENRE]->(this0)
-                    RETURN avg(size(this2.title)) = $param0 AS var3
-                }
-                WITH *
-                WHERE var3 = true
-                RETURN count(this0) > 0 AS var4
-            }
-            WITH *
-            WHERE var4 = true
-            RETURN this { .title } AS this"
-        `);
+"MATCH (this:\`Movie\`)
+CALL {
+    WITH this
+    MATCH (this)-[:IN_GENRE]->(this0:\`Genre\`)
+    CALL {
+        WITH this0
+        MATCH (this0)<-[this1:IN_GENRE]-(this2:\`Movie\`)
+        RETURN avg(size(this2.title)) = $param0 AS var3
+    }
+    WITH *
+    WHERE var3 = true
+    RETURN count(this0) > 0 AS var4
+}
+WITH *
+WHERE var4 = true
+RETURN this { .title } AS this"
+`);
 
         expect(formatParams(result.params)).toMatchInlineSnapshot(`
             "{
@@ -311,33 +261,23 @@
         const result = await translateQuery(neoSchema, query);
 
         expect(formatCypher(result.cypher)).toMatchInlineSnapshot(`
-            "MATCH (this:\`Movie\`)
-            CALL {
-<<<<<<< HEAD
-                WITH this0
-                MATCH (this0)<-[this1:IN_GENRE]-(this2:\`Movie\`)
-                RETURN max(this1.intValue) < $param0 AS var3
-            }
-            WITH this, collect(var3) AS var3
-            WITH *
-            WHERE EXISTS {
-=======
-                WITH this
->>>>>>> 4f040946
-                MATCH (this)-[:IN_GENRE]->(this0:\`Genre\`)
-                CALL {
-                    WITH this0
-                    MATCH (this2:\`Movie\`)-[this1:IN_GENRE]->(this0)
-                    RETURN max(this1.intValue) < $param0 AS var3
-                }
-                WITH *
-                WHERE var3 = true
-                RETURN count(this0) > 0 AS var4
-            }
-            WITH *
-            WHERE var4 = true
-            RETURN this { .title } AS this"
-        `);
+"MATCH (this:\`Movie\`)
+CALL {
+    WITH this
+    MATCH (this)-[:IN_GENRE]->(this0:\`Genre\`)
+    CALL {
+        WITH this0
+        MATCH (this0)<-[this1:IN_GENRE]-(this2:\`Movie\`)
+        RETURN max(this1.intValue) < $param0 AS var3
+    }
+    WITH *
+    WHERE var3 = true
+    RETURN count(this0) > 0 AS var4
+}
+WITH *
+WHERE var4 = true
+RETURN this { .title } AS this"
+`);
 
         expect(formatParams(result.params)).toMatchInlineSnapshot(`
             "{
@@ -361,33 +301,23 @@
         const result = await translateQuery(neoSchema, query);
 
         expect(formatCypher(result.cypher)).toMatchInlineSnapshot(`
-            "MATCH (this:\`Movie\`)
-            CALL {
-<<<<<<< HEAD
-                WITH this0
-                MATCH (this0)<-[this1:IN_GENRE]-(this2:\`Movie\`)
-                RETURN min(this1.intValue) = $param0 AS var3
-            }
-            WITH this, collect(var3) AS var3
-            WITH *
-            WHERE EXISTS {
-=======
-                WITH this
->>>>>>> 4f040946
-                MATCH (this)-[:IN_GENRE]->(this0:\`Genre\`)
-                CALL {
-                    WITH this0
-                    MATCH (this2:\`Movie\`)-[this1:IN_GENRE]->(this0)
-                    RETURN min(this1.intValue) = $param0 AS var3
-                }
-                WITH *
-                WHERE var3 = true
-                RETURN count(this0) > 0 AS var4
-            }
-            WITH *
-            WHERE var4 = true
-            RETURN this { .title } AS this"
-        `);
+"MATCH (this:\`Movie\`)
+CALL {
+    WITH this
+    MATCH (this)-[:IN_GENRE]->(this0:\`Genre\`)
+    CALL {
+        WITH this0
+        MATCH (this0)<-[this1:IN_GENRE]-(this2:\`Movie\`)
+        RETURN min(this1.intValue) = $param0 AS var3
+    }
+    WITH *
+    WHERE var3 = true
+    RETURN count(this0) > 0 AS var4
+}
+WITH *
+WHERE var4 = true
+RETURN this { .title } AS this"
+`);
 
         expect(formatParams(result.params)).toMatchInlineSnapshot(`
             "{
@@ -411,33 +341,23 @@
         const result = await translateQuery(neoSchema, query);
 
         expect(formatCypher(result.cypher)).toMatchInlineSnapshot(`
-            "MATCH (this:\`Movie\`)
-            CALL {
-<<<<<<< HEAD
-                WITH this0
-                MATCH (this0)<-[this1:IN_GENRE]-(this2:\`Movie\`)
-                RETURN count(this2) = $param0 AS var3
-            }
-            WITH this, collect(var3) AS var3
-            WITH *
-            WHERE EXISTS {
-=======
-                WITH this
->>>>>>> 4f040946
-                MATCH (this)-[:IN_GENRE]->(this0:\`Genre\`)
-                CALL {
-                    WITH this0
-                    MATCH (this2:\`Movie\`)-[this1:IN_GENRE]->(this0)
-                    RETURN count(this2) = $param0 AS var3
-                }
-                WITH *
-                WHERE var3 = true
-                RETURN count(this0) > 0 AS var4
-            }
-            WITH *
-            WHERE var4 = true
-            RETURN this { .title } AS this"
-        `);
+"MATCH (this:\`Movie\`)
+CALL {
+    WITH this
+    MATCH (this)-[:IN_GENRE]->(this0:\`Genre\`)
+    CALL {
+        WITH this0
+        MATCH (this0)<-[this1:IN_GENRE]-(this2:\`Movie\`)
+        RETURN count(this2) = $param0 AS var3
+    }
+    WITH *
+    WHERE var3 = true
+    RETURN count(this0) > 0 AS var4
+}
+WITH *
+WHERE var4 = true
+RETURN this { .title } AS this"
+`);
 
         expect(formatParams(result.params)).toMatchInlineSnapshot(`
             "{
@@ -461,29 +381,23 @@
         const result = await translateQuery(neoSchema, query);
 
         expect(formatCypher(result.cypher)).toMatchInlineSnapshot(`
-            "MATCH (this:\`Movie\`)
-            CALL {
-<<<<<<< HEAD
-                WITH this0
-                MATCH (this0)<-[this1:IN_GENRE]-(this2:\`Movie\`)
-                RETURN count(this2) = $param0 AS var3
-=======
-                WITH this
-                MATCH (this)-[:IN_GENRE]->(this0:\`Genre\`)
-                CALL {
-                    WITH this0
-                    MATCH (this2:\`Movie\`)-[this1:IN_GENRE]->(this0)
-                    RETURN count(this2) = $param0 AS var3
-                }
-                WITH *
-                WHERE var3 = true
-                RETURN count(this0) > 0 AS var4
->>>>>>> 4f040946
-            }
-            WITH *
-            WHERE var4 = false
-            RETURN this { .title } AS this"
-        `);
+"MATCH (this:\`Movie\`)
+CALL {
+    WITH this
+    MATCH (this)-[:IN_GENRE]->(this0:\`Genre\`)
+    CALL {
+        WITH this0
+        MATCH (this0)<-[this1:IN_GENRE]-(this2:\`Movie\`)
+        RETURN count(this2) = $param0 AS var3
+    }
+    WITH *
+    WHERE var3 = true
+    RETURN count(this0) > 0 AS var4
+}
+WITH *
+WHERE var4 = false
+RETURN this { .title } AS this"
+`);
 
         expect(formatParams(result.params)).toMatchInlineSnapshot(`
             "{
@@ -507,45 +421,35 @@
         const result = await translateQuery(neoSchema, query);
 
         expect(formatCypher(result.cypher)).toMatchInlineSnapshot(`
-            "MATCH (this:\`Movie\`)
-            CALL {
-<<<<<<< HEAD
-                WITH this0
-                MATCH (this0)<-[this1:IN_GENRE]-(this2:\`Movie\`)
-                RETURN count(this2) = $param0 AS var3
-            }
-            WITH this, collect(var3) AS var3
-            WITH *
-            WHERE (EXISTS {
-=======
-                WITH this
->>>>>>> 4f040946
-                MATCH (this)-[:IN_GENRE]->(this0:\`Genre\`)
-                CALL {
-                    WITH this0
-                    MATCH (this2:\`Movie\`)-[this1:IN_GENRE]->(this0)
-                    RETURN count(this2) = $param0 AS var3
-                }
-                WITH *
-                WHERE var3 = true
-                RETURN count(this0) > 0 AS var4
-            }
-            CALL {
-                WITH this
-                MATCH (this)-[:IN_GENRE]->(this0:\`Genre\`)
-                CALL {
-                    WITH this0
-                    MATCH (this6:\`Movie\`)-[this5:IN_GENRE]->(this0)
-                    RETURN count(this6) = $param1 AS var7
-                }
-                WITH *
-                WHERE NOT (var7 = true)
-                RETURN count(this0) > 0 AS var8
-            }
-            WITH *
-            WHERE (var8 = false AND var4 = true)
-            RETURN this { .title } AS this"
-        `);
+"MATCH (this:\`Movie\`)
+CALL {
+    WITH this
+    MATCH (this)-[:IN_GENRE]->(this0:\`Genre\`)
+    CALL {
+        WITH this0
+        MATCH (this0)<-[this1:IN_GENRE]-(this2:\`Movie\`)
+        RETURN count(this2) = $param0 AS var3
+    }
+    WITH *
+    WHERE var3 = true
+    RETURN count(this0) > 0 AS var4
+}
+CALL {
+    WITH this
+    MATCH (this)-[:IN_GENRE]->(this0:\`Genre\`)
+    CALL {
+        WITH this0
+        MATCH (this0)<-[this5:IN_GENRE]-(this6:\`Movie\`)
+        RETURN count(this6) = $param1 AS var7
+    }
+    WITH *
+    WHERE NOT (var7 = true)
+    RETURN count(this0) > 0 AS var8
+}
+WITH *
+WHERE (var8 = false AND var4 = true)
+RETURN this { .title } AS this"
+`);
 
         expect(formatParams(result.params)).toMatchInlineSnapshot(`
             "{
@@ -573,29 +477,23 @@
         const result = await translateQuery(neoSchema, query);
 
         expect(formatCypher(result.cypher)).toMatchInlineSnapshot(`
-            "MATCH (this:\`Movie\`)
-            CALL {
-<<<<<<< HEAD
-                WITH this0
-                MATCH (this0)<-[this1:IN_GENRE]-(this2:\`Movie\`)
-                RETURN count(this2) = $param0 AS var3
-=======
-                WITH this
-                MATCH (this)-[:IN_GENRE]->(this0:\`Genre\`)
-                CALL {
-                    WITH this0
-                    MATCH (this2:\`Movie\`)-[this1:IN_GENRE]->(this0)
-                    RETURN count(this2) = $param0 AS var3
-                }
-                WITH *
-                WHERE var3 = true
-                RETURN count(this0) = 1 AS var4
->>>>>>> 4f040946
-            }
-            WITH *
-            WHERE var4 = true
-            RETURN this { .title } AS this"
-        `);
+"MATCH (this:\`Movie\`)
+CALL {
+    WITH this
+    MATCH (this)-[:IN_GENRE]->(this0:\`Genre\`)
+    CALL {
+        WITH this0
+        MATCH (this0)<-[this1:IN_GENRE]-(this2:\`Movie\`)
+        RETURN count(this2) = $param0 AS var3
+    }
+    WITH *
+    WHERE var3 = true
+    RETURN count(this0) = 1 AS var4
+}
+WITH *
+WHERE var4 = true
+RETURN this { .title } AS this"
+`);
 
         expect(formatParams(result.params)).toMatchInlineSnapshot(`
             "{
@@ -619,29 +517,23 @@
         const result = await translateQuery(neoSchema, query);
 
         expect(formatCypher(result.cypher)).toMatchInlineSnapshot(`
-            "MATCH (this:\`Movie\`)
-            CALL {
-<<<<<<< HEAD
-                WITH this0
-                MATCH (this0)<-[this1:IN_GENRE]-(this2:\`Movie\`)
-                RETURN count(this2) = $param0 AS var3
-=======
-                WITH this
-                MATCH (this)-[:IN_GENRE]->(this0:\`Genre\`)
-                CALL {
-                    WITH this0
-                    MATCH (this2:\`Movie\`)-[this1:IN_GENRE]->(this0)
-                    RETURN count(this2) = $param0 AS var3
-                }
-                WITH *
-                WHERE var3 = true
-                RETURN count(this0) > 0 AS var4
->>>>>>> 4f040946
-            }
-            WITH *
-            WHERE var4 = false
-            RETURN this { .title } AS this"
-        `);
+"MATCH (this:\`Movie\`)
+CALL {
+    WITH this
+    MATCH (this)-[:IN_GENRE]->(this0:\`Genre\`)
+    CALL {
+        WITH this0
+        MATCH (this0)<-[this1:IN_GENRE]-(this2:\`Movie\`)
+        RETURN count(this2) = $param0 AS var3
+    }
+    WITH *
+    WHERE var3 = true
+    RETURN count(this0) > 0 AS var4
+}
+WITH *
+WHERE var4 = false
+RETURN this { .title } AS this"
+`);
 
         expect(formatParams(result.params)).toMatchInlineSnapshot(`
             "{
@@ -665,45 +557,35 @@
         const result = await translateQuery(neoSchema, query);
 
         expect(formatCypher(result.cypher)).toMatchInlineSnapshot(`
-            "MATCH (this:\`Movie\`)
-            CALL {
-<<<<<<< HEAD
-                WITH this0
-                MATCH (this0)<-[this1:IN_GENRE]-(this2:\`Movie\`)
-                RETURN count(this2) = $param0 AS var3
-            }
-            WITH this, collect(var3) AS var3
-            WITH *
-            WHERE (EXISTS {
-=======
-                WITH this
->>>>>>> 4f040946
-                MATCH (this)-[:IN_GENRE]->(this0:\`Genre\`)
-                CALL {
-                    WITH this0
-                    MATCH (this2:\`Movie\`)-[this1:IN_GENRE]->(this0)
-                    RETURN count(this2) = $param0 AS var3
-                }
-                WITH *
-                WHERE var3 = true
-                RETURN count(this0) > 0 AS var4
-            }
-            CALL {
-                WITH this
-                MATCH (this)-[:IN_GENRE]->(this0:\`Genre\`)
-                CALL {
-                    WITH this0
-                    MATCH (this6:\`Movie\`)-[this5:IN_GENRE]->(this0)
-                    RETURN count(this6) = $param1 AS var7
-                }
-                WITH *
-                WHERE NOT (var7 = true)
-                RETURN count(this0) > 0 AS var8
-            }
-            WITH *
-            WHERE (var8 = false AND var4 = true)
-            RETURN this { .title } AS this"
-        `);
+"MATCH (this:\`Movie\`)
+CALL {
+    WITH this
+    MATCH (this)-[:IN_GENRE]->(this0:\`Genre\`)
+    CALL {
+        WITH this0
+        MATCH (this0)<-[this1:IN_GENRE]-(this2:\`Movie\`)
+        RETURN count(this2) = $param0 AS var3
+    }
+    WITH *
+    WHERE var3 = true
+    RETURN count(this0) > 0 AS var4
+}
+CALL {
+    WITH this
+    MATCH (this)-[:IN_GENRE]->(this0:\`Genre\`)
+    CALL {
+        WITH this0
+        MATCH (this0)<-[this5:IN_GENRE]-(this6:\`Movie\`)
+        RETURN count(this6) = $param1 AS var7
+    }
+    WITH *
+    WHERE NOT (var7 = true)
+    RETURN count(this0) > 0 AS var8
+}
+WITH *
+WHERE (var8 = false AND var4 = true)
+RETURN this { .title } AS this"
+`);
 
         expect(formatParams(result.params)).toMatchInlineSnapshot(`
             "{
@@ -740,45 +622,28 @@
         const result = await translateQuery(neoSchema, query);
 
         expect(formatCypher(result.cypher)).toMatchInlineSnapshot(`
-            "MATCH (this:\`Movie\`)
-<<<<<<< HEAD
-            OPTIONAL MATCH (this)-[:IN_GENRE]->(this0:\`Genre\`)
-            CALL {
-                WITH this0
-                MATCH (this0)<-[this1:IN_GENRE]-(this2:\`Movie\`)
-                RETURN count(this2) = $param0 AS var3
-            }
-            CALL {
-                WITH this0
-                MATCH (this0)<-[this4:IN_GENRE]-(this5:\`Series\`)
-                RETURN min(size(this5.name)) = $param1 AS var6
-            }
-            WITH this, collect(var3) AS var3, collect(var6) AS var6
-            WITH *
-            WHERE EXISTS {
-=======
-            CALL {
-                WITH this
->>>>>>> 4f040946
-                MATCH (this)-[:IN_GENRE]->(this0:\`Genre\`)
-                CALL {
-                    WITH this0
-                    MATCH (this2:\`Movie\`)-[this1:IN_GENRE]->(this0)
-                    RETURN count(this2) = $param0 AS var3
-                }
-                CALL {
-                    WITH this0
-                    MATCH (this5:\`Series\`)-[this4:IN_GENRE]->(this0)
-                    RETURN min(size(this5.name)) = $param1 AS var6
-                }
-                WITH *
-                WHERE (var3 = true AND var6 = true)
-                RETURN count(this0) > 0 AS var7
-            }
-            WITH *
-            WHERE var7 = true
-            RETURN this { .title } AS this"
-        `);
+"MATCH (this:\`Movie\`)
+CALL {
+    WITH this
+    MATCH (this)-[:IN_GENRE]->(this0:\`Genre\`)
+    CALL {
+        WITH this0
+        MATCH (this0)<-[this1:IN_GENRE]-(this2:\`Movie\`)
+        RETURN count(this2) = $param0 AS var3
+    }
+    CALL {
+        WITH this0
+        MATCH (this0)<-[this4:IN_GENRE]-(this5:\`Series\`)
+        RETURN min(size(this5.name)) = $param1 AS var6
+    }
+    WITH *
+    WHERE (var3 = true AND var6 = true)
+    RETURN count(this0) > 0 AS var7
+}
+WITH *
+WHERE var7 = true
+RETURN this { .title } AS this"
+`);
 
         expect(formatParams(result.params)).toMatchInlineSnapshot(`
             "{
@@ -815,43 +680,28 @@
         const result = await translateQuery(neoSchema, query);
 
         expect(formatCypher(result.cypher)).toMatchInlineSnapshot(`
-            "MATCH (this:\`Movie\`)
-            CALL {
-<<<<<<< HEAD
-                WITH this0
-                MATCH (this0)<-[this1:IN_GENRE]-(this2:\`Movie\`)
-                RETURN count(this2) = $param0 AS var3
-            }
-            CALL {
-                WITH this0
-                MATCH (this0)<-[this4:IN_GENRE]-(this5:\`Series\`)
-                RETURN min(size(this5.name)) = $param1 AS var6
-            }
-            WITH this, collect(var3) AS var3, collect(var6) AS var6
-            WITH *
-            WHERE EXISTS {
-=======
-                WITH this
->>>>>>> 4f040946
-                MATCH (this)-[:IN_GENRE]->(this0:\`Genre\`)
-                CALL {
-                    WITH this0
-                    MATCH (this2:\`Movie\`)-[this1:IN_GENRE]->(this0)
-                    RETURN count(this2) = $param0 AS var3
-                }
-                CALL {
-                    WITH this0
-                    MATCH (this5:\`Series\`)-[this4:IN_GENRE]->(this0)
-                    RETURN min(size(this5.name)) = $param1 AS var6
-                }
-                WITH *
-                WHERE (var3 = true OR var6 = true)
-                RETURN count(this0) > 0 AS var7
-            }
-            WITH *
-            WHERE var7 = true
-            RETURN this { .title } AS this"
-        `);
+"MATCH (this:\`Movie\`)
+CALL {
+    WITH this
+    MATCH (this)-[:IN_GENRE]->(this0:\`Genre\`)
+    CALL {
+        WITH this0
+        MATCH (this0)<-[this1:IN_GENRE]-(this2:\`Movie\`)
+        RETURN count(this2) = $param0 AS var3
+    }
+    CALL {
+        WITH this0
+        MATCH (this0)<-[this4:IN_GENRE]-(this5:\`Series\`)
+        RETURN min(size(this5.name)) = $param1 AS var6
+    }
+    WITH *
+    WHERE (var3 = true OR var6 = true)
+    RETURN count(this0) > 0 AS var7
+}
+WITH *
+WHERE var7 = true
+RETURN this { .title } AS this"
+`);
 
         expect(formatParams(result.params)).toMatchInlineSnapshot(`
             "{
@@ -883,45 +733,28 @@
         const result = await translateQuery(neoSchema, query);
 
         expect(formatCypher(result.cypher)).toMatchInlineSnapshot(`
-            "MATCH (this:\`Movie\`)
-<<<<<<< HEAD
-            OPTIONAL MATCH (this)-[:IN_GENRE]->(this0:\`Genre\`)
-            CALL {
-                WITH this0
-                MATCH (this0)<-[this1:IN_GENRE]-(this2:\`Movie\`)
-                RETURN count(this2) = $param0 AS var3
-            }
-            CALL {
-                WITH this0
-                MATCH (this0)<-[this4:IN_GENRE]-(this5:\`Series\`)
-                RETURN min(size(this5.name)) = $param1 AS var6
-            }
-            WITH this, collect(var3) AS var3, collect(var6) AS var6
-            WITH *
-            WHERE EXISTS {
-=======
-            CALL {
-                WITH this
->>>>>>> 4f040946
-                MATCH (this)-[:IN_GENRE]->(this0:\`Genre\`)
-                CALL {
-                    WITH this0
-                    MATCH (this2:\`Movie\`)-[this1:IN_GENRE]->(this0)
-                    RETURN count(this2) = $param0 AS var3
-                }
-                CALL {
-                    WITH this0
-                    MATCH (this5:\`Series\`)-[this4:IN_GENRE]->(this0)
-                    RETURN min(size(this5.name)) = $param1 AS var6
-                }
-                WITH *
-                WHERE (var3 = true AND var6 = true)
-                RETURN count(this0) > 0 AS var7
-            }
-            WITH *
-            WHERE var7 = true
-            RETURN this { .title } AS this"
-        `);
+"MATCH (this:\`Movie\`)
+CALL {
+    WITH this
+    MATCH (this)-[:IN_GENRE]->(this0:\`Genre\`)
+    CALL {
+        WITH this0
+        MATCH (this0)<-[this1:IN_GENRE]-(this2:\`Movie\`)
+        RETURN count(this2) = $param0 AS var3
+    }
+    CALL {
+        WITH this0
+        MATCH (this0)<-[this4:IN_GENRE]-(this5:\`Series\`)
+        RETURN min(size(this5.name)) = $param1 AS var6
+    }
+    WITH *
+    WHERE (var3 = true AND var6 = true)
+    RETURN count(this0) > 0 AS var7
+}
+WITH *
+WHERE var7 = true
+RETURN this { .title } AS this"
+`);
 
         expect(formatParams(result.params)).toMatchInlineSnapshot(`
             "{
@@ -949,34 +782,28 @@
         const result = await translateQuery(neoSchema, query);
 
         expect(formatCypher(result.cypher)).toMatchInlineSnapshot(`
-            "MATCH (this:\`Movie\`)
-            CALL {
-<<<<<<< HEAD
-                WITH this0
-                MATCH (this0)<-[this1:IN_GENRE]-(this2:\`Movie\`)
-                RETURN count(this2) = $param0 AS var3
-=======
-                WITH this
-                MATCH (this)-[:IN_GENRE]->(this0:\`Genre\`)
-                CALL {
-                    WITH this0
-                    MATCH (this2:\`Movie\`)-[this1:IN_GENRE]->(this0)
-                    RETURN count(this2) = $param0 AS var3
-                }
-                WITH *
-                WHERE var3 = true
-                RETURN count(this0) > 0 AS var4
->>>>>>> 4f040946
-            }
-            CALL {
-                WITH this
-                MATCH (this)-[this5:IN_GENRE]->(this6:\`Genre\`)
-                RETURN count(this6) = $param1 AS var7
-            }
-            WITH *
-            WHERE (var4 = true AND var7 = true)
-            RETURN this { .title } AS this"
-        `);
+"MATCH (this:\`Movie\`)
+CALL {
+    WITH this
+    MATCH (this)-[:IN_GENRE]->(this0:\`Genre\`)
+    CALL {
+        WITH this0
+        MATCH (this0)<-[this1:IN_GENRE]-(this2:\`Movie\`)
+        RETURN count(this2) = $param0 AS var3
+    }
+    WITH *
+    WHERE var3 = true
+    RETURN count(this0) > 0 AS var4
+}
+CALL {
+    WITH this
+    MATCH (this)-[this5:IN_GENRE]->(this6:\`Genre\`)
+    RETURN count(this6) = $param1 AS var7
+}
+WITH *
+WHERE (var4 = true AND var7 = true)
+RETURN this { .title } AS this"
+`);
 
         expect(formatParams(result.params)).toMatchInlineSnapshot(`
             "{
