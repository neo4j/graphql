/*
 * Copyright (c) "Neo4j"
 * Neo4j Sweden AB [http://neo4j.com]
 *
 * This file is part of Neo4j.
 *
 * Licensed under the Apache License, Version 2.0 (the "License");
 * you may not use this file except in compliance with the License.
 * You may obtain a copy of the License at
 *
 *     http://www.apache.org/licenses/LICENSE-2.0
 *
 * Unless required by applicable law or agreed to in writing, software
 * distributed under the License is distributed on an "AS IS" BASIS,
 * WITHOUT WARRANTIES OR CONDITIONS OF ANY KIND, either express or implied.
 * See the License for the specific language governing permissions and
 * limitations under the License.
 */

import { gql } from "apollo-server";
import { Neo4jGraphQL } from "../../../src";
import { createJwtRequest } from "../../utils/create-jwt-request";
import { formatCypher, translateQuery, formatParams } from "../utils/tck-test-utils";

describe("tck/rfs/003", () => {
    describe("one-to-one", () => {
        describe("create", () => {
            test("should add validation when creating node with a required relationship", async () => {
                const typeDefs = gql`
                    type Director {
                        id: ID!
                    }

                    type Movie {
                        id: ID!
                        director: Director! @relationship(type: "DIRECTED", direction: IN)
                    }
                `;

                const neoSchema = new Neo4jGraphQL({ typeDefs });

                const movieId = "movieId-1";

                const mutation = gql`
                    mutation {
                        createMovies(input: [{ id: "${movieId}" }]) {
                            info {
                                nodesCreated
                            }
                        }
                    }
                `;

                const result = await translateQuery(neoSchema, mutation, {
                    req: createJwtRequest("secret", {}),
                });

                expect(formatCypher(result.cypher)).toMatchInlineSnapshot(`
                    "UNWIND $create_param0 AS create_var0
                    CALL {
                        WITH create_var0
                        CREATE (create_this1:\`Movie\`)
                        SET
                            create_this1.id = create_var0.id
                        WITH create_this1
                        CALL {
                        	WITH create_this1
                        	MATCH (create_this1)<-[create_this1_director_Director_unique:\`DIRECTED\`]-(:Director)
                        	WITH count(create_this1_director_Director_unique) as c
                        	CALL apoc.util.validate(NOT (c = 1), '@neo4j/graphql/RELATIONSHIP-REQUIREDMovie.director required exactly once', [0])
                        	RETURN c AS create_this1_director_Director_unique_ignored
                        }
                        RETURN create_this1
                    }
                    RETURN 'Query cannot conclude with CALL'"
                `);

                expect(formatParams(result.params)).toMatchInlineSnapshot(`
                    "{
                        \\"create_param0\\": [
                            {
                                \\"id\\": \\"movieId-1\\"
                            }
                        ],
                        \\"resolvedCallbacks\\": {}
                    }"
                `);
            });

            test("should add length validation when creating a node with a non required relationship", async () => {
                const typeDefs = gql`
                    type Director {
                        id: ID!
                    }

                    type Movie {
                        id: ID!
                        director: Director @relationship(type: "DIRECTED", direction: IN)
                    }
                `;

                const neoSchema = new Neo4jGraphQL({ typeDefs });

                const movieId = "movieId-1";

                const mutation = gql`
                    mutation {
                        createMovies(input: [{ id: "${movieId}" }]) {
                            info {
                                nodesCreated
                            }
                        }
                    }
                `;

                const result = await translateQuery(neoSchema, mutation, {
                    req: createJwtRequest("secret", {}),
                });

                expect(formatCypher(result.cypher)).toMatchInlineSnapshot(`
                    "UNWIND $create_param0 AS create_var0
                    CALL {
                        WITH create_var0
                        CREATE (create_this1:\`Movie\`)
                        SET
                            create_this1.id = create_var0.id
                        WITH create_this1
                        CALL {
                        	WITH create_this1
                        	MATCH (create_this1)<-[create_this1_director_Director_unique:\`DIRECTED\`]-(:Director)
                        	WITH count(create_this1_director_Director_unique) as c
                        	CALL apoc.util.validate(NOT (c <= 1), '@neo4j/graphql/RELATIONSHIP-REQUIREDMovie.director must be less than or equal to one', [0])
                        	RETURN c AS create_this1_director_Director_unique_ignored
                        }
                        RETURN create_this1
                    }
                    RETURN 'Query cannot conclude with CALL'"
                `);

                expect(formatParams(result.params)).toMatchInlineSnapshot(`
                    "{
                        \\"create_param0\\": [
                            {
                                \\"id\\": \\"movieId-1\\"
                            }
                        ],
                        \\"resolvedCallbacks\\": {}
                    }"
                `);
            });

            describe("nested mutations", () => {
                test("should add validation when creating node with required relationship", async () => {
                    const typeDefs = gql`
                        type Address {
                            street: String!
                        }

                        type Director {
                            id: ID!
                            address: Address! @relationship(type: "HAS_ADDRESS", direction: OUT)
                        }

                        type Movie {
                            id: ID!
                            director: Director! @relationship(type: "DIRECTED", direction: IN)
                        }
                    `;

                    const neoSchema = new Neo4jGraphQL({ typeDefs });

                    const movieId = "movieId-2";
                    const directorId = "directorId-2";

                    const mutation = gql`
                        mutation {
                            createMovies(input: [{ id: "${movieId}", director: { create: { node: { id: "${directorId}" } } } }]) {
                                info {
                                    nodesCreated
                                }
                            }
                        }
                    `;

                    const result = await translateQuery(neoSchema, mutation, {
                        req: createJwtRequest("secret", {}),
                    });

                    expect(formatCypher(result.cypher)).toMatchInlineSnapshot(`
                        "UNWIND $create_param0 AS create_var0
                        CALL {
                            WITH create_var0
                            CREATE (create_this1:\`Movie\`)
                            SET
                                create_this1.id = create_var0.id
                            WITH create_this1, create_var0
                            CALL {
                                WITH create_this1, create_var0
                                UNWIND create_var0.director.create AS create_var2
                                WITH create_var2.node AS create_var3, create_var2.edge AS create_var4, create_this1
                                CREATE (create_this5:\`Director\`)
                                SET
                                    create_this5.id = create_var3.id
                                MERGE (create_this1)<-[create_this6:\`DIRECTED\`]-(create_this5)
                                WITH create_this5
                                CALL {
                                	WITH create_this5
                                	MATCH (create_this5)-[create_this5_address_Address_unique:\`HAS_ADDRESS\`]->(:Address)
                                	WITH count(create_this5_address_Address_unique) as c
                                	CALL apoc.util.validate(NOT (c = 1), '@neo4j/graphql/RELATIONSHIP-REQUIREDDirector.address required exactly once', [0])
                                	RETURN c AS create_this5_address_Address_unique_ignored
                                }
                                RETURN collect(NULL) AS create_var7
                            }
                            WITH create_this1
                            CALL {
                            	WITH create_this1
                            	MATCH (create_this1)<-[create_this1_director_Director_unique:\`DIRECTED\`]-(:Director)
                            	WITH count(create_this1_director_Director_unique) as c
                            	CALL apoc.util.validate(NOT (c = 1), '@neo4j/graphql/RELATIONSHIP-REQUIREDMovie.director required exactly once', [0])
                            	RETURN c AS create_this1_director_Director_unique_ignored
                            }
                            RETURN create_this1
                        }
                        RETURN 'Query cannot conclude with CALL'"
                    `);

                    expect(formatParams(result.params)).toMatchInlineSnapshot(`
                        "{
                            \\"create_param0\\": [
                                {
                                    \\"id\\": \\"movieId-2\\",
                                    \\"director\\": {
                                        \\"create\\": {
                                            \\"node\\": {
                                                \\"id\\": \\"directorId-2\\"
                                            }
                                        }
                                    }
                                }
                            ],
                            \\"resolvedCallbacks\\": {}
                        }"
                    `);
                });

                test("should add length validation when creating a node with a non required relationship", async () => {
                    const typeDefs = gql`
                        type Address {
                            street: String!
                        }

                        type Director {
                            id: ID!
                            address: Address @relationship(type: "HAS_ADDRESS", direction: OUT)
                        }

                        type Movie {
                            id: ID!
                            director: Director @relationship(type: "DIRECTED", direction: IN)
                        }
                    `;

                    const neoSchema = new Neo4jGraphQL({ typeDefs });

                    const movieId = "movieId-2";
                    const directorId = "directorId-2";

                    const mutation = gql`
                        mutation {
                            createMovies(input: [{ id: "${movieId}", director: { create: { node: { id: "${directorId}" } } } }]) {
                                info {
                                    nodesCreated
                                }
                            }
                        }
                    `;

                    const result = await translateQuery(neoSchema, mutation, {
                        req: createJwtRequest("secret", {}),
                    });

                    expect(formatCypher(result.cypher)).toMatchInlineSnapshot(`
                        "UNWIND $create_param0 AS create_var0
                        CALL {
                            WITH create_var0
                            CREATE (create_this1:\`Movie\`)
                            SET
                                create_this1.id = create_var0.id
                            WITH create_this1, create_var0
                            CALL {
                                WITH create_this1, create_var0
                                UNWIND create_var0.director.create AS create_var2
                                WITH create_var2.node AS create_var3, create_var2.edge AS create_var4, create_this1
                                CREATE (create_this5:\`Director\`)
                                SET
                                    create_this5.id = create_var3.id
                                MERGE (create_this1)<-[create_this6:\`DIRECTED\`]-(create_this5)
                                WITH create_this5
                                CALL {
                                	WITH create_this5
                                	MATCH (create_this5)-[create_this5_address_Address_unique:\`HAS_ADDRESS\`]->(:Address)
                                	WITH count(create_this5_address_Address_unique) as c
                                	CALL apoc.util.validate(NOT (c <= 1), '@neo4j/graphql/RELATIONSHIP-REQUIREDDirector.address must be less than or equal to one', [0])
                                	RETURN c AS create_this5_address_Address_unique_ignored
                                }
                                RETURN collect(NULL) AS create_var7
                            }
                            WITH create_this1
                            CALL {
                            	WITH create_this1
                            	MATCH (create_this1)<-[create_this1_director_Director_unique:\`DIRECTED\`]-(:Director)
                            	WITH count(create_this1_director_Director_unique) as c
                            	CALL apoc.util.validate(NOT (c <= 1), '@neo4j/graphql/RELATIONSHIP-REQUIREDMovie.director must be less than or equal to one', [0])
                            	RETURN c AS create_this1_director_Director_unique_ignored
                            }
                            RETURN create_this1
                        }
                        RETURN 'Query cannot conclude with CALL'"
                    `);

                    expect(formatParams(result.params)).toMatchInlineSnapshot(`
                        "{
                            \\"create_param0\\": [
                                {
                                    \\"id\\": \\"movieId-2\\",
                                    \\"director\\": {
                                        \\"create\\": {
                                            \\"node\\": {
                                                \\"id\\": \\"directorId-2\\"
                                            }
                                        }
                                    }
                                }
                            ],
                            \\"resolvedCallbacks\\": {}
                        }"
                    `);
                });
            });

            describe("update", () => {
                test("should add validation when updating a node with a required relationship", async () => {
                    const typeDefs = gql`
                        type Director {
                            id: ID!
                        }

                        type Movie {
                            id: ID!
                            director: Director! @relationship(type: "DIRECTED", direction: IN)
                        }
                    `;

                    const neoSchema = new Neo4jGraphQL({ typeDefs });

                    const movieId = "movieId-3";

                    const mutation = gql`
                        mutation {
                            updateMovies(where: { id: "${movieId}" }, update: { id: "${movieId}" }) {
                                info {
                                    nodesCreated
                                }
                            }
                        }
                    `;

                    const result = await translateQuery(neoSchema, mutation, {
                        req: createJwtRequest("secret", {}),
                    });

                    expect(formatCypher(result.cypher)).toMatchInlineSnapshot(`
                        "MATCH (this:\`Movie\`)
                        WHERE this.id = $param0
                        SET this.id = $this_update_id
                        WITH this
                        CALL {
                        	WITH this
                        	MATCH (this)<-[this_director_Director_unique:\`DIRECTED\`]-(:Director)
                        	WITH count(this_director_Director_unique) as c
                        	CALL apoc.util.validate(NOT (c = 1), '@neo4j/graphql/RELATIONSHIP-REQUIREDMovie.director required exactly once', [0])
                        	RETURN c AS this_director_Director_unique_ignored
                        }
                        RETURN 'Query cannot conclude with CALL'"
                    `);

                    expect(formatParams(result.params)).toMatchInlineSnapshot(`
                        "{
                            \\"param0\\": \\"movieId-3\\",
                            \\"this_update_id\\": \\"movieId-3\\",
                            \\"resolvedCallbacks\\": {}
                        }"
                    `);
                });

                test("should add length validation when updating a node with a non required relationship", async () => {
                    const typeDefs = gql`
                        type Director {
                            id: ID!
                        }

                        type Movie {
                            id: ID!
                            director: Director @relationship(type: "DIRECTED", direction: IN)
                        }
                    `;

                    const neoSchema = new Neo4jGraphQL({ typeDefs });

                    const movieId = "movieId-3";

                    const mutation = gql`
                        mutation {
                            updateMovies(where: { id: "${movieId}" }, update: { id: "${movieId}" }) {
                                info {
                                    nodesCreated
                                }
                            }
                        }
                    `;

                    const result = await translateQuery(neoSchema, mutation, {
                        req: createJwtRequest("secret", {}),
                    });

                    expect(formatCypher(result.cypher)).toMatchInlineSnapshot(`
                        "MATCH (this:\`Movie\`)
                        WHERE this.id = $param0
                        SET this.id = $this_update_id
                        WITH this
                        CALL {
                        	WITH this
                        	MATCH (this)<-[this_director_Director_unique:\`DIRECTED\`]-(:Director)
                        	WITH count(this_director_Director_unique) as c
                        	CALL apoc.util.validate(NOT (c <= 1), '@neo4j/graphql/RELATIONSHIP-REQUIREDMovie.director must be less than or equal to one', [0])
                        	RETURN c AS this_director_Director_unique_ignored
                        }
                        RETURN 'Query cannot conclude with CALL'"
                    `);

                    expect(formatParams(result.params)).toMatchInlineSnapshot(`
                        "{
                            \\"param0\\": \\"movieId-3\\",
                            \\"this_update_id\\": \\"movieId-3\\",
                            \\"resolvedCallbacks\\": {}
                        }"
                    `);
                });

                describe("nested mutations", () => {
                    test("should add validation when updating a nested node with a required relationship", async () => {
                        const typeDefs = gql`
                            type Address {
                                street: String!
                            }

                            type Director {
                                id: ID!
                                address: Address! @relationship(type: "HAS_ADDRESS", direction: OUT)
                            }

                            type Movie {
                                id: ID!
                                director: Director! @relationship(type: "DIRECTED", direction: IN)
                            }
                        `;

                        const neoSchema = new Neo4jGraphQL({ typeDefs });

                        const movieId = "movieId-4";
                        const directorId = "directorId-3";

                        const mutation = gql`
                            mutation {
                                updateMovies(
                                  where: { id: "${movieId}" }
                                  update: { director: { update: { node: { id: "${directorId}" } } } }
                                ) {
                                  info {
                                    nodesCreated
                                  }
                                }
                            }
                        `;

                        const result = await translateQuery(neoSchema, mutation, {
                            req: createJwtRequest("secret", {}),
                        });

                        expect(formatCypher(result.cypher)).toMatchInlineSnapshot(`
                            "MATCH (this:\`Movie\`)
                            WHERE this.id = $param0
                            WITH this
                            CALL {
                            	WITH this
                            	MATCH (this)<-[this_directed0_relationship:\`DIRECTED\`]-(this_director0:Director)
                            	SET this_director0.id = $this_update_director0_id
                            	WITH this, this_director0
                            	CALL {
                            		WITH this_director0
                            		MATCH (this_director0)-[this_director0_address_Address_unique:\`HAS_ADDRESS\`]->(:Address)
                            		WITH count(this_director0_address_Address_unique) as c
                            		CALL apoc.util.validate(NOT (c = 1), '@neo4j/graphql/RELATIONSHIP-REQUIREDDirector.address required exactly once', [0])
                            		RETURN c AS this_director0_address_Address_unique_ignored
                            	}
                            	RETURN count(*) AS update_this_director0
                            }
                            WITH this
                            CALL {
                            	WITH this
                            	MATCH (this)<-[this_director_Director_unique:\`DIRECTED\`]-(:Director)
                            	WITH count(this_director_Director_unique) as c
                            	CALL apoc.util.validate(NOT (c = 1), '@neo4j/graphql/RELATIONSHIP-REQUIREDMovie.director required exactly once', [0])
                            	RETURN c AS this_director_Director_unique_ignored
                            }
                            RETURN 'Query cannot conclude with CALL'"
                        `);

                        expect(formatParams(result.params)).toMatchInlineSnapshot(`
                            "{
                                \\"param0\\": \\"movieId-4\\",
                                \\"this_update_director0_id\\": \\"directorId-3\\",
                                \\"resolvedCallbacks\\": {}
                            }"
                        `);
                    });

                    test("should add length validation when updating a nested node with a non required relationship", async () => {
                        const typeDefs = gql`
                            type Address {
                                street: String!
                            }

                            type Director {
                                id: ID!
                                address: Address @relationship(type: "HAS_ADDRESS", direction: OUT)
                            }

                            type Movie {
                                id: ID!
                                director: Director @relationship(type: "DIRECTED", direction: IN)
                            }
                        `;

                        const neoSchema = new Neo4jGraphQL({ typeDefs });

                        const movieId = "movieId-4";
                        const directorId = "directorId-3";

                        const mutation = gql`
                            mutation {
                                updateMovies(
                                  where: { id: "${movieId}" }
                                  update: { director: { update: { node: { id: "${directorId}" } } } }
                                ) {
                                  info {
                                    nodesCreated
                                  }
                                }
                            }
                        `;

                        const result = await translateQuery(neoSchema, mutation, {
                            req: createJwtRequest("secret", {}),
                        });

                        expect(formatCypher(result.cypher)).toMatchInlineSnapshot(`
                            "MATCH (this:\`Movie\`)
                            WHERE this.id = $param0
                            WITH this
                            CALL {
                            	WITH this
                            	MATCH (this)<-[this_directed0_relationship:\`DIRECTED\`]-(this_director0:Director)
                            	SET this_director0.id = $this_update_director0_id
                            	WITH this, this_director0
                            	CALL {
                            		WITH this_director0
                            		MATCH (this_director0)-[this_director0_address_Address_unique:\`HAS_ADDRESS\`]->(:Address)
                            		WITH count(this_director0_address_Address_unique) as c
                            		CALL apoc.util.validate(NOT (c <= 1), '@neo4j/graphql/RELATIONSHIP-REQUIREDDirector.address must be less than or equal to one', [0])
                            		RETURN c AS this_director0_address_Address_unique_ignored
                            	}
                            	RETURN count(*) AS update_this_director0
                            }
                            WITH this
                            CALL {
                            	WITH this
                            	MATCH (this)<-[this_director_Director_unique:\`DIRECTED\`]-(:Director)
                            	WITH count(this_director_Director_unique) as c
                            	CALL apoc.util.validate(NOT (c <= 1), '@neo4j/graphql/RELATIONSHIP-REQUIREDMovie.director must be less than or equal to one', [0])
                            	RETURN c AS this_director_Director_unique_ignored
                            }
                            RETURN 'Query cannot conclude with CALL'"
                        `);

                        expect(formatParams(result.params)).toMatchInlineSnapshot(`
                            "{
                                \\"param0\\": \\"movieId-4\\",
                                \\"this_update_director0_id\\": \\"directorId-3\\",
                                \\"resolvedCallbacks\\": {}
                            }"
                        `);
                    });

                    test("should add validation when creating a node with a required relationship through a nested mutation", async () => {
                        const typeDefs = gql`
                            type Address {
                                street: String!
                            }

                            type Director {
                                id: ID!
                                address: Address! @relationship(type: "HAS_ADDRESS", direction: OUT)
                            }

                            type Movie {
                                id: ID!
                                director: Director! @relationship(type: "DIRECTED", direction: IN)
                            }
                        `;

                        const neoSchema = new Neo4jGraphQL({ typeDefs });

                        const movieId = "movieId-4";
                        const directorId = "directorId-3";

                        const mutation = gql`
                        mutation {
                            updateMovies(
                              where: { id: "${movieId}" }
                              update: { director: { create: { node: { id: "${directorId}" } } } }
                            ) {
                              info {
                                nodesCreated
                              }
                            }
                        }
                    `;

                        const result = await translateQuery(neoSchema, mutation, {
                            req: createJwtRequest("secret", {}),
                        });

                        expect(formatCypher(result.cypher)).toMatchInlineSnapshot(`
                            "MATCH (this:\`Movie\`)
                            WHERE this.id = $param0
                            WITH this
                            CREATE (this_director0_create0_node:Director)
                            SET this_director0_create0_node.id = $this_director0_create0_node_id
                            MERGE (this)<-[:\`DIRECTED\`]-(this_director0_create0_node)
                            WITH this, this_director0_create0_node
                            CALL {
                            	WITH this_director0_create0_node
                            	MATCH (this_director0_create0_node)-[this_director0_create0_node_address_Address_unique:\`HAS_ADDRESS\`]->(:Address)
                            	WITH count(this_director0_create0_node_address_Address_unique) as c
                            	CALL apoc.util.validate(NOT (c = 1), '@neo4j/graphql/RELATIONSHIP-REQUIREDDirector.address required exactly once', [0])
                            	RETURN c AS this_director0_create0_node_address_Address_unique_ignored
                            }
                            WITH this
                            CALL {
                            	WITH this
                            	MATCH (this)<-[this_director_Director_unique:\`DIRECTED\`]-(:Director)
                            	WITH count(this_director_Director_unique) as c
                            	CALL apoc.util.validate(NOT (c = 1), '@neo4j/graphql/RELATIONSHIP-REQUIREDMovie.director required exactly once', [0])
                            	RETURN c AS this_director_Director_unique_ignored
                            }
                            RETURN 'Query cannot conclude with CALL'"
                        `);

                        expect(formatParams(result.params)).toMatchInlineSnapshot(`
                            "{
                                \\"param0\\": \\"movieId-4\\",
                                \\"this_director0_create0_node_id\\": \\"directorId-3\\",
                                \\"resolvedCallbacks\\": {}
                            }"
                        `);
                    });
                });
            });

            describe("delete", () => {
                describe("nested mutations", () => {
                    test("should add validation when deleting a required relationship", async () => {
                        const typeDefs = gql`
                            type Address {
                                id: ID!
                            }

                            type Director {
                                id: ID!
                                address: Address! @relationship(type: "HAS_ADDRESS", direction: OUT)
                            }

                            type CoDirector {
                                id: ID!
                            }

                            type Movie {
                                id: ID!
                                director: Director! @relationship(type: "DIRECTED", direction: IN)
                                coDirector: CoDirector @relationship(type: "CO_DIRECTED", direction: IN)
                            }
                        `;

                        const neoSchema = new Neo4jGraphQL({ typeDefs });

                        const movieId = "movieId-4";
                        const directorId = "directorId-3";

                        const mutation = gql`
                            mutation {
                                updateMovies(
                                    where: { id: "${movieId}" },
                                    delete: {
                                        director: {
                                            where: { node: { id: "${directorId}" } },
                                            delete: { address: { where: { node: { id: "some-address" } } } }
                                        }
                                    }
                                ) {
                                    info {
                                        nodesCreated
                                    }
                                }
                            }
                        `;

                        const result = await translateQuery(neoSchema, mutation, {
                            req: createJwtRequest("secret", {}),
                        });

                        expect(formatCypher(result.cypher)).toMatchInlineSnapshot(`
                            "MATCH (this:\`Movie\`)
                            WHERE this.id = $param0
                            WITH this
                            OPTIONAL MATCH (this)<-[this_delete_director0_relationship:\`DIRECTED\`]-(this_delete_director0:Director)
                            WHERE this_delete_director0.id = $updateMovies_args_delete_director_where_this_delete_director0param0
                            WITH this, this_delete_director0
                            OPTIONAL MATCH (this_delete_director0)-[this_delete_director0_address0_relationship:\`HAS_ADDRESS\`]->(this_delete_director0_address0:Address)
                            WHERE this_delete_director0_address0.id = $updateMovies_args_delete_director_delete_address_where_this_delete_director0_address0param0
                            WITH this, this_delete_director0, collect(DISTINCT this_delete_director0_address0) AS this_delete_director0_address0_to_delete
                            CALL {
                            	WITH this_delete_director0_address0_to_delete
                            	UNWIND this_delete_director0_address0_to_delete AS x
                            	DETACH DELETE x
                            }
                            WITH this, collect(DISTINCT this_delete_director0) AS this_delete_director0_to_delete
                            CALL {
                            	WITH this_delete_director0_to_delete
                            	UNWIND this_delete_director0_to_delete AS x
                            	DETACH DELETE x
                            }
                            WITH *
                            WITH *
                            CALL {
                            	WITH this
                            	MATCH (this)<-[this_director_Director_unique:\`DIRECTED\`]-(:Director)
                            	WITH count(this_director_Director_unique) as c
                            	CALL apoc.util.validate(NOT (c = 1), '@neo4j/graphql/RELATIONSHIP-REQUIREDMovie.director required exactly once', [0])
                            	RETURN c AS this_director_Director_unique_ignored
                            }
                            CALL {
                            	WITH this
                            	MATCH (this)<-[this_coDirector_CoDirector_unique:\`CO_DIRECTED\`]-(:CoDirector)
                            	WITH count(this_coDirector_CoDirector_unique) as c
                            	CALL apoc.util.validate(NOT (c <= 1), '@neo4j/graphql/RELATIONSHIP-REQUIREDMovie.coDirector must be less than or equal to one', [0])
                            	RETURN c AS this_coDirector_CoDirector_unique_ignored
                            }
                            RETURN 'Query cannot conclude with CALL'"
                        `);

                        expect(formatParams(result.params)).toMatchInlineSnapshot(`
                            "{
                                \\"param0\\": \\"movieId-4\\",
                                \\"updateMovies_args_delete_director_where_this_delete_director0param0\\": \\"directorId-3\\",
                                \\"updateMovies_args_delete_director_delete_address_where_this_delete_director0_address0param0\\": \\"some-address\\",
                                \\"updateMovies\\": {
                                    \\"args\\": {
                                        \\"delete\\": {
                                            \\"director\\": {
                                                \\"where\\": {
                                                    \\"node\\": {
                                                        \\"id\\": \\"directorId-3\\"
                                                    }
                                                },
                                                \\"delete\\": {
                                                    \\"address\\": {
                                                        \\"where\\": {
                                                            \\"node\\": {
                                                                \\"id\\": \\"some-address\\"
                                                            }
                                                        }
                                                    }
                                                }
                                            }
                                        }
                                    }
                                },
                                \\"resolvedCallbacks\\": {}
                            }"
                        `);
                    });

                    test("should add length validation when deleting a node with a non required relationship", async () => {
                        const typeDefs = gql`
                            type Address {
                                id: ID!
                            }

                            type Director {
                                id: ID!
                                address: Address @relationship(type: "HAS_ADDRESS", direction: OUT)
                            }

                            type CoDirector {
                                id: ID!
                            }

                            type Movie {
                                id: ID!
                                director: Director @relationship(type: "DIRECTED", direction: IN)
                                coDirector: CoDirector @relationship(type: "CO_DIRECTED", direction: IN)
                            }
                        `;

                        const neoSchema = new Neo4jGraphQL({ typeDefs });

                        const movieId = "movieId-4";
                        const directorId = "directorId-3";

                        const mutation = gql`
                            mutation {
                                updateMovies(
                                    where: { id: "${movieId}" },
                                    delete: {
                                        director: {
                                            where: { node: { id: "${directorId}" } },
                                            delete: { address: { where: { node: { id: "some-address" } } } }
                                        }
                                    }
                                ) {
                                    info {
                                        nodesCreated
                                    }
                                }
                            }
                        `;

                        const result = await translateQuery(neoSchema, mutation, {
                            req: createJwtRequest("secret", {}),
                        });

                        expect(formatCypher(result.cypher)).toMatchInlineSnapshot(`
                            "MATCH (this:\`Movie\`)
                            WHERE this.id = $param0
                            WITH this
                            OPTIONAL MATCH (this)<-[this_delete_director0_relationship:\`DIRECTED\`]-(this_delete_director0:Director)
                            WHERE this_delete_director0.id = $updateMovies_args_delete_director_where_this_delete_director0param0
                            WITH this, this_delete_director0
                            OPTIONAL MATCH (this_delete_director0)-[this_delete_director0_address0_relationship:\`HAS_ADDRESS\`]->(this_delete_director0_address0:Address)
                            WHERE this_delete_director0_address0.id = $updateMovies_args_delete_director_delete_address_where_this_delete_director0_address0param0
                            WITH this, this_delete_director0, collect(DISTINCT this_delete_director0_address0) AS this_delete_director0_address0_to_delete
                            CALL {
                            	WITH this_delete_director0_address0_to_delete
                            	UNWIND this_delete_director0_address0_to_delete AS x
                            	DETACH DELETE x
                            }
                            WITH this, collect(DISTINCT this_delete_director0) AS this_delete_director0_to_delete
                            CALL {
                            	WITH this_delete_director0_to_delete
                            	UNWIND this_delete_director0_to_delete AS x
                            	DETACH DELETE x
                            }
                            WITH *
                            WITH *
                            CALL {
                            	WITH this
                            	MATCH (this)<-[this_director_Director_unique:\`DIRECTED\`]-(:Director)
                            	WITH count(this_director_Director_unique) as c
                            	CALL apoc.util.validate(NOT (c <= 1), '@neo4j/graphql/RELATIONSHIP-REQUIREDMovie.director must be less than or equal to one', [0])
                            	RETURN c AS this_director_Director_unique_ignored
                            }
                            CALL {
                            	WITH this
                            	MATCH (this)<-[this_coDirector_CoDirector_unique:\`CO_DIRECTED\`]-(:CoDirector)
                            	WITH count(this_coDirector_CoDirector_unique) as c
                            	CALL apoc.util.validate(NOT (c <= 1), '@neo4j/graphql/RELATIONSHIP-REQUIREDMovie.coDirector must be less than or equal to one', [0])
                            	RETURN c AS this_coDirector_CoDirector_unique_ignored
                            }
                            RETURN 'Query cannot conclude with CALL'"
                        `);

                        expect(formatParams(result.params)).toMatchInlineSnapshot(`
                            "{
                                \\"param0\\": \\"movieId-4\\",
                                \\"updateMovies_args_delete_director_where_this_delete_director0param0\\": \\"directorId-3\\",
                                \\"updateMovies_args_delete_director_delete_address_where_this_delete_director0_address0param0\\": \\"some-address\\",
                                \\"updateMovies\\": {
                                    \\"args\\": {
                                        \\"delete\\": {
                                            \\"director\\": {
                                                \\"where\\": {
                                                    \\"node\\": {
                                                        \\"id\\": \\"directorId-3\\"
                                                    }
                                                },
                                                \\"delete\\": {
                                                    \\"address\\": {
                                                        \\"where\\": {
                                                            \\"node\\": {
                                                                \\"id\\": \\"some-address\\"
                                                            }
                                                        }
                                                    }
                                                }
                                            }
                                        }
                                    }
                                },
                                \\"resolvedCallbacks\\": {}
                            }"
                        `);
                    });
                });
            });

            describe("connect", () => {
                test("should add validation when connecting to a required relationship", async () => {
                    const typeDefs = gql`
                        type Director {
                            id: ID!
                        }

                        type Movie {
                            id: ID!
                            director: Director! @relationship(type: "DIRECTED", direction: IN)
                        }
                    `;

                    const neoSchema = new Neo4jGraphQL({ typeDefs });

                    const movieId = "movieId-4";
                    const directorId = "directorId-4";

                    const mutation = gql`
                        mutation {
                            createMovies(input: [{ id: "${movieId}", director: { connect: { where: { node: { id: "${directorId}" } } } } }]) {
                                info {
                                    nodesCreated
                                }
                            }
                        }
                    `;

                    const result = await translateQuery(neoSchema, mutation, {
                        req: createJwtRequest("secret", {}),
                    });

                    expect(formatCypher(result.cypher)).toMatchInlineSnapshot(`
                        "CALL {
                        CREATE (this0:Movie)
                        SET this0.id = $this0_id
                        WITH this0
                        CALL {
                        	WITH this0
                        	OPTIONAL MATCH (this0_director_connect0_node:Director)
                        	WHERE this0_director_connect0_node.id = $this0_director_connect0_node_param0
                        	CALL {
                        		WITH *
                        		WITH collect(this0_director_connect0_node) as connectedNodes, collect(this0) as parentNodes
                        		CALL {
                        			WITH connectedNodes, parentNodes
                        			UNWIND parentNodes as this0
                        			UNWIND connectedNodes as this0_director_connect0_node
<<<<<<< HEAD
                        			MERGE (this0)<-[:DIRECTED]-(this0_director_connect0_node)
=======
                        			MERGE (this0)<-[:\`DIRECTED\`]-(this0_director_connect0_node)
                        			RETURN count(*) AS _
>>>>>>> d99279cb
                        		}
                        	}
                        WITH this0, this0_director_connect0_node
                        	RETURN count(*) AS connect_this0_director_connect_Director
                        }
                        WITH this0
                        CALL {
                        	WITH this0
                        	MATCH (this0)<-[this0_director_Director_unique:\`DIRECTED\`]-(:Director)
                        	WITH count(this0_director_Director_unique) as c
                        	CALL apoc.util.validate(NOT (c = 1), '@neo4j/graphql/RELATIONSHIP-REQUIREDMovie.director required exactly once', [0])
                        	RETURN c AS this0_director_Director_unique_ignored
                        }
                        RETURN this0
                        }
                        RETURN 'Query cannot conclude with CALL'"
                    `);

                    expect(formatParams(result.params)).toMatchInlineSnapshot(`
                        "{
                            \\"this0_id\\": \\"movieId-4\\",
                            \\"this0_director_connect0_node_param0\\": \\"directorId-4\\",
                            \\"resolvedCallbacks\\": {}
                        }"
                    `);
                });

                test("should add length validation when connecting to a non required relationship", async () => {
                    const typeDefs = gql`
                        type Director {
                            id: ID!
                        }

                        type Movie {
                            id: ID!
                            director: Director @relationship(type: "DIRECTED", direction: IN)
                        }
                    `;

                    const neoSchema = new Neo4jGraphQL({ typeDefs });

                    const movieId = "movieId-4";
                    const directorId = "directorId-4";

                    const mutation = gql`
                        mutation {
                            createMovies(input: [{ id: "${movieId}", director: { connect: { where: { node: { id: "${directorId}" } } } } }]) {
                                info {
                                    nodesCreated
                                }
                            }
                        }
                    `;

                    const result = await translateQuery(neoSchema, mutation, {
                        req: createJwtRequest("secret", {}),
                    });

                    expect(formatCypher(result.cypher)).toMatchInlineSnapshot(`
                        "CALL {
                        CREATE (this0:Movie)
                        SET this0.id = $this0_id
                        WITH this0
                        CALL {
                        	WITH this0
                        	OPTIONAL MATCH (this0_director_connect0_node:Director)
                        	WHERE this0_director_connect0_node.id = $this0_director_connect0_node_param0
                        	CALL {
                        		WITH *
                        		WITH collect(this0_director_connect0_node) as connectedNodes, collect(this0) as parentNodes
                        		CALL {
                        			WITH connectedNodes, parentNodes
                        			UNWIND parentNodes as this0
                        			UNWIND connectedNodes as this0_director_connect0_node
<<<<<<< HEAD
                        			MERGE (this0)<-[:DIRECTED]-(this0_director_connect0_node)
=======
                        			MERGE (this0)<-[:\`DIRECTED\`]-(this0_director_connect0_node)
                        			RETURN count(*) AS _
>>>>>>> d99279cb
                        		}
                        	}
                        WITH this0, this0_director_connect0_node
                        	RETURN count(*) AS connect_this0_director_connect_Director
                        }
                        WITH this0
                        CALL {
                        	WITH this0
                        	MATCH (this0)<-[this0_director_Director_unique:\`DIRECTED\`]-(:Director)
                        	WITH count(this0_director_Director_unique) as c
                        	CALL apoc.util.validate(NOT (c <= 1), '@neo4j/graphql/RELATIONSHIP-REQUIREDMovie.director must be less than or equal to one', [0])
                        	RETURN c AS this0_director_Director_unique_ignored
                        }
                        RETURN this0
                        }
                        RETURN 'Query cannot conclude with CALL'"
                    `);

                    expect(formatParams(result.params)).toMatchInlineSnapshot(`
                        "{
                            \\"this0_id\\": \\"movieId-4\\",
                            \\"this0_director_connect0_node_param0\\": \\"directorId-4\\",
                            \\"resolvedCallbacks\\": {}
                        }"
                    `);
                });

                describe("nested mutations", () => {
                    test("should add validation when connecting to a required relationship", async () => {
                        const typeDefs = gql`
                            type Address {
                                street: String!
                            }

                            type Director {
                                id: ID!
                                address: Address! @relationship(type: "HAS_ADDRESS", direction: OUT)
                            }

                            type Movie {
                                id: ID!
                                director: Director! @relationship(type: "DIRECTED", direction: IN)
                            }
                        `;

                        const neoSchema = new Neo4jGraphQL({ typeDefs });

                        const movieId = "movieId-4";
                        const directorId = "directorId-4";

                        const mutation = gql`
                            mutation {
                                createMovies(
                                  input: [
                                    {
                                      id: "${movieId}"
                                      director: {
                                        connect: {
                                          where: { node: { id: "${directorId}" } }
                                          connect: { address: { where: { node: { street: "some-street" } } } }
                                        }
                                      }
                                    }
                                  ]
                                ) {
                                  info {
                                    nodesCreated
                                  }
                                }
                            }
                        `;

                        const result = await translateQuery(neoSchema, mutation, {
                            req: createJwtRequest("secret", {}),
                        });

                        expect(formatCypher(result.cypher)).toMatchInlineSnapshot(`
                            "CALL {
                            CREATE (this0:Movie)
                            SET this0.id = $this0_id
                            WITH this0
                            CALL {
                            	WITH this0
                            	OPTIONAL MATCH (this0_director_connect0_node:Director)
                            	WHERE this0_director_connect0_node.id = $this0_director_connect0_node_param0
                            	CALL {
                            		WITH *
                            		WITH collect(this0_director_connect0_node) as connectedNodes, collect(this0) as parentNodes
                            		CALL {
                            			WITH connectedNodes, parentNodes
                            			UNWIND parentNodes as this0
                            			UNWIND connectedNodes as this0_director_connect0_node
<<<<<<< HEAD
                            			MERGE (this0)<-[:DIRECTED]-(this0_director_connect0_node)
=======
                            			MERGE (this0)<-[:\`DIRECTED\`]-(this0_director_connect0_node)
                            			RETURN count(*) AS _
>>>>>>> d99279cb
                            		}
                            	}
                            WITH this0, this0_director_connect0_node
                            CALL {
                            	WITH this0, this0_director_connect0_node
                            	OPTIONAL MATCH (this0_director_connect0_node_address0_node:Address)
                            	WHERE this0_director_connect0_node_address0_node.street = $this0_director_connect0_node_address0_node_param0
                            	CALL {
                            		WITH *
                            		WITH this0, collect(this0_director_connect0_node_address0_node) as connectedNodes, collect(this0_director_connect0_node) as parentNodes
                            		CALL {
                            			WITH connectedNodes, parentNodes
                            			UNWIND parentNodes as this0_director_connect0_node
                            			UNWIND connectedNodes as this0_director_connect0_node_address0_node
<<<<<<< HEAD
                            			MERGE (this0_director_connect0_node)-[:HAS_ADDRESS]->(this0_director_connect0_node_address0_node)
=======
                            			MERGE (this0_director_connect0_node)-[:\`HAS_ADDRESS\`]->(this0_director_connect0_node_address0_node)
                            			RETURN count(*) AS _
>>>>>>> d99279cb
                            		}
                            	}
                            	WITH this0, this0_director_connect0_node, this0_director_connect0_node_address0_node
                            CALL {
                            	WITH this0_director_connect0_node
                            	MATCH (this0_director_connect0_node)-[this0_director_connect0_node_address_Address_unique:\`HAS_ADDRESS\`]->(:Address)
                            	WITH count(this0_director_connect0_node_address_Address_unique) as c
                            	CALL apoc.util.validate(NOT (c = 1), '@neo4j/graphql/RELATIONSHIP-REQUIREDDirector.address required exactly once', [0])
                            	RETURN c AS this0_director_connect0_node_address_Address_unique_ignored
                            }
                            WITH this0, this0_director_connect0_node, this0_director_connect0_node_address0_node
                            	RETURN count(*) AS connect_this0_director_connect0_node_address_Address
                            }
                            	RETURN count(*) AS connect_this0_director_connect_Director
                            }
                            WITH this0
                            CALL {
                            	WITH this0
                            	MATCH (this0)<-[this0_director_Director_unique:\`DIRECTED\`]-(:Director)
                            	WITH count(this0_director_Director_unique) as c
                            	CALL apoc.util.validate(NOT (c = 1), '@neo4j/graphql/RELATIONSHIP-REQUIREDMovie.director required exactly once', [0])
                            	RETURN c AS this0_director_Director_unique_ignored
                            }
                            RETURN this0
                            }
                            RETURN 'Query cannot conclude with CALL'"
                        `);

                        expect(formatParams(result.params)).toMatchInlineSnapshot(`
                            "{
                                \\"this0_id\\": \\"movieId-4\\",
                                \\"this0_director_connect0_node_param0\\": \\"directorId-4\\",
                                \\"this0_director_connect0_node_address0_node_param0\\": \\"some-street\\",
                                \\"resolvedCallbacks\\": {}
                            }"
                        `);
                    });
                });
            });

            describe("disconnect", () => {
                test("should add validation when disconnecting from a required relationship", async () => {
                    const typeDefs = gql`
                        type Director {
                            id: ID!
                        }

                        type Movie {
                            id: ID!
                            director: Director! @relationship(type: "DIRECTED", direction: IN)
                        }
                    `;

                    const neoSchema = new Neo4jGraphQL({ typeDefs });

                    const movieId = "movieId-5";
                    const directorId = "directorId-5";

                    const mutation = gql`
                        mutation {
                            updateMovies(where: { id: "${movieId}" }, disconnect: { director: { where: { node: {  id: "${directorId}" } } } }) {
                                info {
                                    nodesCreated
                                }
                            }
                        }
                    `;

                    const result = await translateQuery(neoSchema, mutation, {
                        req: createJwtRequest("secret", {}),
                    });

                    expect(formatCypher(result.cypher)).toMatchInlineSnapshot(`
                        "MATCH (this:\`Movie\`)
                        WHERE this.id = $param0
                        WITH this
                        CALL {
                        WITH this
                        OPTIONAL MATCH (this)<-[this_disconnect_director0_rel:\`DIRECTED\`]-(this_disconnect_director0:Director)
                        WHERE this_disconnect_director0.id = $updateMovies_args_disconnect_director_where_Director_this_disconnect_director0param0
                        CALL {
                        	WITH this_disconnect_director0, this_disconnect_director0_rel, this
                        	WITH collect(this_disconnect_director0) as this_disconnect_director0, this_disconnect_director0_rel, this
                        	UNWIND this_disconnect_director0 as x
                        	DELETE this_disconnect_director0_rel
                        }
                        RETURN count(*) AS disconnect_this_disconnect_director_Director
                        }
                        WITH *
                        WITH *
                        CALL {
                        	WITH this
                        	MATCH (this)<-[this_director_Director_unique:\`DIRECTED\`]-(:Director)
                        	WITH count(this_director_Director_unique) as c
                        	CALL apoc.util.validate(NOT (c = 1), '@neo4j/graphql/RELATIONSHIP-REQUIREDMovie.director required exactly once', [0])
                        	RETURN c AS this_director_Director_unique_ignored
                        }
                        RETURN 'Query cannot conclude with CALL'"
                    `);

                    expect(formatParams(result.params)).toMatchInlineSnapshot(`
                        "{
                            \\"param0\\": \\"movieId-5\\",
                            \\"updateMovies_args_disconnect_director_where_Director_this_disconnect_director0param0\\": \\"directorId-5\\",
                            \\"updateMovies\\": {
                                \\"args\\": {
                                    \\"disconnect\\": {
                                        \\"director\\": {
                                            \\"where\\": {
                                                \\"node\\": {
                                                    \\"id\\": \\"directorId-5\\"
                                                }
                                            }
                                        }
                                    }
                                }
                            },
                            \\"resolvedCallbacks\\": {}
                        }"
                    `);
                });
            });

            describe("reconnect", () => {
                test("should add validation after disconnecting and connecting with a required relationship", async () => {
                    const typeDefs = gql`
                        type Director {
                            id: ID!
                        }

                        type Movie {
                            id: ID!
                            director: Director! @relationship(type: "DIRECTED", direction: IN)
                        }
                    `;

                    const neoSchema = new Neo4jGraphQL({ typeDefs });

                    const movieId = "movieId-6";
                    const directorId1 = "directorId-6";
                    const directorId2 = "directorId2-6";

                    const mutation = gql`
                        mutation {
                            updateMovies(
                                where: { id: "${movieId}" },
                                disconnect: {
                                    director: { where: { node: { id: "${directorId1}" } } }
                                }
                                connect: {
                                    director: { where: { node: { id: "${directorId2}" } } }
                                }
                            ) {
                                movies {
                                    id
                                    director {
                                        id
                                    }
                                }
                            }
                        }
                    `;

                    const result = await translateQuery(neoSchema, mutation, {
                        req: createJwtRequest("secret", {}),
                    });

                    expect(formatCypher(result.cypher)).toMatchInlineSnapshot(`
                        "MATCH (this:\`Movie\`)
                        WHERE this.id = $param0
                        WITH this
                        CALL {
                        	WITH this
                        	OPTIONAL MATCH (this_connect_director0_node:Director)
                        	WHERE this_connect_director0_node.id = $this_connect_director0_node_param0
                        	CALL {
                        		WITH *
                        		WITH collect(this_connect_director0_node) as connectedNodes, collect(this) as parentNodes
                        		CALL {
                        			WITH connectedNodes, parentNodes
                        			UNWIND parentNodes as this
                        			UNWIND connectedNodes as this_connect_director0_node
<<<<<<< HEAD
                        			MERGE (this)<-[:DIRECTED]-(this_connect_director0_node)
=======
                        			MERGE (this)<-[:\`DIRECTED\`]-(this_connect_director0_node)
                        			RETURN count(*) AS _
>>>>>>> d99279cb
                        		}
                        	}
                        WITH this, this_connect_director0_node
                        	RETURN count(*) AS connect_this_connect_director_Director
                        }
                        WITH this
                        CALL {
                        WITH this
                        OPTIONAL MATCH (this)<-[this_disconnect_director0_rel:\`DIRECTED\`]-(this_disconnect_director0:Director)
                        WHERE this_disconnect_director0.id = $updateMovies_args_disconnect_director_where_Director_this_disconnect_director0param0
                        CALL {
                        	WITH this_disconnect_director0, this_disconnect_director0_rel, this
                        	WITH collect(this_disconnect_director0) as this_disconnect_director0, this_disconnect_director0_rel, this
                        	UNWIND this_disconnect_director0 as x
                        	DELETE this_disconnect_director0_rel
                        }
                        RETURN count(*) AS disconnect_this_disconnect_director_Director
                        }
                        WITH *
                        CALL {
                            WITH this
                            MATCH (this)<-[update_this0:\`DIRECTED\`]-(update_this1:\`Director\`)
                            WITH update_this1 { .id } AS update_this1
                            RETURN head(collect(update_this1)) AS update_var2
                        }
                        WITH *
                        CALL {
                        	WITH this
                        	MATCH (this)<-[this_director_Director_unique:\`DIRECTED\`]-(:Director)
                        	WITH count(this_director_Director_unique) as c
                        	CALL apoc.util.validate(NOT (c = 1), '@neo4j/graphql/RELATIONSHIP-REQUIREDMovie.director required exactly once', [0])
                        	RETURN c AS this_director_Director_unique_ignored
                        }
                        RETURN collect(DISTINCT this { .id, director: update_var2 }) AS data"
                    `);

                    expect(formatParams(result.params)).toMatchInlineSnapshot(`
                        "{
                            \\"param0\\": \\"movieId-6\\",
                            \\"updateMovies_args_disconnect_director_where_Director_this_disconnect_director0param0\\": \\"directorId-6\\",
                            \\"this_connect_director0_node_param0\\": \\"directorId2-6\\",
                            \\"updateMovies\\": {
                                \\"args\\": {
                                    \\"disconnect\\": {
                                        \\"director\\": {
                                            \\"where\\": {
                                                \\"node\\": {
                                                    \\"id\\": \\"directorId-6\\"
                                                }
                                            }
                                        }
                                    }
                                }
                            },
                            \\"resolvedCallbacks\\": {}
                        }"
                    `);
                });

                test("should add validation after disconnecting and connecting with a non required relationship", async () => {
                    const typeDefs = gql`
                        type Director {
                            id: ID!
                        }

                        type Movie {
                            id: ID!
                            director: Director @relationship(type: "DIRECTED", direction: IN)
                        }
                    `;

                    const neoSchema = new Neo4jGraphQL({ typeDefs });

                    const movieId = "movieId-6";
                    const directorId1 = "directorId-6";
                    const directorId2 = "directorId2-6";

                    const mutation = gql`
                        mutation {
                            updateMovies(
                                where: { id: "${movieId}" },
                                disconnect: {
                                    director: { where: { node: { id: "${directorId1}" } } }
                                }
                                connect: {
                                    director: { where: { node: { id: "${directorId2}" } } }
                                }
                            ) {
                                movies {
                                    id
                                    director {
                                        id
                                    }
                                }
                            }
                        }
                    `;

                    const result = await translateQuery(neoSchema, mutation, {
                        req: createJwtRequest("secret", {}),
                    });

                    expect(formatCypher(result.cypher)).toMatchInlineSnapshot(`
                        "MATCH (this:\`Movie\`)
                        WHERE this.id = $param0
                        WITH this
                        CALL {
                        	WITH this
                        	OPTIONAL MATCH (this_connect_director0_node:Director)
                        	WHERE this_connect_director0_node.id = $this_connect_director0_node_param0
                        	CALL {
                        		WITH *
                        		WITH collect(this_connect_director0_node) as connectedNodes, collect(this) as parentNodes
                        		CALL {
                        			WITH connectedNodes, parentNodes
                        			UNWIND parentNodes as this
                        			UNWIND connectedNodes as this_connect_director0_node
<<<<<<< HEAD
                        			MERGE (this)<-[:DIRECTED]-(this_connect_director0_node)
=======
                        			MERGE (this)<-[:\`DIRECTED\`]-(this_connect_director0_node)
                        			RETURN count(*) AS _
>>>>>>> d99279cb
                        		}
                        	}
                        WITH this, this_connect_director0_node
                        	RETURN count(*) AS connect_this_connect_director_Director
                        }
                        WITH this
                        CALL {
                        WITH this
                        OPTIONAL MATCH (this)<-[this_disconnect_director0_rel:\`DIRECTED\`]-(this_disconnect_director0:Director)
                        WHERE this_disconnect_director0.id = $updateMovies_args_disconnect_director_where_Director_this_disconnect_director0param0
                        CALL {
                        	WITH this_disconnect_director0, this_disconnect_director0_rel, this
                        	WITH collect(this_disconnect_director0) as this_disconnect_director0, this_disconnect_director0_rel, this
                        	UNWIND this_disconnect_director0 as x
                        	DELETE this_disconnect_director0_rel
                        }
                        RETURN count(*) AS disconnect_this_disconnect_director_Director
                        }
                        WITH *
                        CALL {
                            WITH this
                            MATCH (this)<-[update_this0:\`DIRECTED\`]-(update_this1:\`Director\`)
                            WITH update_this1 { .id } AS update_this1
                            RETURN head(collect(update_this1)) AS update_var2
                        }
                        WITH *
                        CALL {
                        	WITH this
                        	MATCH (this)<-[this_director_Director_unique:\`DIRECTED\`]-(:Director)
                        	WITH count(this_director_Director_unique) as c
                        	CALL apoc.util.validate(NOT (c <= 1), '@neo4j/graphql/RELATIONSHIP-REQUIREDMovie.director must be less than or equal to one', [0])
                        	RETURN c AS this_director_Director_unique_ignored
                        }
                        RETURN collect(DISTINCT this { .id, director: update_var2 }) AS data"
                    `);

                    expect(formatParams(result.params)).toMatchInlineSnapshot(`
                        "{
                            \\"param0\\": \\"movieId-6\\",
                            \\"updateMovies_args_disconnect_director_where_Director_this_disconnect_director0param0\\": \\"directorId-6\\",
                            \\"this_connect_director0_node_param0\\": \\"directorId2-6\\",
                            \\"updateMovies\\": {
                                \\"args\\": {
                                    \\"disconnect\\": {
                                        \\"director\\": {
                                            \\"where\\": {
                                                \\"node\\": {
                                                    \\"id\\": \\"directorId-6\\"
                                                }
                                            }
                                        }
                                    }
                                }
                            },
                            \\"resolvedCallbacks\\": {}
                        }"
                    `);
                });
            });
        });
    });
});<|MERGE_RESOLUTION|>--- conflicted
+++ resolved
@@ -973,12 +973,8 @@
                         			WITH connectedNodes, parentNodes
                         			UNWIND parentNodes as this0
                         			UNWIND connectedNodes as this0_director_connect0_node
-<<<<<<< HEAD
-                        			MERGE (this0)<-[:DIRECTED]-(this0_director_connect0_node)
-=======
                         			MERGE (this0)<-[:\`DIRECTED\`]-(this0_director_connect0_node)
                         			RETURN count(*) AS _
->>>>>>> d99279cb
                         		}
                         	}
                         WITH this0, this0_director_connect0_node
@@ -1053,12 +1049,8 @@
                         			WITH connectedNodes, parentNodes
                         			UNWIND parentNodes as this0
                         			UNWIND connectedNodes as this0_director_connect0_node
-<<<<<<< HEAD
-                        			MERGE (this0)<-[:DIRECTED]-(this0_director_connect0_node)
-=======
                         			MERGE (this0)<-[:\`DIRECTED\`]-(this0_director_connect0_node)
                         			RETURN count(*) AS _
->>>>>>> d99279cb
                         		}
                         	}
                         WITH this0, this0_director_connect0_node
@@ -1151,12 +1143,8 @@
                             			WITH connectedNodes, parentNodes
                             			UNWIND parentNodes as this0
                             			UNWIND connectedNodes as this0_director_connect0_node
-<<<<<<< HEAD
-                            			MERGE (this0)<-[:DIRECTED]-(this0_director_connect0_node)
-=======
                             			MERGE (this0)<-[:\`DIRECTED\`]-(this0_director_connect0_node)
                             			RETURN count(*) AS _
->>>>>>> d99279cb
                             		}
                             	}
                             WITH this0, this0_director_connect0_node
@@ -1171,12 +1159,8 @@
                             			WITH connectedNodes, parentNodes
                             			UNWIND parentNodes as this0_director_connect0_node
                             			UNWIND connectedNodes as this0_director_connect0_node_address0_node
-<<<<<<< HEAD
-                            			MERGE (this0_director_connect0_node)-[:HAS_ADDRESS]->(this0_director_connect0_node_address0_node)
-=======
                             			MERGE (this0_director_connect0_node)-[:\`HAS_ADDRESS\`]->(this0_director_connect0_node_address0_node)
                             			RETURN count(*) AS _
->>>>>>> d99279cb
                             		}
                             	}
                             	WITH this0, this0_director_connect0_node, this0_director_connect0_node_address0_node
@@ -1359,12 +1343,8 @@
                         			WITH connectedNodes, parentNodes
                         			UNWIND parentNodes as this
                         			UNWIND connectedNodes as this_connect_director0_node
-<<<<<<< HEAD
-                        			MERGE (this)<-[:DIRECTED]-(this_connect_director0_node)
-=======
                         			MERGE (this)<-[:\`DIRECTED\`]-(this_connect_director0_node)
                         			RETURN count(*) AS _
->>>>>>> d99279cb
                         		}
                         	}
                         WITH this, this_connect_director0_node
@@ -1482,12 +1462,8 @@
                         			WITH connectedNodes, parentNodes
                         			UNWIND parentNodes as this
                         			UNWIND connectedNodes as this_connect_director0_node
-<<<<<<< HEAD
-                        			MERGE (this)<-[:DIRECTED]-(this_connect_director0_node)
-=======
                         			MERGE (this)<-[:\`DIRECTED\`]-(this_connect_director0_node)
                         			RETURN count(*) AS _
->>>>>>> d99279cb
                         		}
                         	}
                         WITH this, this_connect_director0_node
