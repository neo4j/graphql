/*
 * Copyright (c) "Neo4j"
 * Neo4j Sweden AB [http://neo4j.com]
 *
 * This file is part of Neo4j.
 *
 * Licensed under the Apache License, Version 2.0 (the "License");
 * you may not use this file except in compliance with the License.
 * You may obtain a copy of the License at
 *
 *     http://www.apache.org/licenses/LICENSE-2.0
 *
 * Unless required by applicable law or agreed to in writing, software
 * distributed under the License is distributed on an "AS IS" BASIS,
 * WITHOUT WARRANTIES OR CONDITIONS OF ANY KIND, either express or implied.
 * See the License for the specific language governing permissions and
 * limitations under the License.
 */

import { gql } from "graphql-tag";
import type { DocumentNode } from "graphql";
import { Neo4jGraphQL } from "../../src";
import { formatCypher, translateQuery, formatParams } from "./utils/tck-test-utils";

describe("Cypher sort tests", () => {
    let typeDefs: DocumentNode;
    let neoSchema: Neo4jGraphQL;

    beforeAll(() => {
        typeDefs = gql`
            type Movie {
                id: ID
                title: String
                genres: [Genre!]! @relationship(type: "HAS_GENRE", direction: OUT)
                totalGenres: Int!
                    @cypher(
                        statement: """
                        MATCH (this)-[:HAS_GENRE]->(genre:Genre)
                        RETURN count(DISTINCT genre) as result
                        """
                        columnName: "result"
                    )
            }

            type Genre {
                id: ID
                name: String
                totalMovies: Int!
                    @cypher(
                        statement: """
                        MATCH (this)<-[:HAS_GENRE]-(movie:Movie)
                        RETURN count(DISTINCT movie) as result
                        """
                        columnName: "result"
                    )
            }
        `;

        neoSchema = new Neo4jGraphQL({
            typeDefs,
        });
    });

    describe("Simple Sort", () => {
        test("with field in selection set", async () => {
            const query = gql`
                {
                    movies(options: { sort: [{ id: DESC }] }) {
                        id
                        title
                    }
                }
            `;

            const result = await translateQuery(neoSchema, query);

            expect(formatCypher(result.cypher)).toMatchInlineSnapshot(`
                "MATCH (this:\`Movie\`)
                WITH *
                ORDER BY this.id DESC
                RETURN this { .id, .title } AS this"
            `);

            expect(formatParams(result.params)).toMatchInlineSnapshot(`"{}"`);
        });

        test("with field aliased in selection set", async () => {
            const query = gql`
                {
                    movies(options: { sort: [{ id: DESC }] }) {
                        aliased: id
                        title
                    }
                }
            `;

            const result = await translateQuery(neoSchema, query);

            expect(formatCypher(result.cypher)).toMatchInlineSnapshot(`
                "MATCH (this:\`Movie\`)
                WITH *
                ORDER BY this.id DESC
                RETURN this { aliased: this.id, .title, .id } AS this"
            `);

            expect(formatParams(result.params)).toMatchInlineSnapshot(`"{}"`);
        });

        test("with field not in selection set", async () => {
            const query = gql`
                {
                    movies(options: { sort: [{ id: DESC }] }) {
                        title
                    }
                }
            `;

            const result = await translateQuery(neoSchema, query);

            expect(formatCypher(result.cypher)).toMatchInlineSnapshot(`
                "MATCH (this:\`Movie\`)
                WITH *
                ORDER BY this.id DESC
                RETURN this { .title, .id } AS this"
            `);

            expect(formatParams(result.params)).toMatchInlineSnapshot(`"{}"`);
        });
    });

    test("Simple Sort On Cypher Field", async () => {
        const query = gql`
            {
                movies(options: { sort: [{ totalGenres: DESC }] }) {
                    totalGenres
                }
            }
        `;

        const result = await translateQuery(neoSchema, query);

        expect(formatCypher(result.cypher)).toMatchInlineSnapshot(`
            "MATCH (this:\`Movie\`)
            CALL {
                WITH this
                CALL {
                    WITH this
                    WITH this AS this
                    MATCH (this)-[:HAS_GENRE]->(genre:Genre)
                    RETURN count(DISTINCT genre) as result
                }
                UNWIND result AS this0
                RETURN head(collect(this0)) AS this0
            }
            WITH *
            ORDER BY this0 DESC
            RETURN this { totalGenres: this0 } AS this"
        `);

<<<<<<< HEAD
        expect(formatParams(result.params)).toMatchInlineSnapshot(`"{}"`);
=======
        expect(formatParams(result.params)).toMatchInlineSnapshot(`
            "{
                \\"auth\\": {
                    \\"isAuthenticated\\": false,
                    \\"roles\\": []
                }
            }"
        `);
>>>>>>> d43155a7
    });

    test("Multi Sort", async () => {
        const query = gql`
            {
                movies(options: { sort: [{ id: DESC }, { title: ASC }] }) {
                    id
                    title
                }
            }
        `;

        const result = await translateQuery(neoSchema, query);

        expect(formatCypher(result.cypher)).toMatchInlineSnapshot(`
            "MATCH (this:\`Movie\`)
            WITH *
            ORDER BY this.id DESC, this.title ASC
            RETURN this { .id, .title } AS this"
        `);

        expect(formatParams(result.params)).toMatchInlineSnapshot(`"{}"`);
    });

    test("Sort with offset limit & with other variables", async () => {
        const query = gql`
            query ($title: String, $offset: Int, $limit: Int) {
                movies(
                    options: { sort: [{ id: DESC }, { title: ASC }], offset: $offset, limit: $limit }
                    where: { title: $title }
                ) {
                    id
                    title
                }
            }
        `;

        const result = await translateQuery(neoSchema, query, {
            variableValues: { limit: 2, offset: 1, title: "some title" },
        });

        expect(formatCypher(result.cypher)).toMatchInlineSnapshot(`
            "MATCH (this:\`Movie\`)
            WHERE this.title = $param0
            WITH *
            ORDER BY this.id DESC, this.title ASC
            SKIP $param1
            LIMIT $param2
            RETURN this { .id, .title } AS this"
        `);

        expect(formatParams(result.params)).toMatchInlineSnapshot(`
            "{
                \\"param0\\": \\"some title\\",
                \\"param1\\": {
                    \\"low\\": 1,
                    \\"high\\": 0
                },
                \\"param2\\": {
                    \\"low\\": 2,
                    \\"high\\": 0
                }
            }"
        `);
    });

    test("Nested Sort DESC", async () => {
        const query = gql`
            {
                movies {
                    genres(options: { sort: [{ name: DESC }] }) {
                        name
                    }
                }
            }
        `;

        const result = await translateQuery(neoSchema, query);

        expect(formatCypher(result.cypher)).toMatchInlineSnapshot(`
            "MATCH (this:\`Movie\`)
            CALL {
                WITH this
                MATCH (this)-[this0:\`HAS_GENRE\`]->(this1:\`Genre\`)
                WITH this1 { .name } AS this1
                ORDER BY this1.name DESC
                RETURN collect(this1) AS var2
            }
            RETURN this { genres: var2 } AS this"
        `);

        expect(formatParams(result.params)).toMatchInlineSnapshot(`"{}"`);
    });

    test("Nested Sort ASC", async () => {
        const query = gql`
            {
                movies {
                    genres(options: { sort: [{ name: ASC }] }) {
                        name
                    }
                }
            }
        `;

        const result = await translateQuery(neoSchema, query);

        expect(formatCypher(result.cypher)).toMatchInlineSnapshot(`
            "MATCH (this:\`Movie\`)
            CALL {
                WITH this
                MATCH (this)-[this0:\`HAS_GENRE\`]->(this1:\`Genre\`)
                WITH this1 { .name } AS this1
                ORDER BY this1.name ASC
                RETURN collect(this1) AS var2
            }
            RETURN this { genres: var2 } AS this"
        `);

        expect(formatParams(result.params)).toMatchInlineSnapshot(`"{}"`);
    });

    test("Nested Sort On Cypher Field ASC", async () => {
        const query = gql`
            {
                movies {
                    genres(options: { sort: [{ totalMovies: ASC }] }) {
                        name
                        totalMovies
                    }
                }
            }
        `;

        const result = await translateQuery(neoSchema, query);

        expect(formatCypher(result.cypher)).toMatchInlineSnapshot(`
            "MATCH (this:\`Movie\`)
            CALL {
                WITH this
                MATCH (this)-[this0:\`HAS_GENRE\`]->(this1:\`Genre\`)
                CALL {
                    WITH this1
                    CALL {
                        WITH this1
                        WITH this1 AS this
                        MATCH (this)<-[:HAS_GENRE]-(movie:Movie)
                        RETURN count(DISTINCT movie) as result
                    }
                    UNWIND result AS this2
                    RETURN head(collect(this2)) AS this2
                }
                WITH this1 { .name, totalMovies: this2 } AS this1
                ORDER BY this1.totalMovies ASC
                RETURN collect(this1) AS var3
            }
            RETURN this { genres: var3 } AS this"
        `);

<<<<<<< HEAD
        expect(formatParams(result.params)).toMatchInlineSnapshot(`"{}"`);
=======
        expect(formatParams(result.params)).toMatchInlineSnapshot(`
            "{
                \\"auth\\": {
                    \\"isAuthenticated\\": false,
                    \\"roles\\": []
                }
            }"
        `);
>>>>>>> d43155a7
    });
});<|MERGE_RESOLUTION|>--- conflicted
+++ resolved
@@ -157,18 +157,7 @@
             RETURN this { totalGenres: this0 } AS this"
         `);
 
-<<<<<<< HEAD
-        expect(formatParams(result.params)).toMatchInlineSnapshot(`"{}"`);
-=======
-        expect(formatParams(result.params)).toMatchInlineSnapshot(`
-            "{
-                \\"auth\\": {
-                    \\"isAuthenticated\\": false,
-                    \\"roles\\": []
-                }
-            }"
-        `);
->>>>>>> d43155a7
+        expect(formatParams(result.params)).toMatchInlineSnapshot(`"{}"`);
     });
 
     test("Multi Sort", async () => {
@@ -328,17 +317,6 @@
             RETURN this { genres: var3 } AS this"
         `);
 
-<<<<<<< HEAD
-        expect(formatParams(result.params)).toMatchInlineSnapshot(`"{}"`);
-=======
-        expect(formatParams(result.params)).toMatchInlineSnapshot(`
-            "{
-                \\"auth\\": {
-                    \\"isAuthenticated\\": false,
-                    \\"roles\\": []
-                }
-            }"
-        `);
->>>>>>> d43155a7
+        expect(formatParams(result.params)).toMatchInlineSnapshot(`"{}"`);
     });
 });