/*
 * Copyright (c) "Neo4j"
 * Neo4j Sweden AB [http://neo4j.com]
 *
 * This file is part of Neo4j.
 *
 * Licensed under the Apache License, Version 2.0 (the "License");
 * you may not use this file except in compliance with the License.
 * You may obtain a copy of the License at
 *
 *     http://www.apache.org/licenses/LICENSE-2.0
 *
 * Unless required by applicable law or agreed to in writing, software
 * distributed under the License is distributed on an "AS IS" BASIS,
 * WITHOUT WARRANTIES OR CONDITIONS OF ANY KIND, either express or implied.
 * See the License for the specific language governing permissions and
 * limitations under the License.
 */

import { gql } from "graphql-tag";
import { Neo4jGraphQL } from "../../src";
import { createBearerToken } from "../utils/create-bearer-token";
import { formatCypher, formatParams, translateQuery } from "./utils/tck-test-utils";

describe("Arrays Methods", () => {
    test("push", async () => {
        const typeDefs = gql`
            type Movie {
                title: String!
                ratings: [Float!]!
            }
        `;

        const neoSchema = new Neo4jGraphQL({
            typeDefs,
        });

        const query = gql`
            mutation {
                updateMovies(update: { ratings_PUSH: 1.0 }) {
                    movies {
                        title
                        ratings
                    }
                }
            }
        `;

        const result = await translateQuery(neoSchema, query);

        expect(formatCypher(result.cypher)).toMatchInlineSnapshot(`
            "MATCH (this:Movie)
            WITH this
            WHERE apoc.util.validatePredicate(this.ratings IS NULL, \\"Property %s cannot be NULL\\", ['ratings'])
            SET this.ratings = this.ratings + $this_update_ratings_PUSH
            RETURN collect(DISTINCT this { .title, .ratings }) AS data"
        `);

        expect(formatParams(result.params)).toMatchInlineSnapshot(`
            "{
                \\"this_update_ratings_PUSH\\": [
                    1
                ],
                \\"resolvedCallbacks\\": {}
            }"
        `);
    });

    test("push multiple", async () => {
        const typeDefs = gql`
            type Movie {
                title: String!
                ratings: [Float!]!
                scores: [Float!]!
            }
        `;

        const neoSchema = new Neo4jGraphQL({
            typeDefs,
        });

        const query = gql`
            mutation {
                updateMovies(update: { ratings_PUSH: 1.0, scores_PUSH: 1.0 }) {
                    movies {
                        title
                        ratings
                        scores
                    }
                }
            }
        `;

        const result = await translateQuery(neoSchema, query);

        expect(formatCypher(result.cypher)).toMatchInlineSnapshot(`
            "MATCH (this:Movie)
            WITH this
            WHERE apoc.util.validatePredicate(this.ratings IS NULL OR this.scores IS NULL, \\"Properties %s, %s cannot be NULL\\", ['ratings', 'scores'])
            SET this.ratings = this.ratings + $this_update_ratings_PUSH
            SET this.scores = this.scores + $this_update_scores_PUSH
            RETURN collect(DISTINCT this { .title, .ratings, .scores }) AS data"
        `);

        expect(formatParams(result.params)).toMatchInlineSnapshot(`
            "{
                \\"this_update_ratings_PUSH\\": [
                    1
                ],
                \\"this_update_scores_PUSH\\": [
                    1
                ],
                \\"resolvedCallbacks\\": {}
            }"
        `);
    });

    test("push (point)", async () => {
        const typeDefs = gql`
            type Movie {
                title: String!
                filmingLocations: [Point!]!
            }
        `;

        const neoSchema = new Neo4jGraphQL({
            typeDefs,
        });

        const inputValue = {
            longitude: -178.7374,
            latitude: 38.4554,
            height: 60111.54,
        };

        const query = gql`
            mutation UpdateMovie($inputValue: [PointInput!]!) {
                updateMovies(update: { filmingLocations_PUSH: $inputValue }) {
                    movies {
                        title
                        filmingLocations {
                            latitude
                            longitude
                            height
                        }
                    }
                }
            }
        `;

        const result = await translateQuery(neoSchema, query, {
            variableValues: { inputValue },
        });

        expect(formatCypher(result.cypher)).toMatchInlineSnapshot(`
            "MATCH (this:Movie)
            WITH this
            WHERE apoc.util.validatePredicate(this.filmingLocations IS NULL, \\"Property %s cannot be NULL\\", ['filmingLocations'])
            SET this.filmingLocations = this.filmingLocations + [p in $this_update_filmingLocations_PUSH | point(p)]
            RETURN collect(DISTINCT this { .title, filmingLocations: CASE
                WHEN this.filmingLocations IS NOT NULL THEN [update_var0 IN this.filmingLocations | { point: update_var0 }]
                ELSE NULL
            END }) AS data"
        `);

        expect(formatParams(result.params)).toMatchInlineSnapshot(`
            "{
                \\"this_update_filmingLocations_PUSH\\": [
                    {
                        \\"longitude\\": -178.7374,
                        \\"latitude\\": 38.4554,
                        \\"height\\": 60111.54
                    }
                ],
                \\"resolvedCallbacks\\": {}
            }"
        `);
    });

    test("push auth", async () => {
        const typeDefs = gql`
            type JWT @jwt {
                roles: [String!]!
            }

            type Movie {
                title: String!
                ratings: [Float!]!
                    @authorization(validate: [{ operations: [UPDATE], where: { jwt: { roles_INCLUDES: "update" } } }])
            }
        `;

        const neoSchema = new Neo4jGraphQL({
            typeDefs,
            features: { authorization: { key: "secret" } },
        });

        const query = gql`
            mutation {
                updateMovies(update: { ratings_PUSH: 1.0 }) {
                    movies {
                        title
                        ratings
                    }
                }
            }
        `;

        const result = await translateQuery(neoSchema, query, {
            contextValues: { token: createBearerToken("secret") },
        });

        expect(formatCypher(result.cypher)).toMatchInlineSnapshot(`
            "MATCH (this:Movie)
            WITH this
            WHERE apoc.util.validatePredicate(NOT ($isAuthenticated = true AND ($jwt.roles IS NOT NULL AND $authorization__before_param2 IN $jwt.roles)), \\"@neo4j/graphql/FORBIDDEN\\", [0]) AND apoc.util.validatePredicate(this.ratings IS NULL, \\"Property %s cannot be NULL\\", ['ratings'])
            SET this.ratings = this.ratings + $this_update_ratings_PUSH
            WITH this
            WHERE apoc.util.validatePredicate(NOT ($isAuthenticated = true AND ($jwt.roles IS NOT NULL AND $authorization__after_param2 IN $jwt.roles)), \\"@neo4j/graphql/FORBIDDEN\\", [0])
            RETURN collect(DISTINCT this { .title, .ratings }) AS data"
        `);

        expect(formatParams(result.params)).toMatchInlineSnapshot(`
            "{
                \\"isAuthenticated\\": true,
                \\"jwt\\": {
                    \\"roles\\": []
                },
                \\"authorization__before_param2\\": \\"update\\",
                \\"authorization__after_param2\\": \\"update\\",
                \\"this_update_ratings_PUSH\\": [
                    1
                ],
                \\"resolvedCallbacks\\": {}
            }"
        `);
    });

    test("pop", async () => {
        const typeDefs = gql`
            type Movie {
                title: String!
                ratings: [Float!]!
            }
        `;

        const neoSchema = new Neo4jGraphQL({
            typeDefs,
        });

        const query = gql`
            mutation {
                updateMovies(update: { ratings_POP: 1 }) {
                    movies {
                        title
                        ratings
                    }
                }
            }
        `;

        const result = await translateQuery(neoSchema, query);

        expect(formatCypher(result.cypher)).toMatchInlineSnapshot(`
            "MATCH (this:Movie)
            WITH this
            WHERE apoc.util.validatePredicate(this.ratings IS NULL, \\"Property %s cannot be NULL\\", ['ratings'])
            SET this.ratings = this.ratings[0..-$this_update_ratings_POP]
            RETURN collect(DISTINCT this { .title, .ratings }) AS data"
        `);

        expect(formatParams(result.params)).toMatchInlineSnapshot(`
            "{
                \\"this_update_ratings_POP\\": {
                    \\"low\\": 1,
                    \\"high\\": 0
                },
                \\"resolvedCallbacks\\": {}
            }"
        `);
    });

    test("pop multiple", async () => {
        const typeDefs = gql`
            type Movie {
                title: String!
                ratings: [Float!]!
                scores: [Float!]!
            }
        `;

        const neoSchema = new Neo4jGraphQL({
            typeDefs,
        });

        const query = gql`
            mutation {
                updateMovies(update: { ratings_POP: 1, scores_POP: 1 }) {
                    movies {
                        title
                        ratings
                        scores
                    }
                }
            }
        `;

        const result = await translateQuery(neoSchema, query);

        expect(formatCypher(result.cypher)).toMatchInlineSnapshot(`
            "MATCH (this:Movie)
            WITH this
            WHERE apoc.util.validatePredicate(this.ratings IS NULL OR this.scores IS NULL, \\"Properties %s, %s cannot be NULL\\", ['ratings', 'scores'])
            SET this.ratings = this.ratings[0..-$this_update_ratings_POP]
            SET this.scores = this.scores[0..-$this_update_scores_POP]
            RETURN collect(DISTINCT this { .title, .ratings, .scores }) AS data"
        `);

        expect(formatParams(result.params)).toMatchInlineSnapshot(`
            "{
                \\"this_update_ratings_POP\\": {
                    \\"low\\": 1,
                    \\"high\\": 0
                },
                \\"this_update_scores_POP\\": {
                    \\"low\\": 1,
                    \\"high\\": 0
                },
                \\"resolvedCallbacks\\": {}
            }"
        `);
    });

    test("pop auth", async () => {
        const typeDefs = gql`
            type JWT @jwt {
                roles: [String!]!
            }

            type Movie {
                title: String!
                ratings: [Float!]!
                    @authorization(validate: [{ operations: [UPDATE], where: { jwt: { roles_INCLUDES: "update" } } }])
            }
        `;

        const neoSchema = new Neo4jGraphQL({
            typeDefs,
            features: { authorization: { key: "secret" } },
        });

        const query = gql`
            mutation {
                updateMovies(update: { ratings_POP: 1 }) {
                    movies {
                        title
                        ratings
                    }
                }
            }
        `;

        const result = await translateQuery(neoSchema, query, {
            contextValues: { token: createBearerToken("secret") },
        });

        expect(formatCypher(result.cypher)).toMatchInlineSnapshot(`
            "MATCH (this:Movie)
            WITH this
            WHERE apoc.util.validatePredicate(NOT ($isAuthenticated = true AND ($jwt.roles IS NOT NULL AND $authorization__before_param2 IN $jwt.roles)), \\"@neo4j/graphql/FORBIDDEN\\", [0]) AND apoc.util.validatePredicate(this.ratings IS NULL, \\"Property %s cannot be NULL\\", ['ratings'])
            SET this.ratings = this.ratings[0..-$this_update_ratings_POP]
            WITH this
            WHERE apoc.util.validatePredicate(NOT ($isAuthenticated = true AND ($jwt.roles IS NOT NULL AND $authorization__after_param2 IN $jwt.roles)), \\"@neo4j/graphql/FORBIDDEN\\", [0])
            RETURN collect(DISTINCT this { .title, .ratings }) AS data"
        `);

        expect(formatParams(result.params)).toMatchInlineSnapshot(`
            "{
                \\"isAuthenticated\\": true,
                \\"jwt\\": {
                    \\"roles\\": []
                },
                \\"authorization__before_param2\\": \\"update\\",
                \\"authorization__after_param2\\": \\"update\\",
                \\"this_update_ratings_POP\\": {
                    \\"low\\": 1,
                    \\"high\\": 0
                },
                \\"resolvedCallbacks\\": {}
            }"
        `);
    });

    test("pop and push", async () => {
        const typeDefs = gql`
            type Movie {
                title: String!
                ratings: [Float!]!
                scores: [Float!]!
            }
        `;

        const neoSchema = new Neo4jGraphQL({
            typeDefs,
        });

        const query = gql`
            mutation {
                updateMovies(update: { ratings_PUSH: 1.5, scores_POP: 1 }) {
                    movies {
                        title
                        ratings
                        scores
                    }
                }
            }
        `;

        const result = await translateQuery(neoSchema, query);

        expect(formatCypher(result.cypher)).toMatchInlineSnapshot(`
            "MATCH (this:Movie)
            WITH this
            WHERE apoc.util.validatePredicate(this.ratings IS NULL OR this.scores IS NULL, \\"Properties %s, %s cannot be NULL\\", ['ratings', 'scores'])
            SET this.ratings = this.ratings + $this_update_ratings_PUSH
            SET this.scores = this.scores[0..-$this_update_scores_POP]
            RETURN collect(DISTINCT this { .title, .ratings, .scores }) AS data"
        `);

        expect(formatParams(result.params)).toMatchInlineSnapshot(`
            "{
                \\"this_update_ratings_PUSH\\": [
                    1.5
                ],
                \\"this_update_scores_POP\\": {
                    \\"low\\": 1,
                    \\"high\\": 0
                },
                \\"resolvedCallbacks\\": {}
            }"
        `);
    });

    test("push on relationship properties", async () => {
        const typeDefs = `
            type Movie {
                title: String
                actors: [Actor!]! @relationship(type: "ACTED_IN", properties: "ActedIn", direction: IN)
            }

            type Actor {
                id: ID!
                name: String!
                actedIn: [Movie!]! @relationship(type: "ACTED_IN", properties: "ActedIn", direction: OUT)
            }

            type ActedIn @relationshipProperties {
                pay: [Float]
            }
        `;

        const neoSchema = new Neo4jGraphQL({
            typeDefs,
        });

        const query = gql`
            mutation {
                updateActors(where: { id: 1 }, update: { actedIn: [{ update: { edge: { pay_PUSH: 10 } } }] }) {
                    actors {
                        name
                        actedIn {
                            title
                        }
                        actedInConnection {
                            edges {
                                properties {
                                    pay
                                }
                            }
                        }
                    }
                }
            }
        `;

        const result = await translateQuery(neoSchema, query);

        expect(formatCypher(result.cypher)).toMatchInlineSnapshot(`
            "MATCH (this:Actor)
            WHERE this.id = $param0
            WITH this
            CALL {
            	WITH this
            	MATCH (this)-[this_acted_in0_relationship:ACTED_IN]->(this_actedIn0:Movie)
            	SET this_acted_in0_relationship.pay = this_acted_in0_relationship.pay + $updateActors.args.update.actedIn[0].update.edge.pay_PUSH
            	RETURN count(*) AS update_this_actedIn0
            }
            WITH *
            CALL {
                WITH this
                MATCH (this)-[update_this0:ACTED_IN]->(update_this1:Movie)
                WITH update_this1 { .title } AS update_this1
                RETURN collect(update_this1) AS update_var2
            }
            CALL {
                WITH this
                MATCH (this)-[update_this3:ACTED_IN]->(update_this4:Movie)
<<<<<<< HEAD
                WITH { properties: { pay: update_this3.pay } } AS edge
                WITH collect(edge) AS edges
=======
                WITH collect({ node: update_this4, relationship: update_this3 }) AS edges
>>>>>>> 608790d1
                WITH edges, size(edges) AS totalCount
                CALL {
                    WITH edges
                    UNWIND edges AS edge
                    WITH edge.node AS update_this4, edge.relationship AS update_this3
                    RETURN collect({ pay: update_this3.pay, node: { __resolveType: \\"Movie\\", __id: id(update_this4) } }) AS update_var5
                }
                RETURN { edges: update_var5, totalCount: totalCount } AS update_var6
            }
            RETURN collect(DISTINCT this { .name, actedIn: update_var2, actedInConnection: update_var6 }) AS data"
        `);

        expect(formatParams(result.params)).toMatchInlineSnapshot(`
            "{
                \\"param0\\": \\"1\\",
                \\"updateActors\\": {
                    \\"args\\": {
                        \\"update\\": {
                            \\"actedIn\\": [
                                {
                                    \\"update\\": {
                                        \\"edge\\": {
                                            \\"pay_PUSH\\": [
                                                10
                                            ]
                                        }
                                    }
                                }
                            ]
                        }
                    }
                },
                \\"resolvedCallbacks\\": {}
            }"
        `);
    });

    test("pop on relationship properties", async () => {
        const typeDefs = `
            type Movie {
                title: String
                actors: [Actor!]! @relationship(type: "ACTED_IN", properties: "ActedIn", direction: IN)
            }

            type Actor {
                id: ID!
                name: String!
                actedIn: [Movie!]! @relationship(type: "ACTED_IN", properties: "ActedIn", direction: OUT)
            }

            type ActedIn @relationshipProperties {
                pay: [Float]
            }
        `;

        const neoSchema = new Neo4jGraphQL({
            typeDefs,
        });

        const query = gql`
            mutation {
                updateActors(where: { id: 1 }, update: { actedIn: [{ update: { edge: { pay_POP: 1 } } }] }) {
                    actors {
                        name
                        actedIn {
                            title
                        }
                        actedInConnection {
                            edges {
                                properties {
                                    pay
                                }
                            }
                        }
                    }
                }
            }
        `;

        const result = await translateQuery(neoSchema, query);

        expect(formatCypher(result.cypher)).toMatchInlineSnapshot(`
            "MATCH (this:Actor)
            WHERE this.id = $param0
            WITH this
            CALL {
            	WITH this
            	MATCH (this)-[this_acted_in0_relationship:ACTED_IN]->(this_actedIn0:Movie)
            	SET this_acted_in0_relationship.pay = this_acted_in0_relationship.pay[0..-$updateActors.args.update.actedIn[0].update.edge.pay_POP]
            	RETURN count(*) AS update_this_actedIn0
            }
            WITH *
            CALL {
                WITH this
                MATCH (this)-[update_this0:ACTED_IN]->(update_this1:Movie)
                WITH update_this1 { .title } AS update_this1
                RETURN collect(update_this1) AS update_var2
            }
            CALL {
                WITH this
                MATCH (this)-[update_this3:ACTED_IN]->(update_this4:Movie)
<<<<<<< HEAD
                WITH { properties: { pay: update_this3.pay } } AS edge
                WITH collect(edge) AS edges
=======
                WITH collect({ node: update_this4, relationship: update_this3 }) AS edges
>>>>>>> 608790d1
                WITH edges, size(edges) AS totalCount
                CALL {
                    WITH edges
                    UNWIND edges AS edge
                    WITH edge.node AS update_this4, edge.relationship AS update_this3
                    RETURN collect({ pay: update_this3.pay, node: { __resolveType: \\"Movie\\", __id: id(update_this4) } }) AS update_var5
                }
                RETURN { edges: update_var5, totalCount: totalCount } AS update_var6
            }
            RETURN collect(DISTINCT this { .name, actedIn: update_var2, actedInConnection: update_var6 }) AS data"
        `);

        expect(formatParams(result.params)).toMatchInlineSnapshot(`
            "{
                \\"param0\\": \\"1\\",
                \\"updateActors\\": {
                    \\"args\\": {
                        \\"update\\": {
                            \\"actedIn\\": [
                                {
                                    \\"update\\": {
                                        \\"edge\\": {
                                            \\"pay_POP\\": {
                                                \\"low\\": 1,
                                                \\"high\\": 0
                                            }
                                        }
                                    }
                                }
                            ]
                        }
                    }
                },
                \\"resolvedCallbacks\\": {}
            }"
        `);
    });
});<|MERGE_RESOLUTION|>--- conflicted
+++ resolved
@@ -505,18 +505,13 @@
             CALL {
                 WITH this
                 MATCH (this)-[update_this3:ACTED_IN]->(update_this4:Movie)
-<<<<<<< HEAD
-                WITH { properties: { pay: update_this3.pay } } AS edge
-                WITH collect(edge) AS edges
-=======
                 WITH collect({ node: update_this4, relationship: update_this3 }) AS edges
->>>>>>> 608790d1
                 WITH edges, size(edges) AS totalCount
                 CALL {
                     WITH edges
                     UNWIND edges AS edge
                     WITH edge.node AS update_this4, edge.relationship AS update_this3
-                    RETURN collect({ pay: update_this3.pay, node: { __resolveType: \\"Movie\\", __id: id(update_this4) } }) AS update_var5
+                    RETURN collect({ properties: { pay: update_this3.pay }, node: { __resolveType: \\"Movie\\", __id: id(update_this4) } }) AS update_var5
                 }
                 RETURN { edges: update_var5, totalCount: totalCount } AS update_var6
             }
@@ -612,18 +607,13 @@
             CALL {
                 WITH this
                 MATCH (this)-[update_this3:ACTED_IN]->(update_this4:Movie)
-<<<<<<< HEAD
-                WITH { properties: { pay: update_this3.pay } } AS edge
-                WITH collect(edge) AS edges
-=======
                 WITH collect({ node: update_this4, relationship: update_this3 }) AS edges
->>>>>>> 608790d1
                 WITH edges, size(edges) AS totalCount
                 CALL {
                     WITH edges
                     UNWIND edges AS edge
                     WITH edge.node AS update_this4, edge.relationship AS update_this3
-                    RETURN collect({ pay: update_this3.pay, node: { __resolveType: \\"Movie\\", __id: id(update_this4) } }) AS update_var5
+                    RETURN collect({ properties: { pay: update_this3.pay }, node: { __resolveType: \\"Movie\\", __id: id(update_this4) } }) AS update_var5
                 }
                 RETURN { edges: update_var5, totalCount: totalCount } AS update_var6
             }
