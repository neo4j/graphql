--- conflicted
+++ resolved
@@ -224,19 +224,7 @@
                 test("DESC", async () => {
                     const gqlResult = await gqlResultByType("DESC");
 
-<<<<<<< HEAD
-        test("should sort DESC on top level", async () => {
-            const query = gql`
-                query ($actorNames: [String!]!, $direction: SortDirection!) {
-                    actors(where: { name_IN: $actorNames }, options: { sort: [{ totalScreenTime: $direction }] }) {
-                        name
-                        totalScreenTime
-                    }
-                }
-            `;
-=======
-                    expect(gqlResult.errors).toBeUndefined();
->>>>>>> 3133db96
+                    expect(gqlResult.errors).toBeUndefined();
 
                     const gqlMovies: Array<{ id: string; numberOfActors: number }> = gqlResult.data?.movies;
 
@@ -247,9 +235,6 @@
                 });
             });
 
-<<<<<<< HEAD
-            const graphqlActors = (graphqlResult.data as any)?.actors;
-=======
             describe("with field not in selection set", () => {
                 const queryWithoutNumberOfActors = `
                         query ($movieIds: [ID!]!, $direction: SortDirection!) {
@@ -261,26 +246,13 @@
                             }
                         }
                     `;
->>>>>>> 3133db96
 
                 const gqlResultByType = gqlResultByTypeFromSource(queryWithoutNumberOfActors);
 
                 test("ASC", async () => {
                     const gqlResult = await gqlResultByType("ASC");
 
-<<<<<<< HEAD
-        test("should sort ASC on top level", async () => {
-            const query = gql`
-                query ($actorNames: [String!]!, $direction: SortDirection!) {
-                    actors(where: { name_IN: $actorNames }, options: { sort: [{ totalScreenTime: $direction }] }) {
-                        name
-                        totalScreenTime
-                    }
-                }
-            `;
-=======
-                    expect(gqlResult.errors).toBeUndefined();
->>>>>>> 3133db96
+                    expect(gqlResult.errors).toBeUndefined();
 
                     const { movies: gqlMovies } = gqlResult.data as any;
 
@@ -292,11 +264,7 @@
                 test("DESC", async () => {
                     const gqlResult = await gqlResultByType("DESC");
 
-<<<<<<< HEAD
-            const graphqlActors = (graphqlResult.data as any)?.actors;
-=======
-                    expect(gqlResult.errors).toBeUndefined();
->>>>>>> 3133db96
+                    expect(gqlResult.errors).toBeUndefined();
 
                     const { movies: gqlMovies } = gqlResult.data as any;
 
@@ -309,26 +277,9 @@
         });
     });
 
-<<<<<<< HEAD
-        test("should sort ASC on nested level", async () => {
-            const query = gql`
-                query ($title: String!, $actorNames: [String!]!, $direction: SortDirection!) {
-                    movies(where: { title: $title }) {
-                        title
-                        actors(where: { name_IN: $actorNames }, options: { sort: [{ totalScreenTime: $direction }] }) {
-                            name
-                            totalScreenTime
-                        }
-                    }
-                }
-            `;
-
-            const graphqlResult = await graphql({
-=======
     describe("on nested relationship", () => {
         const gqlResultByTypeFromSource = (source: string) => (direction: "ASC" | "DESC") =>
             graphql({
->>>>>>> 3133db96
                 schema,
                 source,
                 contextValue: { driver },
@@ -354,8 +305,9 @@
 
                     expect(gqlResult.errors).toBeUndefined();
 
-                    const gqlMovie: { id: string; actors: Array<{ id: string; name: string }> } =
-                        gqlResult.data?.movies[0];
+                    const gqlMovie: { id: string; actors: Array<{ id: string; name: string }> } = (
+                        gqlResult.data as any
+                    )?.movies[0];
                     expect(gqlMovie).toBeDefined();
 
                     expect(gqlMovie.id).toBe(movies[1].id);
@@ -367,8 +319,9 @@
 
                     expect(gqlResult.errors).toBeUndefined();
 
-                    const gqlMovie: { id: string; actors: Array<{ id: string; name: string }> } =
-                        gqlResult.data?.movies[0];
+                    const gqlMovie: { id: string; actors: Array<{ id: string; name: string }> } = (
+                        gqlResult.data as any
+                    )?.movies[0];
                     expect(gqlMovie).toBeDefined();
 
                     expect(gqlMovie.id).toBe(movies[1].id);
@@ -394,12 +347,8 @@
 
                     expect(gqlResult.errors).toBeUndefined();
 
-<<<<<<< HEAD
-            const graphqlMovies = (graphqlResult.data as any)?.movies;
-=======
-                    const gqlMovie: { id: string; actors: Array<{ id: string }> } = gqlResult.data?.movies[0];
-                    expect(gqlMovie).toBeDefined();
->>>>>>> 3133db96
+                    const gqlMovie: { id: string; actors: Array<{ id: string }> } = (gqlResult.data as any)?.movies[0];
+                    expect(gqlMovie).toBeDefined();
 
                     expect(gqlMovie.id).toBe(movies[1].id);
                     expect(gqlMovie.actors[0].id).toBe(actors[0].id);
@@ -408,13 +357,9 @@
                 test("DESC", async () => {
                     const gqlResult = await gqlResultByType("DESC");
 
-<<<<<<< HEAD
-            const graphqlActors = (graphqlResult.data as any)?.movies[0].actors;
-=======
-                    expect(gqlResult.errors).toBeUndefined();
->>>>>>> 3133db96
-
-                    const gqlMovie: { id: string; actors: Array<{ id: string }> } = gqlResult.data?.movies[0];
+                    expect(gqlResult.errors).toBeUndefined();
+
+                    const gqlMovie: { id: string; actors: Array<{ id: string }> } = (gqlResult.data as any)?.movies[0];
                     expect(gqlMovie).toBeDefined();
 
                     expect(gqlMovie.id).toBe(movies[1].id);
@@ -424,16 +369,6 @@
             });
         });
 
-<<<<<<< HEAD
-        test("should sort DESC on nested level", async () => {
-            const query = gql`
-                query ($title: String!, $actorNames: [String!]!, $direction: SortDirection!) {
-                    movies(where: { title: $title }) {
-                        title
-                        actors(where: { name_IN: $actorNames }, options: { sort: [{ totalScreenTime: $direction }] }) {
-                            name
-                            totalScreenTime
-=======
         describe("cypher fields", () => {
             // Actor 1 has 3 totalScreenTime
             // Actor 2 has 1 totalScreenTime
@@ -446,7 +381,6 @@
                                 id
                                 totalScreenTime
                             }
->>>>>>> 3133db96
                         }
                     }
                 `;
@@ -456,8 +390,9 @@
 
                     expect(gqlResult.errors).toBeUndefined();
 
-                    const gqlMovie: { id: string; actors: Array<{ id: string; totalScreenTime: string }> } =
-                        gqlResult.data?.movies[0];
+                    const gqlMovie: { id: string; actors: Array<{ id: string; totalScreenTime: string }> } = (
+                        gqlResult.data as any
+                    )?.movies[0];
                     expect(gqlMovie).toBeDefined();
 
                     expect(gqlMovie.id).toBe(movies[1].id);
@@ -471,8 +406,9 @@
 
                     expect(gqlResult.errors).toBeUndefined();
 
-                    const gqlMovie: { id: string; actors: Array<{ id: string; totalScreenTime: string }> } =
-                        gqlResult.data?.movies[0];
+                    const gqlMovie: { id: string; actors: Array<{ id: string; totalScreenTime: string }> } = (
+                        gqlResult.data as any
+                    )?.movies[0];
                     expect(gqlMovie).toBeDefined();
 
                     expect(gqlMovie.id).toBe(movies[1].id);
@@ -483,23 +419,6 @@
                 });
             });
 
-<<<<<<< HEAD
-            expect(graphqlResult.errors).toBeUndefined();
-
-            const graphqlMovies = (graphqlResult.data as any)?.movies;
-
-            expect(graphqlMovies).toHaveLength(1);
-            expect(graphqlMovies[0].title).toBe(title1);
-
-            const graphqlActors = (graphqlResult.data as any)?.movies[0].actors;
-
-            expect(graphqlActors).toHaveLength(2);
-
-            expect(graphqlActors[0].name).toEqual(name1);
-            expect(graphqlActors[0].totalScreenTime).toBe(2);
-            expect(graphqlActors[1].name).toEqual(name2);
-            expect(graphqlActors[1].totalScreenTime).toBe(1);
-=======
             describe("with field not in selection set", () => {
                 const queryWithoutTotalScreenTime = `
                     query($movieId: ID!, $actorIds: [ID!]!, $direction: SortDirection!) {
@@ -517,7 +436,7 @@
 
                     expect(gqlResult.errors).toBeUndefined();
 
-                    const gqlMovie: { id: string; actors: Array<{ id: string }> } = gqlResult.data?.movies[0];
+                    const gqlMovie: { id: string; actors: Array<{ id: string }> } = (gqlResult.data as any)?.movies[0];
                     expect(gqlMovie).toBeDefined();
 
                     expect(gqlMovie.id).toBe(movies[1].id);
@@ -531,7 +450,7 @@
 
                     expect(gqlResult.errors).toBeUndefined();
 
-                    const gqlMovie: { id: string; actors: Array<{ id: string }> } = gqlResult.data?.movies[0];
+                    const gqlMovie: { id: string; actors: Array<{ id: string }> } = (gqlResult.data as any)?.movies[0];
                     expect(gqlMovie).toBeDefined();
 
                     expect(gqlMovie.id).toBe(movies[1].id);
@@ -541,7 +460,6 @@
                     expect(gqlMovie.actors[1].id).toBe(actors[1].id);
                 });
             });
->>>>>>> 3133db96
         });
     });
 });