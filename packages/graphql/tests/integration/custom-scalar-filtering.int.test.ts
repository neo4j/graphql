/*
 * Copyright (c) "Neo4j"
 * Neo4j Sweden AB [http://neo4j.com]
 *
 * This file is part of Neo4j.
 *
 * Licensed under the Apache License, Version 2.0 (the "License");
 * you may not use this file except in compliance with the License.
 * You may obtain a copy of the License at
 *
 *     http://www.apache.org/licenses/LICENSE-2.0
 *
 * Unless required by applicable law or agreed to in writing, software
 * distributed under the License is distributed on an "AS IS" BASIS,
 * WITHOUT WARRANTIES OR CONDITIONS OF ANY KIND, either express or implied.
 * See the License for the specific language governing permissions and
 * limitations under the License.
 */

import { TestHelper } from "../utils/tests-helper";

describe("Custom Scalar Filtering", () => {
    const testHelper = new TestHelper();

    afterEach(async () => {
        await testHelper.close();
    });

    describe("Single Value Custom Scalar", () => {
        test("Filter NOT CustomScalar - expect return value", async () => {
            const randomType = testHelper.createUniqueType("Movie");

            const typeDefs = `
                scalar CustomScalar

                type ${randomType.name} @node {
                    property: CustomScalar
                }
            `;

            await testHelper.initNeo4jGraphQL({ typeDefs });

            const value = 1;
            const unwantedValue = 2;

            await testHelper.executeCypher(
                `
                    CREATE (:${randomType.name} {property: $value})
                    CREATE (:${randomType.name} {property: $unwantedValue})
                `,
                { value, unwantedValue }
            );

            const query = `
                    {
                        ${randomType.plural}(where: { NOT: { property_EQ: ${unwantedValue} } }) { 
                            property
                        }
                    }
                `;

            const gqlResult = await testHelper.executeGraphQL(query);

            expect(gqlResult.errors).toBeUndefined();
            expect((gqlResult.data as any)[randomType.plural]).toHaveLength(1);
            expect((gqlResult.data as any)[randomType.plural][0].property).toEqual(value);
        });
        test("Filter NOT CustomScalar - expect array of return values", async () => {
            const randomType = testHelper.createUniqueType("Movie");

            const typeDefs = `
                scalar CustomScalar

                type ${randomType.name} @node {
                    property: CustomScalar
                }
            `;

            await testHelper.initNeo4jGraphQL({ typeDefs });

            const value1 = 1;
            const value2 = 202;
            const unwantedValue = 2;

            await testHelper.executeCypher(
                `
                    CREATE (:${randomType.name} {property: $value1})
                    CREATE (:${randomType.name} {property: $value2})
                    CREATE (:${randomType.name} {property: $unwantedValue})
                `,
                { value1, value2, unwantedValue }
            );

            const query = `
                    {
                        ${randomType.plural}(where: { NOT: { property_EQ: ${unwantedValue} } }) {
                            property
                        }
                    }
                `;

            const gqlResult = await testHelper.executeGraphQL(query);

            expect(gqlResult.errors).toBeUndefined();
            expect((gqlResult.data as any)[randomType.plural]).toHaveLength(2);
            expect((gqlResult.data as any)[randomType.plural]).toIncludeSameMembers([
                {
                    property: value1,
                },
                {
                    property: value2,
                },
            ]);
        });
        test("Filter NOT CustomScalar - expect no return values", async () => {
            const randomType = testHelper.createUniqueType("Movie");

            const typeDefs = `
                scalar CustomScalar

                type ${randomType.name} @node {
                    property: CustomScalar
                }
            `;

            await testHelper.initNeo4jGraphQL({ typeDefs });

            const value = 11;

            await testHelper.executeCypher(
                `
                    CREATE (:${randomType.name} {property: $value})
                `,
                { value }
            );

            const query = `
                    {
                        ${randomType.plural}(where: { NOT: { property_EQ: ${value} }}) {
                            property
                        }
                    }
                `;

            const gqlResult = await testHelper.executeGraphQL(query);

            expect(gqlResult.errors).toBeUndefined();
            expect((gqlResult.data as any)[randomType.plural]).toHaveLength(0);
        });
        test("Filter IN CustomScalar - expect return value", async () => {
            const randomType = testHelper.createUniqueType("Movie");

            const typeDefs = `
                scalar CustomScalar

                type ${randomType.name} @node {
                    property: CustomScalar
                }
            `;

            await testHelper.initNeo4jGraphQL({ typeDefs });

            const value = "someValue";
            const unknownValue1 = "foo";
            const unknownValue2 = "bar";

            await testHelper.executeCypher(
                `
                    CREATE (:${randomType.name} {property: $value})
                `,
                { value }
            );

            const query = `
                    {
                        ${randomType.plural}(where: {
                                property_IN: ["${value}", "${unknownValue1}", "${unknownValue2}"]
                        }) {
                            property
                        }
                    }
                `;

            const gqlResult = await testHelper.executeGraphQL(query);

            expect(gqlResult.errors).toBeUndefined();
            expect((gqlResult.data as any)[randomType.plural]).toHaveLength(1);
            expect((gqlResult.data as any)[randomType.plural][0].property).toEqual(value);
        });
        test("Filter IN CustomScalar - expect array of return values", async () => {
            const randomType = testHelper.createUniqueType("Movie");

            const typeDefs = `
                scalar CustomScalar

                type ${randomType.name} @node {
                    property: CustomScalar
                }
            `;

            await testHelper.initNeo4jGraphQL({ typeDefs });

            const value1 = "someValue";
            const value2 = "someOtherValue";
            const unwantedValue = "foo";

            await testHelper.executeCypher(
                `
                    CREATE (:${randomType.name} {property: $value1})
                    CREATE (:${randomType.name} {property: $value2})
                    CREATE (:${randomType.name} {property: $unwantedValue})
                `,
                { value1, value2, unwantedValue }
            );

            const query = `
                    {
                        ${randomType.plural}(where: {
                                property_IN: ["${value1}", "${value2}"]
                        }) {
                            property
                        }
                    }
                `;

            const gqlResult = await testHelper.executeGraphQL(query);

            expect(gqlResult.errors).toBeUndefined();
            expect((gqlResult.data as any)[randomType.plural]).toHaveLength(2);
            expect((gqlResult.data as any)[randomType.plural]).toIncludeSameMembers([
                {
                    property: value1,
                },
                {
                    property: value2,
                },
            ]);
        });
        test("Filter IN CustomScalar - expect no return values", async () => {
            const randomType = testHelper.createUniqueType("Movie");

            const typeDefs = `
                scalar CustomScalar

                type ${randomType.name} @node {
                    property: CustomScalar
                }
            `;

            await testHelper.initNeo4jGraphQL({ typeDefs });

            const value = "someValue";
            const unknownValue = "someUnknownValue";

            await testHelper.executeCypher(
                `
                    CREATE (:${randomType.name} {property: $value})
                `,
                { value }
            );

            const query = `
                    {
                        ${randomType.plural}(where: { property_IN: ["${unknownValue}"] }) {
                            property
                        }
                    }
                `;

            const gqlResult = await testHelper.executeGraphQL(query);

            expect(gqlResult.errors).toBeUndefined();
            expect((gqlResult.data as any)[randomType.plural]).toHaveLength(0);
        });
<<<<<<< HEAD
        test("Filter NOT_IN CustomScalar - expect return value", async () => {
            const randomType = testHelper.createUniqueType("Movie");

            const typeDefs = `
                scalar CustomScalar

                type ${randomType.name} @node {
                    property: CustomScalar
                }
            `;

            await testHelper.initNeo4jGraphQL({ typeDefs });

            const value = "someValue";
            const unwantedValue1 = "foo";
            const unwantedValue2 = "bar";

            await testHelper.executeCypher(
                `
                    CREATE (:${randomType.name} {property: $value})
                    CREATE (:${randomType.name} {property: $unwantedValue1})
                    CREATE (:${randomType.name} {property: $unwantedValue2})
                `,
                { value, unwantedValue1, unwantedValue2 }
            );

            const query = `
                    {
                        ${randomType.plural}(where: { property_NOT_IN: ["${unwantedValue1}", "${unwantedValue2}"] }) {
                            property
                        }
                    }
                `;

            const gqlResult = await testHelper.executeGraphQL(query);

            expect(gqlResult.errors).toBeUndefined();
            expect((gqlResult.data as any)[randomType.plural]).toHaveLength(1);
            expect((gqlResult.data as any)[randomType.plural][0].property).toEqual(value);
        });
        test("Filter NOT_IN CustomScalar - expect array of return values", async () => {
            const randomType = testHelper.createUniqueType("Movie");

            const typeDefs = `
                scalar CustomScalar

                type ${randomType.name} @node {
                    property: CustomScalar
                }
            `;

            await testHelper.initNeo4jGraphQL({ typeDefs });

            const value1 = "someValue";
            const value2 = "differentValue";
            const unwantedValue = "foo";

            await testHelper.executeCypher(
                `
                    CREATE (:${randomType.name} {property: $value1})
                    CREATE (:${randomType.name} {property: $value2})
                    CREATE (:${randomType.name} {property: $unwantedValue})
                `,
                { value1, value2, unwantedValue }
            );

            const query = `
                    {
                        ${randomType.plural}(where: { property_NOT_IN: ["${unwantedValue}"] }) {
                            property
                        }
                    }
                `;

            const gqlResult = await testHelper.executeGraphQL(query);

            expect(gqlResult.errors).toBeUndefined();
            expect((gqlResult.data as any)[randomType.plural]).toHaveLength(2);
            expect((gqlResult.data as any)[randomType.plural]).toIncludeSameMembers([
                {
                    property: value1,
                },
                {
                    property: value2,
                },
            ]);
        });
        test("Filter NOT_IN CustomScalar - expect no return values", async () => {
            const randomType = testHelper.createUniqueType("Movie");

            const typeDefs = `
                scalar CustomScalar

                type ${randomType.name} @node {
                    property: CustomScalar
                }
            `;

            await testHelper.initNeo4jGraphQL({ typeDefs });

            const value = "someValue";

            await testHelper.executeCypher(
                `
                    CREATE (:${randomType.name} {property: $value})
                `,
                { value }
            );

            const query = `
                    {
                        ${randomType.plural}(where: { property_NOT_IN: ["${value}"] }) {
                            property
                        }
                    }
                `;

            const gqlResult = await testHelper.executeGraphQL(query);

            expect(gqlResult.errors).toBeUndefined();
            expect((gqlResult.data as any)[randomType.plural]).toHaveLength(0);
        });
=======
>>>>>>> 8a39a872
    });
    describe("List Custom Scalar Filtering", () => {
        test("Filter NOT CustomListScalar - expect return value", async () => {
            const randomType = testHelper.createUniqueType("Movie");

            const typeDefs = `
                scalar CustomListScalar

                type ${randomType.name} @node {
                    property: [CustomListScalar!]
                }
            `;

            await testHelper.initNeo4jGraphQL({ typeDefs });

            const value = [1, 2, 3];
            const unwantedValue = [2, 3];

            await testHelper.executeCypher(
                `
                    CREATE (:${randomType.name} {property: $value})
                    CREATE (:${randomType.name} {property: $unwantedValue})
                `,
                { value, unwantedValue }
            );

            const query = `
                    query($unwantedValue: [CustomListScalar!]!){
                        ${randomType.plural}(where: { NOT: { property_EQ: $unwantedValue } }) {
                            property
                        }
                    }
                `;

            const gqlResult = await testHelper.executeGraphQL(query, {
                variableValues: { unwantedValue },
            });

            expect(gqlResult.errors).toBeUndefined();
            expect((gqlResult.data as any)[randomType.plural]).toHaveLength(1);
            expect((gqlResult.data as any)[randomType.plural][0].property).toEqual(value);
        });
        test("Filter NOT CustomListScalar - expect array of return values", async () => {
            const randomType = testHelper.createUniqueType("Movie");

            const typeDefs = `
                scalar CustomListScalar

                type ${randomType.name} @node {
                    property: [CustomListScalar!]
                }
            `;

            await testHelper.initNeo4jGraphQL({ typeDefs });

            const value1 = [1, 2, 3];
            const value2 = ["someValue"];
            const unwantedValue = [2, 3];

            await testHelper.executeCypher(
                `
                    CREATE (:${randomType.name} {property: $value1})
                    CREATE (:${randomType.name} {property: $value2})
                    CREATE (:${randomType.name} {property: $unwantedValue})
                `,
                { value1, value2, unwantedValue }
            );

            const query = `
                    query($unwantedValue: [CustomListScalar!]!){
                        ${randomType.plural}(where: { NOT: { property_EQ: $unwantedValue }}) {
                            property
                        }
                    }
                `;

            const gqlResult = await testHelper.executeGraphQL(query, {
                variableValues: { unwantedValue },
            });

            expect(gqlResult.errors).toBeUndefined();
            expect((gqlResult.data as any)[randomType.plural]).toHaveLength(2);
            expect((gqlResult.data as any)[randomType.plural]).toIncludeSameMembers([
                {
                    property: value1,
                },
                {
                    property: value2,
                },
            ]);
        });
        test("Filter NOT CustomListScalar - expect no return values", async () => {
            const randomType = testHelper.createUniqueType("Movie");

            const typeDefs = `
                scalar CustomListScalar

                type ${randomType.name} @node {
                    property: [CustomListScalar!]
                }
            `;

            await testHelper.initNeo4jGraphQL({ typeDefs });

            const value = [1, 2, 3];

            await testHelper.executeCypher(
                `
                    CREATE (:${randomType.name} {property: $value})
                `,
                { value }
            );

            const query = `
                    query($value: [CustomListScalar!]!){
                        ${randomType.plural}(where: { NOT: { property_EQ: $value } }) {
                            property
                        }
                    }
                `;

            const gqlResult = await testHelper.executeGraphQL(query, {
                variableValues: { value },
            });

            expect(gqlResult.errors).toBeUndefined();
            expect((gqlResult.data as any)[randomType.plural]).toHaveLength(0);
        });
        test("Filter INCLUDES CustomListScalar - expect return value", async () => {
            const randomType = testHelper.createUniqueType("Movie");

            const typeDefs = `
                scalar CustomListScalar

                type ${randomType.name} @node {
                    property: [CustomListScalar!]
                }
            `;

            await testHelper.initNeo4jGraphQL({ typeDefs });

            const value = ["val1", "val2", "val3"];
            const unwantedValue = ["foo", "bar"];

            await testHelper.executeCypher(
                `
                    CREATE (:${randomType.name} {property: $value})
                    CREATE (:${randomType.name} {property: $unwantedValue})
                `,
                { value, unwantedValue }
            );

            const query = `
                    {
                        ${randomType.plural}(where: { property_INCLUDES: ${value[0]} }) {
                            property
                        }
                    }
                `;

            const gqlResult = await testHelper.executeGraphQL(query);

            expect(gqlResult.errors).toBeUndefined();
            expect((gqlResult.data as any)[randomType.plural]).toHaveLength(1);
            expect((gqlResult.data as any)[randomType.plural][0].property).toEqual(value);
        });
        test("Filter INCLUDES CustomListScalar - expect array of return values", async () => {
            const randomType = testHelper.createUniqueType("Movie");

            const typeDefs = `
                scalar CustomListScalar

                type ${randomType.name} @node {
                    property: [CustomListScalar!]
                }
            `;

            await testHelper.initNeo4jGraphQL({ typeDefs });

            const value1 = ["val1", "val2", "val3"];
            const value2 = [value1[0]];
            const unwantedValue = ["foo", "bar"];

            await testHelper.executeCypher(
                `
                    CREATE (:${randomType.name} {property: $value1})
                    CREATE (:${randomType.name} {property: $value2})
                    CREATE (:${randomType.name} {property: $unwantedValue})
                `,
                { value1, value2, unwantedValue }
            );

            const query = `
                    {
                        ${randomType.plural}(where: { property_INCLUDES: ${value1[0]} }) {
                            property
                        }
                    }
                `;

            const gqlResult = await testHelper.executeGraphQL(query);

            expect(gqlResult.errors).toBeUndefined();
            expect((gqlResult.data as any)[randomType.plural]).toHaveLength(2);
            expect((gqlResult.data as any)[randomType.plural]).toIncludeSameMembers([
                {
                    property: value1,
                },
                {
                    property: value2,
                },
            ]);
        });
        test("Filter INCLUDES CustomListScalar - expect no return values", async () => {
            const randomType = testHelper.createUniqueType("Movie");

            const typeDefs = `
                scalar CustomListScalar

                type ${randomType.name} @node {
                    property: [CustomListScalar!]
                }
            `;

            await testHelper.initNeo4jGraphQL({ typeDefs });

            const value = ["val1", "val2", "val3"];
            const unknownValue = "foo";

            await testHelper.executeCypher(
                `
                    CREATE (:${randomType.name} {property: $value})
                `,
                { value }
            );

            const query = `
                    {
                        ${randomType.plural}(where: { property_INCLUDES: ${unknownValue[0]} }) {
                            property
                        }
                    }
                `;

            const gqlResult = await testHelper.executeGraphQL(query);

            expect(gqlResult.errors).toBeUndefined();
            expect((gqlResult.data as any)[randomType.plural]).toHaveLength(0);
        });
<<<<<<< HEAD
        test("Filter NOT_INCLUDES CustomListScalar - expect return value", async () => {
            const randomType = testHelper.createUniqueType("Movie");

            const typeDefs = `
                scalar CustomListScalar

                type ${randomType.name} @node {
                    property: [CustomListScalar!]
                }
            `;

            await testHelper.initNeo4jGraphQL({ typeDefs });

            const value = ["val1", "val2", "val3"];
            const unwantedValue = ["foo", "bar"];

            await testHelper.executeCypher(
                `
                    CREATE (:${randomType.name} {property: $value})
                    CREATE (:${randomType.name} {property: $unwantedValue})
                `,
                { value, unwantedValue }
            );

            const query = `
                    {
                        ${randomType.plural}(where: { property_NOT_INCLUDES: ${unwantedValue[0]} }) {
                            property
                        }
                    }
                `;

            const gqlResult = await testHelper.executeGraphQL(query);

            expect(gqlResult.errors).toBeUndefined();
            expect((gqlResult.data as any)[randomType.plural]).toHaveLength(1);
            expect((gqlResult.data as any)[randomType.plural][0].property).toEqual(value);
        });
        test("Filter NOT_INCLUDES CustomListScalar - expect array of return values", async () => {
            const randomType = testHelper.createUniqueType("Movie");

            const typeDefs = `
                scalar CustomListScalar

                type ${randomType.name} @node {
                    property: [CustomListScalar!]
                }
            `;

            await testHelper.initNeo4jGraphQL({ typeDefs });

            const value1 = ["val1", "val2", "val3"];
            const value2 = [1];
            const unwantedValue = ["foo", "bar"];

            await testHelper.executeCypher(
                `
                    CREATE (:${randomType.name} {property: $value1})
                    CREATE (:${randomType.name} {property: $value2})
                    CREATE (:${randomType.name} {property: $unwantedValue})
                `,
                { value1, value2, unwantedValue }
            );

            const query = `
                    {
                        ${randomType.plural}(where: { property_NOT_INCLUDES: ${unwantedValue[0]} }) {
                            property
                        }
                    }
                `;

            const gqlResult = await testHelper.executeGraphQL(query);

            expect(gqlResult.errors).toBeUndefined();
            expect((gqlResult.data as any)[randomType.plural]).toHaveLength(2);
            expect((gqlResult.data as any)[randomType.plural]).toIncludeSameMembers([
                {
                    property: value1,
                },
                {
                    property: value2,
                },
            ]);
        });
        test("Filter NOT_INCLUDES CustomListScalar - expect no return values", async () => {
            const randomType = testHelper.createUniqueType("Movie");

            const typeDefs = `
                scalar CustomListScalar

                type ${randomType.name} @node {
                    property: [CustomListScalar!]
                }
            `;

            await testHelper.initNeo4jGraphQL({ typeDefs });

            const value = ["val1", "val2", "val3"];

            await testHelper.executeCypher(
                `
                    CREATE (:${randomType.name} {property: $value})
                `,
                { value }
            );

            const query = `
                    {
                        ${randomType.plural}(where: { property_NOT_INCLUDES: ${value[0]} }) {
                            property
                        }
                    }
                `;

            const gqlResult = await testHelper.executeGraphQL(query);

            expect(gqlResult.errors).toBeUndefined();
            expect((gqlResult.data as any)[randomType.plural]).toHaveLength(0);
        });
=======
>>>>>>> 8a39a872
    });
});<|MERGE_RESOLUTION|>--- conflicted
+++ resolved
@@ -272,131 +272,6 @@
             expect(gqlResult.errors).toBeUndefined();
             expect((gqlResult.data as any)[randomType.plural]).toHaveLength(0);
         });
-<<<<<<< HEAD
-        test("Filter NOT_IN CustomScalar - expect return value", async () => {
-            const randomType = testHelper.createUniqueType("Movie");
-
-            const typeDefs = `
-                scalar CustomScalar
-
-                type ${randomType.name} @node {
-                    property: CustomScalar
-                }
-            `;
-
-            await testHelper.initNeo4jGraphQL({ typeDefs });
-
-            const value = "someValue";
-            const unwantedValue1 = "foo";
-            const unwantedValue2 = "bar";
-
-            await testHelper.executeCypher(
-                `
-                    CREATE (:${randomType.name} {property: $value})
-                    CREATE (:${randomType.name} {property: $unwantedValue1})
-                    CREATE (:${randomType.name} {property: $unwantedValue2})
-                `,
-                { value, unwantedValue1, unwantedValue2 }
-            );
-
-            const query = `
-                    {
-                        ${randomType.plural}(where: { property_NOT_IN: ["${unwantedValue1}", "${unwantedValue2}"] }) {
-                            property
-                        }
-                    }
-                `;
-
-            const gqlResult = await testHelper.executeGraphQL(query);
-
-            expect(gqlResult.errors).toBeUndefined();
-            expect((gqlResult.data as any)[randomType.plural]).toHaveLength(1);
-            expect((gqlResult.data as any)[randomType.plural][0].property).toEqual(value);
-        });
-        test("Filter NOT_IN CustomScalar - expect array of return values", async () => {
-            const randomType = testHelper.createUniqueType("Movie");
-
-            const typeDefs = `
-                scalar CustomScalar
-
-                type ${randomType.name} @node {
-                    property: CustomScalar
-                }
-            `;
-
-            await testHelper.initNeo4jGraphQL({ typeDefs });
-
-            const value1 = "someValue";
-            const value2 = "differentValue";
-            const unwantedValue = "foo";
-
-            await testHelper.executeCypher(
-                `
-                    CREATE (:${randomType.name} {property: $value1})
-                    CREATE (:${randomType.name} {property: $value2})
-                    CREATE (:${randomType.name} {property: $unwantedValue})
-                `,
-                { value1, value2, unwantedValue }
-            );
-
-            const query = `
-                    {
-                        ${randomType.plural}(where: { property_NOT_IN: ["${unwantedValue}"] }) {
-                            property
-                        }
-                    }
-                `;
-
-            const gqlResult = await testHelper.executeGraphQL(query);
-
-            expect(gqlResult.errors).toBeUndefined();
-            expect((gqlResult.data as any)[randomType.plural]).toHaveLength(2);
-            expect((gqlResult.data as any)[randomType.plural]).toIncludeSameMembers([
-                {
-                    property: value1,
-                },
-                {
-                    property: value2,
-                },
-            ]);
-        });
-        test("Filter NOT_IN CustomScalar - expect no return values", async () => {
-            const randomType = testHelper.createUniqueType("Movie");
-
-            const typeDefs = `
-                scalar CustomScalar
-
-                type ${randomType.name} @node {
-                    property: CustomScalar
-                }
-            `;
-
-            await testHelper.initNeo4jGraphQL({ typeDefs });
-
-            const value = "someValue";
-
-            await testHelper.executeCypher(
-                `
-                    CREATE (:${randomType.name} {property: $value})
-                `,
-                { value }
-            );
-
-            const query = `
-                    {
-                        ${randomType.plural}(where: { property_NOT_IN: ["${value}"] }) {
-                            property
-                        }
-                    }
-                `;
-
-            const gqlResult = await testHelper.executeGraphQL(query);
-
-            expect(gqlResult.errors).toBeUndefined();
-            expect((gqlResult.data as any)[randomType.plural]).toHaveLength(0);
-        });
-=======
->>>>>>> 8a39a872
     });
     describe("List Custom Scalar Filtering", () => {
         test("Filter NOT CustomListScalar - expect return value", async () => {
@@ -646,128 +521,5 @@
             expect(gqlResult.errors).toBeUndefined();
             expect((gqlResult.data as any)[randomType.plural]).toHaveLength(0);
         });
-<<<<<<< HEAD
-        test("Filter NOT_INCLUDES CustomListScalar - expect return value", async () => {
-            const randomType = testHelper.createUniqueType("Movie");
-
-            const typeDefs = `
-                scalar CustomListScalar
-
-                type ${randomType.name} @node {
-                    property: [CustomListScalar!]
-                }
-            `;
-
-            await testHelper.initNeo4jGraphQL({ typeDefs });
-
-            const value = ["val1", "val2", "val3"];
-            const unwantedValue = ["foo", "bar"];
-
-            await testHelper.executeCypher(
-                `
-                    CREATE (:${randomType.name} {property: $value})
-                    CREATE (:${randomType.name} {property: $unwantedValue})
-                `,
-                { value, unwantedValue }
-            );
-
-            const query = `
-                    {
-                        ${randomType.plural}(where: { property_NOT_INCLUDES: ${unwantedValue[0]} }) {
-                            property
-                        }
-                    }
-                `;
-
-            const gqlResult = await testHelper.executeGraphQL(query);
-
-            expect(gqlResult.errors).toBeUndefined();
-            expect((gqlResult.data as any)[randomType.plural]).toHaveLength(1);
-            expect((gqlResult.data as any)[randomType.plural][0].property).toEqual(value);
-        });
-        test("Filter NOT_INCLUDES CustomListScalar - expect array of return values", async () => {
-            const randomType = testHelper.createUniqueType("Movie");
-
-            const typeDefs = `
-                scalar CustomListScalar
-
-                type ${randomType.name} @node {
-                    property: [CustomListScalar!]
-                }
-            `;
-
-            await testHelper.initNeo4jGraphQL({ typeDefs });
-
-            const value1 = ["val1", "val2", "val3"];
-            const value2 = [1];
-            const unwantedValue = ["foo", "bar"];
-
-            await testHelper.executeCypher(
-                `
-                    CREATE (:${randomType.name} {property: $value1})
-                    CREATE (:${randomType.name} {property: $value2})
-                    CREATE (:${randomType.name} {property: $unwantedValue})
-                `,
-                { value1, value2, unwantedValue }
-            );
-
-            const query = `
-                    {
-                        ${randomType.plural}(where: { property_NOT_INCLUDES: ${unwantedValue[0]} }) {
-                            property
-                        }
-                    }
-                `;
-
-            const gqlResult = await testHelper.executeGraphQL(query);
-
-            expect(gqlResult.errors).toBeUndefined();
-            expect((gqlResult.data as any)[randomType.plural]).toHaveLength(2);
-            expect((gqlResult.data as any)[randomType.plural]).toIncludeSameMembers([
-                {
-                    property: value1,
-                },
-                {
-                    property: value2,
-                },
-            ]);
-        });
-        test("Filter NOT_INCLUDES CustomListScalar - expect no return values", async () => {
-            const randomType = testHelper.createUniqueType("Movie");
-
-            const typeDefs = `
-                scalar CustomListScalar
-
-                type ${randomType.name} @node {
-                    property: [CustomListScalar!]
-                }
-            `;
-
-            await testHelper.initNeo4jGraphQL({ typeDefs });
-
-            const value = ["val1", "val2", "val3"];
-
-            await testHelper.executeCypher(
-                `
-                    CREATE (:${randomType.name} {property: $value})
-                `,
-                { value }
-            );
-
-            const query = `
-                    {
-                        ${randomType.plural}(where: { property_NOT_INCLUDES: ${value[0]} }) {
-                            property
-                        }
-                    }
-                `;
-
-            const gqlResult = await testHelper.executeGraphQL(query);
-
-            expect(gqlResult.errors).toBeUndefined();
-            expect((gqlResult.data as any)[randomType.plural]).toHaveLength(0);
-        });
-=======
->>>>>>> 8a39a872
     });
 });