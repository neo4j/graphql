/*
 * Copyright (c) "Neo4j"
 * Neo4j Sweden AB [http://neo4j.com]
 *
 * This file is part of Neo4j.
 *
 * Licensed under the Apache License, Version 2.0 (the "License");
 * you may not use this file except in compliance with the License.
 * You may obtain a copy of the License at
 *
 *     http://www.apache.org/licenses/LICENSE-2.0
 *
 * Unless required by applicable law or agreed to in writing, software
 * distributed under the License is distributed on an "AS IS" BASIS,
 * WITHOUT WARRANTIES OR CONDITIONS OF ANY KIND, either express or implied.
 * See the License for the specific language governing permissions and
 * limitations under the License.
 */

import { createBearerToken } from "../../utils/create-bearer-token";
import type { UniqueType } from "../../utils/graphql-types";
import { TestHelper } from "../../utils/tests-helper";

describe("https://github.com/neo4j/graphql/issues/1760", () => {
    const testHelper = new TestHelper();
    const secret = "secret";

    let ApplicationVariant: UniqueType;
    let NameDetails: UniqueType;
    let Market: UniqueType;
    let BaseObject: UniqueType;
    let typeDefs: string;

    beforeAll(async () => {
        ApplicationVariant = testHelper.createUniqueType("ApplicationVariant");
        NameDetails = testHelper.createUniqueType("NameDetails");
        Market = testHelper.createUniqueType("Market");
        BaseObject = testHelper.createUniqueType("BaseObject");

        typeDefs = `
                type JWTPayload @jwt {
                    roles: [String!]!
                }
    
                interface BusinessObject {
                    id: ID!
                    nameDetails: ${NameDetails}
                }
    
                type ${ApplicationVariant} implements BusinessObject @node
                    @authorization(validate: [{ when: [BEFORE], where: { jwt: { roles_INCLUDES: "ALL" } } }])
                    @mutation(operations: []) {
                    markets: [${Market}!]! @relationship(type: "HAS_MARKETS", direction: OUT)
                    id: ID! @unique
                    relatedId: ID
                    @cypher(statement: "MATCH (this)<-[:HAS_BASE]-(n:${BaseObject}) RETURN n.id as res", columnName: "res")
                    baseObject: ${BaseObject}! @relationship(type: "HAS_BASE", direction: IN)
                    current: Boolean!
                    nameDetails: ${NameDetails} @relationship(type: "HAS_NAME", direction: OUT)
                }
    
                type ${NameDetails} @node
                    @authorization(validate: [{ when: [BEFORE], where: { jwt: { roles_INCLUDES: "ALL" } } }])
                    @mutation(operations: [])
                    @query(read: false, aggregate: false) {
                    fullName: String!
                }
    
                type ${Market} implements BusinessObject @node
                    @authorization(validate: [{ when: [BEFORE], where: { jwt: { roles_INCLUDES: "ALL" } } }])
                    @mutation(operations: []) {
                    id: ID! @unique
                    nameDetails: ${NameDetails} @relationship(type: "HAS_NAME", direction: OUT)
                }
    
                type ${BaseObject} @node
                    @authorization(validate: [{ when: [BEFORE], where: { jwt: { roles_INCLUDES: "ALL" } } }])
                    @mutation(operations: []) {
                    id: ID! @id @unique
                }
            `;

        await testHelper.initNeo4jGraphQL({ typeDefs, features: { authorization: { key: secret } } });
    });

    afterAll(async () => {
        await testHelper.close();
    });

    test("provided query does not result in an error", async () => {
        const query = /* GraphQL */ `
            query getApplicationVariants {
                ${ApplicationVariant.plural}(where: {
                    current_EQ: true,
<<<<<<< HEAD
                }, options: {
=======
                }, 
>>>>>>> 8a39a872
                    sort: {
                        relatedId: ASC,
                    },
                    offset: 0,
                    limit: 50,
                ) {
                    relatedId
                    nameDetailsConnection {
                        edges {
                            node {
                                fullName
                            }
                        }
                    }
                    marketsConnection {
                        edges {
                            node {
                                nameDetailsConnection {
                                    edges {
                                        node {
                                            fullName
                                        }
                                    }
                                }
                            }
                        }
                    }
                    baseObjectConnection {
                        edges {
                            node {
                                id
                            }
                        }
                    }
                }
            }
        `;

        const token = createBearerToken(secret, { roles: ["ALL"] });
        const result = await testHelper.executeGraphQLWithToken(query, token);

        expect(result.errors).toBeFalsy();
    });
});<|MERGE_RESOLUTION|>--- conflicted
+++ resolved
@@ -92,11 +92,7 @@
             query getApplicationVariants {
                 ${ApplicationVariant.plural}(where: {
                     current_EQ: true,
-<<<<<<< HEAD
-                }, options: {
-=======
                 }, 
->>>>>>> 8a39a872
                     sort: {
                         relatedId: ASC,
                     },
