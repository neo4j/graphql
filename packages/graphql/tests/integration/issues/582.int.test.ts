--- conflicted
+++ resolved
@@ -20,25 +20,16 @@
 import { graphql } from "graphql";
 import { Driver } from "neo4j-driver";
 import { Neo4jGraphQL } from "../../../src/classes";
-<<<<<<< HEAD
-import { generateUniqueType } from "../../utils/graphql-types";
+import { generateUniqueType, UniqueType } from "../../utils/graphql-types";
 import Neo4j from "../neo4j";
 
 describe("582", () => {
     let driver: Driver;
-    let neo4j: Neo4j;
-    let type;
-=======
-import { generateUniqueType, UniqueType } from "../../utils/graphql-types";
-import neo4j from "../neo4j";
-
-describe("582", () => {
-    let driver: Driver;
     let type: UniqueType;
->>>>>>> c0248ef0
     let bookmarks: string[];
     let typeDefs: string;
     let query: string;
+    let neo4j: Neo4j;
 
     beforeAll(async () => {
         type = generateUniqueType("Entity");
