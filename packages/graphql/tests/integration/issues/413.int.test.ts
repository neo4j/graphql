/*
 * Copyright (c) "Neo4j"
 * Neo4j Sweden AB [http://neo4j.com]
 *
 * This file is part of Neo4j.
 *
 * Licensed under the Apache License, Version 2.0 (the "License");
 * you may not use this file except in compliance with the License.
 * You may obtain a copy of the License at
 *
 *     http://www.apache.org/licenses/LICENSE-2.0
 *
 * Unless required by applicable law or agreed to in writing, software
 * distributed under the License is distributed on an "AS IS" BASIS,
 * WITHOUT WARRANTIES OR CONDITIONS OF ANY KIND, either express or implied.
 * See the License for the specific language governing permissions and
 * limitations under the License.
 */

import type { Driver } from "neo4j-driver";
import { graphql } from "graphql";
import { gql } from "graphql-tag";
import { generate } from "randomstring";
import Neo4j from "../neo4j";
import { Neo4jGraphQL } from "../../../src/classes";
import { createBearerToken } from "../../utils/create-bearer-token";

describe("413", () => {
    let driver: Driver;
    let neo4j: Neo4j;

    beforeAll(async () => {
        neo4j = new Neo4j();
        driver = await neo4j.getDriver();
    });

    afterAll(async () => {
        await driver.close();
    });

    // NOTE: this test was updated to use aggregate instead of count
    test("should recreate issue and return correct count as an aggregation", async () => {
        const session = await neo4j.getSession();

        const typeDefs = gql`
<<<<<<< HEAD
            type JobPlan @query(aggregate: true) {
=======
            type JWTPayload @jwt {
                tenant_id: String!
            }

            type JobPlan {
>>>>>>> 12e8172a
                id: ID! @id
                tenantID: ID!
                name: String!
            }

            extend type JobPlan
                @authorization(
                    validate: [
                        { when: [AFTER], operations: [CREATE, UPDATE], where: { node: { tenantID: "$jwt.tenant_id" } } }
                        {
                            when: [BEFORE]
                            operations: [READ, UPDATE, CREATE_RELATIONSHIP, DELETE_RELATIONSHIP, DELETE]
                            where: { node: { tenantID: "$jwt.tenant_id" } }
                        }
                    ]
                )
        `;

        const tenantID = generate({
            charset: "alphabetic",
        });

        const secret = "secret";

        const neoSchema = new Neo4jGraphQL({ typeDefs, features: { authorization: { key: secret } } });

        const query = `
            query {
                jobPlansAggregate(where: {tenantID: "${tenantID}"}) {
                  count
                }
            }
        `;

        try {
            await session.run(
                `
                    CREATE (:JobPlan {tenantID: $tenantID})
                    CREATE (:JobPlan {tenantID: $tenantID})
                    CREATE (:JobPlan {tenantID: $tenantID})
                `,
                { tenantID }
            );

            const token = createBearerToken(secret, {
                tenant_id: tenantID,
            });

            const result = await graphql({
                schema: await neoSchema.getSchema(),
                source: query,
                contextValue: neo4j.getContextValuesWithBookmarks(session.lastBookmark(), { token }),
            });

            expect(result.errors).toBeFalsy();

            expect(result.data as any).toEqual({
                jobPlansAggregate: { count: 3 },
            });
        } finally {
            await session.close();
        }
    });
});<|MERGE_RESOLUTION|>--- conflicted
+++ resolved
@@ -43,15 +43,11 @@
         const session = await neo4j.getSession();
 
         const typeDefs = gql`
-<<<<<<< HEAD
-            type JobPlan @query(aggregate: true) {
-=======
-            type JWTPayload @jwt {
+            type JWTPayload @jwt @query(aggregate: true){
                 tenant_id: String!
             }
 
             type JobPlan {
->>>>>>> 12e8172a
                 id: ID! @id
                 tenantID: ID!
                 name: String!
