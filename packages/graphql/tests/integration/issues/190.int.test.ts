/*
 * Copyright (c) "Neo4j"
 * Neo4j Sweden AB [http://neo4j.com]
 *
 * This file is part of Neo4j.
 *
 * Licensed under the Apache License, Version 2.0 (the "License");
 * you may not use this file except in compliance with the License.
 * You may obtain a copy of the License at
 *
 *     http://www.apache.org/licenses/LICENSE-2.0
 *
 * Unless required by applicable law or agreed to in writing, software
 * distributed under the License is distributed on an "AS IS" BASIS,
 * WITHOUT WARRANTIES OR CONDITIONS OF ANY KIND, either express or implied.
 * See the License for the specific language governing permissions and
 * limitations under the License.
 */

import { Driver } from "neo4j-driver";
import { graphql } from "graphql";
import { gql } from "apollo-server";
import neo4j from "../neo4j";
import { Neo4jGraphQL } from "../../../src/classes";

describe("https://github.com/neo4j/graphql/issues/190", () => {
    let driver: Driver;
    let bookmarks: string[];
    const typeDefs = gql`
        type User {
            client_id: String
            uid: String
            demographics: [UserDemographics] @relationship(type: "HAS_DEMOGRAPHIC", direction: OUT)
        }

        type UserDemographics {
            client_id: String
            type: String
            value: String
            users: [User] @relationship(type: "HAS_DEMOGRAPHIC", direction: IN)
        }
    `;

    beforeAll(async () => {
        driver = await neo4j();
        const session = driver.session();

        try {
            await session.run(
                `
                    CREATE (user1:User {uid: 'user1'}),(user2:User {uid: 'user2'}),(female:UserDemographics{type:'Gender',value:'Female'}),(male:UserDemographics{type:'Gender',value:'Male'}),(age:UserDemographics{type:'Age',value:'50+'}),(state:UserDemographics{type:'State',value:'VIC'})
                    CREATE (user1)-[:HAS_DEMOGRAPHIC]->(female)
                    CREATE (user2)-[:HAS_DEMOGRAPHIC]->(male)
                    CREATE (user1)-[:HAS_DEMOGRAPHIC]->(age)
                    CREATE (user2)-[:HAS_DEMOGRAPHIC]->(age)
                    CREATE (user1)-[:HAS_DEMOGRAPHIC]->(state)
                    CREATE (user2)-[:HAS_DEMOGRAPHIC]->(state)
                `
            );
            bookmarks = session.lastBookmark();
        } finally {
            await session.close();
        }
    });

    afterAll(async () => {
        const session = driver.session();

        try {
            await session.run("MATCH (u:User) WHERE (u.uid = 'user1' OR u.uid = 'user2') DETACH DELETE u");
            await session.run(
                "MATCH (ud:UserDemographics) WHERE ((ud.type = 'Gender' AND ud.value = 'Female') OR (ud.type = 'Gender' AND ud.value = 'Male') OR (ud.type = 'Age' AND ud.value = '50+') OR (ud.type = 'State' AND ud.value = 'VIC')) DELETE ud"
            );
        } finally {
            await session.close();
        }

        await driver.close();
    });

    test("Example 1", async () => {
        const session = driver.session();

        const neoSchema = new Neo4jGraphQL({ typeDefs, driver });

        const query = `
            query {
                users(where: { demographics: { type: "Gender", value: "Female" } }) {
                    uid
                    demographics {
                        type
                        value
                    }
                }
            }
        `;

        try {
            await neoSchema.checkNeo4jCompat();

            const result = await graphql({
                schema: neoSchema.schema,
                source: query,
                contextValue: { driver, driverConfig: { bookmarks } },
            });

            expect(result.errors).toBeFalsy();
<<<<<<< HEAD
            expect((result?.data as any)?.users[0].uid).toEqual("user1");
            expect((result?.data as any)?.users[0].demographics).toHaveLength(3);
            expect((result?.data as any)?.users[0].demographics).toContainEqual({
=======
            expect(result?.data?.users[0].uid).toBe("user1");
            expect(result?.data?.users[0].demographics).toHaveLength(3);
            expect(result?.data?.users[0].demographics).toContainEqual({
>>>>>>> 0e3d31c9
                type: "Age",
                value: "50+",
            });
            expect((result?.data as any)?.users[0].demographics).toContainEqual({
                type: "Gender",
                value: "Female",
            });
            expect((result?.data as any)?.users[0].demographics).toContainEqual({
                type: "State",
                value: "VIC",
            });
        } finally {
            await session.close();
        }
    });

    test("Example 2", async () => {
        const session = driver.session();

        const neoSchema = new Neo4jGraphQL({ typeDefs, driver });

        const query = `
            query {
                users(
                    where: {
                        demographics: { OR: [{ type: "Gender", value: "Female" }, { type: "State" }, { type: "Age" }] }
                    }
                ) {
                    uid
                    demographics {
                        type
                        value
                    }
                }
            }
        `;

        try {
            await neoSchema.checkNeo4jCompat();

            const result = await graphql({
                schema: neoSchema.schema,
                source: query,
                contextValue: { driver, driverConfig: { bookmarks } },
            });

            expect(result.errors).toBeFalsy();

            expect(result?.data?.users).toHaveLength(2);

            expect((result?.data as any)?.users.filter((u) => u.uid === "user1")[0].demographics).toHaveLength(3);
            expect((result?.data as any)?.users.filter((u) => u.uid === "user1")[0].demographics).toContainEqual({
                type: "Gender",
                value: "Female",
            });
            expect((result?.data as any)?.users.filter((u) => u.uid === "user1")[0].demographics).toContainEqual({
                type: "State",
                value: "VIC",
            });
            expect((result?.data as any)?.users.filter((u) => u.uid === "user1")[0].demographics).toContainEqual({
                type: "Age",
                value: "50+",
            });

            expect((result?.data as any)?.users.filter((u) => u.uid === "user2")[0].demographics).toHaveLength(3);
            expect((result?.data as any)?.users.filter((u) => u.uid === "user2")[0].demographics).toContainEqual({
                type: "Gender",
                value: "Male",
            });
            expect((result?.data as any)?.users.filter((u) => u.uid === "user2")[0].demographics).toContainEqual({
                type: "State",
                value: "VIC",
            });
            expect((result?.data as any)?.users.filter((u) => u.uid === "user2")[0].demographics).toContainEqual({
                type: "Age",
                value: "50+",
            });
        } finally {
            await session.close();
        }
    });
});<|MERGE_RESOLUTION|>--- conflicted
+++ resolved
@@ -105,15 +105,9 @@
             });
 
             expect(result.errors).toBeFalsy();
-<<<<<<< HEAD
-            expect((result?.data as any)?.users[0].uid).toEqual("user1");
+            expect((result?.data as any)?.users[0].uid).toBe("user1");
             expect((result?.data as any)?.users[0].demographics).toHaveLength(3);
             expect((result?.data as any)?.users[0].demographics).toContainEqual({
-=======
-            expect(result?.data?.users[0].uid).toBe("user1");
-            expect(result?.data?.users[0].demographics).toHaveLength(3);
-            expect(result?.data?.users[0].demographics).toContainEqual({
->>>>>>> 0e3d31c9
                 type: "Age",
                 value: "50+",
             });
