/*
 * Copyright (c) "Neo4j"
 * Neo4j Sweden AB [http://neo4j.com]
 *
 * This file is part of Neo4j.
 *
 * Licensed under the Apache License, Version 2.0 (the "License");
 * you may not use this file except in compliance with the License.
 * You may obtain a copy of the License at
 *
 *     http://www.apache.org/licenses/LICENSE-2.0
 *
 * Unless required by applicable law or agreed to in writing, software
 * distributed under the License is distributed on an "AS IS" BASIS,
 * WITHOUT WARRANTIES OR CONDITIONS OF ANY KIND, either express or implied.
 * See the License for the specific language governing permissions and
 * limitations under the License.
 */

import { graphql } from "graphql";
import { gql } from "graphql-tag";
<<<<<<< HEAD
import type { Driver } from "neo4j-driver";
=======
import Neo4jHelper from "../neo4j";
>>>>>>> 7042bb0a
import { Neo4jGraphQL } from "../../../src/classes";
import { UniqueType } from "../../utils/graphql-types";
import Neo4j from "../neo4j";

describe("https://github.com/neo4j/graphql/issues/4004", () => {
    let driver: Driver;
    let neo4j: Neo4jHelper;

    const typeEpisode = new UniqueType("Episode");
    const typeSeries = new UniqueType("Series");

    beforeAll(async () => {
        neo4j = new Neo4jHelper();
        driver = await neo4j.getDriver();
    });

    afterAll(async () => {
        await driver.close();
    });

    test("should query allEpisodes with argument named as options", async () => {
        const session = await neo4j.getSession();

        const typeDefs = gql`
            type ${typeEpisode.name} {
                id: ID!
            }

            type ${typeSeries.name} {
                id: ID!
                allEpisodes(options: [Int!]!): [${typeEpisode.name}!]!
                    @cypher(
                        statement: """
                        MATCH(this)<-[:IN_SERIES]-(episode:${typeEpisode.name})
                        RETURN episode as n LIMIT $options[0]
                        """
                        columnName: "n"
                    )
            }
        `;

        const neoSchema = new Neo4jGraphQL({ typeDefs });

        const query = `
        query {
            ${typeSeries.plural} {
                allEpisodes(options: [2]) {
                    id
                }
            }
        }
        `;

        try {
            await session.run(
                `
                    CREATE (m:${typeSeries.name} { id: randomUUID() })
                    CREATE (m)<-[:IN_SERIES]-(:${typeEpisode.name} { id: randomUUID() })
                    CREATE (m)<-[:IN_SERIES]-(:${typeEpisode.name} { id: randomUUID() })
                    CREATE (m)<-[:IN_SERIES]-(:${typeEpisode.name} { id: randomUUID() })
                `
            );

            const result = await graphql({
                schema: await neoSchema.getSchema(),
                source: query,
                contextValue: neo4j.getContextValues(),
            });

            expect(result.errors).toBeFalsy();
            expect(result.data?.[typeSeries.plural]).toEqual(
                expect.arrayContaining([
                    expect.objectContaining({
                        allEpisodes: expect.arrayContaining([expect.objectContaining({ id: expect.any(String) })]),
                    }),
                ])
            );
        } finally {
            await session.close();
        }
    });
});<|MERGE_RESOLUTION|>--- conflicted
+++ resolved
@@ -19,14 +19,10 @@
 
 import { graphql } from "graphql";
 import { gql } from "graphql-tag";
-<<<<<<< HEAD
 import type { Driver } from "neo4j-driver";
-=======
-import Neo4jHelper from "../neo4j";
->>>>>>> 7042bb0a
 import { Neo4jGraphQL } from "../../../src/classes";
 import { UniqueType } from "../../utils/graphql-types";
-import Neo4j from "../neo4j";
+import Neo4jHelper from "../neo4j";
 
 describe("https://github.com/neo4j/graphql/issues/4004", () => {
     let driver: Driver;
