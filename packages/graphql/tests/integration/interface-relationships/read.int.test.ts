/*
 * Copyright (c) "Neo4j"
 * Neo4j Sweden AB [http://neo4j.com]
 *
 * This file is part of Neo4j.
 *
 * Licensed under the Apache License, Version 2.0 (the "License");
 * you may not use this file except in compliance with the License.
 * You may obtain a copy of the License at
 *
 *     http://www.apache.org/licenses/LICENSE-2.0
 *
 * Unless required by applicable law or agreed to in writing, software
 * distributed under the License is distributed on an "AS IS" BASIS,
 * WITHOUT WARRANTIES OR CONDITIONS OF ANY KIND, either express or implied.
 * See the License for the specific language governing permissions and
 * limitations under the License.
 */

import { Driver } from "neo4j-driver";
import { graphql } from "graphql";
import faker from "faker";
import { gql } from "apollo-server";
import { generate } from "randomstring";
import neo4j from "../neo4j";
import { Neo4jGraphQL } from "../../../src/classes";

describe("interface relationships", () => {
    let driver: Driver;
    let neoSchema: Neo4jGraphQL;

    beforeAll(async () => {
        driver = await neo4j();

        const typeDefs = gql`
            interface Production {
                title: String!
            }

            type Movie implements Production {
                title: String!
                runtime: Int!
            }

            type Series implements Production {
                title: String!
                episodes: Int!
            }

            interface ActedIn @relationshipProperties {
                screenTime: Int!
            }

            type Actor {
                name: String!
                currentlyActingIn: Production @relationship(type: "CURRENTLY_ACTING_IN", direction: OUT)
                actedIn: [Production!]! @relationship(type: "ACTED_IN", direction: OUT, properties: "ActedIn")
            }
        `;

        neoSchema = new Neo4jGraphQL({
            typeDefs,
        });
    });

    afterAll(async () => {
        await driver.close();
    });

    test("should read and return interface relationship fields", async () => {
        const session = driver.session();

        const actorName = generate({
            readable: true,
            charset: "alphabetic",
        });

        const movieTitle = generate({
            readable: true,
            charset: "alphabetic",
        });
        const movieRuntime = faker.random.number();
        const movieScreenTime = faker.random.number();

        const seriesTitle = generate({
            readable: true,
            charset: "alphabetic",
        });
        const seriesEpisodes = faker.random.number();
        const seriesScreenTime = faker.random.number();

        const query = `
            query Actors($name: String) {
                actors(where: { name: $name }) {
                    name
                    actedIn {
                        title
                        ... on Movie {
                            runtime
                        }
                        ... on Series {
                            episodes
                        }
                    }
                }
            }
        `;

        try {
            await session.run(
                `
                CREATE (a:Actor { name: $actorName })
                CREATE (a)-[:ACTED_IN { screenTime: $movieScreenTime }]->(:Movie { title: $movieTitle, runtime:$movieRuntime })
                CREATE (a)-[:ACTED_IN { screenTime: $seriesScreenTime }]->(:Series { title: $seriesTitle, episodes: $seriesEpisodes })
            `,
                { actorName, movieTitle, movieRuntime, movieScreenTime, seriesTitle, seriesEpisodes, seriesScreenTime }
            );

            const gqlResult = await graphql({
                schema: neoSchema.schema,
                source: query,
                contextValue: { driver, driverConfig: { bookmarks: session.lastBookmark() } },
                variableValues: { name: actorName },
            });

            expect(gqlResult.errors).toBeFalsy();

            expect(gqlResult.data?.actors[0].actedIn).toHaveLength(2);
            expect(gqlResult.data).toEqual({
                actors: [
                    {
                        actedIn: expect.arrayContaining([
                            {
                                runtime: movieRuntime,
                                title: movieTitle,
                            },
                            {
                                episodes: seriesEpisodes,
                                title: seriesTitle,
                            },
                        ]),
                        name: actorName,
                    },
                ],
            });
        } finally {
            await session.close();
        }
    });

<<<<<<< HEAD
    test("should read and return sorted interface relationship fields", async () => {
        const session = driver.session();

        const actor = {
            name: generate({
                readable: true,
                charset: "alphabetic",
            }),
        };

        const movie1 = {
            title: "A",
            runtime: faker.random.number(),
            screenTime: faker.random.number(),
        };

        const movie2 = {
            title: "B",
            runtime: faker.random.number(),
            screenTime: faker.random.number(),
        };

        const series1 = {
            title: "C",
            episodes: faker.random.number(),
            screenTime: faker.random.number(),
        };

        const series2 = {
            title: "D",
            episodes: faker.random.number(),
            screenTime: faker.random.number(),
        };

        const query = gql`
            query Actors($name: String) {
                actors(where: { name: $name }) {
                    name
                    actedIn(options: { sort: [{ title: DESC }] }) {
=======
    test("should read and return non-array interface relationship fields", async () => {
        const session = driver.session();

        const actorName = generate({
            readable: true,
            charset: "alphabetic",
        });

        const movieTitle = generate({
            readable: true,
            charset: "alphabetic",
        });
        const movieRuntime = faker.random.number();
        const movieScreenTime = faker.random.number();

        const seriesTitle = generate({
            readable: true,
            charset: "alphabetic",
        });
        const seriesEpisodes = faker.random.number();
        const seriesScreenTime = faker.random.number();

        const newMovieTitle = generate({
            readable: true,
            charset: "alphabetic",
        });
        const newMovieRuntime = faker.random.number();

        const query = `
            query Actors($name: String) {
                actors(where: { name: $name }) {
                    name
                    currentlyActingIn {
>>>>>>> fe7fee53
                        title
                        ... on Movie {
                            runtime
                        }
                        ... on Series {
                            episodes
                        }
                    }
                }
            }
        `;

        try {
            await session.run(
                `
<<<<<<< HEAD
                CREATE (a:Actor { name: $actor.name })
                CREATE (:Movie { title: $movie1.title, runtime:$movie1.runtime })<-[:ACTED_IN { screenTime: $movie1.screenTime }]-(a)-[:ACTED_IN { screenTime: $movie2.screenTime }]->(:Movie { title: $movie2.title, runtime: $movie2.runtime })
                CREATE (:Series { title: $series1.title, episodes: $series1.episodes })<-[:ACTED_IN { screenTime: $series1.screenTime }]-(a)-[:ACTED_IN { screenTime: $series2.screenTime }]->(:Series { title: $series2.title, episodes: $series2.episodes })
            `,
                { actor, movie1, movie2, series1, series2 }
=======
                CREATE (a:Actor { name: $actorName })
                CREATE (a)-[:ACTED_IN { screenTime: $movieScreenTime }]->(:Movie { title: $movieTitle, runtime:$movieRuntime })
                CREATE (a)-[:ACTED_IN { screenTime: $seriesScreenTime }]->(:Series { title: $seriesTitle, episodes: $seriesEpisodes })
                CREATE (a)-[:CURRENTLY_ACTING_IN]->(:Movie { title: $newMovieTitle, runtime: $newMovieRuntime })
            `,
                {
                    actorName,
                    movieTitle,
                    movieRuntime,
                    movieScreenTime,
                    seriesTitle,
                    seriesEpisodes,
                    seriesScreenTime,
                    newMovieTitle,
                    newMovieRuntime,
                }
>>>>>>> fe7fee53
            );

            const gqlResult = await graphql({
                schema: neoSchema.schema,
<<<<<<< HEAD
                source: query.loc!.source,
                contextValue: { driver, driverConfig: { bookmarks: session.lastBookmark() } },
                variableValues: { name: actor.name },
=======
                source: query,
                contextValue: { driver, driverConfig: { bookmarks: session.lastBookmark() } },
                variableValues: { name: actorName },
>>>>>>> fe7fee53
            });

            expect(gqlResult.errors).toBeFalsy();

<<<<<<< HEAD
            const [gqlActor] = gqlResult.data?.actors;

            expect(gqlActor.name).toEqual(actor.name);
            expect(gqlActor.actedIn).toHaveLength(4);
            expect(gqlActor.actedIn[0]).toEqual({ title: series2.title, episodes: series2.episodes });
            expect(gqlActor.actedIn[1]).toEqual({ title: series1.title, episodes: series1.episodes });
            expect(gqlActor.actedIn[2]).toEqual({ title: movie2.title, runtime: movie2.runtime });
            expect(gqlActor.actedIn[3]).toEqual({ title: movie1.title, runtime: movie1.runtime });
=======
            expect(gqlResult.data).toEqual({
                actors: [
                    {
                        currentlyActingIn: {
                            title: newMovieTitle,
                            runtime: newMovieRuntime,
                        },
                        name: actorName,
                    },
                ],
            });
>>>>>>> fe7fee53
        } finally {
            await session.close();
        }
    });

    test("should read and return interface relationship fields with shared where", async () => {
        const session = driver.session();

        const actorName = generate({
            readable: true,
            charset: "alphabetic",
        });

        const movieTitle = generate({
            readable: true,
            charset: "alphabetic",
        });
        const movieRuntime = faker.random.number();
        const movieScreenTime = faker.random.number();

        const seriesEpisodes = faker.random.number();
        const seriesScreenTime = faker.random.number();

        const query = `
            query Actors($name: String, $title: String) {
                actors(where: { name: $name }) {
                    name
                    actedIn(where: { title: $title }) {
                        title
                        ... on Movie {
                            runtime
                        }
                        ... on Series {
                            episodes
                        }
                    }
                }
            }
        `;

        try {
            await session.run(
                `
                CREATE (a:Actor { name: $actorName })
                CREATE (a)-[:ACTED_IN { screenTime: $movieScreenTime }]->(:Movie { title: "Apple", runtime:$movieRuntime })
                CREATE (a)-[:ACTED_IN { screenTime: $movieScreenTime }]->(:Movie { title: $movieTitle, runtime:$movieRuntime })
                CREATE (a)-[:ACTED_IN { screenTime: $seriesScreenTime }]->(:Series { title: "Apple", episodes: $seriesEpisodes })
            `,
                { actorName, movieTitle, movieRuntime, movieScreenTime, seriesEpisodes, seriesScreenTime }
            );

            const gqlResult = await graphql({
                schema: neoSchema.schema,
                source: query,
                contextValue: { driver, driverConfig: { bookmarks: session.lastBookmark() } },
                variableValues: { name: actorName, title: "Apple" },
            });

            expect(gqlResult.errors).toBeFalsy();

            expect(gqlResult.data?.actors[0].actedIn).toHaveLength(2);
            expect(gqlResult.data).toEqual({
                actors: [
                    {
                        actedIn: expect.arrayContaining([
                            {
                                runtime: movieRuntime,
                                title: "Apple",
                            },
                            {
                                episodes: seriesEpisodes,
                                title: "Apple",
                            },
                        ]),
                        name: actorName,
                    },
                ],
            });
        } finally {
            await session.close();
        }
    });

    test("should read and return interface relationship fields with type specific where", async () => {
        const session = driver.session();

        const actorName = generate({
            readable: true,
            charset: "alphabetic",
        });

        const movieTitle = generate({
            readable: true,
            charset: "alphabetic",
        });
        const movieRuntime = faker.random.number();
        const movieScreenTime = faker.random.number();

        const seriesEpisodes = faker.random.number();
        const seriesScreenTime = faker.random.number();

        const query = `
            query Actors($name: String, $title: String) {
                actors(where: { name: $name }) {
                    name
                    actedIn(where: { _on: { Movie: { title: $title } } }) {
                        title
                        ... on Movie {
                            runtime
                        }
                    }
                }
            }
        `;

        try {
            await session.run(
                `
                CREATE (a:Actor { name: $actorName })
                CREATE (a)-[:ACTED_IN { screenTime: $movieScreenTime }]->(:Movie { title: "Apple", runtime:$movieRuntime })
                CREATE (a)-[:ACTED_IN { screenTime: $movieScreenTime }]->(:Movie { title: $movieTitle, runtime:$movieRuntime })
                CREATE (a)-[:ACTED_IN { screenTime: $seriesScreenTime }]->(:Series { title: "Apple", episodes: $seriesEpisodes })
            `,
                { actorName, movieTitle, movieRuntime, movieScreenTime, seriesEpisodes, seriesScreenTime }
            );

            const gqlResult = await graphql({
                schema: neoSchema.schema,
                source: query,
                contextValue: { driver, driverConfig: { bookmarks: session.lastBookmark() } },
                variableValues: { name: actorName, title: "Apple" },
            });

            expect(gqlResult.errors).toBeFalsy();

            expect(gqlResult.data).toEqual({
                actors: [
                    {
                        actedIn: [
                            {
                                runtime: movieRuntime,
                                title: "Apple",
                            },
                        ],
                        name: actorName,
                    },
                ],
            });
        } finally {
            await session.close();
        }
    });

    test("should read and return interface relationship fields with where override", async () => {
        const session = driver.session();

        const actorName = generate({
            readable: true,
            charset: "alphabetic",
        });

        const movieTitle = generate({
            readable: true,
            charset: "alphabetic",
        });
        const movieRuntime = faker.random.number();
        const movieScreenTime = faker.random.number();

        const seriesEpisodes = faker.random.number();
        const seriesScreenTime = faker.random.number();

        const query = `
            query Actors($name: String, $title: String, $movieTitle: String) {
                actors(where: { name: $name }) {
                    name
                    actedIn(where: { title: $title, _on: { Movie: { title: $movieTitle } } }) {
                        title
                        ... on Movie {
                            runtime
                        }
                        ... on Series {
                            episodes
                        }
                    }
                }
            }
        `;

        try {
            await session.run(
                `
                CREATE (a:Actor { name: $actorName })
                CREATE (a)-[:ACTED_IN { screenTime: $movieScreenTime }]->(:Movie { title: "Pear", runtime:$movieRuntime })
                CREATE (a)-[:ACTED_IN { screenTime: $movieScreenTime }]->(:Movie { title: $movieTitle, runtime:$movieRuntime })
                CREATE (a)-[:ACTED_IN { screenTime: $seriesScreenTime }]->(:Series { title: "Apple", episodes: $seriesEpisodes })
            `,
                { actorName, movieTitle, movieRuntime, movieScreenTime, seriesEpisodes, seriesScreenTime }
            );

            const gqlResult = await graphql({
                schema: neoSchema.schema,
                source: query,
                contextValue: { driver, driverConfig: { bookmarks: session.lastBookmark() } },
                variableValues: { name: actorName, title: "Apple", movieTitle: "Pear" },
            });

            expect(gqlResult.errors).toBeFalsy();

            expect(gqlResult.data?.actors[0].actedIn).toHaveLength(2);
            expect(gqlResult.data).toEqual({
                actors: [
                    {
                        actedIn: expect.arrayContaining([
                            {
                                runtime: movieRuntime,
                                title: "Pear",
                            },
                            {
                                episodes: seriesEpisodes,
                                title: "Apple",
                            },
                        ]),
                        name: actorName,
                    },
                ],
            });
        } finally {
            await session.close();
        }
    });
});<|MERGE_RESOLUTION|>--- conflicted
+++ resolved
@@ -148,7 +148,6 @@
         }
     });
 
-<<<<<<< HEAD
     test("should read and return sorted interface relationship fields", async () => {
         const session = driver.session();
 
@@ -188,7 +187,50 @@
                 actors(where: { name: $name }) {
                     name
                     actedIn(options: { sort: [{ title: DESC }] }) {
-=======
+                        title
+                        ... on Movie {
+                            runtime
+                        }
+                        ... on Series {
+                            episodes
+                        }
+                    }
+                }
+            }
+        `;
+
+        try {
+            await session.run(
+                `
+                CREATE (a:Actor { name: $actor.name })
+                CREATE (:Movie { title: $movie1.title, runtime:$movie1.runtime })<-[:ACTED_IN { screenTime: $movie1.screenTime }]-(a)-[:ACTED_IN { screenTime: $movie2.screenTime }]->(:Movie { title: $movie2.title, runtime: $movie2.runtime })
+                CREATE (:Series { title: $series1.title, episodes: $series1.episodes })<-[:ACTED_IN { screenTime: $series1.screenTime }]-(a)-[:ACTED_IN { screenTime: $series2.screenTime }]->(:Series { title: $series2.title, episodes: $series2.episodes })
+            `,
+                { actor, movie1, movie2, series1, series2 }
+            );
+
+            const gqlResult = await graphql({
+                schema: neoSchema.schema,
+                source: query.loc!.source,
+                contextValue: { driver, driverConfig: { bookmarks: session.lastBookmark() } },
+                variableValues: { name: actor.name },
+            });
+
+            expect(gqlResult.errors).toBeFalsy();
+
+            const [gqlActor] = gqlResult.data?.actors;
+
+            expect(gqlActor.name).toEqual(actor.name);
+            expect(gqlActor.actedIn).toHaveLength(4);
+            expect(gqlActor.actedIn[0]).toEqual({ title: series2.title, episodes: series2.episodes });
+            expect(gqlActor.actedIn[1]).toEqual({ title: series1.title, episodes: series1.episodes });
+            expect(gqlActor.actedIn[2]).toEqual({ title: movie2.title, runtime: movie2.runtime });
+            expect(gqlActor.actedIn[3]).toEqual({ title: movie1.title, runtime: movie1.runtime });
+        } finally {
+            await session.close();
+        }
+    });
+
     test("should read and return non-array interface relationship fields", async () => {
         const session = driver.session();
 
@@ -222,7 +264,6 @@
                 actors(where: { name: $name }) {
                     name
                     currentlyActingIn {
->>>>>>> fe7fee53
                         title
                         ... on Movie {
                             runtime
@@ -238,13 +279,6 @@
         try {
             await session.run(
                 `
-<<<<<<< HEAD
-                CREATE (a:Actor { name: $actor.name })
-                CREATE (:Movie { title: $movie1.title, runtime:$movie1.runtime })<-[:ACTED_IN { screenTime: $movie1.screenTime }]-(a)-[:ACTED_IN { screenTime: $movie2.screenTime }]->(:Movie { title: $movie2.title, runtime: $movie2.runtime })
-                CREATE (:Series { title: $series1.title, episodes: $series1.episodes })<-[:ACTED_IN { screenTime: $series1.screenTime }]-(a)-[:ACTED_IN { screenTime: $series2.screenTime }]->(:Series { title: $series2.title, episodes: $series2.episodes })
-            `,
-                { actor, movie1, movie2, series1, series2 }
-=======
                 CREATE (a:Actor { name: $actorName })
                 CREATE (a)-[:ACTED_IN { screenTime: $movieScreenTime }]->(:Movie { title: $movieTitle, runtime:$movieRuntime })
                 CREATE (a)-[:ACTED_IN { screenTime: $seriesScreenTime }]->(:Series { title: $seriesTitle, episodes: $seriesEpisodes })
@@ -261,34 +295,17 @@
                     newMovieTitle,
                     newMovieRuntime,
                 }
->>>>>>> fe7fee53
             );
 
             const gqlResult = await graphql({
                 schema: neoSchema.schema,
-<<<<<<< HEAD
-                source: query.loc!.source,
-                contextValue: { driver, driverConfig: { bookmarks: session.lastBookmark() } },
-                variableValues: { name: actor.name },
-=======
                 source: query,
                 contextValue: { driver, driverConfig: { bookmarks: session.lastBookmark() } },
                 variableValues: { name: actorName },
->>>>>>> fe7fee53
             });
 
             expect(gqlResult.errors).toBeFalsy();
 
-<<<<<<< HEAD
-            const [gqlActor] = gqlResult.data?.actors;
-
-            expect(gqlActor.name).toEqual(actor.name);
-            expect(gqlActor.actedIn).toHaveLength(4);
-            expect(gqlActor.actedIn[0]).toEqual({ title: series2.title, episodes: series2.episodes });
-            expect(gqlActor.actedIn[1]).toEqual({ title: series1.title, episodes: series1.episodes });
-            expect(gqlActor.actedIn[2]).toEqual({ title: movie2.title, runtime: movie2.runtime });
-            expect(gqlActor.actedIn[3]).toEqual({ title: movie1.title, runtime: movie1.runtime });
-=======
             expect(gqlResult.data).toEqual({
                 actors: [
                     {
@@ -300,7 +317,6 @@
                     },
                 ],
             });
->>>>>>> fe7fee53
         } finally {
             await session.close();
         }
