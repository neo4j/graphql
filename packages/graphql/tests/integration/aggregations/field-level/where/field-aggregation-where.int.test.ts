--- conflicted
+++ resolved
@@ -120,11 +120,7 @@
             const query = /* GraphQL */ `
             query {
                 ${typePerson.plural} {
-<<<<<<< HEAD
-                    moviesAggregate(where:{actorsConnection_SOME: {node: {name_EQ: "Linda"}}}){
-=======
-                    moviesAggregate(where:{actorsConnection: { node: { name_EQ: "Linda" } }}){
->>>>>>> 7e356f17
+                    moviesAggregate(where:{actorsConnection_SOME: { node: { name_EQ: "Linda" } }}){
                         count
                     }
                 }
