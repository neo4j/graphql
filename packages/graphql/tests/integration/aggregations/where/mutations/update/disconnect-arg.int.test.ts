/*
 * Copyright (c) "Neo4j"
 * Neo4j Sweden AB [http://neo4j.com]
 *
 * This file is part of Neo4j.
 *
 * Licensed under the Apache License, Version 2.0 (the "License");
 * you may not use this file except in compliance with the License.
 * You may obtain a copy of the License at
 *
 *     http://www.apache.org/licenses/LICENSE-2.0
 *
 * Unless required by applicable law or agreed to in writing, software
 * distributed under the License is distributed on an "AS IS" BASIS,
 * WITHOUT WARRANTIES OR CONDITIONS OF ANY KIND, either express or implied.
 * See the License for the specific language governing permissions and
 * limitations under the License.
 */

import type { UniqueType } from "../../../../../utils/graphql-types";
import { TestHelper } from "../../../../../utils/tests-helper";

describe("Disconnect using aggregate where", () => {
    const testHelper = new TestHelper();
    let userType: UniqueType;
    let postType: UniqueType;
    let likeInterface: UniqueType;
    let typeDefs: string;
    const postId1 = "Post1";
    const postId2 = "Post2";
    const userName = "Username1";
    const userName2 = "UsernameWithAVeryLongName";
    const date1 = new Date("2022-01-09T18:46:40.000Z");
    const date2 = new Date("2022-05-01T18:46:40.000Z");
    const date3 = new Date("2022-08-11T10:06:25.000Z");

    beforeEach(async () => {
        userType = testHelper.createUniqueType("User");
        postType = testHelper.createUniqueType("Post");
        likeInterface = testHelper.createUniqueType("LikeEdge");
        typeDefs = `
            type ${userType.name} @node {
                name: String!
                likedPosts: [${postType.name}!]! @relationship(type: "LIKES", direction: OUT, properties: "${likeInterface.name}")
            }
    
            type ${postType.name} @node {
                id: ID
                content: String!
                likes: [${userType.name}!]! @relationship(type: "LIKES", direction: IN, properties: "${likeInterface.name}")
            }

            type ${likeInterface.name} @relationshipProperties {
                likedAt: DateTime
            }
        `;

        await testHelper.executeCypher(`
            CREATE (u:${userType.name} {name: "${userName}"})
            CREATE (u2:${userType.name} {name: "${userName2}"})
            CREATE (u)-[:LIKES { likedAt: dateTime("${date1.toISOString()}")}]->(p:${postType.name} {id: "${postId1}"})
            CREATE (u)-[:LIKES { likedAt: dateTime("${date2.toISOString()}")}]->(p2:${postType.name} {id: "${postId2}"})
            CREATE (u2)-[:LIKES { likedAt: dateTime("${date3.toISOString()}")}]->(p2)
        `);

        await testHelper.initNeo4jGraphQL({
            typeDefs,
        });
    });

    afterEach(async () => {
        await testHelper.close();
    });

    test("should disconnect by using an aggregation count", async () => {
        const query = `
            mutation {
                ${userType.operations.update}(
                    where: { name_EQ: "${userName}" }
                    update: { 
                        likedPosts: { 
                            disconnect: { 
                                where: { 
                                    node: {
                                        likesAggregate: {
                                            count_EQ: 2
                                        }
                                    } 
                                } 
                            } 
                        } 
                }) {
                    ${userType.plural} {
                        name
                        likedPosts {
                            id
                        }
                    }
                }
            }
        `;

        const gqlResult = await testHelper.executeGraphQL(query);

        expect(gqlResult.errors).toBeUndefined();
        const users = (gqlResult.data as any)[userType.operations.update][userType.plural] as any[];
        expect(users).toEqual([{ name: userName, likedPosts: expect.toIncludeSameMembers([{ id: postId1 }]) }]);
        const storedValue = await testHelper.executeCypher(
            `
            MATCH (u:${userType.name})-[r:LIKES]->(p:${postType.name}) 
            WHERE u.name = "${userName}" 
            RETURN p
            `,
            {}
        );
        expect(storedValue.records).toHaveLength(1);
    });

    test("should disconnect by using a nested aggregation", async () => {
        const query = `
             mutation {
                 ${userType.operations.update}(
                     where: { name_EQ: "${userName}" }
                     update: { 
                         likedPosts: { 
                             disconnect: { 
                                 where: { 
                                     node: {
                                         likesAggregate: {
                                            OR: [
                                            {
                                                count_EQ: 2
                                                
                                            },
                                            {
                                                node: {
                                                    name_SHORTEST_LENGTH_LT: 10 
                                                }
                                             }
                                            ]
                                         }
                                     } 
                                 } 
                             } 
                         } 
                 }) {
                     ${userType.plural} {
                         name
                         likedPosts {
                             id
                         }
                     }
                 }
             }
         `;

        const gqlResult = await testHelper.executeGraphQL(query);

        expect(gqlResult.errors).toBeUndefined();
        const users = (gqlResult.data as any)[userType.operations.update][userType.plural] as any[];
        expect(users).toEqual([{ name: userName, likedPosts: [] }]);
        const storedValue = await testHelper.executeCypher(
            `
             MATCH (u:${userType.name})-[r:LIKES]->(p:${postType.name}) 
             WHERE u.name = "${userName}" 
             RETURN p
             `,
            {}
        );
        expect(storedValue.records).toHaveLength(0);
    });

    test("should disconnect when filtering using aggregate count, edge and node", async () => {
        const query = `
            mutation {
                ${userType.operations.update}(
                    where: { name_EQ: "${userName}" }
                    update: { 
                        likedPosts: {
                            disconnect: {
                                where: { 
                                    node: {
                                        likesAggregate: {
                                            AND: [
                                                {   
                                                    edge: {
                                                        likedAt_MIN_LTE: "${date2.toISOString()}" 
                                                    }
                                                },
                                                {
                                                    node: {
                                                        name_SHORTEST_LENGTH_GT: 2 
                                                    }
                                                    count_EQ: 2
                                                }
                                            ]
                                        }
                                    }
                                } 
                            } 
                        } 
                    }
                ) {
                    ${userType.plural} {
                        name
                        likedPosts {
                            id
                        }
                    }
                }
            }
        `;

        const gqlResult = await testHelper.executeGraphQL(query);

        expect(gqlResult.errors).toBeUndefined();
        const users = (gqlResult.data as any)[userType.operations.update][userType.plural] as any[];
        expect(users).toEqual([{ name: userName, likedPosts: [{ id: postId1 }] }]);
        const storedValue = await testHelper.executeCypher(
            `
             MATCH (u:${userType.name})-[r:LIKES]->(p:${postType.name}) 
             WHERE u.name = "${userName2}" 
             RETURN p
             `,
            {}
        );
        expect(storedValue.records).toHaveLength(1);
    });
});

describe("Disconnect UNIONs using aggregate where", () => {
    const testHelper = new TestHelper();
    let userType: UniqueType;
    let specialUserType: UniqueType;
    let postType: UniqueType;
    let likeInterface: UniqueType;
    let userUnion: UniqueType;
    let typeDefs: string;
    const postId1 = "Post1";
    const postId2 = "Post2";
    const postId3 = "Post3";
    const userName = "Username1";
    const userName2 = "UsernameWithAVeryLongName";
    const userName3 = "_";
    const userName4 = "ABC";
    const date1 = new Date("2022-01-09T18:46:40.000Z");
    const date2 = new Date("2022-05-01T18:46:40.000Z");
    const date3 = new Date("2022-08-11T10:06:25.000Z");
    const content = "someContent";
    const content2 = "1234";
    const content3 = "Post 3 has some long content";

    beforeEach(async () => {
        userType = testHelper.createUniqueType("User");
        specialUserType = testHelper.createUniqueType("SpecialUser");
        postType = testHelper.createUniqueType("Post");
        likeInterface = testHelper.createUniqueType("LikeEdge");
        userUnion = testHelper.createUniqueType("UserUnion");
        typeDefs = `
            type ${userType.name} @node {
                name: String!
                likedPosts: [${postType.name}!]! @relationship(type: "LIKES", direction: OUT, properties: "${likeInterface.name}")
            }

            type ${specialUserType.name} @node {
                specialName: String!
                likedPosts: [${postType.name}!]! @relationship(type: "LIKES", direction: OUT, properties: "${likeInterface.name}")
            }

            union ${userUnion.name} = ${userType.name} | ${specialUserType.name}
    
            type ${postType.name} @node {
                id: ID
                content: String!
                likes: [${userUnion.name}!]! @relationship(type: "LIKES", direction: IN, properties: "${likeInterface.name}")
            }

            type ${likeInterface.name} @relationshipProperties {
                likedAt: DateTime
            }
        `;

        await testHelper.executeCypher(`
            CREATE (u:${specialUserType.name} {specialName: "${userName}"})
            CREATE (u2:${userType.name} {name: "${userName2}"})
            CREATE (u3:${userType.name} {name: "${userName3}"})
            CREATE (u4:${specialUserType.name} {specialName: "${userName4}"})
            CREATE (u)-[:LIKES { likedAt: dateTime("${date1.toISOString()}")}]->(p:${
            postType.name
        } {id: "${postId1}", content: "${content}" })
            CREATE (u2)-[:LIKES { likedAt: dateTime("${date2.toISOString()}")}]->(p2:${
            postType.name
        } {id: "${postId2}", content: "${content2}" })
            CREATE (u3)-[:LIKES { likedAt: dateTime("${date3.toISOString()}")}]->(p2)
            CREATE (p3:${postType.name} {id: "${postId3}", content: "${content3}" })
            CREATE (u)-[:LIKES { likedAt: dateTime("${date3.toISOString()}")}]->(p2)
            CREATE (u3)-[:LIKES { likedAt: dateTime("${date1.toISOString()}")}]->(p2)
        `);

        await testHelper.initNeo4jGraphQL({
            typeDefs,
        });
    });

    afterEach(async () => {
        await testHelper.close();
    });

    test("should disconnect by using an aggregation count", async () => {
        const query = `
            mutation {
                ${postType.operations.update}(
                    where: { id_EQ: "${postId2}" }
                    update: {
                        likes: {
                            ${specialUserType.name}: {
                                    disconnect: {
                                    where: {
                                        node: {
                                            likedPostsAggregate: {
                                                count_EQ: 2
                                            }
                                        }
                                    }
                                }
                            }
                        }
                    }
                ) {
                    ${postType.plural} {
                        id
                        likes {
                            ... on ${specialUserType.name} {
                                specialName
                            }
                            ... on ${userType.name} {
                                name
                            }
                        }
                    }
                }
            }
        `;

        const gqlResult = await testHelper.executeGraphQL(query);

        expect(gqlResult.errors).toBeUndefined();
        const users = (gqlResult.data as any)[postType.operations.update][postType.plural] as any[];
        expect(users).toEqual([
            { id: postId2, likes: expect.toIncludeSameMembers([{ name: userName2 }, { name: userName3 }]) },
        ]);
        const storedValue = await testHelper.executeCypher(
            `
            MATCH (u:${specialUserType.name})-[r:LIKES]->(p:${postType.name})
            WHERE p.id = "${postId2}"
            RETURN u
            UNION
            MATCH (u:${userType.name})-[r:LIKES]->(p:${postType.name})
            WHERE p.id = "${postId2}" 
            RETURN u
            `,
            {}
        );
        expect(storedValue.records).toHaveLength(2);
    });

    test("should disconnect by using a nested aggregation count", async () => {
        const query = `
            mutation {
                ${postType.operations.update}(
                    where: { id_EQ: "${postId2}" }
                    update: {
                        likes: {
                            ${userType.name}: {
                                disconnect: {
                                    where: {
                                        node: {
                                            AND: [
                                                {
                                                    likedPostsAggregate: {
                                                        count_EQ: 2
                                                    }
                                                },
                                                {
                                                    likedPostsAggregate: {
                                                        edge: {
                                                            likedAt_MAX_GT: "${date2.toISOString()}"
                                                        }
                                                    }
                                                }
                                            ]
                                        }
                                    }
                                }
                            }
                        }
                    }
                ) {
                    ${postType.plural} {
                        id
                        likes {
                            ... on ${specialUserType.name} {
                                specialName
                            }
                            ... on ${userType.name} {
                                name
                            }
                        }
                    }
                }
            }
        `;

        const gqlResult = await testHelper.executeGraphQL(query);

        expect(gqlResult.errors).toBeUndefined();
        const users = (gqlResult.data as any)[postType.operations.update][postType.plural] as any[];
        expect(users).toEqual([
            {
                id: postId2,
                likes: expect.toIncludeSameMembers([{ specialName: userName }, { name: userName2 }]),
            },
        ]);
        const storedValue = await testHelper.executeCypher(
            `
            MATCH (u:${specialUserType.name})-[r:LIKES]->(p:${postType.name})
            WHERE p.id = "${postId2}"
            RETURN u
            UNION
            MATCH (u:${userType.name})-[r:LIKES]->(p:${postType.name})
            WHERE p.id = "${postId2}" 
            RETURN u
            `,
            {}
        );
        expect(storedValue.records).toHaveLength(2);
    });

    test("should disconnect by using a nested aggregation count, with NOT operator", async () => {
        const query = `
            mutation {
                ${postType.operations.update}(
                    where: { id_EQ: "${postId2}" }
                    update: {
                        likes: {
                            ${userType.name}: {
                                disconnect: {
                                    where: {
                                        node: {
                                            AND: [
                                                {
                                                    likedPostsAggregate: {
                                                        count_EQ: 2
                                                    }
                                                },
                                                {
                                                    likedPostsAggregate: {
                                                        edge: {
                                                            NOT: { likedAt_MAX_LTE: "${date2.toISOString()}" }
                                                        }
                                                    }
                                                }
                                            ]
                                        }
                                    }
                                }
                            }
                        }
                    }
                ) {
                    ${postType.plural} {
                        id
                        likes {
                            ... on ${specialUserType.name} {
                                specialName
                            }
                            ... on ${userType.name} {
                                name
                            }
                        }
                    }
                }
            }
        `;

        const gqlResult = await testHelper.executeGraphQL(query);

        expect(gqlResult.errors).toBeUndefined();
        const users = (gqlResult.data as any)[postType.operations.update][postType.plural] as any[];
        expect(users).toEqual([
            {
                id: postId2,
                likes: expect.toIncludeSameMembers([{ specialName: userName }, { name: userName2 }]),
            },
        ]);
        const storedValue = await testHelper.executeCypher(
            `
            MATCH (u:${specialUserType.name})-[r:LIKES]->(p:${postType.name})
            WHERE p.id = "${postId2}"
            RETURN u
            UNION
            MATCH (u:${userType.name})-[r:LIKES]->(p:${postType.name})
            WHERE p.id = "${postId2}" 
            RETURN u
            `,
            {}
        );
        expect(storedValue.records).toHaveLength(2);
    });

    test("should disconnect when filtering using aggregate count, edge and node", async () => {
        const query = `
            mutation {
                ${postType.operations.update}(
                    where: { id_EQ: "${postId2}" }
                    update: {
                        likes: {
                            ${userType.name}: {
                                disconnect: {
                                    where: {
                                        node: {
                                            OR: [
                                                {
                                                    AND: [
                                                        {
                                                            likedPostsAggregate: {
                                                                count_EQ: 2
                                                            }
                                                        },
                                                        {
                                                            likedPostsAggregate: {
                                                                edge: {
                                                                    likedAt_MAX_GT: "${date2.toISOString()}"
                                                                }
                                                            }
                                                        }
<<<<<<< HEAD
                                                    ]
                                                },
                                                {
                                                    likedPostsAggregate: {
                                                        node: {
                                                            content_AVERAGE_LTE: 4
                                                        }
=======
                                                    }
                                                ]
                                            },
                                            {
                                                likedPostsAggregate: {
                                                    node: {
                                                        content_AVERAGE_LENGTH_LTE: 4
>>>>>>> 8206eddb
                                                    }
                                                }
                                            ]
                                        }
                                    }
                                }
                            }
                        }
                    }
                ) {
                    ${postType.plural} {
                        id
                        likes {
                            ... on ${specialUserType.name} {
                                specialName
                            }
                            ... on ${userType.name} {
                                name
                            }
                        }
                    }
                }
            }
        `;

        const gqlResult = await testHelper.executeGraphQL(query);

        expect(gqlResult.errors).toBeUndefined();
        const users = (gqlResult.data as any)[postType.operations.update][postType.plural] as any[];
        expect(users).toEqual([
            {
                id: postId2,
                likes: expect.toIncludeSameMembers([{ specialName: userName }]),
            },
        ]);
        const storedValue = await testHelper.executeCypher(
            `
            MATCH (u:${specialUserType.name})-[r:LIKES]->(p:${postType.name})
            WHERE p.id = "${postId2}"
            RETURN u
            UNION
            MATCH (u:${userType.name})-[r:LIKES]->(p:${postType.name})
            WHERE p.id = "${postId2}" 
            RETURN u
            `,
            {}
        );
        expect(storedValue.records).toHaveLength(1);
    });
});<|MERGE_RESOLUTION|>--- conflicted
+++ resolved
@@ -534,23 +534,13 @@
                                                                 }
                                                             }
                                                         }
-<<<<<<< HEAD
                                                     ]
                                                 },
                                                 {
                                                     likedPostsAggregate: {
                                                         node: {
-                                                            content_AVERAGE_LTE: 4
+                                                            content_AVERAGE_LENGTH_LTE: 4
                                                         }
-=======
-                                                    }
-                                                ]
-                                            },
-                                            {
-                                                likedPostsAggregate: {
-                                                    node: {
-                                                        content_AVERAGE_LENGTH_LTE: 4
->>>>>>> 8206eddb
                                                     }
                                                 }
                                             ]
