/*
 * Copyright (c) "Neo4j"
 * Neo4j Sweden AB [http://neo4j.com]
 *
 * This file is part of Neo4j.
 *
 * Licensed under the Apache License, Version 2.0 (the "License");
 * you may not use this file except in compliance with the License.
 * You may obtain a copy of the License at
 *
 *     http://www.apache.org/licenses/LICENSE-2.0
 *
 * Unless required by applicable law or agreed to in writing, software
 * distributed under the License is distributed on an "AS IS" BASIS,
 * WITHOUT WARRANTIES OR CONDITIONS OF ANY KIND, either express or implied.
 * See the License for the specific language governing permissions and
 * limitations under the License.
 */

import type { UniqueType } from "../../../../../utils/graphql-types";
import { TestHelper } from "../../../../../utils/tests-helper";

describe("Update using aggregate where", () => {
    const testHelper = new TestHelper();
    let userType: UniqueType;
    let postType: UniqueType;
    let likeInterface: UniqueType;
    let typeDefs: string;
    const postId1 = "Post1";
    const postId2 = "Post2";
    const userName = "Username1";
    const userName2 = "UsernameWithAVeryLongName";
    const originalContent = "An old boring content";
    const expectedContent = "A new wonderful content";
    const date1 = new Date("2022-01-09T18:46:40.000Z");
    const date2 = new Date("2022-05-01T18:46:40.000Z");
    const date3 = new Date("2022-08-11T10:06:25.000Z");

    beforeEach(async () => {
        userType = testHelper.createUniqueType("User");
        postType = testHelper.createUniqueType("Post");
        likeInterface = testHelper.createUniqueType("LikeEdge");
        typeDefs = `
            type ${userType.name} @node {
                name: String!
                likedPosts: [${postType.name}!]! @relationship(type: "LIKES", direction: OUT, properties: "${likeInterface.name}")
            }
    
            type ${postType.name} @node {
                id: ID
                content: String!
                likes: [${userType.name}!]! @relationship(type: "LIKES", direction: IN, properties: "${likeInterface.name}")
            }

            type ${likeInterface.name} @relationshipProperties {
                likedAt: DateTime
            }
        `;

        await testHelper.executeCypher(`
            CREATE (u:${userType.name} {name: "${userName}"})
            CREATE (u2:${userType.name} {name: "${userName2}"})
            CREATE (u)-[:LIKES { likedAt: dateTime("${date1.toISOString()}")}]->(p:${
            postType.name
        } {id: "${postId1}", content: "${originalContent}"})
            CREATE (u)-[:LIKES { likedAt: dateTime("${date2.toISOString()}")}]->(p2:${
            postType.name
        } {id: "${postId2}", content: "${originalContent}"})
            CREATE (u2)-[:LIKES { likedAt: dateTime("${date3.toISOString()}") }]->(p2)
        `);

        await testHelper.initNeo4jGraphQL({
            typeDefs,
        });
    });

    afterEach(async () => {
        await testHelper.close();
    });

    test("should update by using an aggregation count", async () => {
        const query = `
            mutation {
                ${userType.operations.update}(
                    where: { name_EQ: "${userName}" }
                    update: { 
                        likedPosts: {
                            where: { 
                                node: {
                                    likesAggregate: {
                                        count_EQ: 2
                                    }
                                } 
                            } 
                            update: {
                                node: {
                                    content: "${expectedContent}"
                                } 
                            } 
                        } 
                }) {
                    ${userType.plural} {
                        name
                        likedPosts {
                            id
                            content
                        }
                    }
                }
            }
        `;

        const gqlResult = await testHelper.executeGraphQL(query);

        expect(gqlResult.errors).toBeUndefined();
        const users = (gqlResult.data as any)[userType.operations.update][userType.plural] as any[];
        expect(users).toEqual([
            {
                name: userName,
                likedPosts: expect.toIncludeSameMembers([
                    { id: postId1, content: originalContent },
                    { id: postId2, content: expectedContent },
                ]),
            },
        ]);
        const storedValue = await testHelper.executeCypher(
            `
            MATCH (u:${userType.name})-[r:LIKES]->(post:${postType.name}) 
            WHERE u.name = "${userName}" 
            RETURN post
            `,
            {}
        );
        expect(storedValue.records).toHaveLength(2);
        const results = storedValue.records.map((record) => record.toObject());
        expect(results).toEqual(
            expect.toIncludeSameMembers([
                {
                    post: expect.objectContaining({
                        properties: { id: postId1, content: originalContent },
                    }),
                },
                {
                    post: expect.objectContaining({
                        properties: { id: postId2, content: expectedContent },
                    }),
                },
            ])
        );
    });

    test("should update by using a nested aggregation", async () => {
        const query = `
             mutation {
                 ${userType.operations.update}(
                     where: { name_EQ: "${userName}" }
                     update: { 
                         likedPosts: {
                            where: { 
                                node: {
                                    likesAggregate: {
                                       OR: [
                                       {
                                           count_EQ: 2
                                           
                                       },
                                       {
                                           node: {
                                               name_SHORTEST_LT: 10 
                                           }
                                        }
                                       ]
                                    }
                                } 
                            } 
                             update: {
                                node: {
                                    content: "${expectedContent}"
                                }
                             } 
                         } 
                 }) {
                     ${userType.plural} {
                         name
                         likedPosts {
                             id
                             content
                         }
                     }
                 }
             }
         `;

        const gqlResult = await testHelper.executeGraphQL(query);

        expect(gqlResult.errors).toBeUndefined();
        const users = (gqlResult.data as any)[userType.operations.update][userType.plural] as any[];
        expect(users).toEqual([
            {
                name: userName,
                likedPosts: expect.toIncludeSameMembers([
                    { id: postId1, content: expectedContent },
                    { id: postId2, content: expectedContent },
                ]),
            },
        ]);
        const storedValue = await testHelper.executeCypher(
            `
             MATCH (u:${userType.name})-[r:LIKES]->(post:${postType.name}) 
             WHERE u.name = "${userName}" 
             RETURN post
             `,
            {}
        );
        expect(storedValue.records).toHaveLength(2);
        const results = storedValue.records.map((record) => record.toObject());
        expect(results).toEqual(
            expect.toIncludeSameMembers([
                {
                    post: expect.objectContaining({
                        properties: { id: postId1, content: expectedContent },
                    }),
                },
                {
                    post: expect.objectContaining({
                        properties: { id: postId2, content: expectedContent },
                    }),
                },
            ])
        );
    });
<<<<<<< HEAD
=======

    test("should update when filtering using count, edge and node", async () => {
        const query = `
            mutation {
                ${userType.operations.update}(
                    where: { name_EQ: "${userName}" }
                    update: { 
                        likedPosts: {
                            where: { 
                                node: {
                                    likesAggregate: {
                                        edge: {
                                            likedAt_LT: "${date2.toISOString()}" 
                                        }
                                        node: {
                                            name_SHORTEST_LT: 10 
                                        }
                                        count_EQ: 1
                                    }
                                }
                            }
                            update: {
                                node: {
                                    content: "${expectedContent}"
                                }
                            } 
                        } 
                    }
                ) {
                    ${userType.plural} {
                        name
                        likedPosts {
                            id
                            content
                        }
                    }
                }
            }
        `;

        const gqlResult = await testHelper.executeGraphQL(query);

        expect(gqlResult.errors).toBeUndefined();
        const users = (gqlResult.data as any)[userType.operations.update][userType.plural] as any[];
        expect(users).toEqual([
            {
                name: userName,
                likedPosts: expect.toIncludeSameMembers([
                    { id: postId1, content: expectedContent },
                    { id: postId2, content: originalContent },
                ]),
            },
        ]);
        const storedValue = await testHelper.executeCypher(
            `
             MATCH (u:${userType.name})-[r:LIKES]->(post:${postType.name}) 
             WHERE u.name = "${userName}" 
             RETURN post
             `,
            {}
        );
        expect(storedValue.records).toHaveLength(2);
        const results = storedValue.records.map((record) => record.toObject());
        expect(results).toEqual(
            expect.toIncludeSameMembers([
                {
                    post: expect.objectContaining({
                        properties: { id: postId1, content: expectedContent },
                    }),
                },
                {
                    post: expect.objectContaining({
                        properties: { id: postId2, content: originalContent },
                    }),
                },
            ])
        );
    });
>>>>>>> dbc0af19
});<|MERGE_RESOLUTION|>--- conflicted
+++ resolved
@@ -229,85 +229,4 @@
             ])
         );
     });
-<<<<<<< HEAD
-=======
-
-    test("should update when filtering using count, edge and node", async () => {
-        const query = `
-            mutation {
-                ${userType.operations.update}(
-                    where: { name_EQ: "${userName}" }
-                    update: { 
-                        likedPosts: {
-                            where: { 
-                                node: {
-                                    likesAggregate: {
-                                        edge: {
-                                            likedAt_LT: "${date2.toISOString()}" 
-                                        }
-                                        node: {
-                                            name_SHORTEST_LT: 10 
-                                        }
-                                        count_EQ: 1
-                                    }
-                                }
-                            }
-                            update: {
-                                node: {
-                                    content: "${expectedContent}"
-                                }
-                            } 
-                        } 
-                    }
-                ) {
-                    ${userType.plural} {
-                        name
-                        likedPosts {
-                            id
-                            content
-                        }
-                    }
-                }
-            }
-        `;
-
-        const gqlResult = await testHelper.executeGraphQL(query);
-
-        expect(gqlResult.errors).toBeUndefined();
-        const users = (gqlResult.data as any)[userType.operations.update][userType.plural] as any[];
-        expect(users).toEqual([
-            {
-                name: userName,
-                likedPosts: expect.toIncludeSameMembers([
-                    { id: postId1, content: expectedContent },
-                    { id: postId2, content: originalContent },
-                ]),
-            },
-        ]);
-        const storedValue = await testHelper.executeCypher(
-            `
-             MATCH (u:${userType.name})-[r:LIKES]->(post:${postType.name}) 
-             WHERE u.name = "${userName}" 
-             RETURN post
-             `,
-            {}
-        );
-        expect(storedValue.records).toHaveLength(2);
-        const results = storedValue.records.map((record) => record.toObject());
-        expect(results).toEqual(
-            expect.toIncludeSameMembers([
-                {
-                    post: expect.objectContaining({
-                        properties: { id: postId1, content: expectedContent },
-                    }),
-                },
-                {
-                    post: expect.objectContaining({
-                        properties: { id: postId2, content: originalContent },
-                    }),
-                },
-            ])
-        );
-    });
->>>>>>> dbc0af19
 });