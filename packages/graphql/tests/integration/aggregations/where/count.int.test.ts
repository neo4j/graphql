--- conflicted
+++ resolved
@@ -18,15 +18,8 @@
  */
 
 import { generate } from "randomstring";
-<<<<<<< HEAD
-import { Neo4jGraphQL } from "../../../../src/classes";
-import { cleanNodesUsingSession } from "../../../utils/clean-nodes";
-import { UniqueType } from "../../../utils/graphql-types";
-import Neo4jHelper from "../../neo4j";
-=======
 import type { UniqueType } from "../../../utils/graphql-types";
 import { TestHelper } from "../../utils/tests-helper";
->>>>>>> f7bdadbf
 
 describe("aggregations-where-count", () => {
     let testHelper: TestHelper;
@@ -38,7 +31,7 @@
         User = testHelper.createUniqueType("User");
         Post = testHelper.createUniqueType("Post");
 
-        const typeDefs = `
+        const typeDefs = /* GraphQL */ `
             type ${User} {
                 testString: String!
             }
@@ -51,30 +44,24 @@
         await testHelper.initNeo4jGraphQL({ typeDefs });
     });
 
-<<<<<<< HEAD
-    afterAll(async () => {
-        const session = await neo4j.getSession();
-        await cleanNodesUsingSession(session, [User, Post]);
-        await driver.close();
+    afterEach(async () => {
+        await testHelper.close();
     });
 
     test("should return posts where the count of likes equal one", async () => {
-        const session = await neo4j.getSession();
-
-        const testString = generate({
-            charset: "alphabetic",
-            readable: true,
-        });
-
-        try {
-            await session.run(
-                `
-                    CREATE (:${Post} {testString: "${testString}"})<-[:LIKES]-(:${User} {testString: "${testString}"})
-                    CREATE (:${Post} {testString: "${testString}"})
-                `
-            );
-
-            const query = `
+        const testString = generate({
+            charset: "alphabetic",
+            readable: true,
+        });
+
+        await testHelper.runCypher(
+            `
+                    CREATE (:${Post} {testString: "${testString}"})<-[:LIKES]-(:${User} {testString: "${testString}"})
+                    CREATE (:${Post} {testString: "${testString}"})
+                `
+        );
+
+        const query = /* GraphQL */ `
                 {
                     ${Post.plural}(where: { testString: "${testString}", likesAggregate: { count: 1 } }) {
                         testString
@@ -85,46 +72,36 @@
                 }
             `;
 
-            const gqlResult = await graphql({
-                schema: await neoSchema.getSchema(),
-                source: query,
-                contextValue: neo4j.getContextValues(),
-            });
-
-            if (gqlResult.errors) {
-                console.log(JSON.stringify(gqlResult.errors, null, 2));
-            }
-
-            expect(gqlResult.errors).toBeUndefined();
-
-            expect((gqlResult.data as any)[Post.plural]).toEqual([
-                {
-                    testString,
-                    likes: [{ testString }],
-                },
-            ]);
-        } finally {
-            await session.close();
-        }
+        const gqlResult = await testHelper.runGraphQL(query);
+
+        if (gqlResult.errors) {
+            console.log(JSON.stringify(gqlResult.errors, null, 2));
+        }
+
+        expect(gqlResult.errors).toBeUndefined();
+
+        expect((gqlResult.data as any)[Post.plural]).toEqual([
+            {
+                testString,
+                likes: [{ testString }],
+            },
+        ]);
     });
 
     test("should return posts where the count of likes LT one", async () => {
-        const session = await neo4j.getSession();
-
-        const testString = generate({
-            charset: "alphabetic",
-            readable: true,
-        });
-
-        try {
-            await session.run(
-                `
-                    CREATE (:${Post} {testString: "${testString}"})<-[:LIKES]-(:${User} {testString: "${testString}"})
-                    CREATE (:${Post} {testString: "${testString}"})
-                `
-            );
-
-            const query = `
+        const testString = generate({
+            charset: "alphabetic",
+            readable: true,
+        });
+
+        await testHelper.runCypher(
+            `
+                    CREATE (:${Post} {testString: "${testString}"})<-[:LIKES]-(:${User} {testString: "${testString}"})
+                    CREATE (:${Post} {testString: "${testString}"})
+                `
+        );
+
+        const query = `
                 {
                     ${Post.plural}(where: { testString: "${testString}", likesAggregate: { count_LT: 1 } }) {
                         testString
@@ -135,46 +112,36 @@
                 }
             `;
 
-            const gqlResult = await graphql({
-                schema: await neoSchema.getSchema(),
-                source: query,
-                contextValue: neo4j.getContextValues(),
-            });
-
-            if (gqlResult.errors) {
-                console.log(JSON.stringify(gqlResult.errors, null, 2));
-            }
-
-            expect(gqlResult.errors).toBeUndefined();
-
-            expect((gqlResult.data as any)[Post.plural]).toEqual([
-                {
-                    testString,
-                    likes: [],
-                },
-            ]);
-        } finally {
-            await session.close();
-        }
+        const gqlResult = await testHelper.runGraphQL(query);
+
+        if (gqlResult.errors) {
+            console.log(JSON.stringify(gqlResult.errors, null, 2));
+        }
+
+        expect(gqlResult.errors).toBeUndefined();
+
+        expect((gqlResult.data as any)[Post.plural]).toEqual([
+            {
+                testString,
+                likes: [],
+            },
+        ]);
     });
 
     test("should return posts where the count of likes LTE one", async () => {
-        const session = await neo4j.getSession();
-
-        const testString = generate({
-            charset: "alphabetic",
-            readable: true,
-        });
-
-        try {
-            await session.run(
-                `
-                    CREATE (:${Post} {testString: "${testString}"})<-[:LIKES]-(:${User} {testString: "${testString}"})
-                    CREATE (:${Post} {testString: "${testString}"})
-                `
-            );
-
-            const query = `
+        const testString = generate({
+            charset: "alphabetic",
+            readable: true,
+        });
+
+        await testHelper.runCypher(
+            `
+                    CREATE (:${Post} {testString: "${testString}"})<-[:LIKES]-(:${User} {testString: "${testString}"})
+                    CREATE (:${Post} {testString: "${testString}"})
+                `
+        );
+
+        const query = `
                 {
                     ${Post.plural}(where: { testString: "${testString}", likesAggregate: { count_LTE: 1 } }) {
                         testString
@@ -185,51 +152,41 @@
                 }
             `;
 
-            const gqlResult = await graphql({
-                schema: await neoSchema.getSchema(),
-                source: query,
-                contextValue: neo4j.getContextValues(),
-            });
-
-            if (gqlResult.errors) {
-                console.log(JSON.stringify(gqlResult.errors, null, 2));
-            }
-
-            expect(gqlResult.errors).toBeUndefined();
-
-            expect((gqlResult.data as any)[Post.plural]).toIncludeSameMembers([
-                {
-                    testString,
-                    likes: [{ testString }],
-                },
-                {
-                    testString,
-                    likes: [],
-                },
-            ]);
-        } finally {
-            await session.close();
-        }
+        const gqlResult = await testHelper.runGraphQL(query);
+
+        if (gqlResult.errors) {
+            console.log(JSON.stringify(gqlResult.errors, null, 2));
+        }
+
+        expect(gqlResult.errors).toBeUndefined();
+
+        expect((gqlResult.data as any)[Post.plural]).toIncludeSameMembers([
+            {
+                testString,
+                likes: [{ testString }],
+            },
+            {
+                testString,
+                likes: [],
+            },
+        ]);
     });
 
     test("should return posts where the count of likes GT one, regardless of number of likes over 1", async () => {
-        const session = await neo4j.getSession();
-
-        const testString = generate({
-            charset: "alphabetic",
-            readable: true,
-        });
-
-        try {
-            await session.run(
-                `
+        const testString = generate({
+            charset: "alphabetic",
+            readable: true,
+        });
+
+        await testHelper.runCypher(
+            `
                     CREATE (p:${Post} {testString: "${testString}"})<-[:LIKES]-(:${User} {testString: "${testString}"})
                     CREATE (p)<-[:LIKES]-(:${User} {testString: "${testString}"})
                     CREATE (:${Post} {testString: "${testString}"})
                 `
-            );
-
-            const query = `
+        );
+
+        const query = `
                 {
                     ${Post.plural}(where: { testString: "${testString}", likesAggregate: { count_GT: 1 } }) {
                         testString
@@ -240,46 +197,36 @@
                 }
             `;
 
-            const gqlResult = await graphql({
-                schema: await neoSchema.getSchema(),
-                source: query,
-                contextValue: neo4j.getContextValues(),
-            });
-
-            if (gqlResult.errors) {
-                console.log(JSON.stringify(gqlResult.errors, null, 2));
-            }
-
-            expect(gqlResult.errors).toBeUndefined();
-
-            expect((gqlResult.data as any)[Post.plural]).toEqual([
-                {
-                    testString,
-                    likes: [{ testString }, { testString }],
-                },
-            ]);
-        } finally {
-            await session.close();
-        }
+        const gqlResult = await testHelper.runGraphQL(query);
+
+        if (gqlResult.errors) {
+            console.log(JSON.stringify(gqlResult.errors, null, 2));
+        }
+
+        expect(gqlResult.errors).toBeUndefined();
+
+        expect((gqlResult.data as any)[Post.plural]).toEqual([
+            {
+                testString,
+                likes: [{ testString }, { testString }],
+            },
+        ]);
     });
 
     test("should return posts where the count of likes GT one", async () => {
-        const session = await neo4j.getSession();
-
-        const testString = generate({
-            charset: "alphabetic",
-            readable: true,
-        });
-
-        try {
-            await session.run(
-                `
-                    CREATE (:${Post} {testString: "${testString}"})<-[:LIKES]-(:${User} {testString: "${testString}"})
-                    CREATE (:${Post} {testString: "${testString}"})
-                `
-            );
-
-            const query = `
+        const testString = generate({
+            charset: "alphabetic",
+            readable: true,
+        });
+
+        await testHelper.runCypher(
+            `
+                    CREATE (:${Post} {testString: "${testString}"})<-[:LIKES]-(:${User} {testString: "${testString}"})
+                    CREATE (:${Post} {testString: "${testString}"})
+                `
+        );
+
+        const query = `
                 {
                     ${Post.plural}(where: { testString: "${testString}", likesAggregate: { count_GTE: 1 } }) {
                         testString
@@ -290,46 +237,36 @@
                 }
             `;
 
-            const gqlResult = await graphql({
-                schema: await neoSchema.getSchema(),
-                source: query,
-                contextValue: neo4j.getContextValues(),
-            });
-
-            if (gqlResult.errors) {
-                console.log(JSON.stringify(gqlResult.errors, null, 2));
-            }
-
-            expect(gqlResult.errors).toBeUndefined();
-
-            expect((gqlResult.data as any)[Post.plural]).toEqual([
-                {
-                    testString,
-                    likes: [{ testString }],
-                },
-            ]);
-        } finally {
-            await session.close();
-        }
+        const gqlResult = await testHelper.runGraphQL(query);
+
+        if (gqlResult.errors) {
+            console.log(JSON.stringify(gqlResult.errors, null, 2));
+        }
+
+        expect(gqlResult.errors).toBeUndefined();
+
+        expect((gqlResult.data as any)[Post.plural]).toEqual([
+            {
+                testString,
+                likes: [{ testString }],
+            },
+        ]);
     });
 });
 
 describe("aggregations-where-count  interface relationships of concrete types", () => {
-    let driver: Driver;
-    let neo4j: Neo4jHelper;
+    let testHelper: TestHelper;
     let User: UniqueType;
     let Post: UniqueType;
     let Person: UniqueType;
-    let neoSchema: Neo4jGraphQL;
-
-    beforeAll(async () => {
-        neo4j = new Neo4jHelper();
-        driver = await neo4j.getDriver();
-        User = new UniqueType("User");
-        Post = new UniqueType("Post");
-        Person = new UniqueType("Person");
-
-        const typeDefs = `
+
+    beforeEach(async () => {
+        testHelper = new TestHelper();
+        User = testHelper.createUniqueType("User");
+        Post = testHelper.createUniqueType("Post");
+        Person = testHelper.createUniqueType("Person");
+
+        const typeDefs = /* GraphQL */ `
         interface Human {
             testString: String!
         }
@@ -347,17 +284,11 @@
               likes: [Human!]! @relationship(type: "LIKES", direction: IN)
             }
         `;
-        neoSchema = new Neo4jGraphQL({ typeDefs });
-    });
-
-    afterAll(async () => {
-        const session = await neo4j.getSession();
-        await cleanNodesUsingSession(session, [User, Post, Person]);
-        await driver.close();
-=======
+        await testHelper.initNeo4jGraphQL({ typeDefs });
+    });
+
     afterEach(async () => {
         await testHelper.close();
->>>>>>> f7bdadbf
     });
 
     test("should return posts where the count of likes equal one", async () => {
