/*
 * Copyright (c) "Neo4j"
 * Neo4j Sweden AB [http://neo4j.com]
 *
 * This file is part of Neo4j.
 *
 * Licensed under the Apache License, Version 2.0 (the "License");
 * you may not use this file except in compliance with the License.
 * You may obtain a copy of the License at
 *
 *     http://www.apache.org/licenses/LICENSE-2.0
 *
 * Unless required by applicable law or agreed to in writing, software
 * distributed under the License is distributed on an "AS IS" BASIS,
 * WITHOUT WARRANTIES OR CONDITIONS OF ANY KIND, either express or implied.
 * See the License for the specific language governing permissions and
 * limitations under the License.
 */

import { generate } from "randomstring";
import { UniqueType } from "../../../../utils/graphql-types";
import { TestHelper } from "../../../utils/tests-helper";

describe("aggregations-where-node-datetime", () => {
    const testHelper = new TestHelper();
    let User: UniqueType;
    let Post: UniqueType;

    beforeEach(async () => {
        User = testHelper.createUniqueType("User");
        Post = testHelper.createUniqueType("Post");
        const typeDefs = `
            type ${User} {
                testString: String!
                someDateTime: DateTime!
            }
    
            type ${Post} {
              testString: String!
              likes: [${User}!]! @relationship(type: "LIKES", direction: IN)
            }
        `;
        await testHelper.initNeo4jGraphQL({ typeDefs });
    });

    afterEach(async () => {
        await testHelper.close();
    });

    test("should return posts where a like DateTime is EQUAL to", async () => {
        const testString = generate({
            charset: "alphabetic",
            readable: true,
        });

        const someDateTime = new Date();

        await testHelper.executeCypher(
            `
                    CREATE (:${Post} {testString: "${testString}"})<-[:LIKES]-(:${User} {testString: "${testString}", someDateTime: dateTime("${someDateTime.toISOString()}")})
                    CREATE (:${Post} {testString: "${testString}"})
                `
        );

        const query = `
                {
                    ${
                        Post.plural
                    }(where: { testString: "${testString}", likesAggregate: { node: { someDateTime_EQUAL: "${someDateTime.toISOString()}" } } }) {
                        testString
                        likes {
                            testString
                            someDateTime
                        }
                    }
                }
            `;

        const gqlResult = await testHelper.executeGraphQL(query);

        if (gqlResult.errors) {
            console.log(JSON.stringify(gqlResult.errors, null, 2));
        }

        expect(gqlResult.errors).toBeUndefined();

        expect((gqlResult.data as any)[Post.plural]).toEqual([
            {
                testString,
                likes: [{ testString, someDateTime: someDateTime.toISOString() }],
            },
        ]);
    });

    test("should return posts where a like DateTime is GT than", async () => {
        const testString = generate({
            charset: "alphabetic",
            readable: true,
        });

        const someDateTime = new Date();
        const someDateTimeGT = new Date();
        someDateTimeGT.setDate(someDateTimeGT.getDate() - 1);

        await testHelper.executeCypher(
            `
                    CREATE (:${Post} {testString: "${testString}"})<-[:LIKES]-(:${User} {testString: "${testString}", someDateTime: datetime("${someDateTime.toISOString()}")})
                    CREATE (:${Post} {testString: "${testString}"})
                `
        );

        const query = `
                {
                    ${
                        Post.plural
                    }(where: { testString: "${testString}", likesAggregate: { node: { someDateTime_GT: "${someDateTimeGT.toISOString()}" } } }) {
                        testString
                        likes {
                            testString
                            someDateTime
                        }
                    }
                }
            `;

<<<<<<< HEAD
        const gqlResult = await testHelper.runGraphQL(query);
=======
        const gqlResult = await testHelper.executeGraphQL(query);

>>>>>>> 359d2061
        if (gqlResult.errors) {
            console.log(JSON.stringify(gqlResult.errors, null, 2));
        }

        expect(gqlResult.errors).toBeUndefined();

        expect((gqlResult.data as any)[Post.plural]).toEqual([
            {
                testString,
                likes: [{ testString, someDateTime: someDateTime.toISOString() }],
            },
        ]);
    });

    test("should return posts where a like DateTime is GTE than", async () => {
        const testString = generate({
            charset: "alphabetic",
            readable: true,
        });

        const someDateTime = new Date();

        await testHelper.executeCypher(
            `
                    CREATE (:${Post} {testString: "${testString}"})<-[:LIKES]-(:${User} {testString: "${testString}", someDateTime: datetime("${someDateTime.toISOString()}")})
                    CREATE (:${Post} {testString: "${testString}"})
                `
        );

        const query = `
                {
                    ${
                        Post.plural
                    }(where: { testString: "${testString}", likesAggregate: { node: { someDateTime_GTE: "${someDateTime.toISOString()}" } } }) {
                        testString
                        likes {
                            testString
                            someDateTime
                        }
                    }
                }
            `;

<<<<<<< HEAD
        const gqlResult = await testHelper.runGraphQL(query);
=======
        const gqlResult = await testHelper.executeGraphQL(query);

>>>>>>> 359d2061
        if (gqlResult.errors) {
            console.log(JSON.stringify(gqlResult.errors, null, 2));
        }

        expect(gqlResult.errors).toBeUndefined();

        expect((gqlResult.data as any)[Post.plural]).toEqual([
            {
                testString,
                likes: [{ testString, someDateTime: someDateTime.toISOString() }],
            },
        ]);
    });

    test("should return posts where a like DateTime is LT than", async () => {
        const testString = generate({
            charset: "alphabetic",
            readable: true,
        });

        const someDateTime = new Date();
        const someDateTimeLT = new Date();
        someDateTimeLT.setDate(someDateTimeLT.getDate() + 1);

        await testHelper.executeCypher(
            `
                    CREATE (:${Post} {testString: "${testString}"})<-[:LIKES]-(:${User} {testString: "${testString}", someDateTime: datetime("${someDateTime.toISOString()}")})
                    CREATE (:${Post} {testString: "${testString}"})
                `
        );

        const query = `
                {
                    ${
                        Post.plural
                    }(where: { testString: "${testString}", likesAggregate: { node: { someDateTime_LT: "${someDateTimeLT.toISOString()}" } } }) {
                        testString
                        likes {
                            testString
                            someDateTime
                        }
                    }
                }
            `;

<<<<<<< HEAD
        const gqlResult = await testHelper.runGraphQL(query);
=======
        const gqlResult = await testHelper.executeGraphQL(query);

>>>>>>> 359d2061
        if (gqlResult.errors) {
            console.log(JSON.stringify(gqlResult.errors, null, 2));
        }

        expect(gqlResult.errors).toBeUndefined();

        expect((gqlResult.data as any)[Post.plural]).toEqual([
            {
                testString,
                likes: [{ testString, someDateTime: someDateTime.toISOString() }],
            },
        ]);
    });

    test("should return posts where a like DateTime is LTE than", async () => {
        const testString = generate({
            charset: "alphabetic",
            readable: true,
        });

        const someDateTime = new Date();

        await testHelper.executeCypher(
            `
                    CREATE (:${Post} {testString: "${testString}"})<-[:LIKES]-(:${User} {testString: "${testString}", someDateTime: datetime("${someDateTime.toISOString()}")})
                    CREATE (:${Post} {testString: "${testString}"})
                `
        );

        const query = `
                {
                    ${
                        Post.plural
                    }(where: { testString: "${testString}", likesAggregate: { node: { someDateTime_LTE: "${someDateTime.toISOString()}" } } }) {
                        testString
                        likes {
                            testString
                            someDateTime
                        }
                    }
                }
            `;

<<<<<<< HEAD
        const gqlResult = await testHelper.runGraphQL(query);
        if (gqlResult.errors) {
            console.log(JSON.stringify(gqlResult.errors, null, 2));
        }

        expect(gqlResult.errors).toBeUndefined();

        expect((gqlResult.data as any)[Post.plural]).toEqual([
            {
                testString,
                likes: [{ testString, someDateTime: someDateTime.toISOString() }],
            },
        ]);
    });
});
describe("aggregations-where-node-datetime interface relationships of concrete types", () => {
    let testHelper: TestHelper;
    let User: UniqueType;
    let Post: UniqueType;
    let Person: UniqueType;

    beforeEach(async () => {
        testHelper = new TestHelper();
        User = testHelper.createUniqueType("User");
        Post = testHelper.createUniqueType("Post");
        Person = testHelper.createUniqueType("Person");

        const typeDefs = `
        interface Human {
            testString: String!
            someDateTime: DateTime!
        }

        type ${Person} implements Human {
            testString: String!
            someDateTime: DateTime!
        }

            type ${User} implements Human {
                testString: String!
                someDateTime: DateTime!
            }
    
            type ${Post} {
              testString: String!
              likes: [Human!]! @relationship(type: "LIKES", direction: IN)
            }
        `;
        await testHelper.initNeo4jGraphQL({ typeDefs });
    });

    afterEach(async () => {
        await testHelper.close();
    });

    test("should return posts where a like DateTime is EQUAL to", async () => {
        const testString = generate({
            charset: "alphabetic",
            readable: true,
        });

        const someDateTime = new Date();

        await testHelper.runCypher(
            `
                    CREATE (:${Post} {testString: "${testString}"})<-[:LIKES]-(:${User} {testString: "${testString}", someDateTime: dateTime("${someDateTime.toISOString()}")})
                    CREATE (:${Post} {testString: "${testString}"})
                `
        );

        const query = `
                {
                    ${
                        Post.plural
                    }(where: { testString: "${testString}", likesAggregate: { node: { someDateTime_EQUAL: "${someDateTime.toISOString()}" } } }) {
                        testString
                        likes {
                            testString
                            someDateTime
                        }
                    }
                }
            `;

        const gqlResult = await testHelper.runGraphQL(query);
        if (gqlResult.errors) {
            console.log(JSON.stringify(gqlResult.errors, null, 2));
        }

        expect(gqlResult.errors).toBeUndefined();

        expect((gqlResult.data as any)[Post.plural]).toEqual([
            {
                testString,
                likes: [{ testString, someDateTime: someDateTime.toISOString() }],
            },
        ]);
    });

    test("should return posts where a like DateTime is GT than", async () => {
        const testString = generate({
            charset: "alphabetic",
            readable: true,
        });

        const someDateTime = new Date();
        const someDateTimeGT = new Date();
        someDateTimeGT.setDate(someDateTimeGT.getDate() - 1);

        await testHelper.runCypher(
            `
                    CREATE (:${Post} {testString: "${testString}"})<-[:LIKES]-(:${User} {testString: "${testString}", someDateTime: datetime("${someDateTime.toISOString()}")})
                    CREATE (:${Post} {testString: "${testString}"})
                `
        );

        const query = `
                {
                    ${
                        Post.plural
                    }(where: { testString: "${testString}", likesAggregate: { node: { someDateTime_GT: "${someDateTimeGT.toISOString()}" } } }) {
                        testString
                        likes {
                            testString
                            someDateTime
                        }
                    }
                }
            `;

        const gqlResult = await testHelper.runGraphQL(query);
        if (gqlResult.errors) {
            console.log(JSON.stringify(gqlResult.errors, null, 2));
        }

        expect(gqlResult.errors).toBeUndefined();

        expect((gqlResult.data as any)[Post.plural]).toEqual([
            {
                testString,
                likes: [{ testString, someDateTime: someDateTime.toISOString() }],
            },
        ]);
    });

    test("should return posts where a like DateTime is GTE than", async () => {
        const testString = generate({
            charset: "alphabetic",
            readable: true,
        });

        const someDateTime = new Date();

        await testHelper.runCypher(
            `
                    CREATE (:${Post} {testString: "${testString}"})<-[:LIKES]-(:${User} {testString: "${testString}", someDateTime: datetime("${someDateTime.toISOString()}")})
                    CREATE (:${Post} {testString: "${testString}"})
                `
        );

        const query = `
                {
                    ${
                        Post.plural
                    }(where: { testString: "${testString}", likesAggregate: { node: { someDateTime_GTE: "${someDateTime.toISOString()}" } } }) {
                        testString
                        likes {
                            testString
                            someDateTime
                        }
                    }
                }
            `;

        const gqlResult = await testHelper.runGraphQL(query);
        if (gqlResult.errors) {
            console.log(JSON.stringify(gqlResult.errors, null, 2));
        }

        expect(gqlResult.errors).toBeUndefined();

        expect((gqlResult.data as any)[Post.plural]).toEqual([
            {
                testString,
                likes: [{ testString, someDateTime: someDateTime.toISOString() }],
            },
        ]);
    });

    test("should return posts where a like DateTime is LT than", async () => {
        const testString = generate({
            charset: "alphabetic",
            readable: true,
        });

        const someDateTime = new Date();
        const someDateTimeLT = new Date();
        someDateTimeLT.setDate(someDateTimeLT.getDate() + 1);
=======
        const gqlResult = await testHelper.executeGraphQL(query);
>>>>>>> 359d2061

        await testHelper.runCypher(
            `
                    CREATE (:${Post} {testString: "${testString}"})<-[:LIKES]-(:${User} {testString: "${testString}", someDateTime: datetime("${someDateTime.toISOString()}")})
                    CREATE (:${Post} {testString: "${testString}"})
                `
        );

        const query = `
                {
                    ${
                        Post.plural
                    }(where: { testString: "${testString}", likesAggregate: { node: { someDateTime_LT: "${someDateTimeLT.toISOString()}" } } }) {
                        testString
                        likes {
                            testString
                            someDateTime
                        }
                    }
                }
            `;

        const gqlResult = await testHelper.runGraphQL(query);
        if (gqlResult.errors) {
            console.log(JSON.stringify(gqlResult.errors, null, 2));
        }

        expect(gqlResult.errors).toBeUndefined();

        expect((gqlResult.data as any)[Post.plural]).toEqual([
            {
                testString,
                likes: [{ testString, someDateTime: someDateTime.toISOString() }],
            },
        ]);
    });

    test("should return posts where a like DateTime is LTE than", async () => {
        const testString = generate({
            charset: "alphabetic",
            readable: true,
        });

        const someDateTime = new Date();

        await testHelper.runCypher(
            `
                    CREATE (:${Post} {testString: "${testString}"})<-[:LIKES]-(:${User} {testString: "${testString}", someDateTime: datetime("${someDateTime.toISOString()}")})
                    CREATE (:${Post} {testString: "${testString}"})
                `
        );

        const query = `
                {
                    ${
                        Post.plural
                    }(where: { testString: "${testString}", likesAggregate: { node: { someDateTime_LTE: "${someDateTime.toISOString()}" } } }) {
                        testString
                        likes {
                            testString
                            someDateTime
                        }
                    }
                }
            `;

        const gqlResult = await testHelper.runGraphQL(query);
        if (gqlResult.errors) {
            console.log(JSON.stringify(gqlResult.errors, null, 2));
        }

        expect(gqlResult.errors).toBeUndefined();

        expect((gqlResult.data as any)[Post.plural]).toEqual([
            {
                testString,
                likes: [{ testString, someDateTime: someDateTime.toISOString() }],
            },
        ]);
    });
});<|MERGE_RESOLUTION|>--- conflicted
+++ resolved
@@ -22,273 +22,6 @@
 import { TestHelper } from "../../../utils/tests-helper";
 
 describe("aggregations-where-node-datetime", () => {
-    const testHelper = new TestHelper();
-    let User: UniqueType;
-    let Post: UniqueType;
-
-    beforeEach(async () => {
-        User = testHelper.createUniqueType("User");
-        Post = testHelper.createUniqueType("Post");
-        const typeDefs = `
-            type ${User} {
-                testString: String!
-                someDateTime: DateTime!
-            }
-    
-            type ${Post} {
-              testString: String!
-              likes: [${User}!]! @relationship(type: "LIKES", direction: IN)
-            }
-        `;
-        await testHelper.initNeo4jGraphQL({ typeDefs });
-    });
-
-    afterEach(async () => {
-        await testHelper.close();
-    });
-
-    test("should return posts where a like DateTime is EQUAL to", async () => {
-        const testString = generate({
-            charset: "alphabetic",
-            readable: true,
-        });
-
-        const someDateTime = new Date();
-
-        await testHelper.executeCypher(
-            `
-                    CREATE (:${Post} {testString: "${testString}"})<-[:LIKES]-(:${User} {testString: "${testString}", someDateTime: dateTime("${someDateTime.toISOString()}")})
-                    CREATE (:${Post} {testString: "${testString}"})
-                `
-        );
-
-        const query = `
-                {
-                    ${
-                        Post.plural
-                    }(where: { testString: "${testString}", likesAggregate: { node: { someDateTime_EQUAL: "${someDateTime.toISOString()}" } } }) {
-                        testString
-                        likes {
-                            testString
-                            someDateTime
-                        }
-                    }
-                }
-            `;
-
-        const gqlResult = await testHelper.executeGraphQL(query);
-
-        if (gqlResult.errors) {
-            console.log(JSON.stringify(gqlResult.errors, null, 2));
-        }
-
-        expect(gqlResult.errors).toBeUndefined();
-
-        expect((gqlResult.data as any)[Post.plural]).toEqual([
-            {
-                testString,
-                likes: [{ testString, someDateTime: someDateTime.toISOString() }],
-            },
-        ]);
-    });
-
-    test("should return posts where a like DateTime is GT than", async () => {
-        const testString = generate({
-            charset: "alphabetic",
-            readable: true,
-        });
-
-        const someDateTime = new Date();
-        const someDateTimeGT = new Date();
-        someDateTimeGT.setDate(someDateTimeGT.getDate() - 1);
-
-        await testHelper.executeCypher(
-            `
-                    CREATE (:${Post} {testString: "${testString}"})<-[:LIKES]-(:${User} {testString: "${testString}", someDateTime: datetime("${someDateTime.toISOString()}")})
-                    CREATE (:${Post} {testString: "${testString}"})
-                `
-        );
-
-        const query = `
-                {
-                    ${
-                        Post.plural
-                    }(where: { testString: "${testString}", likesAggregate: { node: { someDateTime_GT: "${someDateTimeGT.toISOString()}" } } }) {
-                        testString
-                        likes {
-                            testString
-                            someDateTime
-                        }
-                    }
-                }
-            `;
-
-<<<<<<< HEAD
-        const gqlResult = await testHelper.runGraphQL(query);
-=======
-        const gqlResult = await testHelper.executeGraphQL(query);
-
->>>>>>> 359d2061
-        if (gqlResult.errors) {
-            console.log(JSON.stringify(gqlResult.errors, null, 2));
-        }
-
-        expect(gqlResult.errors).toBeUndefined();
-
-        expect((gqlResult.data as any)[Post.plural]).toEqual([
-            {
-                testString,
-                likes: [{ testString, someDateTime: someDateTime.toISOString() }],
-            },
-        ]);
-    });
-
-    test("should return posts where a like DateTime is GTE than", async () => {
-        const testString = generate({
-            charset: "alphabetic",
-            readable: true,
-        });
-
-        const someDateTime = new Date();
-
-        await testHelper.executeCypher(
-            `
-                    CREATE (:${Post} {testString: "${testString}"})<-[:LIKES]-(:${User} {testString: "${testString}", someDateTime: datetime("${someDateTime.toISOString()}")})
-                    CREATE (:${Post} {testString: "${testString}"})
-                `
-        );
-
-        const query = `
-                {
-                    ${
-                        Post.plural
-                    }(where: { testString: "${testString}", likesAggregate: { node: { someDateTime_GTE: "${someDateTime.toISOString()}" } } }) {
-                        testString
-                        likes {
-                            testString
-                            someDateTime
-                        }
-                    }
-                }
-            `;
-
-<<<<<<< HEAD
-        const gqlResult = await testHelper.runGraphQL(query);
-=======
-        const gqlResult = await testHelper.executeGraphQL(query);
-
->>>>>>> 359d2061
-        if (gqlResult.errors) {
-            console.log(JSON.stringify(gqlResult.errors, null, 2));
-        }
-
-        expect(gqlResult.errors).toBeUndefined();
-
-        expect((gqlResult.data as any)[Post.plural]).toEqual([
-            {
-                testString,
-                likes: [{ testString, someDateTime: someDateTime.toISOString() }],
-            },
-        ]);
-    });
-
-    test("should return posts where a like DateTime is LT than", async () => {
-        const testString = generate({
-            charset: "alphabetic",
-            readable: true,
-        });
-
-        const someDateTime = new Date();
-        const someDateTimeLT = new Date();
-        someDateTimeLT.setDate(someDateTimeLT.getDate() + 1);
-
-        await testHelper.executeCypher(
-            `
-                    CREATE (:${Post} {testString: "${testString}"})<-[:LIKES]-(:${User} {testString: "${testString}", someDateTime: datetime("${someDateTime.toISOString()}")})
-                    CREATE (:${Post} {testString: "${testString}"})
-                `
-        );
-
-        const query = `
-                {
-                    ${
-                        Post.plural
-                    }(where: { testString: "${testString}", likesAggregate: { node: { someDateTime_LT: "${someDateTimeLT.toISOString()}" } } }) {
-                        testString
-                        likes {
-                            testString
-                            someDateTime
-                        }
-                    }
-                }
-            `;
-
-<<<<<<< HEAD
-        const gqlResult = await testHelper.runGraphQL(query);
-=======
-        const gqlResult = await testHelper.executeGraphQL(query);
-
->>>>>>> 359d2061
-        if (gqlResult.errors) {
-            console.log(JSON.stringify(gqlResult.errors, null, 2));
-        }
-
-        expect(gqlResult.errors).toBeUndefined();
-
-        expect((gqlResult.data as any)[Post.plural]).toEqual([
-            {
-                testString,
-                likes: [{ testString, someDateTime: someDateTime.toISOString() }],
-            },
-        ]);
-    });
-
-    test("should return posts where a like DateTime is LTE than", async () => {
-        const testString = generate({
-            charset: "alphabetic",
-            readable: true,
-        });
-
-        const someDateTime = new Date();
-
-        await testHelper.executeCypher(
-            `
-                    CREATE (:${Post} {testString: "${testString}"})<-[:LIKES]-(:${User} {testString: "${testString}", someDateTime: datetime("${someDateTime.toISOString()}")})
-                    CREATE (:${Post} {testString: "${testString}"})
-                `
-        );
-
-        const query = `
-                {
-                    ${
-                        Post.plural
-                    }(where: { testString: "${testString}", likesAggregate: { node: { someDateTime_LTE: "${someDateTime.toISOString()}" } } }) {
-                        testString
-                        likes {
-                            testString
-                            someDateTime
-                        }
-                    }
-                }
-            `;
-
-<<<<<<< HEAD
-        const gqlResult = await testHelper.runGraphQL(query);
-        if (gqlResult.errors) {
-            console.log(JSON.stringify(gqlResult.errors, null, 2));
-        }
-
-        expect(gqlResult.errors).toBeUndefined();
-
-        expect((gqlResult.data as any)[Post.plural]).toEqual([
-            {
-                testString,
-                likes: [{ testString, someDateTime: someDateTime.toISOString() }],
-            },
-        ]);
-    });
-});
-describe("aggregations-where-node-datetime interface relationships of concrete types", () => {
     let testHelper: TestHelper;
     let User: UniqueType;
     let Post: UniqueType;
@@ -336,7 +69,7 @@
 
         const someDateTime = new Date();
 
-        await testHelper.runCypher(
+        await testHelper.executeCypher(
             `
                     CREATE (:${Post} {testString: "${testString}"})<-[:LIKES]-(:${User} {testString: "${testString}", someDateTime: dateTime("${someDateTime.toISOString()}")})
                     CREATE (:${Post} {testString: "${testString}"})
@@ -357,7 +90,8 @@
                 }
             `;
 
-        const gqlResult = await testHelper.runGraphQL(query);
+        const gqlResult = await testHelper.executeGraphQL(query);
+
         if (gqlResult.errors) {
             console.log(JSON.stringify(gqlResult.errors, null, 2));
         }
@@ -382,7 +116,7 @@
         const someDateTimeGT = new Date();
         someDateTimeGT.setDate(someDateTimeGT.getDate() - 1);
 
-        await testHelper.runCypher(
+        await testHelper.executeCypher(
             `
                     CREATE (:${Post} {testString: "${testString}"})<-[:LIKES]-(:${User} {testString: "${testString}", someDateTime: datetime("${someDateTime.toISOString()}")})
                     CREATE (:${Post} {testString: "${testString}"})
@@ -403,7 +137,7 @@
                 }
             `;
 
-        const gqlResult = await testHelper.runGraphQL(query);
+        const gqlResult = await testHelper.executeGraphQL(query);
         if (gqlResult.errors) {
             console.log(JSON.stringify(gqlResult.errors, null, 2));
         }
@@ -426,7 +160,7 @@
 
         const someDateTime = new Date();
 
-        await testHelper.runCypher(
+        await testHelper.executeCypher(
             `
                     CREATE (:${Post} {testString: "${testString}"})<-[:LIKES]-(:${User} {testString: "${testString}", someDateTime: datetime("${someDateTime.toISOString()}")})
                     CREATE (:${Post} {testString: "${testString}"})
@@ -447,7 +181,7 @@
                 }
             `;
 
-        const gqlResult = await testHelper.runGraphQL(query);
+        const gqlResult = await testHelper.executeGraphQL(query);
         if (gqlResult.errors) {
             console.log(JSON.stringify(gqlResult.errors, null, 2));
         }
@@ -471,11 +205,8 @@
         const someDateTime = new Date();
         const someDateTimeLT = new Date();
         someDateTimeLT.setDate(someDateTimeLT.getDate() + 1);
-=======
-        const gqlResult = await testHelper.executeGraphQL(query);
->>>>>>> 359d2061
-
-        await testHelper.runCypher(
+
+        await testHelper.executeCypher(
             `
                     CREATE (:${Post} {testString: "${testString}"})<-[:LIKES]-(:${User} {testString: "${testString}", someDateTime: datetime("${someDateTime.toISOString()}")})
                     CREATE (:${Post} {testString: "${testString}"})
@@ -496,7 +227,7 @@
                 }
             `;
 
-        const gqlResult = await testHelper.runGraphQL(query);
+        const gqlResult = await testHelper.executeGraphQL(query);
         if (gqlResult.errors) {
             console.log(JSON.stringify(gqlResult.errors, null, 2));
         }
@@ -519,7 +250,7 @@
 
         const someDateTime = new Date();
 
-        await testHelper.runCypher(
+        await testHelper.executeCypher(
             `
                     CREATE (:${Post} {testString: "${testString}"})<-[:LIKES]-(:${User} {testString: "${testString}", someDateTime: datetime("${someDateTime.toISOString()}")})
                     CREATE (:${Post} {testString: "${testString}"})
@@ -540,7 +271,271 @@
                 }
             `;
 
-        const gqlResult = await testHelper.runGraphQL(query);
+        const gqlResult = await testHelper.executeGraphQL(query);
+        if (gqlResult.errors) {
+            console.log(JSON.stringify(gqlResult.errors, null, 2));
+        }
+
+        expect(gqlResult.errors).toBeUndefined();
+
+        expect((gqlResult.data as any)[Post.plural]).toEqual([
+            {
+                testString,
+                likes: [{ testString, someDateTime: someDateTime.toISOString() }],
+            },
+        ]);
+    });
+});
+describe("aggregations-where-node-datetime interface relationships of concrete types", () => {
+    let testHelper: TestHelper;
+    let User: UniqueType;
+    let Post: UniqueType;
+    let Person: UniqueType;
+
+    beforeEach(async () => {
+        testHelper = new TestHelper();
+        User = testHelper.createUniqueType("User");
+        Post = testHelper.createUniqueType("Post");
+        Person = testHelper.createUniqueType("Person");
+
+        const typeDefs = `
+        interface Human {
+            testString: String!
+            someDateTime: DateTime!
+        }
+
+        type ${Person} implements Human {
+            testString: String!
+            someDateTime: DateTime!
+        }
+
+            type ${User} implements Human {
+                testString: String!
+                someDateTime: DateTime!
+            }
+    
+            type ${Post} {
+              testString: String!
+              likes: [Human!]! @relationship(type: "LIKES", direction: IN)
+            }
+        `;
+        await testHelper.initNeo4jGraphQL({ typeDefs });
+    });
+
+    afterEach(async () => {
+        await testHelper.close();
+    });
+
+    test("should return posts where a like DateTime is EQUAL to", async () => {
+        const testString = generate({
+            charset: "alphabetic",
+            readable: true,
+        });
+
+        const someDateTime = new Date();
+
+        await testHelper.executeCypher(
+            `
+                    CREATE (:${Post} {testString: "${testString}"})<-[:LIKES]-(:${User} {testString: "${testString}", someDateTime: dateTime("${someDateTime.toISOString()}")})
+                    CREATE (:${Post} {testString: "${testString}"})
+                `
+        );
+
+        const query = `
+                {
+                    ${
+                        Post.plural
+                    }(where: { testString: "${testString}", likesAggregate: { node: { someDateTime_EQUAL: "${someDateTime.toISOString()}" } } }) {
+                        testString
+                        likes {
+                            testString
+                            someDateTime
+                        }
+                    }
+                }
+            `;
+
+        const gqlResult = await testHelper.executeGraphQL(query);
+        if (gqlResult.errors) {
+            console.log(JSON.stringify(gqlResult.errors, null, 2));
+        }
+
+        expect(gqlResult.errors).toBeUndefined();
+
+        expect((gqlResult.data as any)[Post.plural]).toEqual([
+            {
+                testString,
+                likes: [{ testString, someDateTime: someDateTime.toISOString() }],
+            },
+        ]);
+    });
+
+    test("should return posts where a like DateTime is GT than", async () => {
+        const testString = generate({
+            charset: "alphabetic",
+            readable: true,
+        });
+
+        const someDateTime = new Date();
+        const someDateTimeGT = new Date();
+        someDateTimeGT.setDate(someDateTimeGT.getDate() - 1);
+
+        await testHelper.executeCypher(
+            `
+                    CREATE (:${Post} {testString: "${testString}"})<-[:LIKES]-(:${User} {testString: "${testString}", someDateTime: datetime("${someDateTime.toISOString()}")})
+                    CREATE (:${Post} {testString: "${testString}"})
+                `
+        );
+
+        const query = `
+                {
+                    ${
+                        Post.plural
+                    }(where: { testString: "${testString}", likesAggregate: { node: { someDateTime_GT: "${someDateTimeGT.toISOString()}" } } }) {
+                        testString
+                        likes {
+                            testString
+                            someDateTime
+                        }
+                    }
+                }
+            `;
+
+        const gqlResult = await testHelper.executeGraphQL(query);
+        if (gqlResult.errors) {
+            console.log(JSON.stringify(gqlResult.errors, null, 2));
+        }
+
+        expect(gqlResult.errors).toBeUndefined();
+
+        expect((gqlResult.data as any)[Post.plural]).toEqual([
+            {
+                testString,
+                likes: [{ testString, someDateTime: someDateTime.toISOString() }],
+            },
+        ]);
+    });
+
+    test("should return posts where a like DateTime is GTE than", async () => {
+        const testString = generate({
+            charset: "alphabetic",
+            readable: true,
+        });
+
+        const someDateTime = new Date();
+
+        await testHelper.executeCypher(
+            `
+                    CREATE (:${Post} {testString: "${testString}"})<-[:LIKES]-(:${User} {testString: "${testString}", someDateTime: datetime("${someDateTime.toISOString()}")})
+                    CREATE (:${Post} {testString: "${testString}"})
+                `
+        );
+
+        const query = `
+                {
+                    ${
+                        Post.plural
+                    }(where: { testString: "${testString}", likesAggregate: { node: { someDateTime_GTE: "${someDateTime.toISOString()}" } } }) {
+                        testString
+                        likes {
+                            testString
+                            someDateTime
+                        }
+                    }
+                }
+            `;
+
+        const gqlResult = await testHelper.executeGraphQL(query);
+        if (gqlResult.errors) {
+            console.log(JSON.stringify(gqlResult.errors, null, 2));
+        }
+
+        expect(gqlResult.errors).toBeUndefined();
+
+        expect((gqlResult.data as any)[Post.plural]).toEqual([
+            {
+                testString,
+                likes: [{ testString, someDateTime: someDateTime.toISOString() }],
+            },
+        ]);
+    });
+
+    test("should return posts where a like DateTime is LT than", async () => {
+        const testString = generate({
+            charset: "alphabetic",
+            readable: true,
+        });
+
+        const someDateTime = new Date();
+        const someDateTimeLT = new Date();
+        someDateTimeLT.setDate(someDateTimeLT.getDate() + 1);
+
+        await testHelper.executeCypher(
+            `
+                    CREATE (:${Post} {testString: "${testString}"})<-[:LIKES]-(:${User} {testString: "${testString}", someDateTime: datetime("${someDateTime.toISOString()}")})
+                    CREATE (:${Post} {testString: "${testString}"})
+                `
+        );
+
+        const query = `
+                {
+                    ${
+                        Post.plural
+                    }(where: { testString: "${testString}", likesAggregate: { node: { someDateTime_LT: "${someDateTimeLT.toISOString()}" } } }) {
+                        testString
+                        likes {
+                            testString
+                            someDateTime
+                        }
+                    }
+                }
+            `;
+
+        const gqlResult = await testHelper.executeGraphQL(query);
+        if (gqlResult.errors) {
+            console.log(JSON.stringify(gqlResult.errors, null, 2));
+        }
+
+        expect(gqlResult.errors).toBeUndefined();
+
+        expect((gqlResult.data as any)[Post.plural]).toEqual([
+            {
+                testString,
+                likes: [{ testString, someDateTime: someDateTime.toISOString() }],
+            },
+        ]);
+    });
+
+    test("should return posts where a like DateTime is LTE than", async () => {
+        const testString = generate({
+            charset: "alphabetic",
+            readable: true,
+        });
+
+        const someDateTime = new Date();
+
+        await testHelper.executeCypher(
+            `
+                    CREATE (:${Post} {testString: "${testString}"})<-[:LIKES]-(:${User} {testString: "${testString}", someDateTime: datetime("${someDateTime.toISOString()}")})
+                    CREATE (:${Post} {testString: "${testString}"})
+                `
+        );
+
+        const query = `
+                {
+                    ${
+                        Post.plural
+                    }(where: { testString: "${testString}", likesAggregate: { node: { someDateTime_LTE: "${someDateTime.toISOString()}" } } }) {
+                        testString
+                        likes {
+                            testString
+                            someDateTime
+                        }
+                    }
+                }
+            `;
+
+        const gqlResult = await testHelper.executeGraphQL(query);
         if (gqlResult.errors) {
             console.log(JSON.stringify(gqlResult.errors, null, 2));
         }
