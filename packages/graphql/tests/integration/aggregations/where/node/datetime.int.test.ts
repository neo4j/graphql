--- conflicted
+++ resolved
@@ -18,15 +18,8 @@
  */
 
 import { generate } from "randomstring";
-<<<<<<< HEAD
-import { Neo4jGraphQL } from "../../../../../src/classes";
-import { cleanNodesUsingSession } from "../../../../utils/clean-nodes";
 import { UniqueType } from "../../../../utils/graphql-types";
-import Neo4jHelper from "../../../neo4j";
-=======
-import type { UniqueType } from "../../../../utils/graphql-types";
 import { TestHelper } from "../../../utils/tests-helper";
->>>>>>> f7bdadbf
 
 describe("aggregations-where-node-datetime", () => {
     let testHelper: TestHelper;
@@ -51,32 +44,26 @@
         await testHelper.initNeo4jGraphQL({ typeDefs });
     });
 
-<<<<<<< HEAD
-    afterAll(async () => {
-        const session = await neo4j.getSession();
-        await cleanNodesUsingSession(session, [User, Post]);
-        await driver.close();
+    afterEach(async () => {
+        await testHelper.close();
     });
 
     test("should return posts where a like DateTime is EQUAL to", async () => {
-        const session = await neo4j.getSession();
-
-        const testString = generate({
-            charset: "alphabetic",
-            readable: true,
-        });
-
-        const someDateTime = new Date();
-
-        try {
-            await session.run(
-                `
+        const testString = generate({
+            charset: "alphabetic",
+            readable: true,
+        });
+
+        const someDateTime = new Date();
+
+        await testHelper.runCypher(
+            `
                     CREATE (:${Post} {testString: "${testString}"})<-[:LIKES]-(:${User} {testString: "${testString}", someDateTime: dateTime("${someDateTime.toISOString()}")})
                     CREATE (:${Post} {testString: "${testString}"})
                 `
-            );
-
-            const query = `
+        );
+
+        const query = `
                 {
                     ${
                         Post.plural
@@ -90,32 +77,23 @@
                 }
             `;
 
-            const gqlResult = await graphql({
-                schema: await neoSchema.getSchema(),
-                source: query,
-                contextValue: neo4j.getContextValues(),
-            });
-
-            if (gqlResult.errors) {
-                console.log(JSON.stringify(gqlResult.errors, null, 2));
-            }
-
-            expect(gqlResult.errors).toBeUndefined();
-
-            expect((gqlResult.data as any)[Post.plural]).toEqual([
-                {
-                    testString,
-                    likes: [{ testString, someDateTime: someDateTime.toISOString() }],
-                },
-            ]);
-        } finally {
-            await session.close();
-        }
+        const gqlResult = await testHelper.runGraphQL(query);
+
+        if (gqlResult.errors) {
+            console.log(JSON.stringify(gqlResult.errors, null, 2));
+        }
+
+        expect(gqlResult.errors).toBeUndefined();
+
+        expect((gqlResult.data as any)[Post.plural]).toEqual([
+            {
+                testString,
+                likes: [{ testString, someDateTime: someDateTime.toISOString() }],
+            },
+        ]);
     });
 
     test("should return posts where a like DateTime is GT than", async () => {
-        const session = await neo4j.getSession();
-
         const testString = generate({
             charset: "alphabetic",
             readable: true,
@@ -125,15 +103,14 @@
         const someDateTimeGT = new Date();
         someDateTimeGT.setDate(someDateTimeGT.getDate() - 1);
 
-        try {
-            await session.run(
-                `
-                    CREATE (:${Post} {testString: "${testString}"})<-[:LIKES]-(:${User} {testString: "${testString}", someDateTime: datetime("${someDateTime.toISOString()}")})
-                    CREATE (:${Post} {testString: "${testString}"})
-                `
-            );
-
-            const query = `
+        await testHelper.runCypher(
+            `
+                    CREATE (:${Post} {testString: "${testString}"})<-[:LIKES]-(:${User} {testString: "${testString}", someDateTime: datetime("${someDateTime.toISOString()}")})
+                    CREATE (:${Post} {testString: "${testString}"})
+                `
+        );
+
+        const query = `
                 {
                     ${
                         Post.plural
@@ -147,48 +124,37 @@
                 }
             `;
 
-            const gqlResult = await graphql({
-                schema: await neoSchema.getSchema(),
-                source: query,
-                contextValue: neo4j.getContextValues(),
-            });
-
-            if (gqlResult.errors) {
-                console.log(JSON.stringify(gqlResult.errors, null, 2));
-            }
-
-            expect(gqlResult.errors).toBeUndefined();
-
-            expect((gqlResult.data as any)[Post.plural]).toEqual([
-                {
-                    testString,
-                    likes: [{ testString, someDateTime: someDateTime.toISOString() }],
-                },
-            ]);
-        } finally {
-            await session.close();
-        }
+        const gqlResult = await testHelper.runGraphQL(query);
+        if (gqlResult.errors) {
+            console.log(JSON.stringify(gqlResult.errors, null, 2));
+        }
+
+        expect(gqlResult.errors).toBeUndefined();
+
+        expect((gqlResult.data as any)[Post.plural]).toEqual([
+            {
+                testString,
+                likes: [{ testString, someDateTime: someDateTime.toISOString() }],
+            },
+        ]);
     });
 
     test("should return posts where a like DateTime is GTE than", async () => {
-        const session = await neo4j.getSession();
-
-        const testString = generate({
-            charset: "alphabetic",
-            readable: true,
-        });
-
-        const someDateTime = new Date();
-
-        try {
-            await session.run(
-                `
-                    CREATE (:${Post} {testString: "${testString}"})<-[:LIKES]-(:${User} {testString: "${testString}", someDateTime: datetime("${someDateTime.toISOString()}")})
-                    CREATE (:${Post} {testString: "${testString}"})
-                `
-            );
-
-            const query = `
+        const testString = generate({
+            charset: "alphabetic",
+            readable: true,
+        });
+
+        const someDateTime = new Date();
+
+        await testHelper.runCypher(
+            `
+                    CREATE (:${Post} {testString: "${testString}"})<-[:LIKES]-(:${User} {testString: "${testString}", someDateTime: datetime("${someDateTime.toISOString()}")})
+                    CREATE (:${Post} {testString: "${testString}"})
+                `
+        );
+
+        const query = `
                 {
                     ${
                         Post.plural
@@ -202,32 +168,22 @@
                 }
             `;
 
-            const gqlResult = await graphql({
-                schema: await neoSchema.getSchema(),
-                source: query,
-                contextValue: neo4j.getContextValues(),
-            });
-
-            if (gqlResult.errors) {
-                console.log(JSON.stringify(gqlResult.errors, null, 2));
-            }
-
-            expect(gqlResult.errors).toBeUndefined();
-
-            expect((gqlResult.data as any)[Post.plural]).toEqual([
-                {
-                    testString,
-                    likes: [{ testString, someDateTime: someDateTime.toISOString() }],
-                },
-            ]);
-        } finally {
-            await session.close();
-        }
+        const gqlResult = await testHelper.runGraphQL(query);
+        if (gqlResult.errors) {
+            console.log(JSON.stringify(gqlResult.errors, null, 2));
+        }
+
+        expect(gqlResult.errors).toBeUndefined();
+
+        expect((gqlResult.data as any)[Post.plural]).toEqual([
+            {
+                testString,
+                likes: [{ testString, someDateTime: someDateTime.toISOString() }],
+            },
+        ]);
     });
 
     test("should return posts where a like DateTime is LT than", async () => {
-        const session = await neo4j.getSession();
-
         const testString = generate({
             charset: "alphabetic",
             readable: true,
@@ -237,15 +193,14 @@
         const someDateTimeLT = new Date();
         someDateTimeLT.setDate(someDateTimeLT.getDate() + 1);
 
-        try {
-            await session.run(
-                `
-                    CREATE (:${Post} {testString: "${testString}"})<-[:LIKES]-(:${User} {testString: "${testString}", someDateTime: datetime("${someDateTime.toISOString()}")})
-                    CREATE (:${Post} {testString: "${testString}"})
-                `
-            );
-
-            const query = `
+        await testHelper.runCypher(
+            `
+                    CREATE (:${Post} {testString: "${testString}"})<-[:LIKES]-(:${User} {testString: "${testString}", someDateTime: datetime("${someDateTime.toISOString()}")})
+                    CREATE (:${Post} {testString: "${testString}"})
+                `
+        );
+
+        const query = `
                 {
                     ${
                         Post.plural
@@ -259,48 +214,37 @@
                 }
             `;
 
-            const gqlResult = await graphql({
-                schema: await neoSchema.getSchema(),
-                source: query,
-                contextValue: neo4j.getContextValues(),
-            });
-
-            if (gqlResult.errors) {
-                console.log(JSON.stringify(gqlResult.errors, null, 2));
-            }
-
-            expect(gqlResult.errors).toBeUndefined();
-
-            expect((gqlResult.data as any)[Post.plural]).toEqual([
-                {
-                    testString,
-                    likes: [{ testString, someDateTime: someDateTime.toISOString() }],
-                },
-            ]);
-        } finally {
-            await session.close();
-        }
+        const gqlResult = await testHelper.runGraphQL(query);
+        if (gqlResult.errors) {
+            console.log(JSON.stringify(gqlResult.errors, null, 2));
+        }
+
+        expect(gqlResult.errors).toBeUndefined();
+
+        expect((gqlResult.data as any)[Post.plural]).toEqual([
+            {
+                testString,
+                likes: [{ testString, someDateTime: someDateTime.toISOString() }],
+            },
+        ]);
     });
 
     test("should return posts where a like DateTime is LTE than", async () => {
-        const session = await neo4j.getSession();
-
-        const testString = generate({
-            charset: "alphabetic",
-            readable: true,
-        });
-
-        const someDateTime = new Date();
-
-        try {
-            await session.run(
-                `
-                    CREATE (:${Post} {testString: "${testString}"})<-[:LIKES]-(:${User} {testString: "${testString}", someDateTime: datetime("${someDateTime.toISOString()}")})
-                    CREATE (:${Post} {testString: "${testString}"})
-                `
-            );
-
-            const query = `
+        const testString = generate({
+            charset: "alphabetic",
+            readable: true,
+        });
+
+        const someDateTime = new Date();
+
+        await testHelper.runCypher(
+            `
+                    CREATE (:${Post} {testString: "${testString}"})<-[:LIKES]-(:${User} {testString: "${testString}", someDateTime: datetime("${someDateTime.toISOString()}")})
+                    CREATE (:${Post} {testString: "${testString}"})
+                `
+        );
+
+        const query = `
                 {
                     ${
                         Post.plural
@@ -314,43 +258,33 @@
                 }
             `;
 
-            const gqlResult = await graphql({
-                schema: await neoSchema.getSchema(),
-                source: query,
-                contextValue: neo4j.getContextValues(),
-            });
-
-            if (gqlResult.errors) {
-                console.log(JSON.stringify(gqlResult.errors, null, 2));
-            }
-
-            expect(gqlResult.errors).toBeUndefined();
-
-            expect((gqlResult.data as any)[Post.plural]).toEqual([
-                {
-                    testString,
-                    likes: [{ testString, someDateTime: someDateTime.toISOString() }],
-                },
-            ]);
-        } finally {
-            await session.close();
-        }
+        const gqlResult = await testHelper.runGraphQL(query);
+        if (gqlResult.errors) {
+            console.log(JSON.stringify(gqlResult.errors, null, 2));
+        }
+
+        expect(gqlResult.errors).toBeUndefined();
+
+        expect((gqlResult.data as any)[Post.plural]).toEqual([
+            {
+                testString,
+                likes: [{ testString, someDateTime: someDateTime.toISOString() }],
+            },
+        ]);
     });
 });
 describe("aggregations-where-node-datetime interface relationships of concrete types", () => {
-    let driver: Driver;
-    let neo4j: Neo4jHelper;
-    let neoSchema: Neo4jGraphQL;
+    let testHelper: TestHelper;
     let User: UniqueType;
     let Post: UniqueType;
     let Person: UniqueType;
 
-    beforeAll(async () => {
-        neo4j = new Neo4jHelper();
-        driver = await neo4j.getDriver();
-        User = new UniqueType("User");
-        Post = new UniqueType("Post");
-        Person = new UniqueType("Person");
+    beforeEach(async () => {
+        testHelper = new TestHelper();
+        User = testHelper.createUniqueType("User");
+        Post = testHelper.createUniqueType("Post");
+        Person = testHelper.createUniqueType("Person");
+
         const typeDefs = `
         interface Human {
             testString: String!
@@ -372,17 +306,11 @@
               likes: [Human!]! @relationship(type: "LIKES", direction: IN)
             }
         `;
-        neoSchema = new Neo4jGraphQL({ typeDefs });
-    });
-
-    afterAll(async () => {
-        const session = await neo4j.getSession();
-        await cleanNodesUsingSession(session, [User, Post, Person]);
-        await driver.close();
-=======
+        await testHelper.initNeo4jGraphQL({ typeDefs });
+    });
+
     afterEach(async () => {
         await testHelper.close();
->>>>>>> f7bdadbf
     });
 
     test("should return posts where a like DateTime is EQUAL to", async () => {
@@ -415,7 +343,6 @@
             `;
 
         const gqlResult = await testHelper.runGraphQL(query);
-
         if (gqlResult.errors) {
             console.log(JSON.stringify(gqlResult.errors, null, 2));
         }
@@ -462,7 +389,6 @@
             `;
 
         const gqlResult = await testHelper.runGraphQL(query);
-
         if (gqlResult.errors) {
             console.log(JSON.stringify(gqlResult.errors, null, 2));
         }
@@ -507,7 +433,6 @@
             `;
 
         const gqlResult = await testHelper.runGraphQL(query);
-
         if (gqlResult.errors) {
             console.log(JSON.stringify(gqlResult.errors, null, 2));
         }
@@ -554,7 +479,6 @@
             `;
 
         const gqlResult = await testHelper.runGraphQL(query);
-
         if (gqlResult.errors) {
             console.log(JSON.stringify(gqlResult.errors, null, 2));
         }
@@ -599,7 +523,6 @@
             `;
 
         const gqlResult = await testHelper.runGraphQL(query);
-
         if (gqlResult.errors) {
             console.log(JSON.stringify(gqlResult.errors, null, 2));
         }
