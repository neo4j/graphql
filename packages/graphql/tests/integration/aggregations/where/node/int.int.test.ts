--- conflicted
+++ resolved
@@ -103,13 +103,8 @@
         }
     });
 
-<<<<<<< HEAD
-    test("should return posts where a like Int is GT than", async () => {
-        const session = driver.session();
-=======
     test("should return posts where a like Float is GT than", async () => {
         const session = await neo4j.getSession();
->>>>>>> eefbec5b
 
         const typeDefs = `
             type User {
