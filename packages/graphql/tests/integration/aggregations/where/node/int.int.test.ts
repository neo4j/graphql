/*
 * Copyright (c) "Neo4j"
 * Neo4j Sweden AB [http://neo4j.com]
 *
 * This file is part of Neo4j.
 *
 * Licensed under the Apache License, Version 2.0 (the "License");
 * you may not use this file except in compliance with the License.
 * You may obtain a copy of the License at
 *
 *     http://www.apache.org/licenses/LICENSE-2.0
 *
 * Unless required by applicable law or agreed to in writing, software
 * distributed under the License is distributed on an "AS IS" BASIS,
 * WITHOUT WARRANTIES OR CONDITIONS OF ANY KIND, either express or implied.
 * See the License for the specific language governing permissions and
 * limitations under the License.
 */

import { faker } from "@faker-js/faker";
import { generate } from "randomstring";
<<<<<<< HEAD
import { Neo4jGraphQL } from "../../../../../src/classes";
import { cleanNodesUsingSession } from "../../../../utils/clean-nodes";
import { UniqueType } from "../../../../utils/graphql-types";
import Neo4jHelper from "../../../neo4j";
=======
import type { UniqueType } from "../../../../utils/graphql-types";
import { TestHelper } from "../../../utils/tests-helper";
>>>>>>> f7bdadbf

describe("aggregations-where-node-int", () => {
    let testHelper: TestHelper;
    let User: UniqueType;
    let Post: UniqueType;

    beforeEach(async () => {
        testHelper = new TestHelper();
        User = testHelper.createUniqueType("User");
        Post = testHelper.createUniqueType("Post");
        const typeDefs = `
            type ${User} {
                testString: String!
                someInt: Int!
            }
    
            type ${Post} {
              testString: String!
              likes: [${User}!]! @relationship(type: "LIKES", direction: IN)
            }
        `;
        await testHelper.initNeo4jGraphQL({ typeDefs });
    });

<<<<<<< HEAD
    afterAll(async () => {
        const session = await neo4j.getSession();
        await cleanNodesUsingSession(session, [User, Post]);
        await driver.close();
    });

    test("should return posts where a like Int is EQUAL to", async () => {
        const session = await neo4j.getSession();

        const testString = generate({
            charset: "alphabetic",
            readable: true,
        });

        const someInt = Number(faker.number.int({ max: 100000 }));

        try {
            await session.run(
                `
                    CREATE (:${Post} {testString: "${testString}"})<-[:LIKES]-(:${User} {testString: "${testString}", someInt: ${someInt}})
                    CREATE (:${Post} {testString: "${testString}"})
                `
            );

            const query = `
                {
                    ${Post.plural}(where: { testString: "${testString}", likesAggregate: { node: { someInt_EQUAL: ${someInt} } } }) {
                        testString
                        likes {
                            testString
                            someInt
                        }
                    }
                }
            `;

            const gqlResult = await graphql({
                schema: await neoSchema.getSchema(),
                source: query,
                contextValue: neo4j.getContextValues(),
            });

            expect(gqlResult.errors).toBeUndefined();

            expect((gqlResult.data as any)[Post.plural]).toEqual([
                {
                    testString,
                    likes: [{ testString, someInt }],
                },
            ]);
        } finally {
            await session.close();
        }
    });

    test("should return posts where a like Float is GT than", async () => {
        const session = await neo4j.getSession();

        const testString = generate({
            charset: "alphabetic",
            readable: true,
        });

        const someInt = Number(faker.number.int({ max: 100000 }));
        const someIntGt = someInt - 1;

        try {
            await session.run(
                `
                    CREATE (:${Post} {testString: "${testString}"})<-[:LIKES]-(:${User} {testString: "${testString}", someInt: ${someInt}})
                    CREATE (:${Post} {testString: "${testString}"})
                `
            );

            const query = `
                {
                    ${Post.plural}(where: { testString: "${testString}", likesAggregate: { node: { someInt_GT: ${someIntGt} } } }) {
                        testString
                        likes {
                            testString
                            someInt
                        }
                    }
                }
            `;

            const gqlResult = await graphql({
                schema: await neoSchema.getSchema(),
                source: query,
                contextValue: neo4j.getContextValues(),
            });

            expect(gqlResult.errors).toBeUndefined();

            expect((gqlResult.data as any)[Post.plural]).toEqual([
                {
                    testString,
                    likes: [{ testString, someInt }],
                },
            ]);
        } finally {
            await session.close();
        }
    });

    test("should return posts where a like Float is GTE than", async () => {
        const session = await neo4j.getSession();

        const testString = generate({
            charset: "alphabetic",
            readable: true,
        });

        const someInt = Number(faker.number.int({ max: 100000 }));

        try {
            await session.run(
                `
                    CREATE (:${Post} {testString: "${testString}"})<-[:LIKES]-(:${User} {testString: "${testString}", someInt: ${someInt}})
                    CREATE (:${Post} {testString: "${testString}"})
                `
            );

            const query = `
                {
                    ${Post.plural}(where: { testString: "${testString}", likesAggregate: { node: { someInt_GTE: ${someInt} } } }) {
                        testString
                        likes {
                            testString
                            someInt
                        }
                    }
                }
            `;

            const gqlResult = await graphql({
                schema: await neoSchema.getSchema(),
                source: query,
                contextValue: neo4j.getContextValues(),
            });

            expect(gqlResult.errors).toBeUndefined();

            expect((gqlResult.data as any)[Post.plural]).toEqual([
                {
                    testString,
                    likes: [{ testString, someInt }],
                },
            ]);
        } finally {
            await session.close();
        }
    });

    test("should return posts where a like Float is LT than", async () => {
        const session = await neo4j.getSession();

        const testString = generate({
            charset: "alphabetic",
            readable: true,
        });

        const someInt = Number(faker.number.int({ max: 100000 }));
        const someIntLT = someInt + 1;

        try {
            await session.run(
                `
                    CREATE (:${Post} {testString: "${testString}"})<-[:LIKES]-(:${User} {testString: "${testString}", someInt: ${someInt}})
                    CREATE (:${Post} {testString: "${testString}"})
                `
            );

            const query = `
                {
                    ${Post.plural}(where: { testString: "${testString}", likesAggregate: { node: { someInt_LT: ${someIntLT} } } }) {
                        testString
                        likes {
                            testString
                            someInt
                        }
                    }
                }
            `;

            const gqlResult = await graphql({
                schema: await neoSchema.getSchema(),
                source: query,
                contextValue: neo4j.getContextValues(),
            });

            expect(gqlResult.errors).toBeUndefined();

            expect((gqlResult.data as any)[Post.plural]).toEqual([
                {
                    testString,
                    likes: [{ testString, someInt }],
                },
            ]);
        } finally {
            await session.close();
        }
    });

    test("should return posts where a like Float is LTE than", async () => {
        const session = await neo4j.getSession();

        const testString = generate({
            charset: "alphabetic",
            readable: true,
        });

        const someInt = Number(faker.number.int({ max: 100000 }));

        try {
            await session.run(
                `
                    CREATE (:${Post} {testString: "${testString}"})<-[:LIKES]-(:${User} {testString: "${testString}", someInt: ${someInt}})
                    CREATE (:${Post} {testString: "${testString}"})
                `
            );

            const query = `
                {
                    ${Post.plural}(where: { testString: "${testString}", likesAggregate: { node: { someInt_LTE: ${someInt} } } }) {
                        testString
                        likes {
                            testString
                            someInt
                        }
                    }
                }
            `;

            const gqlResult = await graphql({
                schema: await neoSchema.getSchema(),
                source: query,
                contextValue: neo4j.getContextValues(),
            });

            expect(gqlResult.errors).toBeUndefined();

            expect((gqlResult.data as any)[Post.plural]).toEqual([
                {
                    testString,
                    likes: [{ testString, someInt }],
                },
            ]);
        } finally {
            await session.close();
        }
    });

    describe("AVERAGE", () => {
        const someInt1 = 1;
        const someInt2 = 2;
        const someInt3 = 3;

        test("should return posts where the average of like Int's is EQUAL to", async () => {
            const session = await neo4j.getSession();

            const testString = generate({
                charset: "alphabetic",
                readable: true,
            });

            const avg = (someInt1 + someInt2 + someInt3) / 3;

            try {
                await session.run(
                    `
                        CREATE (p:${Post} {testString: "${testString}"})
                        CREATE (p)<-[:LIKES]-(:${User} {testString: "${testString}", someInt: ${someInt1}})
                        CREATE (p)<-[:LIKES]-(:${User} {testString: "${testString}", someInt: ${someInt2}})
                        CREATE (p)<-[:LIKES]-(:${User} {testString: "${testString}", someInt: ${someInt3}})
                        CREATE (:${Post} {testString: "${testString}"})
                    `
                );

                const query = `
                    {
                        ${Post.plural}(where: { testString: "${testString}", likesAggregate: { node: { someInt_AVERAGE_EQUAL: ${avg} } } }) {
                            testString
                            likes {
                                testString
                                someInt
                            }
                        }
                    }
                `;

                const gqlResult = await graphql({
                    schema: await neoSchema.getSchema(),
                    source: query,
                    contextValue: neo4j.getContextValues(),
                });

                expect(gqlResult.errors).toBeUndefined();

                const [post] = (gqlResult.data as any)[Post.plural] as any[];
                expect(post.testString).toEqual(testString);
                expect(post.likes).toHaveLength(3);
            } finally {
                await session.close();
            }
        });

        test("should return posts where the average of like Int's is GT than", async () => {
            const session = await neo4j.getSession();

            const testString = generate({
                charset: "alphabetic",
                readable: true,
            });

            const avg = (someInt1 + someInt2 + someInt3) / 3;
            const avgGT = avg - 1;

            try {
                await session.run(
                    `
                        CREATE (p:${Post} {testString: "${testString}"})
                        CREATE (p)<-[:LIKES]-(:${User} {testString: "${testString}", someInt: ${someInt1}})
                        CREATE (p)<-[:LIKES]-(:${User} {testString: "${testString}", someInt: ${someInt2}})
                        CREATE (p)<-[:LIKES]-(:${User} {testString: "${testString}", someInt: ${someInt3}})
                        CREATE (:${Post} {testString: "${testString}"})
                    `
                );

                const query = `
                    {
                        ${Post.plural}(where: { testString: "${testString}", likesAggregate: { node: { someInt_AVERAGE_GT: ${avgGT} } } }) {
                            testString
                            likes {
                                testString
                                someInt
                            }
                        }
                    }
                `;

                const gqlResult = await graphql({
                    schema: await neoSchema.getSchema(),
                    source: query,
                    contextValue: neo4j.getContextValues(),
                });

                expect(gqlResult.errors).toBeUndefined();

                const [post] = (gqlResult.data as any)[Post.plural] as any[];
                expect(post.testString).toEqual(testString);
                expect(post.likes).toHaveLength(3);
            } finally {
                await session.close();
            }
        });

        test("should return posts where the average of like Int's is GTE than", async () => {
            const session = await neo4j.getSession();

            const testString = generate({
                charset: "alphabetic",
                readable: true,
            });

            const avg = (someInt1 + someInt2 + someInt3) / 3;

            try {
                await session.run(
                    `
                        CREATE (p:${Post} {testString: "${testString}"})
                        CREATE (p)<-[:LIKES]-(:${User} {testString: "${testString}", someInt: ${someInt1}})
                        CREATE (p)<-[:LIKES]-(:${User} {testString: "${testString}", someInt: ${someInt2}})
                        CREATE (p)<-[:LIKES]-(:${User} {testString: "${testString}", someInt: ${someInt3}})
                        CREATE (:${Post} {testString: "${testString}"})
                    `
                );

                const query = `
                    {
                        ${Post.plural}(where: { testString: "${testString}", likesAggregate: { node: { someInt_AVERAGE_GTE: ${avg} } } }) {
                            testString
                            likes {
                                testString
                                someInt
                            }
                        }
                    }
                `;

                const gqlResult = await graphql({
                    schema: await neoSchema.getSchema(),
                    source: query,
                    contextValue: neo4j.getContextValues(),
                });

                expect(gqlResult.errors).toBeUndefined();

                const [post] = (gqlResult.data as any)[Post.plural] as any[];
                expect(post.testString).toEqual(testString);
                expect(post.likes).toHaveLength(3);
            } finally {
                await session.close();
            }
        });

        test("should return posts where the average of like Int's is LT than", async () => {
            const session = await neo4j.getSession();

            const testString = generate({
                charset: "alphabetic",
                readable: true,
            });

            const avg = (someInt1 + someInt2 + someInt3) / 3;
            const avgLT = avg + 1;

            try {
                await session.run(
                    `
                        CREATE (p:${Post} {testString: "${testString}"})
                        CREATE (p)<-[:LIKES]-(:${User} {testString: "${testString}", someInt: ${someInt1}})
                        CREATE (p)<-[:LIKES]-(:${User} {testString: "${testString}", someInt: ${someInt2}})
                        CREATE (p)<-[:LIKES]-(:${User} {testString: "${testString}", someInt: ${someInt3}})
                        CREATE (:${Post} {testString: "${testString}"})
                    `
                );

                const query = `
                    {
                        ${Post.plural}(where: { testString: "${testString}", likesAggregate: { node: { someInt_AVERAGE_LT: ${avgLT} } } }) {
                            testString
                            likes {
                                testString
                                someInt
                            }
                        }
                    }
                `;

                const gqlResult = await graphql({
                    schema: await neoSchema.getSchema(),
                    source: query,
                    contextValue: neo4j.getContextValues(),
                });

                expect(gqlResult.errors).toBeUndefined();

                const [post] = (gqlResult.data as any)[Post.plural] as any[];
                expect(post.testString).toEqual(testString);
                expect(post.likes).toHaveLength(3);
            } finally {
                await session.close();
            }
        });

        test("should return posts where the average of like Int's is LTE than", async () => {
            const session = await neo4j.getSession();

            const testString = generate({
                charset: "alphabetic",
                readable: true,
            });

            const avg = (someInt1 + someInt2 + someInt3) / 3;

            try {
                await session.run(
                    `
                        CREATE (p:${Post} {testString: "${testString}"})
                        CREATE (p)<-[:LIKES]-(:${User} {testString: "${testString}", someInt: ${someInt1}})
                        CREATE (p)<-[:LIKES]-(:${User} {testString: "${testString}", someInt: ${someInt2}})
                        CREATE (p)<-[:LIKES]-(:${User} {testString: "${testString}", someInt: ${someInt3}})
                        CREATE (:${Post} {testString: "${testString}"})
                    `
                );

                const query = `
                    {
                        ${Post.plural}(where: { testString: "${testString}", likesAggregate: { node: { someInt_AVERAGE_LTE: ${avg} } } }) {
                            testString
                            likes {
                                testString
                                someInt
                            }
                        }
                    }
                `;

                const gqlResult = await graphql({
                    schema: await neoSchema.getSchema(),
                    source: query,
                    contextValue: neo4j.getContextValues(),
                });

                expect(gqlResult.errors).toBeUndefined();

                const [post] = (gqlResult.data as any)[Post.plural] as any[];
                expect(post.testString).toEqual(testString);
                expect(post.likes).toHaveLength(3);
            } finally {
                await session.close();
            }
        });
    });

    describe("sum", () => {
        test("should return posts where the sum of like Int's is EQUAL to", async () => {
            const session = await neo4j.getSession();

            const testString = generate({
                charset: "alphabetic",
                readable: true,
            });

            const someInt1 = 1;
            const someInt2 = 2;
            const someInt3 = 3;

            const sum = someInt1 + someInt2 + someInt3;

            try {
                await session.run(
                    `
                        CREATE (p:${Post} {testString: "${testString}"})
                        CREATE (p)<-[:LIKES]-(:${User} {testString: "${testString}", someInt: ${someInt1}})
                        CREATE (p)<-[:LIKES]-(:${User} {testString: "${testString}", someInt: ${someInt2}})
                        CREATE (p)<-[:LIKES]-(:${User} {testString: "${testString}", someInt: ${someInt3}})
                        CREATE (:${Post} {testString: "${testString}"})
                    `
                );

                const query = `
                    {
                        ${Post.plural}(where: { testString: "${testString}", likesAggregate: { node: { someInt_SUM_EQUAL: ${sum} } } }) {
                            testString
                            likes {
                                testString
                                someInt
                            }
                        }
                    }
                `;

                const gqlResult = await graphql({
                    schema: await neoSchema.getSchema(),
                    source: query,
                    contextValue: neo4j.getContextValues(),
                });

                expect(gqlResult.errors).toBeUndefined();

                const [post] = (gqlResult.data as any)[Post.plural] as any[];
                expect(post.testString).toEqual(testString);
                expect(post.likes).toHaveLength(3);
            } finally {
                await session.close();
            }
        });
    });
});

describe("aggregations-where-node-int interface relationships of concrete types", () => {
    let driver: Driver;
    let neo4j: Neo4jHelper;
    let neoSchema: Neo4jGraphQL;
    let User: UniqueType;
    let Post: UniqueType;
    let Person: UniqueType;

    beforeAll(async () => {
        neo4j = new Neo4jHelper();
        driver = await neo4j.getDriver();
        User = new UniqueType("User");
        Post = new UniqueType("Post");
        Person = new UniqueType("Person");
        const typeDefs = `
        interface Human {
            testString: String!
            someInt: Int!
        }

        type ${Person} implements Human {
            testString: String!
            someInt: Int!
        }
            type ${User} implements Human {
                testString: String!
                someInt: Int!
            }
    
            type ${Post} {
              testString: String!
              likes: [Human!]! @relationship(type: "LIKES", direction: IN)
            }
        `;
        neoSchema = new Neo4jGraphQL({ typeDefs });
    });

    afterAll(async () => {
        const session = await neo4j.getSession();
        await cleanNodesUsingSession(session, [User, Post, Person]);
        await driver.close();
=======
    afterEach(async () => {
        await testHelper.close();
>>>>>>> f7bdadbf
    });

    test("should return posts where a like Int is EQUAL to", async () => {
        const testString = generate({
            charset: "alphabetic",
            readable: true,
        });

        const someInt = Number(faker.number.int({ max: 100000 }));

        await testHelper.runCypher(
            `
                    CREATE (:${Post} {testString: "${testString}"})<-[:LIKES]-(:${User} {testString: "${testString}", someInt: ${someInt}})
                    CREATE (:${Post} {testString: "${testString}"})
                `
        );

        const query = `
                {
                    ${Post.plural}(where: { testString: "${testString}", likesAggregate: { node: { someInt_EQUAL: ${someInt} } } }) {
                        testString
                        likes {
                            testString
                            someInt
                        }
                    }
                }
            `;

        const gqlResult = await testHelper.runGraphQL(query);

        expect(gqlResult.errors).toBeUndefined();

        expect((gqlResult.data as any)[Post.plural]).toEqual([
            {
                testString,
                likes: [{ testString, someInt }],
            },
        ]);
    });

    test("should return posts where a like Float is GT than", async () => {
        const testString = generate({
            charset: "alphabetic",
            readable: true,
        });

        const someInt = Number(faker.number.int({ max: 100000 }));
        const someIntGt = someInt - 1;

        await testHelper.runCypher(
            `
                    CREATE (:${Post} {testString: "${testString}"})<-[:LIKES]-(:${User} {testString: "${testString}", someInt: ${someInt}})
                    CREATE (:${Post} {testString: "${testString}"})
                `
        );

        const query = `
                {
                    ${Post.plural}(where: { testString: "${testString}", likesAggregate: { node: { someInt_GT: ${someIntGt} } } }) {
                        testString
                        likes {
                            testString
                            someInt
                        }
                    }
                }
            `;

        const gqlResult = await testHelper.runGraphQL(query);

        expect(gqlResult.errors).toBeUndefined();

        expect((gqlResult.data as any)[Post.plural]).toEqual([
            {
                testString,
                likes: [{ testString, someInt }],
            },
        ]);
    });

    test("should return posts where a like Float is GTE than", async () => {
        const testString = generate({
            charset: "alphabetic",
            readable: true,
        });

        const someInt = Number(faker.number.int({ max: 100000 }));

        await testHelper.runCypher(
            `
                    CREATE (:${Post} {testString: "${testString}"})<-[:LIKES]-(:${User} {testString: "${testString}", someInt: ${someInt}})
                    CREATE (:${Post} {testString: "${testString}"})
                `
        );

        const query = `
                {
                    ${Post.plural}(where: { testString: "${testString}", likesAggregate: { node: { someInt_GTE: ${someInt} } } }) {
                        testString
                        likes {
                            testString
                            someInt
                        }
                    }
                }
            `;

        const gqlResult = await testHelper.runGraphQL(query);

        expect(gqlResult.errors).toBeUndefined();

        expect((gqlResult.data as any)[Post.plural]).toEqual([
            {
                testString,
                likes: [{ testString, someInt }],
            },
        ]);
    });

    test("should return posts where a like Float is LT than", async () => {
        const testString = generate({
            charset: "alphabetic",
            readable: true,
        });

        const someInt = Number(faker.number.int({ max: 100000 }));
        const someIntLT = someInt + 1;

        await testHelper.runCypher(
            `
                    CREATE (:${Post} {testString: "${testString}"})<-[:LIKES]-(:${User} {testString: "${testString}", someInt: ${someInt}})
                    CREATE (:${Post} {testString: "${testString}"})
                `
        );

        const query = `
                {
                    ${Post.plural}(where: { testString: "${testString}", likesAggregate: { node: { someInt_LT: ${someIntLT} } } }) {
                        testString
                        likes {
                            testString
                            someInt
                        }
                    }
                }
            `;

        const gqlResult = await testHelper.runGraphQL(query);

        expect(gqlResult.errors).toBeUndefined();

        expect((gqlResult.data as any)[Post.plural]).toEqual([
            {
                testString,
                likes: [{ testString, someInt }],
            },
        ]);
    });

    test("should return posts where a like Float is LTE than", async () => {
        const testString = generate({
            charset: "alphabetic",
            readable: true,
        });

        const someInt = Number(faker.number.int({ max: 100000 }));

        await testHelper.runCypher(
            `
                    CREATE (:${Post} {testString: "${testString}"})<-[:LIKES]-(:${User} {testString: "${testString}", someInt: ${someInt}})
                    CREATE (:${Post} {testString: "${testString}"})
                `
        );

        const query = `
                {
                    ${Post.plural}(where: { testString: "${testString}", likesAggregate: { node: { someInt_LTE: ${someInt} } } }) {
                        testString
                        likes {
                            testString
                            someInt
                        }
                    }
                }
            `;

        const gqlResult = await testHelper.runGraphQL(query);

        expect(gqlResult.errors).toBeUndefined();

        expect((gqlResult.data as any)[Post.plural]).toEqual([
            {
                testString,
                likes: [{ testString, someInt }],
            },
        ]);
    });

    describe("AVERAGE", () => {
        const someInt1 = 1;
        const someInt2 = 2;
        const someInt3 = 3;

        test("should return posts where the average of like Int's is EQUAL to", async () => {
            const testString = generate({
                charset: "alphabetic",
                readable: true,
            });

            const avg = (someInt1 + someInt2 + someInt3) / 3;

            await testHelper.runCypher(
                `
                        CREATE (p:${Post} {testString: "${testString}"})
                        CREATE (p)<-[:LIKES]-(:${User} {testString: "${testString}", someInt: ${someInt1}})
                        CREATE (p)<-[:LIKES]-(:${User} {testString: "${testString}", someInt: ${someInt2}})
                        CREATE (p)<-[:LIKES]-(:${User} {testString: "${testString}", someInt: ${someInt3}})
                        CREATE (:${Post} {testString: "${testString}"})
                    `
            );

            const query = `
                    {
                        ${Post.plural}(where: { testString: "${testString}", likesAggregate: { node: { someInt_AVERAGE_EQUAL: ${avg} } } }) {
                            testString
                            likes {
                                testString
                                someInt
                            }
                        }
                    }
                `;

            const gqlResult = await testHelper.runGraphQL(query);

            expect(gqlResult.errors).toBeUndefined();

            const [post] = (gqlResult.data as any)[Post.plural] as any[];
            expect(post.testString).toEqual(testString);
            expect(post.likes).toHaveLength(3);
        });

        test("should return posts where the average of like Int's is GT than", async () => {
            const testString = generate({
                charset: "alphabetic",
                readable: true,
            });

            const avg = (someInt1 + someInt2 + someInt3) / 3;
            const avgGT = avg - 1;

            await testHelper.runCypher(
                `
                        CREATE (p:${Post} {testString: "${testString}"})
                        CREATE (p)<-[:LIKES]-(:${User} {testString: "${testString}", someInt: ${someInt1}})
                        CREATE (p)<-[:LIKES]-(:${User} {testString: "${testString}", someInt: ${someInt2}})
                        CREATE (p)<-[:LIKES]-(:${User} {testString: "${testString}", someInt: ${someInt3}})
                        CREATE (:${Post} {testString: "${testString}"})
                    `
            );

            const query = `
                    {
                        ${Post.plural}(where: { testString: "${testString}", likesAggregate: { node: { someInt_AVERAGE_GT: ${avgGT} } } }) {
                            testString
                            likes {
                                testString
                                someInt
                            }
                        }
                    }
                `;

            const gqlResult = await testHelper.runGraphQL(query);

            expect(gqlResult.errors).toBeUndefined();

            const [post] = (gqlResult.data as any)[Post.plural] as any[];
            expect(post.testString).toEqual(testString);
            expect(post.likes).toHaveLength(3);
        });

        test("should return posts where the average of like Int's is GTE than", async () => {
            const testString = generate({
                charset: "alphabetic",
                readable: true,
            });

            const avg = (someInt1 + someInt2 + someInt3) / 3;

            await testHelper.runCypher(
                `
                        CREATE (p:${Post} {testString: "${testString}"})
                        CREATE (p)<-[:LIKES]-(:${User} {testString: "${testString}", someInt: ${someInt1}})
                        CREATE (p)<-[:LIKES]-(:${User} {testString: "${testString}", someInt: ${someInt2}})
                        CREATE (p)<-[:LIKES]-(:${User} {testString: "${testString}", someInt: ${someInt3}})
                        CREATE (:${Post} {testString: "${testString}"})
                    `
            );

            const query = `
                    {
                        ${Post.plural}(where: { testString: "${testString}", likesAggregate: { node: { someInt_AVERAGE_GTE: ${avg} } } }) {
                            testString
                            likes {
                                testString
                                someInt
                            }
                        }
                    }
                `;

            const gqlResult = await testHelper.runGraphQL(query);

            expect(gqlResult.errors).toBeUndefined();

            const [post] = (gqlResult.data as any)[Post.plural] as any[];
            expect(post.testString).toEqual(testString);
            expect(post.likes).toHaveLength(3);
        });

        test("should return posts where the average of like Int's is LT than", async () => {
            const testString = generate({
                charset: "alphabetic",
                readable: true,
            });

            const avg = (someInt1 + someInt2 + someInt3) / 3;
            const avgLT = avg + 1;

            await testHelper.runCypher(
                `
                        CREATE (p:${Post} {testString: "${testString}"})
                        CREATE (p)<-[:LIKES]-(:${User} {testString: "${testString}", someInt: ${someInt1}})
                        CREATE (p)<-[:LIKES]-(:${User} {testString: "${testString}", someInt: ${someInt2}})
                        CREATE (p)<-[:LIKES]-(:${User} {testString: "${testString}", someInt: ${someInt3}})
                        CREATE (:${Post} {testString: "${testString}"})
                    `
            );

            const query = `
                    {
                        ${Post.plural}(where: { testString: "${testString}", likesAggregate: { node: { someInt_AVERAGE_LT: ${avgLT} } } }) {
                            testString
                            likes {
                                testString
                                someInt
                            }
                        }
                    }
                `;

            const gqlResult = await testHelper.runGraphQL(query);

            expect(gqlResult.errors).toBeUndefined();

            const [post] = (gqlResult.data as any)[Post.plural] as any[];
            expect(post.testString).toEqual(testString);
            expect(post.likes).toHaveLength(3);
        });

        test("should return posts where the average of like Int's is LTE than", async () => {
            const testString = generate({
                charset: "alphabetic",
                readable: true,
            });

            const avg = (someInt1 + someInt2 + someInt3) / 3;

            await testHelper.runCypher(
                `
                        CREATE (p:${Post} {testString: "${testString}"})
                        CREATE (p)<-[:LIKES]-(:${User} {testString: "${testString}", someInt: ${someInt1}})
                        CREATE (p)<-[:LIKES]-(:${User} {testString: "${testString}", someInt: ${someInt2}})
                        CREATE (p)<-[:LIKES]-(:${User} {testString: "${testString}", someInt: ${someInt3}})
                        CREATE (:${Post} {testString: "${testString}"})
                    `
            );

            const query = `
                    {
                        ${Post.plural}(where: { testString: "${testString}", likesAggregate: { node: { someInt_AVERAGE_LTE: ${avg} } } }) {
                            testString
                            likes {
                                testString
                                someInt
                            }
                        }
                    }
                `;

            const gqlResult = await testHelper.runGraphQL(query);

            expect(gqlResult.errors).toBeUndefined();

            const [post] = (gqlResult.data as any)[Post.plural] as any[];
            expect(post.testString).toEqual(testString);
            expect(post.likes).toHaveLength(3);
        });
    });

    describe("sum", () => {
        test("should return posts where the sum of like Int's is EQUAL to", async () => {
            const testString = generate({
                charset: "alphabetic",
                readable: true,
            });

            const someInt1 = 1;
            const someInt2 = 2;
            const someInt3 = 3;

            const sum = someInt1 + someInt2 + someInt3;

            await testHelper.runCypher(
                `
                        CREATE (p:${Post} {testString: "${testString}"})
                        CREATE (p)<-[:LIKES]-(:${User} {testString: "${testString}", someInt: ${someInt1}})
                        CREATE (p)<-[:LIKES]-(:${User} {testString: "${testString}", someInt: ${someInt2}})
                        CREATE (p)<-[:LIKES]-(:${User} {testString: "${testString}", someInt: ${someInt3}})
                        CREATE (:${Post} {testString: "${testString}"})
                    `
            );

            const query = `
                    {
                        ${Post.plural}(where: { testString: "${testString}", likesAggregate: { node: { someInt_SUM_EQUAL: ${sum} } } }) {
                            testString
                            likes {
                                testString
                                someInt
                            }
                        }
                    }
                `;

            const gqlResult = await testHelper.runGraphQL(query);

            expect(gqlResult.errors).toBeUndefined();

            const [post] = (gqlResult.data as any)[Post.plural] as any[];
            expect(post.testString).toEqual(testString);
            expect(post.likes).toHaveLength(3);
        });
    });
});<|MERGE_RESOLUTION|>--- conflicted
+++ resolved
@@ -19,15 +19,8 @@
 
 import { faker } from "@faker-js/faker";
 import { generate } from "randomstring";
-<<<<<<< HEAD
-import { Neo4jGraphQL } from "../../../../../src/classes";
-import { cleanNodesUsingSession } from "../../../../utils/clean-nodes";
 import { UniqueType } from "../../../../utils/graphql-types";
-import Neo4jHelper from "../../../neo4j";
-=======
-import type { UniqueType } from "../../../../utils/graphql-types";
 import { TestHelper } from "../../../utils/tests-helper";
->>>>>>> f7bdadbf
 
 describe("aggregations-where-node-int", () => {
     let testHelper: TestHelper;
@@ -52,16 +45,11 @@
         await testHelper.initNeo4jGraphQL({ typeDefs });
     });
 
-<<<<<<< HEAD
-    afterAll(async () => {
-        const session = await neo4j.getSession();
-        await cleanNodesUsingSession(session, [User, Post]);
-        await driver.close();
+    afterEach(async () => {
+        await testHelper.close();
     });
 
     test("should return posts where a like Int is EQUAL to", async () => {
-        const session = await neo4j.getSession();
-
         const testString = generate({
             charset: "alphabetic",
             readable: true,
@@ -69,15 +57,14 @@
 
         const someInt = Number(faker.number.int({ max: 100000 }));
 
-        try {
-            await session.run(
-                `
+        await testHelper.runCypher(
+            `
                     CREATE (:${Post} {testString: "${testString}"})<-[:LIKES]-(:${User} {testString: "${testString}", someInt: ${someInt}})
                     CREATE (:${Post} {testString: "${testString}"})
                 `
-            );
-
-            const query = `
+        );
+
+        const query = `
                 {
                     ${Post.plural}(where: { testString: "${testString}", likesAggregate: { node: { someInt_EQUAL: ${someInt} } } }) {
                         testString
@@ -89,28 +76,19 @@
                 }
             `;
 
-            const gqlResult = await graphql({
-                schema: await neoSchema.getSchema(),
-                source: query,
-                contextValue: neo4j.getContextValues(),
-            });
-
-            expect(gqlResult.errors).toBeUndefined();
-
-            expect((gqlResult.data as any)[Post.plural]).toEqual([
-                {
-                    testString,
-                    likes: [{ testString, someInt }],
-                },
-            ]);
-        } finally {
-            await session.close();
-        }
+        const gqlResult = await testHelper.runGraphQL(query);
+
+        expect(gqlResult.errors).toBeUndefined();
+
+        expect((gqlResult.data as any)[Post.plural]).toEqual([
+            {
+                testString,
+                likes: [{ testString, someInt }],
+            },
+        ]);
     });
 
     test("should return posts where a like Float is GT than", async () => {
-        const session = await neo4j.getSession();
-
         const testString = generate({
             charset: "alphabetic",
             readable: true,
@@ -119,15 +97,14 @@
         const someInt = Number(faker.number.int({ max: 100000 }));
         const someIntGt = someInt - 1;
 
-        try {
-            await session.run(
-                `
+        await testHelper.runCypher(
+            `
                     CREATE (:${Post} {testString: "${testString}"})<-[:LIKES]-(:${User} {testString: "${testString}", someInt: ${someInt}})
                     CREATE (:${Post} {testString: "${testString}"})
                 `
-            );
-
-            const query = `
+        );
+
+        const query = `
                 {
                     ${Post.plural}(where: { testString: "${testString}", likesAggregate: { node: { someInt_GT: ${someIntGt} } } }) {
                         testString
@@ -139,28 +116,19 @@
                 }
             `;
 
-            const gqlResult = await graphql({
-                schema: await neoSchema.getSchema(),
-                source: query,
-                contextValue: neo4j.getContextValues(),
-            });
-
-            expect(gqlResult.errors).toBeUndefined();
-
-            expect((gqlResult.data as any)[Post.plural]).toEqual([
-                {
-                    testString,
-                    likes: [{ testString, someInt }],
-                },
-            ]);
-        } finally {
-            await session.close();
-        }
+        const gqlResult = await testHelper.runGraphQL(query);
+
+        expect(gqlResult.errors).toBeUndefined();
+
+        expect((gqlResult.data as any)[Post.plural]).toEqual([
+            {
+                testString,
+                likes: [{ testString, someInt }],
+            },
+        ]);
     });
 
     test("should return posts where a like Float is GTE than", async () => {
-        const session = await neo4j.getSession();
-
         const testString = generate({
             charset: "alphabetic",
             readable: true,
@@ -168,15 +136,14 @@
 
         const someInt = Number(faker.number.int({ max: 100000 }));
 
-        try {
-            await session.run(
-                `
+        await testHelper.runCypher(
+            `
                     CREATE (:${Post} {testString: "${testString}"})<-[:LIKES]-(:${User} {testString: "${testString}", someInt: ${someInt}})
                     CREATE (:${Post} {testString: "${testString}"})
                 `
-            );
-
-            const query = `
+        );
+
+        const query = `
                 {
                     ${Post.plural}(where: { testString: "${testString}", likesAggregate: { node: { someInt_GTE: ${someInt} } } }) {
                         testString
@@ -188,28 +155,19 @@
                 }
             `;
 
-            const gqlResult = await graphql({
-                schema: await neoSchema.getSchema(),
-                source: query,
-                contextValue: neo4j.getContextValues(),
-            });
-
-            expect(gqlResult.errors).toBeUndefined();
-
-            expect((gqlResult.data as any)[Post.plural]).toEqual([
-                {
-                    testString,
-                    likes: [{ testString, someInt }],
-                },
-            ]);
-        } finally {
-            await session.close();
-        }
+        const gqlResult = await testHelper.runGraphQL(query);
+
+        expect(gqlResult.errors).toBeUndefined();
+
+        expect((gqlResult.data as any)[Post.plural]).toEqual([
+            {
+                testString,
+                likes: [{ testString, someInt }],
+            },
+        ]);
     });
 
     test("should return posts where a like Float is LT than", async () => {
-        const session = await neo4j.getSession();
-
         const testString = generate({
             charset: "alphabetic",
             readable: true,
@@ -218,15 +176,14 @@
         const someInt = Number(faker.number.int({ max: 100000 }));
         const someIntLT = someInt + 1;
 
-        try {
-            await session.run(
-                `
+        await testHelper.runCypher(
+            `
                     CREATE (:${Post} {testString: "${testString}"})<-[:LIKES]-(:${User} {testString: "${testString}", someInt: ${someInt}})
                     CREATE (:${Post} {testString: "${testString}"})
                 `
-            );
-
-            const query = `
+        );
+
+        const query = `
                 {
                     ${Post.plural}(where: { testString: "${testString}", likesAggregate: { node: { someInt_LT: ${someIntLT} } } }) {
                         testString
@@ -238,28 +195,19 @@
                 }
             `;
 
-            const gqlResult = await graphql({
-                schema: await neoSchema.getSchema(),
-                source: query,
-                contextValue: neo4j.getContextValues(),
-            });
-
-            expect(gqlResult.errors).toBeUndefined();
-
-            expect((gqlResult.data as any)[Post.plural]).toEqual([
-                {
-                    testString,
-                    likes: [{ testString, someInt }],
-                },
-            ]);
-        } finally {
-            await session.close();
-        }
+        const gqlResult = await testHelper.runGraphQL(query);
+
+        expect(gqlResult.errors).toBeUndefined();
+
+        expect((gqlResult.data as any)[Post.plural]).toEqual([
+            {
+                testString,
+                likes: [{ testString, someInt }],
+            },
+        ]);
     });
 
     test("should return posts where a like Float is LTE than", async () => {
-        const session = await neo4j.getSession();
-
         const testString = generate({
             charset: "alphabetic",
             readable: true,
@@ -267,15 +215,14 @@
 
         const someInt = Number(faker.number.int({ max: 100000 }));
 
-        try {
-            await session.run(
-                `
+        await testHelper.runCypher(
+            `
                     CREATE (:${Post} {testString: "${testString}"})<-[:LIKES]-(:${User} {testString: "${testString}", someInt: ${someInt}})
                     CREATE (:${Post} {testString: "${testString}"})
                 `
-            );
-
-            const query = `
+        );
+
+        const query = `
                 {
                     ${Post.plural}(where: { testString: "${testString}", likesAggregate: { node: { someInt_LTE: ${someInt} } } }) {
                         testString
@@ -287,23 +234,16 @@
                 }
             `;
 
-            const gqlResult = await graphql({
-                schema: await neoSchema.getSchema(),
-                source: query,
-                contextValue: neo4j.getContextValues(),
-            });
-
-            expect(gqlResult.errors).toBeUndefined();
-
-            expect((gqlResult.data as any)[Post.plural]).toEqual([
-                {
-                    testString,
-                    likes: [{ testString, someInt }],
-                },
-            ]);
-        } finally {
-            await session.close();
-        }
+        const gqlResult = await testHelper.runGraphQL(query);
+
+        expect(gqlResult.errors).toBeUndefined();
+
+        expect((gqlResult.data as any)[Post.plural]).toEqual([
+            {
+                testString,
+                likes: [{ testString, someInt }],
+            },
+        ]);
     });
 
     describe("AVERAGE", () => {
@@ -312,8 +252,6 @@
         const someInt3 = 3;
 
         test("should return posts where the average of like Int's is EQUAL to", async () => {
-            const session = await neo4j.getSession();
-
             const testString = generate({
                 charset: "alphabetic",
                 readable: true,
@@ -321,18 +259,17 @@
 
             const avg = (someInt1 + someInt2 + someInt3) / 3;
 
-            try {
-                await session.run(
-                    `
-                        CREATE (p:${Post} {testString: "${testString}"})
-                        CREATE (p)<-[:LIKES]-(:${User} {testString: "${testString}", someInt: ${someInt1}})
-                        CREATE (p)<-[:LIKES]-(:${User} {testString: "${testString}", someInt: ${someInt2}})
-                        CREATE (p)<-[:LIKES]-(:${User} {testString: "${testString}", someInt: ${someInt3}})
-                        CREATE (:${Post} {testString: "${testString}"})
-                    `
-                );
-
-                const query = `
+            await testHelper.runCypher(
+                `
+                        CREATE (p:${Post} {testString: "${testString}"})
+                        CREATE (p)<-[:LIKES]-(:${User} {testString: "${testString}", someInt: ${someInt1}})
+                        CREATE (p)<-[:LIKES]-(:${User} {testString: "${testString}", someInt: ${someInt2}})
+                        CREATE (p)<-[:LIKES]-(:${User} {testString: "${testString}", someInt: ${someInt3}})
+                        CREATE (:${Post} {testString: "${testString}"})
+                    `
+            );
+
+            const query = `
                     {
                         ${Post.plural}(where: { testString: "${testString}", likesAggregate: { node: { someInt_AVERAGE_EQUAL: ${avg} } } }) {
                             testString
@@ -344,25 +281,16 @@
                     }
                 `;
 
-                const gqlResult = await graphql({
-                    schema: await neoSchema.getSchema(),
-                    source: query,
-                    contextValue: neo4j.getContextValues(),
-                });
-
-                expect(gqlResult.errors).toBeUndefined();
-
-                const [post] = (gqlResult.data as any)[Post.plural] as any[];
-                expect(post.testString).toEqual(testString);
-                expect(post.likes).toHaveLength(3);
-            } finally {
-                await session.close();
-            }
+            const gqlResult = await testHelper.runGraphQL(query);
+
+            expect(gqlResult.errors).toBeUndefined();
+
+            const [post] = (gqlResult.data as any)[Post.plural] as any[];
+            expect(post.testString).toEqual(testString);
+            expect(post.likes).toHaveLength(3);
         });
 
         test("should return posts where the average of like Int's is GT than", async () => {
-            const session = await neo4j.getSession();
-
             const testString = generate({
                 charset: "alphabetic",
                 readable: true,
@@ -371,18 +299,17 @@
             const avg = (someInt1 + someInt2 + someInt3) / 3;
             const avgGT = avg - 1;
 
-            try {
-                await session.run(
-                    `
-                        CREATE (p:${Post} {testString: "${testString}"})
-                        CREATE (p)<-[:LIKES]-(:${User} {testString: "${testString}", someInt: ${someInt1}})
-                        CREATE (p)<-[:LIKES]-(:${User} {testString: "${testString}", someInt: ${someInt2}})
-                        CREATE (p)<-[:LIKES]-(:${User} {testString: "${testString}", someInt: ${someInt3}})
-                        CREATE (:${Post} {testString: "${testString}"})
-                    `
-                );
-
-                const query = `
+            await testHelper.runCypher(
+                `
+                        CREATE (p:${Post} {testString: "${testString}"})
+                        CREATE (p)<-[:LIKES]-(:${User} {testString: "${testString}", someInt: ${someInt1}})
+                        CREATE (p)<-[:LIKES]-(:${User} {testString: "${testString}", someInt: ${someInt2}})
+                        CREATE (p)<-[:LIKES]-(:${User} {testString: "${testString}", someInt: ${someInt3}})
+                        CREATE (:${Post} {testString: "${testString}"})
+                    `
+            );
+
+            const query = `
                     {
                         ${Post.plural}(where: { testString: "${testString}", likesAggregate: { node: { someInt_AVERAGE_GT: ${avgGT} } } }) {
                             testString
@@ -394,25 +321,16 @@
                     }
                 `;
 
-                const gqlResult = await graphql({
-                    schema: await neoSchema.getSchema(),
-                    source: query,
-                    contextValue: neo4j.getContextValues(),
-                });
-
-                expect(gqlResult.errors).toBeUndefined();
-
-                const [post] = (gqlResult.data as any)[Post.plural] as any[];
-                expect(post.testString).toEqual(testString);
-                expect(post.likes).toHaveLength(3);
-            } finally {
-                await session.close();
-            }
+            const gqlResult = await testHelper.runGraphQL(query);
+
+            expect(gqlResult.errors).toBeUndefined();
+
+            const [post] = (gqlResult.data as any)[Post.plural] as any[];
+            expect(post.testString).toEqual(testString);
+            expect(post.likes).toHaveLength(3);
         });
 
         test("should return posts where the average of like Int's is GTE than", async () => {
-            const session = await neo4j.getSession();
-
             const testString = generate({
                 charset: "alphabetic",
                 readable: true,
@@ -420,18 +338,17 @@
 
             const avg = (someInt1 + someInt2 + someInt3) / 3;
 
-            try {
-                await session.run(
-                    `
-                        CREATE (p:${Post} {testString: "${testString}"})
-                        CREATE (p)<-[:LIKES]-(:${User} {testString: "${testString}", someInt: ${someInt1}})
-                        CREATE (p)<-[:LIKES]-(:${User} {testString: "${testString}", someInt: ${someInt2}})
-                        CREATE (p)<-[:LIKES]-(:${User} {testString: "${testString}", someInt: ${someInt3}})
-                        CREATE (:${Post} {testString: "${testString}"})
-                    `
-                );
-
-                const query = `
+            await testHelper.runCypher(
+                `
+                        CREATE (p:${Post} {testString: "${testString}"})
+                        CREATE (p)<-[:LIKES]-(:${User} {testString: "${testString}", someInt: ${someInt1}})
+                        CREATE (p)<-[:LIKES]-(:${User} {testString: "${testString}", someInt: ${someInt2}})
+                        CREATE (p)<-[:LIKES]-(:${User} {testString: "${testString}", someInt: ${someInt3}})
+                        CREATE (:${Post} {testString: "${testString}"})
+                    `
+            );
+
+            const query = `
                     {
                         ${Post.plural}(where: { testString: "${testString}", likesAggregate: { node: { someInt_AVERAGE_GTE: ${avg} } } }) {
                             testString
@@ -443,25 +360,16 @@
                     }
                 `;
 
-                const gqlResult = await graphql({
-                    schema: await neoSchema.getSchema(),
-                    source: query,
-                    contextValue: neo4j.getContextValues(),
-                });
-
-                expect(gqlResult.errors).toBeUndefined();
-
-                const [post] = (gqlResult.data as any)[Post.plural] as any[];
-                expect(post.testString).toEqual(testString);
-                expect(post.likes).toHaveLength(3);
-            } finally {
-                await session.close();
-            }
+            const gqlResult = await testHelper.runGraphQL(query);
+
+            expect(gqlResult.errors).toBeUndefined();
+
+            const [post] = (gqlResult.data as any)[Post.plural] as any[];
+            expect(post.testString).toEqual(testString);
+            expect(post.likes).toHaveLength(3);
         });
 
         test("should return posts where the average of like Int's is LT than", async () => {
-            const session = await neo4j.getSession();
-
             const testString = generate({
                 charset: "alphabetic",
                 readable: true,
@@ -470,18 +378,17 @@
             const avg = (someInt1 + someInt2 + someInt3) / 3;
             const avgLT = avg + 1;
 
-            try {
-                await session.run(
-                    `
-                        CREATE (p:${Post} {testString: "${testString}"})
-                        CREATE (p)<-[:LIKES]-(:${User} {testString: "${testString}", someInt: ${someInt1}})
-                        CREATE (p)<-[:LIKES]-(:${User} {testString: "${testString}", someInt: ${someInt2}})
-                        CREATE (p)<-[:LIKES]-(:${User} {testString: "${testString}", someInt: ${someInt3}})
-                        CREATE (:${Post} {testString: "${testString}"})
-                    `
-                );
-
-                const query = `
+            await testHelper.runCypher(
+                `
+                        CREATE (p:${Post} {testString: "${testString}"})
+                        CREATE (p)<-[:LIKES]-(:${User} {testString: "${testString}", someInt: ${someInt1}})
+                        CREATE (p)<-[:LIKES]-(:${User} {testString: "${testString}", someInt: ${someInt2}})
+                        CREATE (p)<-[:LIKES]-(:${User} {testString: "${testString}", someInt: ${someInt3}})
+                        CREATE (:${Post} {testString: "${testString}"})
+                    `
+            );
+
+            const query = `
                     {
                         ${Post.plural}(where: { testString: "${testString}", likesAggregate: { node: { someInt_AVERAGE_LT: ${avgLT} } } }) {
                             testString
@@ -493,25 +400,16 @@
                     }
                 `;
 
-                const gqlResult = await graphql({
-                    schema: await neoSchema.getSchema(),
-                    source: query,
-                    contextValue: neo4j.getContextValues(),
-                });
-
-                expect(gqlResult.errors).toBeUndefined();
-
-                const [post] = (gqlResult.data as any)[Post.plural] as any[];
-                expect(post.testString).toEqual(testString);
-                expect(post.likes).toHaveLength(3);
-            } finally {
-                await session.close();
-            }
+            const gqlResult = await testHelper.runGraphQL(query);
+
+            expect(gqlResult.errors).toBeUndefined();
+
+            const [post] = (gqlResult.data as any)[Post.plural] as any[];
+            expect(post.testString).toEqual(testString);
+            expect(post.likes).toHaveLength(3);
         });
 
         test("should return posts where the average of like Int's is LTE than", async () => {
-            const session = await neo4j.getSession();
-
             const testString = generate({
                 charset: "alphabetic",
                 readable: true,
@@ -519,18 +417,17 @@
 
             const avg = (someInt1 + someInt2 + someInt3) / 3;
 
-            try {
-                await session.run(
-                    `
-                        CREATE (p:${Post} {testString: "${testString}"})
-                        CREATE (p)<-[:LIKES]-(:${User} {testString: "${testString}", someInt: ${someInt1}})
-                        CREATE (p)<-[:LIKES]-(:${User} {testString: "${testString}", someInt: ${someInt2}})
-                        CREATE (p)<-[:LIKES]-(:${User} {testString: "${testString}", someInt: ${someInt3}})
-                        CREATE (:${Post} {testString: "${testString}"})
-                    `
-                );
-
-                const query = `
+            await testHelper.runCypher(
+                `
+                        CREATE (p:${Post} {testString: "${testString}"})
+                        CREATE (p)<-[:LIKES]-(:${User} {testString: "${testString}", someInt: ${someInt1}})
+                        CREATE (p)<-[:LIKES]-(:${User} {testString: "${testString}", someInt: ${someInt2}})
+                        CREATE (p)<-[:LIKES]-(:${User} {testString: "${testString}", someInt: ${someInt3}})
+                        CREATE (:${Post} {testString: "${testString}"})
+                    `
+            );
+
+            const query = `
                     {
                         ${Post.plural}(where: { testString: "${testString}", likesAggregate: { node: { someInt_AVERAGE_LTE: ${avg} } } }) {
                             testString
@@ -542,27 +439,18 @@
                     }
                 `;
 
-                const gqlResult = await graphql({
-                    schema: await neoSchema.getSchema(),
-                    source: query,
-                    contextValue: neo4j.getContextValues(),
-                });
-
-                expect(gqlResult.errors).toBeUndefined();
-
-                const [post] = (gqlResult.data as any)[Post.plural] as any[];
-                expect(post.testString).toEqual(testString);
-                expect(post.likes).toHaveLength(3);
-            } finally {
-                await session.close();
-            }
+            const gqlResult = await testHelper.runGraphQL(query);
+
+            expect(gqlResult.errors).toBeUndefined();
+
+            const [post] = (gqlResult.data as any)[Post.plural] as any[];
+            expect(post.testString).toEqual(testString);
+            expect(post.likes).toHaveLength(3);
         });
     });
 
     describe("sum", () => {
         test("should return posts where the sum of like Int's is EQUAL to", async () => {
-            const session = await neo4j.getSession();
-
             const testString = generate({
                 charset: "alphabetic",
                 readable: true,
@@ -574,18 +462,17 @@
 
             const sum = someInt1 + someInt2 + someInt3;
 
-            try {
-                await session.run(
-                    `
-                        CREATE (p:${Post} {testString: "${testString}"})
-                        CREATE (p)<-[:LIKES]-(:${User} {testString: "${testString}", someInt: ${someInt1}})
-                        CREATE (p)<-[:LIKES]-(:${User} {testString: "${testString}", someInt: ${someInt2}})
-                        CREATE (p)<-[:LIKES]-(:${User} {testString: "${testString}", someInt: ${someInt3}})
-                        CREATE (:${Post} {testString: "${testString}"})
-                    `
-                );
-
-                const query = `
+            await testHelper.runCypher(
+                `
+                        CREATE (p:${Post} {testString: "${testString}"})
+                        CREATE (p)<-[:LIKES]-(:${User} {testString: "${testString}", someInt: ${someInt1}})
+                        CREATE (p)<-[:LIKES]-(:${User} {testString: "${testString}", someInt: ${someInt2}})
+                        CREATE (p)<-[:LIKES]-(:${User} {testString: "${testString}", someInt: ${someInt3}})
+                        CREATE (:${Post} {testString: "${testString}"})
+                    `
+            );
+
+            const query = `
                     {
                         ${Post.plural}(where: { testString: "${testString}", likesAggregate: { node: { someInt_SUM_EQUAL: ${sum} } } }) {
                             testString
@@ -597,38 +484,28 @@
                     }
                 `;
 
-                const gqlResult = await graphql({
-                    schema: await neoSchema.getSchema(),
-                    source: query,
-                    contextValue: neo4j.getContextValues(),
-                });
-
-                expect(gqlResult.errors).toBeUndefined();
-
-                const [post] = (gqlResult.data as any)[Post.plural] as any[];
-                expect(post.testString).toEqual(testString);
-                expect(post.likes).toHaveLength(3);
-            } finally {
-                await session.close();
-            }
+            const gqlResult = await testHelper.runGraphQL(query);
+            expect(gqlResult.errors).toBeUndefined();
+
+            const [post] = (gqlResult.data as any)[Post.plural] as any[];
+            expect(post.testString).toEqual(testString);
+            expect(post.likes).toHaveLength(3);
         });
     });
 });
 
 describe("aggregations-where-node-int interface relationships of concrete types", () => {
-    let driver: Driver;
-    let neo4j: Neo4jHelper;
-    let neoSchema: Neo4jGraphQL;
+    let testHelper: TestHelper;
     let User: UniqueType;
     let Post: UniqueType;
     let Person: UniqueType;
 
-    beforeAll(async () => {
-        neo4j = new Neo4jHelper();
-        driver = await neo4j.getDriver();
-        User = new UniqueType("User");
-        Post = new UniqueType("Post");
-        Person = new UniqueType("Person");
+    beforeEach(async () => {
+        testHelper = new TestHelper();
+        User = testHelper.createUniqueType("User");
+        Post = testHelper.createUniqueType("Post");
+        Person = testHelper.createUniqueType("Person");
+
         const typeDefs = `
         interface Human {
             testString: String!
@@ -649,17 +526,11 @@
               likes: [Human!]! @relationship(type: "LIKES", direction: IN)
             }
         `;
-        neoSchema = new Neo4jGraphQL({ typeDefs });
-    });
-
-    afterAll(async () => {
-        const session = await neo4j.getSession();
-        await cleanNodesUsingSession(session, [User, Post, Person]);
-        await driver.close();
-=======
+        await testHelper.initNeo4jGraphQL({ typeDefs });
+    });
+
     afterEach(async () => {
         await testHelper.close();
->>>>>>> f7bdadbf
     });
 
     test("should return posts where a like Int is EQUAL to", async () => {
@@ -895,7 +766,6 @@
                 `;
 
             const gqlResult = await testHelper.runGraphQL(query);
-
             expect(gqlResult.errors).toBeUndefined();
 
             const [post] = (gqlResult.data as any)[Post.plural] as any[];
@@ -1053,7 +923,6 @@
                 `;
 
             const gqlResult = await testHelper.runGraphQL(query);
-
             expect(gqlResult.errors).toBeUndefined();
 
             const [post] = (gqlResult.data as any)[Post.plural] as any[];
@@ -1106,4 +975,488 @@
             expect(post.likes).toHaveLength(3);
         });
     });
+});
+
+describe("aggregations-where-node-int interface relationships of concrete types", () => {
+    let testHelper: TestHelper;
+    let User: UniqueType;
+    let Post: UniqueType;
+    let Person: UniqueType;
+
+    beforeEach(async () => {
+        testHelper = new TestHelper();
+        User = testHelper.createUniqueType("User");
+        Post = testHelper.createUniqueType("Post");
+        Person = testHelper.createUniqueType("Person");
+        const typeDefs = `
+        interface Human {
+            testString: String!
+            someInt: Int!
+        }
+
+        type ${Person} implements Human {
+            testString: String!
+            someInt: Int!
+        }
+            type ${User} implements Human {
+                testString: String!
+                someInt: Int!
+            }
+    
+            type ${Post} {
+              testString: String!
+              likes: [Human!]! @relationship(type: "LIKES", direction: IN)
+            }
+        `;
+        await testHelper.initNeo4jGraphQL({ typeDefs });
+    });
+
+    afterEach(async () => {
+        await testHelper.close();
+    });
+
+    test("should return posts where a like Int is EQUAL to", async () => {
+        const testString = generate({
+            charset: "alphabetic",
+            readable: true,
+        });
+
+        const someInt = Number(faker.number.int({ max: 100000 }));
+
+        await testHelper.runCypher(
+            `
+                    CREATE (:${Post} {testString: "${testString}"})<-[:LIKES]-(:${User} {testString: "${testString}", someInt: ${someInt}})
+                    CREATE (:${Post} {testString: "${testString}"})
+                `
+        );
+
+        const query = `
+                {
+                    ${Post.plural}(where: { testString: "${testString}", likesAggregate: { node: { someInt_EQUAL: ${someInt} } } }) {
+                        testString
+                        likes {
+                            testString
+                            someInt
+                        }
+                    }
+                }
+            `;
+
+        const gqlResult = await testHelper.runGraphQL(query);
+
+        expect(gqlResult.errors).toBeUndefined();
+
+        expect((gqlResult.data as any)[Post.plural]).toEqual([
+            {
+                testString,
+                likes: [{ testString, someInt }],
+            },
+        ]);
+    });
+
+    test("should return posts where a like Float is GT than", async () => {
+        const testString = generate({
+            charset: "alphabetic",
+            readable: true,
+        });
+
+        const someInt = Number(faker.number.int({ max: 100000 }));
+        const someIntGt = someInt - 1;
+
+        await testHelper.runCypher(
+            `
+                    CREATE (:${Post} {testString: "${testString}"})<-[:LIKES]-(:${User} {testString: "${testString}", someInt: ${someInt}})
+                    CREATE (:${Post} {testString: "${testString}"})
+                `
+        );
+
+        const query = `
+                {
+                    ${Post.plural}(where: { testString: "${testString}", likesAggregate: { node: { someInt_GT: ${someIntGt} } } }) {
+                        testString
+                        likes {
+                            testString
+                            someInt
+                        }
+                    }
+                }
+            `;
+
+        const gqlResult = await testHelper.runGraphQL(query);
+
+        expect(gqlResult.errors).toBeUndefined();
+
+        expect((gqlResult.data as any)[Post.plural]).toEqual([
+            {
+                testString,
+                likes: [{ testString, someInt }],
+            },
+        ]);
+    });
+
+    test("should return posts where a like Float is GTE than", async () => {
+        const testString = generate({
+            charset: "alphabetic",
+            readable: true,
+        });
+
+        const someInt = Number(faker.number.int({ max: 100000 }));
+
+        await testHelper.runCypher(
+            `
+                    CREATE (:${Post} {testString: "${testString}"})<-[:LIKES]-(:${User} {testString: "${testString}", someInt: ${someInt}})
+                    CREATE (:${Post} {testString: "${testString}"})
+                `
+        );
+
+        const query = `
+                {
+                    ${Post.plural}(where: { testString: "${testString}", likesAggregate: { node: { someInt_GTE: ${someInt} } } }) {
+                        testString
+                        likes {
+                            testString
+                            someInt
+                        }
+                    }
+                }
+            `;
+
+        const gqlResult = await testHelper.runGraphQL(query);
+
+        expect(gqlResult.errors).toBeUndefined();
+
+        expect((gqlResult.data as any)[Post.plural]).toEqual([
+            {
+                testString,
+                likes: [{ testString, someInt }],
+            },
+        ]);
+    });
+
+    test("should return posts where a like Float is LT than", async () => {
+        const testString = generate({
+            charset: "alphabetic",
+            readable: true,
+        });
+
+        const someInt = Number(faker.number.int({ max: 100000 }));
+        const someIntLT = someInt + 1;
+
+        await testHelper.runCypher(
+            `
+                    CREATE (:${Post} {testString: "${testString}"})<-[:LIKES]-(:${User} {testString: "${testString}", someInt: ${someInt}})
+                    CREATE (:${Post} {testString: "${testString}"})
+                `
+        );
+
+        const query = `
+                {
+                    ${Post.plural}(where: { testString: "${testString}", likesAggregate: { node: { someInt_LT: ${someIntLT} } } }) {
+                        testString
+                        likes {
+                            testString
+                            someInt
+                        }
+                    }
+                }
+            `;
+
+        const gqlResult = await testHelper.runGraphQL(query);
+
+        expect(gqlResult.errors).toBeUndefined();
+
+        expect((gqlResult.data as any)[Post.plural]).toEqual([
+            {
+                testString,
+                likes: [{ testString, someInt }],
+            },
+        ]);
+    });
+
+    test("should return posts where a like Float is LTE than", async () => {
+        const testString = generate({
+            charset: "alphabetic",
+            readable: true,
+        });
+
+        const someInt = Number(faker.number.int({ max: 100000 }));
+
+        await testHelper.runCypher(
+            `
+                    CREATE (:${Post} {testString: "${testString}"})<-[:LIKES]-(:${User} {testString: "${testString}", someInt: ${someInt}})
+                    CREATE (:${Post} {testString: "${testString}"})
+                `
+        );
+
+        const query = `
+                {
+                    ${Post.plural}(where: { testString: "${testString}", likesAggregate: { node: { someInt_LTE: ${someInt} } } }) {
+                        testString
+                        likes {
+                            testString
+                            someInt
+                        }
+                    }
+                }
+            `;
+
+        const gqlResult = await testHelper.runGraphQL(query);
+
+        expect(gqlResult.errors).toBeUndefined();
+
+        expect((gqlResult.data as any)[Post.plural]).toEqual([
+            {
+                testString,
+                likes: [{ testString, someInt }],
+            },
+        ]);
+    });
+
+    describe("AVERAGE", () => {
+        const someInt1 = 1;
+        const someInt2 = 2;
+        const someInt3 = 3;
+
+        test("should return posts where the average of like Int's is EQUAL to", async () => {
+            const testString = generate({
+                charset: "alphabetic",
+                readable: true,
+            });
+
+            const avg = (someInt1 + someInt2 + someInt3) / 3;
+
+            await testHelper.runCypher(
+                `
+                        CREATE (p:${Post} {testString: "${testString}"})
+                        CREATE (p)<-[:LIKES]-(:${User} {testString: "${testString}", someInt: ${someInt1}})
+                        CREATE (p)<-[:LIKES]-(:${User} {testString: "${testString}", someInt: ${someInt2}})
+                        CREATE (p)<-[:LIKES]-(:${User} {testString: "${testString}", someInt: ${someInt3}})
+                        CREATE (:${Post} {testString: "${testString}"})
+                    `
+            );
+
+            const query = `
+                    {
+                        ${Post.plural}(where: { testString: "${testString}", likesAggregate: { node: { someInt_AVERAGE_EQUAL: ${avg} } } }) {
+                            testString
+                            likes {
+                                testString
+                                someInt
+                            }
+                        }
+                    }
+                `;
+
+            const gqlResult = await testHelper.runGraphQL(query);
+
+            expect(gqlResult.errors).toBeUndefined();
+
+            const [post] = (gqlResult.data as any)[Post.plural] as any[];
+            expect(post.testString).toEqual(testString);
+            expect(post.likes).toHaveLength(3);
+        });
+
+        test("should return posts where the average of like Int's is GT than", async () => {
+            const testString = generate({
+                charset: "alphabetic",
+                readable: true,
+            });
+
+            const avg = (someInt1 + someInt2 + someInt3) / 3;
+            const avgGT = avg - 1;
+
+            await testHelper.runCypher(
+                `
+                        CREATE (p:${Post} {testString: "${testString}"})
+                        CREATE (p)<-[:LIKES]-(:${User} {testString: "${testString}", someInt: ${someInt1}})
+                        CREATE (p)<-[:LIKES]-(:${User} {testString: "${testString}", someInt: ${someInt2}})
+                        CREATE (p)<-[:LIKES]-(:${User} {testString: "${testString}", someInt: ${someInt3}})
+                        CREATE (:${Post} {testString: "${testString}"})
+                    `
+            );
+
+            const query = `
+                    {
+                        ${Post.plural}(where: { testString: "${testString}", likesAggregate: { node: { someInt_AVERAGE_GT: ${avgGT} } } }) {
+                            testString
+                            likes {
+                                testString
+                                someInt
+                            }
+                        }
+                    }
+                `;
+
+            const gqlResult = await testHelper.runGraphQL(query);
+
+            expect(gqlResult.errors).toBeUndefined();
+
+            const [post] = (gqlResult.data as any)[Post.plural] as any[];
+            expect(post.testString).toEqual(testString);
+            expect(post.likes).toHaveLength(3);
+        });
+
+        test("should return posts where the average of like Int's is GTE than", async () => {
+            const testString = generate({
+                charset: "alphabetic",
+                readable: true,
+            });
+
+            const avg = (someInt1 + someInt2 + someInt3) / 3;
+
+            await testHelper.runCypher(
+                `
+                        CREATE (p:${Post} {testString: "${testString}"})
+                        CREATE (p)<-[:LIKES]-(:${User} {testString: "${testString}", someInt: ${someInt1}})
+                        CREATE (p)<-[:LIKES]-(:${User} {testString: "${testString}", someInt: ${someInt2}})
+                        CREATE (p)<-[:LIKES]-(:${User} {testString: "${testString}", someInt: ${someInt3}})
+                        CREATE (:${Post} {testString: "${testString}"})
+                    `
+            );
+
+            const query = `
+                    {
+                        ${Post.plural}(where: { testString: "${testString}", likesAggregate: { node: { someInt_AVERAGE_GTE: ${avg} } } }) {
+                            testString
+                            likes {
+                                testString
+                                someInt
+                            }
+                        }
+                    }
+                `;
+
+            const gqlResult = await testHelper.runGraphQL(query);
+
+            expect(gqlResult.errors).toBeUndefined();
+
+            const [post] = (gqlResult.data as any)[Post.plural] as any[];
+            expect(post.testString).toEqual(testString);
+            expect(post.likes).toHaveLength(3);
+        });
+
+        test("should return posts where the average of like Int's is LT than", async () => {
+            const testString = generate({
+                charset: "alphabetic",
+                readable: true,
+            });
+
+            const avg = (someInt1 + someInt2 + someInt3) / 3;
+            const avgLT = avg + 1;
+
+            await testHelper.runCypher(
+                `
+                        CREATE (p:${Post} {testString: "${testString}"})
+                        CREATE (p)<-[:LIKES]-(:${User} {testString: "${testString}", someInt: ${someInt1}})
+                        CREATE (p)<-[:LIKES]-(:${User} {testString: "${testString}", someInt: ${someInt2}})
+                        CREATE (p)<-[:LIKES]-(:${User} {testString: "${testString}", someInt: ${someInt3}})
+                        CREATE (:${Post} {testString: "${testString}"})
+                    `
+            );
+
+            const query = `
+                    {
+                        ${Post.plural}(where: { testString: "${testString}", likesAggregate: { node: { someInt_AVERAGE_LT: ${avgLT} } } }) {
+                            testString
+                            likes {
+                                testString
+                                someInt
+                            }
+                        }
+                    }
+                `;
+
+            const gqlResult = await testHelper.runGraphQL(query);
+
+            expect(gqlResult.errors).toBeUndefined();
+
+            const [post] = (gqlResult.data as any)[Post.plural] as any[];
+            expect(post.testString).toEqual(testString);
+            expect(post.likes).toHaveLength(3);
+        });
+
+        test("should return posts where the average of like Int's is LTE than", async () => {
+            const testString = generate({
+                charset: "alphabetic",
+                readable: true,
+            });
+
+            const avg = (someInt1 + someInt2 + someInt3) / 3;
+
+            await testHelper.runCypher(
+                `
+                        CREATE (p:${Post} {testString: "${testString}"})
+                        CREATE (p)<-[:LIKES]-(:${User} {testString: "${testString}", someInt: ${someInt1}})
+                        CREATE (p)<-[:LIKES]-(:${User} {testString: "${testString}", someInt: ${someInt2}})
+                        CREATE (p)<-[:LIKES]-(:${User} {testString: "${testString}", someInt: ${someInt3}})
+                        CREATE (:${Post} {testString: "${testString}"})
+                    `
+            );
+
+            const query = `
+                    {
+                        ${Post.plural}(where: { testString: "${testString}", likesAggregate: { node: { someInt_AVERAGE_LTE: ${avg} } } }) {
+                            testString
+                            likes {
+                                testString
+                                someInt
+                            }
+                        }
+                    }
+                `;
+
+            const gqlResult = await testHelper.runGraphQL(query);
+
+            expect(gqlResult.errors).toBeUndefined();
+
+            const [post] = (gqlResult.data as any)[Post.plural] as any[];
+            expect(post.testString).toEqual(testString);
+            expect(post.likes).toHaveLength(3);
+        });
+    });
+
+    describe("sum", () => {
+        test("should return posts where the sum of like Int's is EQUAL to", async () => {
+            const testString = generate({
+                charset: "alphabetic",
+                readable: true,
+            });
+
+            const someInt1 = 1;
+            const someInt2 = 2;
+            const someInt3 = 3;
+
+            const sum = someInt1 + someInt2 + someInt3;
+
+            await testHelper.runCypher(
+                `
+                        CREATE (p:${Post} {testString: "${testString}"})
+                        CREATE (p)<-[:LIKES]-(:${User} {testString: "${testString}", someInt: ${someInt1}})
+                        CREATE (p)<-[:LIKES]-(:${User} {testString: "${testString}", someInt: ${someInt2}})
+                        CREATE (p)<-[:LIKES]-(:${User} {testString: "${testString}", someInt: ${someInt3}})
+                        CREATE (:${Post} {testString: "${testString}"})
+                    `
+            );
+
+            const query = `
+                    {
+                        ${Post.plural}(where: { testString: "${testString}", likesAggregate: { node: { someInt_SUM_EQUAL: ${sum} } } }) {
+                            testString
+                            likes {
+                                testString
+                                someInt
+                            }
+                        }
+                    }
+                `;
+
+            const gqlResult = await testHelper.runGraphQL(query);
+
+            expect(gqlResult.errors).toBeUndefined();
+
+            const [post] = (gqlResult.data as any)[Post.plural] as any[];
+            expect(post.testString).toEqual(testString);
+            expect(post.likes).toHaveLength(3);
+        });
+    });
 });