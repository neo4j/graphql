--- conflicted
+++ resolved
@@ -23,478 +23,6 @@
 import { TestHelper } from "../../../utils/tests-helper";
 
 describe("aggregations-where-node-int", () => {
-    const testHelper = new TestHelper();
-    let User: UniqueType;
-    let Post: UniqueType;
-
-    beforeEach(async () => {
-        User = testHelper.createUniqueType("User");
-        Post = testHelper.createUniqueType("Post");
-        const typeDefs = `
-            type ${User} {
-                testString: String!
-                someInt: Int!
-            }
-    
-            type ${Post} {
-              testString: String!
-              likes: [${User}!]! @relationship(type: "LIKES", direction: IN)
-            }
-        `;
-        await testHelper.initNeo4jGraphQL({ typeDefs });
-    });
-
-    afterEach(async () => {
-        await testHelper.close();
-    });
-
-    test("should return posts where a like Int is EQUAL to", async () => {
-        const testString = generate({
-            charset: "alphabetic",
-            readable: true,
-        });
-
-        const someInt = Number(faker.number.int({ max: 100000 }));
-
-        await testHelper.executeCypher(
-            `
-                    CREATE (:${Post} {testString: "${testString}"})<-[:LIKES]-(:${User} {testString: "${testString}", someInt: ${someInt}})
-                    CREATE (:${Post} {testString: "${testString}"})
-                `
-        );
-
-        const query = `
-                {
-                    ${Post.plural}(where: { testString: "${testString}", likesAggregate: { node: { someInt_EQUAL: ${someInt} } } }) {
-                        testString
-                        likes {
-                            testString
-                            someInt
-                        }
-                    }
-                }
-            `;
-
-        const gqlResult = await testHelper.executeGraphQL(query);
-
-        expect(gqlResult.errors).toBeUndefined();
-
-        expect((gqlResult.data as any)[Post.plural]).toEqual([
-            {
-                testString,
-                likes: [{ testString, someInt }],
-            },
-        ]);
-    });
-
-    test("should return posts where a like Float is GT than", async () => {
-        const testString = generate({
-            charset: "alphabetic",
-            readable: true,
-        });
-
-        const someInt = Number(faker.number.int({ max: 100000 }));
-        const someIntGt = someInt - 1;
-
-        await testHelper.executeCypher(
-            `
-                    CREATE (:${Post} {testString: "${testString}"})<-[:LIKES]-(:${User} {testString: "${testString}", someInt: ${someInt}})
-                    CREATE (:${Post} {testString: "${testString}"})
-                `
-        );
-
-        const query = `
-                {
-                    ${Post.plural}(where: { testString: "${testString}", likesAggregate: { node: { someInt_GT: ${someIntGt} } } }) {
-                        testString
-                        likes {
-                            testString
-                            someInt
-                        }
-                    }
-                }
-            `;
-
-        const gqlResult = await testHelper.executeGraphQL(query);
-
-        expect(gqlResult.errors).toBeUndefined();
-
-        expect((gqlResult.data as any)[Post.plural]).toEqual([
-            {
-                testString,
-                likes: [{ testString, someInt }],
-            },
-        ]);
-    });
-
-    test("should return posts where a like Float is GTE than", async () => {
-        const testString = generate({
-            charset: "alphabetic",
-            readable: true,
-        });
-
-        const someInt = Number(faker.number.int({ max: 100000 }));
-
-        await testHelper.executeCypher(
-            `
-                    CREATE (:${Post} {testString: "${testString}"})<-[:LIKES]-(:${User} {testString: "${testString}", someInt: ${someInt}})
-                    CREATE (:${Post} {testString: "${testString}"})
-                `
-        );
-
-        const query = `
-                {
-                    ${Post.plural}(where: { testString: "${testString}", likesAggregate: { node: { someInt_GTE: ${someInt} } } }) {
-                        testString
-                        likes {
-                            testString
-                            someInt
-                        }
-                    }
-                }
-            `;
-
-        const gqlResult = await testHelper.executeGraphQL(query);
-
-        expect(gqlResult.errors).toBeUndefined();
-
-        expect((gqlResult.data as any)[Post.plural]).toEqual([
-            {
-                testString,
-                likes: [{ testString, someInt }],
-            },
-        ]);
-    });
-
-    test("should return posts where a like Float is LT than", async () => {
-        const testString = generate({
-            charset: "alphabetic",
-            readable: true,
-        });
-
-        const someInt = Number(faker.number.int({ max: 100000 }));
-        const someIntLT = someInt + 1;
-
-        await testHelper.executeCypher(
-            `
-                    CREATE (:${Post} {testString: "${testString}"})<-[:LIKES]-(:${User} {testString: "${testString}", someInt: ${someInt}})
-                    CREATE (:${Post} {testString: "${testString}"})
-                `
-        );
-
-        const query = `
-                {
-                    ${Post.plural}(where: { testString: "${testString}", likesAggregate: { node: { someInt_LT: ${someIntLT} } } }) {
-                        testString
-                        likes {
-                            testString
-                            someInt
-                        }
-                    }
-                }
-            `;
-
-        const gqlResult = await testHelper.executeGraphQL(query);
-
-        expect(gqlResult.errors).toBeUndefined();
-
-        expect((gqlResult.data as any)[Post.plural]).toEqual([
-            {
-                testString,
-                likes: [{ testString, someInt }],
-            },
-        ]);
-    });
-
-    test("should return posts where a like Float is LTE than", async () => {
-        const testString = generate({
-            charset: "alphabetic",
-            readable: true,
-        });
-
-        const someInt = Number(faker.number.int({ max: 100000 }));
-
-        await testHelper.executeCypher(
-            `
-                    CREATE (:${Post} {testString: "${testString}"})<-[:LIKES]-(:${User} {testString: "${testString}", someInt: ${someInt}})
-                    CREATE (:${Post} {testString: "${testString}"})
-                `
-        );
-
-        const query = `
-                {
-                    ${Post.plural}(where: { testString: "${testString}", likesAggregate: { node: { someInt_LTE: ${someInt} } } }) {
-                        testString
-                        likes {
-                            testString
-                            someInt
-                        }
-                    }
-                }
-            `;
-
-        const gqlResult = await testHelper.executeGraphQL(query);
-
-        expect(gqlResult.errors).toBeUndefined();
-
-        expect((gqlResult.data as any)[Post.plural]).toEqual([
-            {
-                testString,
-                likes: [{ testString, someInt }],
-            },
-        ]);
-    });
-
-    describe("AVERAGE", () => {
-        const someInt1 = 1;
-        const someInt2 = 2;
-        const someInt3 = 3;
-
-        test("should return posts where the average of like Int's is EQUAL to", async () => {
-            const testString = generate({
-                charset: "alphabetic",
-                readable: true,
-            });
-
-            const avg = (someInt1 + someInt2 + someInt3) / 3;
-
-            await testHelper.executeCypher(
-                `
-                        CREATE (p:${Post} {testString: "${testString}"})
-                        CREATE (p)<-[:LIKES]-(:${User} {testString: "${testString}", someInt: ${someInt1}})
-                        CREATE (p)<-[:LIKES]-(:${User} {testString: "${testString}", someInt: ${someInt2}})
-                        CREATE (p)<-[:LIKES]-(:${User} {testString: "${testString}", someInt: ${someInt3}})
-                        CREATE (:${Post} {testString: "${testString}"})
-                    `
-            );
-
-            const query = `
-                    {
-                        ${Post.plural}(where: { testString: "${testString}", likesAggregate: { node: { someInt_AVERAGE_EQUAL: ${avg} } } }) {
-                            testString
-                            likes {
-                                testString
-                                someInt
-                            }
-                        }
-                    }
-                `;
-
-            const gqlResult = await testHelper.executeGraphQL(query);
-
-            expect(gqlResult.errors).toBeUndefined();
-
-            const [post] = (gqlResult.data as any)[Post.plural] as any[];
-            expect(post.testString).toEqual(testString);
-            expect(post.likes).toHaveLength(3);
-        });
-
-        test("should return posts where the average of like Int's is GT than", async () => {
-            const testString = generate({
-                charset: "alphabetic",
-                readable: true,
-            });
-
-            const avg = (someInt1 + someInt2 + someInt3) / 3;
-            const avgGT = avg - 1;
-
-            await testHelper.executeCypher(
-                `
-                        CREATE (p:${Post} {testString: "${testString}"})
-                        CREATE (p)<-[:LIKES]-(:${User} {testString: "${testString}", someInt: ${someInt1}})
-                        CREATE (p)<-[:LIKES]-(:${User} {testString: "${testString}", someInt: ${someInt2}})
-                        CREATE (p)<-[:LIKES]-(:${User} {testString: "${testString}", someInt: ${someInt3}})
-                        CREATE (:${Post} {testString: "${testString}"})
-                    `
-            );
-
-            const query = `
-                    {
-                        ${Post.plural}(where: { testString: "${testString}", likesAggregate: { node: { someInt_AVERAGE_GT: ${avgGT} } } }) {
-                            testString
-                            likes {
-                                testString
-                                someInt
-                            }
-                        }
-                    }
-                `;
-
-            const gqlResult = await testHelper.executeGraphQL(query);
-
-            expect(gqlResult.errors).toBeUndefined();
-
-            const [post] = (gqlResult.data as any)[Post.plural] as any[];
-            expect(post.testString).toEqual(testString);
-            expect(post.likes).toHaveLength(3);
-        });
-
-        test("should return posts where the average of like Int's is GTE than", async () => {
-            const testString = generate({
-                charset: "alphabetic",
-                readable: true,
-            });
-
-            const avg = (someInt1 + someInt2 + someInt3) / 3;
-
-            await testHelper.executeCypher(
-                `
-                        CREATE (p:${Post} {testString: "${testString}"})
-                        CREATE (p)<-[:LIKES]-(:${User} {testString: "${testString}", someInt: ${someInt1}})
-                        CREATE (p)<-[:LIKES]-(:${User} {testString: "${testString}", someInt: ${someInt2}})
-                        CREATE (p)<-[:LIKES]-(:${User} {testString: "${testString}", someInt: ${someInt3}})
-                        CREATE (:${Post} {testString: "${testString}"})
-                    `
-            );
-
-            const query = `
-                    {
-                        ${Post.plural}(where: { testString: "${testString}", likesAggregate: { node: { someInt_AVERAGE_GTE: ${avg} } } }) {
-                            testString
-                            likes {
-                                testString
-                                someInt
-                            }
-                        }
-                    }
-                `;
-
-            const gqlResult = await testHelper.executeGraphQL(query);
-
-            expect(gqlResult.errors).toBeUndefined();
-
-            const [post] = (gqlResult.data as any)[Post.plural] as any[];
-            expect(post.testString).toEqual(testString);
-            expect(post.likes).toHaveLength(3);
-        });
-
-        test("should return posts where the average of like Int's is LT than", async () => {
-            const testString = generate({
-                charset: "alphabetic",
-                readable: true,
-            });
-
-            const avg = (someInt1 + someInt2 + someInt3) / 3;
-            const avgLT = avg + 1;
-
-            await testHelper.executeCypher(
-                `
-                        CREATE (p:${Post} {testString: "${testString}"})
-                        CREATE (p)<-[:LIKES]-(:${User} {testString: "${testString}", someInt: ${someInt1}})
-                        CREATE (p)<-[:LIKES]-(:${User} {testString: "${testString}", someInt: ${someInt2}})
-                        CREATE (p)<-[:LIKES]-(:${User} {testString: "${testString}", someInt: ${someInt3}})
-                        CREATE (:${Post} {testString: "${testString}"})
-                    `
-            );
-
-            const query = `
-                    {
-                        ${Post.plural}(where: { testString: "${testString}", likesAggregate: { node: { someInt_AVERAGE_LT: ${avgLT} } } }) {
-                            testString
-                            likes {
-                                testString
-                                someInt
-                            }
-                        }
-                    }
-                `;
-
-            const gqlResult = await testHelper.executeGraphQL(query);
-
-            expect(gqlResult.errors).toBeUndefined();
-
-            const [post] = (gqlResult.data as any)[Post.plural] as any[];
-            expect(post.testString).toEqual(testString);
-            expect(post.likes).toHaveLength(3);
-        });
-
-        test("should return posts where the average of like Int's is LTE than", async () => {
-            const testString = generate({
-                charset: "alphabetic",
-                readable: true,
-            });
-
-            const avg = (someInt1 + someInt2 + someInt3) / 3;
-
-            await testHelper.executeCypher(
-                `
-                        CREATE (p:${Post} {testString: "${testString}"})
-                        CREATE (p)<-[:LIKES]-(:${User} {testString: "${testString}", someInt: ${someInt1}})
-                        CREATE (p)<-[:LIKES]-(:${User} {testString: "${testString}", someInt: ${someInt2}})
-                        CREATE (p)<-[:LIKES]-(:${User} {testString: "${testString}", someInt: ${someInt3}})
-                        CREATE (:${Post} {testString: "${testString}"})
-                    `
-            );
-
-            const query = `
-                    {
-                        ${Post.plural}(where: { testString: "${testString}", likesAggregate: { node: { someInt_AVERAGE_LTE: ${avg} } } }) {
-                            testString
-                            likes {
-                                testString
-                                someInt
-                            }
-                        }
-                    }
-                `;
-
-            const gqlResult = await testHelper.executeGraphQL(query);
-
-            expect(gqlResult.errors).toBeUndefined();
-
-            const [post] = (gqlResult.data as any)[Post.plural] as any[];
-            expect(post.testString).toEqual(testString);
-            expect(post.likes).toHaveLength(3);
-        });
-    });
-
-    describe("sum", () => {
-        test("should return posts where the sum of like Int's is EQUAL to", async () => {
-            const testString = generate({
-                charset: "alphabetic",
-                readable: true,
-            });
-
-            const someInt1 = 1;
-            const someInt2 = 2;
-            const someInt3 = 3;
-
-            const sum = someInt1 + someInt2 + someInt3;
-
-            await testHelper.executeCypher(
-                `
-                        CREATE (p:${Post} {testString: "${testString}"})
-                        CREATE (p)<-[:LIKES]-(:${User} {testString: "${testString}", someInt: ${someInt1}})
-                        CREATE (p)<-[:LIKES]-(:${User} {testString: "${testString}", someInt: ${someInt2}})
-                        CREATE (p)<-[:LIKES]-(:${User} {testString: "${testString}", someInt: ${someInt3}})
-                        CREATE (:${Post} {testString: "${testString}"})
-                    `
-            );
-
-            const query = `
-                    {
-                        ${Post.plural}(where: { testString: "${testString}", likesAggregate: { node: { someInt_SUM_EQUAL: ${sum} } } }) {
-                            testString
-                            likes {
-                                testString
-                                someInt
-                            }
-                        }
-                    }
-                `;
-
-<<<<<<< HEAD
-            const gqlResult = await testHelper.runGraphQL(query);
-            expect(gqlResult.errors).toBeUndefined();
-
-            const [post] = (gqlResult.data as any)[Post.plural] as any[];
-            expect(post.testString).toEqual(testString);
-            expect(post.likes).toHaveLength(3);
-        });
-    });
-});
-
-describe("aggregations-where-node-int interface relationships of concrete types", () => {
     let testHelper: TestHelper;
     let User: UniqueType;
     let Post: UniqueType;
@@ -541,7 +69,7 @@
 
         const someInt = Number(faker.number.int({ max: 100000 }));
 
-        await testHelper.runCypher(
+        await testHelper.executeCypher(
             `
                     CREATE (:${Post} {testString: "${testString}"})<-[:LIKES]-(:${User} {testString: "${testString}", someInt: ${someInt}})
                     CREATE (:${Post} {testString: "${testString}"})
@@ -560,7 +88,7 @@
                 }
             `;
 
-        const gqlResult = await testHelper.runGraphQL(query);
+        const gqlResult = await testHelper.executeGraphQL(query);
 
         expect(gqlResult.errors).toBeUndefined();
 
@@ -581,7 +109,7 @@
         const someInt = Number(faker.number.int({ max: 100000 }));
         const someIntGt = someInt - 1;
 
-        await testHelper.runCypher(
+        await testHelper.executeCypher(
             `
                     CREATE (:${Post} {testString: "${testString}"})<-[:LIKES]-(:${User} {testString: "${testString}", someInt: ${someInt}})
                     CREATE (:${Post} {testString: "${testString}"})
@@ -600,7 +128,7 @@
                 }
             `;
 
-        const gqlResult = await testHelper.runGraphQL(query);
+        const gqlResult = await testHelper.executeGraphQL(query);
 
         expect(gqlResult.errors).toBeUndefined();
 
@@ -620,7 +148,7 @@
 
         const someInt = Number(faker.number.int({ max: 100000 }));
 
-        await testHelper.runCypher(
+        await testHelper.executeCypher(
             `
                     CREATE (:${Post} {testString: "${testString}"})<-[:LIKES]-(:${User} {testString: "${testString}", someInt: ${someInt}})
                     CREATE (:${Post} {testString: "${testString}"})
@@ -639,7 +167,7 @@
                 }
             `;
 
-        const gqlResult = await testHelper.runGraphQL(query);
+        const gqlResult = await testHelper.executeGraphQL(query);
 
         expect(gqlResult.errors).toBeUndefined();
 
@@ -660,7 +188,7 @@
         const someInt = Number(faker.number.int({ max: 100000 }));
         const someIntLT = someInt + 1;
 
-        await testHelper.runCypher(
+        await testHelper.executeCypher(
             `
                     CREATE (:${Post} {testString: "${testString}"})<-[:LIKES]-(:${User} {testString: "${testString}", someInt: ${someInt}})
                     CREATE (:${Post} {testString: "${testString}"})
@@ -679,7 +207,7 @@
                 }
             `;
 
-        const gqlResult = await testHelper.runGraphQL(query);
+        const gqlResult = await testHelper.executeGraphQL(query);
 
         expect(gqlResult.errors).toBeUndefined();
 
@@ -699,7 +227,7 @@
 
         const someInt = Number(faker.number.int({ max: 100000 }));
 
-        await testHelper.runCypher(
+        await testHelper.executeCypher(
             `
                     CREATE (:${Post} {testString: "${testString}"})<-[:LIKES]-(:${User} {testString: "${testString}", someInt: ${someInt}})
                     CREATE (:${Post} {testString: "${testString}"})
@@ -718,7 +246,7 @@
                 }
             `;
 
-        const gqlResult = await testHelper.runGraphQL(query);
+        const gqlResult = await testHelper.executeGraphQL(query);
 
         expect(gqlResult.errors).toBeUndefined();
 
@@ -743,7 +271,7 @@
 
             const avg = (someInt1 + someInt2 + someInt3) / 3;
 
-            await testHelper.runCypher(
+            await testHelper.executeCypher(
                 `
                         CREATE (p:${Post} {testString: "${testString}"})
                         CREATE (p)<-[:LIKES]-(:${User} {testString: "${testString}", someInt: ${someInt1}})
@@ -765,7 +293,7 @@
                     }
                 `;
 
-            const gqlResult = await testHelper.runGraphQL(query);
+            const gqlResult = await testHelper.executeGraphQL(query);
             expect(gqlResult.errors).toBeUndefined();
 
             const [post] = (gqlResult.data as any)[Post.plural] as any[];
@@ -782,7 +310,7 @@
             const avg = (someInt1 + someInt2 + someInt3) / 3;
             const avgGT = avg - 1;
 
-            await testHelper.runCypher(
+            await testHelper.executeCypher(
                 `
                         CREATE (p:${Post} {testString: "${testString}"})
                         CREATE (p)<-[:LIKES]-(:${User} {testString: "${testString}", someInt: ${someInt1}})
@@ -804,7 +332,7 @@
                     }
                 `;
 
-            const gqlResult = await testHelper.runGraphQL(query);
+            const gqlResult = await testHelper.executeGraphQL(query);
 
             expect(gqlResult.errors).toBeUndefined();
 
@@ -821,7 +349,7 @@
 
             const avg = (someInt1 + someInt2 + someInt3) / 3;
 
-            await testHelper.runCypher(
+            await testHelper.executeCypher(
                 `
                         CREATE (p:${Post} {testString: "${testString}"})
                         CREATE (p)<-[:LIKES]-(:${User} {testString: "${testString}", someInt: ${someInt1}})
@@ -843,7 +371,7 @@
                     }
                 `;
 
-            const gqlResult = await testHelper.runGraphQL(query);
+            const gqlResult = await testHelper.executeGraphQL(query);
 
             expect(gqlResult.errors).toBeUndefined();
 
@@ -861,7 +389,7 @@
             const avg = (someInt1 + someInt2 + someInt3) / 3;
             const avgLT = avg + 1;
 
-            await testHelper.runCypher(
+            await testHelper.executeCypher(
                 `
                         CREATE (p:${Post} {testString: "${testString}"})
                         CREATE (p)<-[:LIKES]-(:${User} {testString: "${testString}", someInt: ${someInt1}})
@@ -883,7 +411,7 @@
                     }
                 `;
 
-            const gqlResult = await testHelper.runGraphQL(query);
+            const gqlResult = await testHelper.executeGraphQL(query);
 
             expect(gqlResult.errors).toBeUndefined();
 
@@ -900,7 +428,7 @@
 
             const avg = (someInt1 + someInt2 + someInt3) / 3;
 
-            await testHelper.runCypher(
+            await testHelper.executeCypher(
                 `
                         CREATE (p:${Post} {testString: "${testString}"})
                         CREATE (p)<-[:LIKES]-(:${User} {testString: "${testString}", someInt: ${someInt1}})
@@ -922,7 +450,7 @@
                     }
                 `;
 
-            const gqlResult = await testHelper.runGraphQL(query);
+            const gqlResult = await testHelper.executeGraphQL(query);
             expect(gqlResult.errors).toBeUndefined();
 
             const [post] = (gqlResult.data as any)[Post.plural] as any[];
@@ -944,7 +472,7 @@
 
             const sum = someInt1 + someInt2 + someInt3;
 
-            await testHelper.runCypher(
+            await testHelper.executeCypher(
                 `
                         CREATE (p:${Post} {testString: "${testString}"})
                         CREATE (p)<-[:LIKES]-(:${User} {testString: "${testString}", someInt: ${someInt1}})
@@ -966,7 +494,7 @@
                     }
                 `;
 
-            const gqlResult = await testHelper.runGraphQL(query);
+            const gqlResult = await testHelper.executeGraphQL(query);
 
             expect(gqlResult.errors).toBeUndefined();
 
@@ -1023,7 +551,7 @@
 
         const someInt = Number(faker.number.int({ max: 100000 }));
 
-        await testHelper.runCypher(
+        await testHelper.executeCypher(
             `
                     CREATE (:${Post} {testString: "${testString}"})<-[:LIKES]-(:${User} {testString: "${testString}", someInt: ${someInt}})
                     CREATE (:${Post} {testString: "${testString}"})
@@ -1042,7 +570,7 @@
                 }
             `;
 
-        const gqlResult = await testHelper.runGraphQL(query);
+        const gqlResult = await testHelper.executeGraphQL(query);
 
         expect(gqlResult.errors).toBeUndefined();
 
@@ -1063,7 +591,7 @@
         const someInt = Number(faker.number.int({ max: 100000 }));
         const someIntGt = someInt - 1;
 
-        await testHelper.runCypher(
+        await testHelper.executeCypher(
             `
                     CREATE (:${Post} {testString: "${testString}"})<-[:LIKES]-(:${User} {testString: "${testString}", someInt: ${someInt}})
                     CREATE (:${Post} {testString: "${testString}"})
@@ -1082,7 +610,7 @@
                 }
             `;
 
-        const gqlResult = await testHelper.runGraphQL(query);
+        const gqlResult = await testHelper.executeGraphQL(query);
 
         expect(gqlResult.errors).toBeUndefined();
 
@@ -1102,7 +630,7 @@
 
         const someInt = Number(faker.number.int({ max: 100000 }));
 
-        await testHelper.runCypher(
+        await testHelper.executeCypher(
             `
                     CREATE (:${Post} {testString: "${testString}"})<-[:LIKES]-(:${User} {testString: "${testString}", someInt: ${someInt}})
                     CREATE (:${Post} {testString: "${testString}"})
@@ -1121,7 +649,7 @@
                 }
             `;
 
-        const gqlResult = await testHelper.runGraphQL(query);
+        const gqlResult = await testHelper.executeGraphQL(query);
 
         expect(gqlResult.errors).toBeUndefined();
 
@@ -1142,7 +670,7 @@
         const someInt = Number(faker.number.int({ max: 100000 }));
         const someIntLT = someInt + 1;
 
-        await testHelper.runCypher(
+        await testHelper.executeCypher(
             `
                     CREATE (:${Post} {testString: "${testString}"})<-[:LIKES]-(:${User} {testString: "${testString}", someInt: ${someInt}})
                     CREATE (:${Post} {testString: "${testString}"})
@@ -1161,7 +689,7 @@
                 }
             `;
 
-        const gqlResult = await testHelper.runGraphQL(query);
+        const gqlResult = await testHelper.executeGraphQL(query);
 
         expect(gqlResult.errors).toBeUndefined();
 
@@ -1181,7 +709,7 @@
 
         const someInt = Number(faker.number.int({ max: 100000 }));
 
-        await testHelper.runCypher(
+        await testHelper.executeCypher(
             `
                     CREATE (:${Post} {testString: "${testString}"})<-[:LIKES]-(:${User} {testString: "${testString}", someInt: ${someInt}})
                     CREATE (:${Post} {testString: "${testString}"})
@@ -1200,7 +728,7 @@
                 }
             `;
 
-        const gqlResult = await testHelper.runGraphQL(query);
+        const gqlResult = await testHelper.executeGraphQL(query);
 
         expect(gqlResult.errors).toBeUndefined();
 
@@ -1225,7 +753,7 @@
 
             const avg = (someInt1 + someInt2 + someInt3) / 3;
 
-            await testHelper.runCypher(
+            await testHelper.executeCypher(
                 `
                         CREATE (p:${Post} {testString: "${testString}"})
                         CREATE (p)<-[:LIKES]-(:${User} {testString: "${testString}", someInt: ${someInt1}})
@@ -1247,7 +775,7 @@
                     }
                 `;
 
-            const gqlResult = await testHelper.runGraphQL(query);
+            const gqlResult = await testHelper.executeGraphQL(query);
 
             expect(gqlResult.errors).toBeUndefined();
 
@@ -1265,7 +793,7 @@
             const avg = (someInt1 + someInt2 + someInt3) / 3;
             const avgGT = avg - 1;
 
-            await testHelper.runCypher(
+            await testHelper.executeCypher(
                 `
                         CREATE (p:${Post} {testString: "${testString}"})
                         CREATE (p)<-[:LIKES]-(:${User} {testString: "${testString}", someInt: ${someInt1}})
@@ -1287,7 +815,7 @@
                     }
                 `;
 
-            const gqlResult = await testHelper.runGraphQL(query);
+            const gqlResult = await testHelper.executeGraphQL(query);
 
             expect(gqlResult.errors).toBeUndefined();
 
@@ -1304,7 +832,7 @@
 
             const avg = (someInt1 + someInt2 + someInt3) / 3;
 
-            await testHelper.runCypher(
+            await testHelper.executeCypher(
                 `
                         CREATE (p:${Post} {testString: "${testString}"})
                         CREATE (p)<-[:LIKES]-(:${User} {testString: "${testString}", someInt: ${someInt1}})
@@ -1326,7 +854,7 @@
                     }
                 `;
 
-            const gqlResult = await testHelper.runGraphQL(query);
+            const gqlResult = await testHelper.executeGraphQL(query);
 
             expect(gqlResult.errors).toBeUndefined();
 
@@ -1344,7 +872,7 @@
             const avg = (someInt1 + someInt2 + someInt3) / 3;
             const avgLT = avg + 1;
 
-            await testHelper.runCypher(
+            await testHelper.executeCypher(
                 `
                         CREATE (p:${Post} {testString: "${testString}"})
                         CREATE (p)<-[:LIKES]-(:${User} {testString: "${testString}", someInt: ${someInt1}})
@@ -1366,7 +894,7 @@
                     }
                 `;
 
-            const gqlResult = await testHelper.runGraphQL(query);
+            const gqlResult = await testHelper.executeGraphQL(query);
 
             expect(gqlResult.errors).toBeUndefined();
 
@@ -1383,7 +911,7 @@
 
             const avg = (someInt1 + someInt2 + someInt3) / 3;
 
-            await testHelper.runCypher(
+            await testHelper.executeCypher(
                 `
                         CREATE (p:${Post} {testString: "${testString}"})
                         CREATE (p)<-[:LIKES]-(:${User} {testString: "${testString}", someInt: ${someInt1}})
@@ -1405,7 +933,7 @@
                     }
                 `;
 
-            const gqlResult = await testHelper.runGraphQL(query);
+            const gqlResult = await testHelper.executeGraphQL(query);
 
             expect(gqlResult.errors).toBeUndefined();
 
@@ -1428,7 +956,7 @@
 
             const sum = someInt1 + someInt2 + someInt3;
 
-            await testHelper.runCypher(
+            await testHelper.executeCypher(
                 `
                         CREATE (p:${Post} {testString: "${testString}"})
                         CREATE (p)<-[:LIKES]-(:${User} {testString: "${testString}", someInt: ${someInt1}})
@@ -1450,10 +978,973 @@
                     }
                 `;
 
-            const gqlResult = await testHelper.runGraphQL(query);
-=======
-            const gqlResult = await testHelper.executeGraphQL(query);
->>>>>>> 359d2061
+            const gqlResult = await testHelper.executeGraphQL(query);
+            expect(gqlResult.errors).toBeUndefined();
+
+            const [post] = (gqlResult.data as any)[Post.plural] as any[];
+            expect(post.testString).toEqual(testString);
+            expect(post.likes).toHaveLength(3);
+        });
+    });
+});
+
+describe("aggregations-where-node-int interface relationships of concrete types", () => {
+    let testHelper: TestHelper;
+    let User: UniqueType;
+    let Post: UniqueType;
+    let Person: UniqueType;
+
+    beforeEach(async () => {
+        testHelper = new TestHelper();
+        User = testHelper.createUniqueType("User");
+        Post = testHelper.createUniqueType("Post");
+        Person = testHelper.createUniqueType("Person");
+
+        const typeDefs = `
+        interface Human {
+            testString: String!
+            someInt: Int!
+        }
+
+        type ${Person} implements Human {
+            testString: String!
+            someInt: Int!
+        }
+            type ${User} implements Human {
+                testString: String!
+                someInt: Int!
+            }
+    
+            type ${Post} {
+              testString: String!
+              likes: [Human!]! @relationship(type: "LIKES", direction: IN)
+            }
+        `;
+        await testHelper.initNeo4jGraphQL({ typeDefs });
+    });
+
+    afterEach(async () => {
+        await testHelper.close();
+    });
+
+    test("should return posts where a like Int is EQUAL to", async () => {
+        const testString = generate({
+            charset: "alphabetic",
+            readable: true,
+        });
+
+        const someInt = Number(faker.number.int({ max: 100000 }));
+
+        await testHelper.executeCypher(
+            `
+                    CREATE (:${Post} {testString: "${testString}"})<-[:LIKES]-(:${User} {testString: "${testString}", someInt: ${someInt}})
+                    CREATE (:${Post} {testString: "${testString}"})
+                `
+        );
+
+        const query = `
+                {
+                    ${Post.plural}(where: { testString: "${testString}", likesAggregate: { node: { someInt_EQUAL: ${someInt} } } }) {
+                        testString
+                        likes {
+                            testString
+                            someInt
+                        }
+                    }
+                }
+            `;
+
+        const gqlResult = await testHelper.executeGraphQL(query);
+
+        expect(gqlResult.errors).toBeUndefined();
+
+        expect((gqlResult.data as any)[Post.plural]).toEqual([
+            {
+                testString,
+                likes: [{ testString, someInt }],
+            },
+        ]);
+    });
+
+    test("should return posts where a like Float is GT than", async () => {
+        const testString = generate({
+            charset: "alphabetic",
+            readable: true,
+        });
+
+        const someInt = Number(faker.number.int({ max: 100000 }));
+        const someIntGt = someInt - 1;
+
+        await testHelper.executeCypher(
+            `
+                    CREATE (:${Post} {testString: "${testString}"})<-[:LIKES]-(:${User} {testString: "${testString}", someInt: ${someInt}})
+                    CREATE (:${Post} {testString: "${testString}"})
+                `
+        );
+
+        const query = `
+                {
+                    ${Post.plural}(where: { testString: "${testString}", likesAggregate: { node: { someInt_GT: ${someIntGt} } } }) {
+                        testString
+                        likes {
+                            testString
+                            someInt
+                        }
+                    }
+                }
+            `;
+
+        const gqlResult = await testHelper.executeGraphQL(query);
+
+        expect(gqlResult.errors).toBeUndefined();
+
+        expect((gqlResult.data as any)[Post.plural]).toEqual([
+            {
+                testString,
+                likes: [{ testString, someInt }],
+            },
+        ]);
+    });
+
+    test("should return posts where a like Float is GTE than", async () => {
+        const testString = generate({
+            charset: "alphabetic",
+            readable: true,
+        });
+
+        const someInt = Number(faker.number.int({ max: 100000 }));
+
+        await testHelper.executeCypher(
+            `
+                    CREATE (:${Post} {testString: "${testString}"})<-[:LIKES]-(:${User} {testString: "${testString}", someInt: ${someInt}})
+                    CREATE (:${Post} {testString: "${testString}"})
+                `
+        );
+
+        const query = `
+                {
+                    ${Post.plural}(where: { testString: "${testString}", likesAggregate: { node: { someInt_GTE: ${someInt} } } }) {
+                        testString
+                        likes {
+                            testString
+                            someInt
+                        }
+                    }
+                }
+            `;
+
+        const gqlResult = await testHelper.executeGraphQL(query);
+
+        expect(gqlResult.errors).toBeUndefined();
+
+        expect((gqlResult.data as any)[Post.plural]).toEqual([
+            {
+                testString,
+                likes: [{ testString, someInt }],
+            },
+        ]);
+    });
+
+    test("should return posts where a like Float is LT than", async () => {
+        const testString = generate({
+            charset: "alphabetic",
+            readable: true,
+        });
+
+        const someInt = Number(faker.number.int({ max: 100000 }));
+        const someIntLT = someInt + 1;
+
+        await testHelper.executeCypher(
+            `
+                    CREATE (:${Post} {testString: "${testString}"})<-[:LIKES]-(:${User} {testString: "${testString}", someInt: ${someInt}})
+                    CREATE (:${Post} {testString: "${testString}"})
+                `
+        );
+
+        const query = `
+                {
+                    ${Post.plural}(where: { testString: "${testString}", likesAggregate: { node: { someInt_LT: ${someIntLT} } } }) {
+                        testString
+                        likes {
+                            testString
+                            someInt
+                        }
+                    }
+                }
+            `;
+
+        const gqlResult = await testHelper.executeGraphQL(query);
+
+        expect(gqlResult.errors).toBeUndefined();
+
+        expect((gqlResult.data as any)[Post.plural]).toEqual([
+            {
+                testString,
+                likes: [{ testString, someInt }],
+            },
+        ]);
+    });
+
+    test("should return posts where a like Float is LTE than", async () => {
+        const testString = generate({
+            charset: "alphabetic",
+            readable: true,
+        });
+
+        const someInt = Number(faker.number.int({ max: 100000 }));
+
+        await testHelper.executeCypher(
+            `
+                    CREATE (:${Post} {testString: "${testString}"})<-[:LIKES]-(:${User} {testString: "${testString}", someInt: ${someInt}})
+                    CREATE (:${Post} {testString: "${testString}"})
+                `
+        );
+
+        const query = `
+                {
+                    ${Post.plural}(where: { testString: "${testString}", likesAggregate: { node: { someInt_LTE: ${someInt} } } }) {
+                        testString
+                        likes {
+                            testString
+                            someInt
+                        }
+                    }
+                }
+            `;
+
+        const gqlResult = await testHelper.executeGraphQL(query);
+
+        expect(gqlResult.errors).toBeUndefined();
+
+        expect((gqlResult.data as any)[Post.plural]).toEqual([
+            {
+                testString,
+                likes: [{ testString, someInt }],
+            },
+        ]);
+    });
+
+    describe("AVERAGE", () => {
+        const someInt1 = 1;
+        const someInt2 = 2;
+        const someInt3 = 3;
+
+        test("should return posts where the average of like Int's is EQUAL to", async () => {
+            const testString = generate({
+                charset: "alphabetic",
+                readable: true,
+            });
+
+            const avg = (someInt1 + someInt2 + someInt3) / 3;
+
+            await testHelper.executeCypher(
+                `
+                        CREATE (p:${Post} {testString: "${testString}"})
+                        CREATE (p)<-[:LIKES]-(:${User} {testString: "${testString}", someInt: ${someInt1}})
+                        CREATE (p)<-[:LIKES]-(:${User} {testString: "${testString}", someInt: ${someInt2}})
+                        CREATE (p)<-[:LIKES]-(:${User} {testString: "${testString}", someInt: ${someInt3}})
+                        CREATE (:${Post} {testString: "${testString}"})
+                    `
+            );
+
+            const query = `
+                    {
+                        ${Post.plural}(where: { testString: "${testString}", likesAggregate: { node: { someInt_AVERAGE_EQUAL: ${avg} } } }) {
+                            testString
+                            likes {
+                                testString
+                                someInt
+                            }
+                        }
+                    }
+                `;
+
+            const gqlResult = await testHelper.executeGraphQL(query);
+            expect(gqlResult.errors).toBeUndefined();
+
+            const [post] = (gqlResult.data as any)[Post.plural] as any[];
+            expect(post.testString).toEqual(testString);
+            expect(post.likes).toHaveLength(3);
+        });
+
+        test("should return posts where the average of like Int's is GT than", async () => {
+            const testString = generate({
+                charset: "alphabetic",
+                readable: true,
+            });
+
+            const avg = (someInt1 + someInt2 + someInt3) / 3;
+            const avgGT = avg - 1;
+
+            await testHelper.executeCypher(
+                `
+                        CREATE (p:${Post} {testString: "${testString}"})
+                        CREATE (p)<-[:LIKES]-(:${User} {testString: "${testString}", someInt: ${someInt1}})
+                        CREATE (p)<-[:LIKES]-(:${User} {testString: "${testString}", someInt: ${someInt2}})
+                        CREATE (p)<-[:LIKES]-(:${User} {testString: "${testString}", someInt: ${someInt3}})
+                        CREATE (:${Post} {testString: "${testString}"})
+                    `
+            );
+
+            const query = `
+                    {
+                        ${Post.plural}(where: { testString: "${testString}", likesAggregate: { node: { someInt_AVERAGE_GT: ${avgGT} } } }) {
+                            testString
+                            likes {
+                                testString
+                                someInt
+                            }
+                        }
+                    }
+                `;
+
+            const gqlResult = await testHelper.executeGraphQL(query);
+
+            expect(gqlResult.errors).toBeUndefined();
+
+            const [post] = (gqlResult.data as any)[Post.plural] as any[];
+            expect(post.testString).toEqual(testString);
+            expect(post.likes).toHaveLength(3);
+        });
+
+        test("should return posts where the average of like Int's is GTE than", async () => {
+            const testString = generate({
+                charset: "alphabetic",
+                readable: true,
+            });
+
+            const avg = (someInt1 + someInt2 + someInt3) / 3;
+
+            await testHelper.executeCypher(
+                `
+                        CREATE (p:${Post} {testString: "${testString}"})
+                        CREATE (p)<-[:LIKES]-(:${User} {testString: "${testString}", someInt: ${someInt1}})
+                        CREATE (p)<-[:LIKES]-(:${User} {testString: "${testString}", someInt: ${someInt2}})
+                        CREATE (p)<-[:LIKES]-(:${User} {testString: "${testString}", someInt: ${someInt3}})
+                        CREATE (:${Post} {testString: "${testString}"})
+                    `
+            );
+
+            const query = `
+                    {
+                        ${Post.plural}(where: { testString: "${testString}", likesAggregate: { node: { someInt_AVERAGE_GTE: ${avg} } } }) {
+                            testString
+                            likes {
+                                testString
+                                someInt
+                            }
+                        }
+                    }
+                `;
+
+            const gqlResult = await testHelper.executeGraphQL(query);
+
+            expect(gqlResult.errors).toBeUndefined();
+
+            const [post] = (gqlResult.data as any)[Post.plural] as any[];
+            expect(post.testString).toEqual(testString);
+            expect(post.likes).toHaveLength(3);
+        });
+
+        test("should return posts where the average of like Int's is LT than", async () => {
+            const testString = generate({
+                charset: "alphabetic",
+                readable: true,
+            });
+
+            const avg = (someInt1 + someInt2 + someInt3) / 3;
+            const avgLT = avg + 1;
+
+            await testHelper.executeCypher(
+                `
+                        CREATE (p:${Post} {testString: "${testString}"})
+                        CREATE (p)<-[:LIKES]-(:${User} {testString: "${testString}", someInt: ${someInt1}})
+                        CREATE (p)<-[:LIKES]-(:${User} {testString: "${testString}", someInt: ${someInt2}})
+                        CREATE (p)<-[:LIKES]-(:${User} {testString: "${testString}", someInt: ${someInt3}})
+                        CREATE (:${Post} {testString: "${testString}"})
+                    `
+            );
+
+            const query = `
+                    {
+                        ${Post.plural}(where: { testString: "${testString}", likesAggregate: { node: { someInt_AVERAGE_LT: ${avgLT} } } }) {
+                            testString
+                            likes {
+                                testString
+                                someInt
+                            }
+                        }
+                    }
+                `;
+
+            const gqlResult = await testHelper.executeGraphQL(query);
+
+            expect(gqlResult.errors).toBeUndefined();
+
+            const [post] = (gqlResult.data as any)[Post.plural] as any[];
+            expect(post.testString).toEqual(testString);
+            expect(post.likes).toHaveLength(3);
+        });
+
+        test("should return posts where the average of like Int's is LTE than", async () => {
+            const testString = generate({
+                charset: "alphabetic",
+                readable: true,
+            });
+
+            const avg = (someInt1 + someInt2 + someInt3) / 3;
+
+            await testHelper.executeCypher(
+                `
+                        CREATE (p:${Post} {testString: "${testString}"})
+                        CREATE (p)<-[:LIKES]-(:${User} {testString: "${testString}", someInt: ${someInt1}})
+                        CREATE (p)<-[:LIKES]-(:${User} {testString: "${testString}", someInt: ${someInt2}})
+                        CREATE (p)<-[:LIKES]-(:${User} {testString: "${testString}", someInt: ${someInt3}})
+                        CREATE (:${Post} {testString: "${testString}"})
+                    `
+            );
+
+            const query = `
+                    {
+                        ${Post.plural}(where: { testString: "${testString}", likesAggregate: { node: { someInt_AVERAGE_LTE: ${avg} } } }) {
+                            testString
+                            likes {
+                                testString
+                                someInt
+                            }
+                        }
+                    }
+                `;
+
+            const gqlResult = await testHelper.executeGraphQL(query);
+            expect(gqlResult.errors).toBeUndefined();
+
+            const [post] = (gqlResult.data as any)[Post.plural] as any[];
+            expect(post.testString).toEqual(testString);
+            expect(post.likes).toHaveLength(3);
+        });
+    });
+
+    describe("sum", () => {
+        test("should return posts where the sum of like Int's is EQUAL to", async () => {
+            const testString = generate({
+                charset: "alphabetic",
+                readable: true,
+            });
+
+            const someInt1 = 1;
+            const someInt2 = 2;
+            const someInt3 = 3;
+
+            const sum = someInt1 + someInt2 + someInt3;
+
+            await testHelper.executeCypher(
+                `
+                        CREATE (p:${Post} {testString: "${testString}"})
+                        CREATE (p)<-[:LIKES]-(:${User} {testString: "${testString}", someInt: ${someInt1}})
+                        CREATE (p)<-[:LIKES]-(:${User} {testString: "${testString}", someInt: ${someInt2}})
+                        CREATE (p)<-[:LIKES]-(:${User} {testString: "${testString}", someInt: ${someInt3}})
+                        CREATE (:${Post} {testString: "${testString}"})
+                    `
+            );
+
+            const query = `
+                    {
+                        ${Post.plural}(where: { testString: "${testString}", likesAggregate: { node: { someInt_SUM_EQUAL: ${sum} } } }) {
+                            testString
+                            likes {
+                                testString
+                                someInt
+                            }
+                        }
+                    }
+                `;
+
+            const gqlResult = await testHelper.executeGraphQL(query);
+
+            expect(gqlResult.errors).toBeUndefined();
+
+            const [post] = (gqlResult.data as any)[Post.plural] as any[];
+            expect(post.testString).toEqual(testString);
+            expect(post.likes).toHaveLength(3);
+        });
+    });
+});
+
+describe("aggregations-where-node-int interface relationships of concrete types", () => {
+    let testHelper: TestHelper;
+    let User: UniqueType;
+    let Post: UniqueType;
+    let Person: UniqueType;
+
+    beforeEach(async () => {
+        testHelper = new TestHelper();
+        User = testHelper.createUniqueType("User");
+        Post = testHelper.createUniqueType("Post");
+        Person = testHelper.createUniqueType("Person");
+        const typeDefs = `
+        interface Human {
+            testString: String!
+            someInt: Int!
+        }
+
+        type ${Person} implements Human {
+            testString: String!
+            someInt: Int!
+        }
+            type ${User} implements Human {
+                testString: String!
+                someInt: Int!
+            }
+    
+            type ${Post} {
+              testString: String!
+              likes: [Human!]! @relationship(type: "LIKES", direction: IN)
+            }
+        `;
+        await testHelper.initNeo4jGraphQL({ typeDefs });
+    });
+
+    afterEach(async () => {
+        await testHelper.close();
+    });
+
+    test("should return posts where a like Int is EQUAL to", async () => {
+        const testString = generate({
+            charset: "alphabetic",
+            readable: true,
+        });
+
+        const someInt = Number(faker.number.int({ max: 100000 }));
+
+        await testHelper.executeCypher(
+            `
+                    CREATE (:${Post} {testString: "${testString}"})<-[:LIKES]-(:${User} {testString: "${testString}", someInt: ${someInt}})
+                    CREATE (:${Post} {testString: "${testString}"})
+                `
+        );
+
+        const query = `
+                {
+                    ${Post.plural}(where: { testString: "${testString}", likesAggregate: { node: { someInt_EQUAL: ${someInt} } } }) {
+                        testString
+                        likes {
+                            testString
+                            someInt
+                        }
+                    }
+                }
+            `;
+
+        const gqlResult = await testHelper.executeGraphQL(query);
+
+        expect(gqlResult.errors).toBeUndefined();
+
+        expect((gqlResult.data as any)[Post.plural]).toEqual([
+            {
+                testString,
+                likes: [{ testString, someInt }],
+            },
+        ]);
+    });
+
+    test("should return posts where a like Float is GT than", async () => {
+        const testString = generate({
+            charset: "alphabetic",
+            readable: true,
+        });
+
+        const someInt = Number(faker.number.int({ max: 100000 }));
+        const someIntGt = someInt - 1;
+
+        await testHelper.executeCypher(
+            `
+                    CREATE (:${Post} {testString: "${testString}"})<-[:LIKES]-(:${User} {testString: "${testString}", someInt: ${someInt}})
+                    CREATE (:${Post} {testString: "${testString}"})
+                `
+        );
+
+        const query = `
+                {
+                    ${Post.plural}(where: { testString: "${testString}", likesAggregate: { node: { someInt_GT: ${someIntGt} } } }) {
+                        testString
+                        likes {
+                            testString
+                            someInt
+                        }
+                    }
+                }
+            `;
+
+        const gqlResult = await testHelper.executeGraphQL(query);
+
+        expect(gqlResult.errors).toBeUndefined();
+
+        expect((gqlResult.data as any)[Post.plural]).toEqual([
+            {
+                testString,
+                likes: [{ testString, someInt }],
+            },
+        ]);
+    });
+
+    test("should return posts where a like Float is GTE than", async () => {
+        const testString = generate({
+            charset: "alphabetic",
+            readable: true,
+        });
+
+        const someInt = Number(faker.number.int({ max: 100000 }));
+
+        await testHelper.executeCypher(
+            `
+                    CREATE (:${Post} {testString: "${testString}"})<-[:LIKES]-(:${User} {testString: "${testString}", someInt: ${someInt}})
+                    CREATE (:${Post} {testString: "${testString}"})
+                `
+        );
+
+        const query = `
+                {
+                    ${Post.plural}(where: { testString: "${testString}", likesAggregate: { node: { someInt_GTE: ${someInt} } } }) {
+                        testString
+                        likes {
+                            testString
+                            someInt
+                        }
+                    }
+                }
+            `;
+
+        const gqlResult = await testHelper.executeGraphQL(query);
+
+        expect(gqlResult.errors).toBeUndefined();
+
+        expect((gqlResult.data as any)[Post.plural]).toEqual([
+            {
+                testString,
+                likes: [{ testString, someInt }],
+            },
+        ]);
+    });
+
+    test("should return posts where a like Float is LT than", async () => {
+        const testString = generate({
+            charset: "alphabetic",
+            readable: true,
+        });
+
+        const someInt = Number(faker.number.int({ max: 100000 }));
+        const someIntLT = someInt + 1;
+
+        await testHelper.executeCypher(
+            `
+                    CREATE (:${Post} {testString: "${testString}"})<-[:LIKES]-(:${User} {testString: "${testString}", someInt: ${someInt}})
+                    CREATE (:${Post} {testString: "${testString}"})
+                `
+        );
+
+        const query = `
+                {
+                    ${Post.plural}(where: { testString: "${testString}", likesAggregate: { node: { someInt_LT: ${someIntLT} } } }) {
+                        testString
+                        likes {
+                            testString
+                            someInt
+                        }
+                    }
+                }
+            `;
+
+        const gqlResult = await testHelper.executeGraphQL(query);
+
+        expect(gqlResult.errors).toBeUndefined();
+
+        expect((gqlResult.data as any)[Post.plural]).toEqual([
+            {
+                testString,
+                likes: [{ testString, someInt }],
+            },
+        ]);
+    });
+
+    test("should return posts where a like Float is LTE than", async () => {
+        const testString = generate({
+            charset: "alphabetic",
+            readable: true,
+        });
+
+        const someInt = Number(faker.number.int({ max: 100000 }));
+
+        await testHelper.executeCypher(
+            `
+                    CREATE (:${Post} {testString: "${testString}"})<-[:LIKES]-(:${User} {testString: "${testString}", someInt: ${someInt}})
+                    CREATE (:${Post} {testString: "${testString}"})
+                `
+        );
+
+        const query = `
+                {
+                    ${Post.plural}(where: { testString: "${testString}", likesAggregate: { node: { someInt_LTE: ${someInt} } } }) {
+                        testString
+                        likes {
+                            testString
+                            someInt
+                        }
+                    }
+                }
+            `;
+
+        const gqlResult = await testHelper.executeGraphQL(query);
+
+        expect(gqlResult.errors).toBeUndefined();
+
+        expect((gqlResult.data as any)[Post.plural]).toEqual([
+            {
+                testString,
+                likes: [{ testString, someInt }],
+            },
+        ]);
+    });
+
+    describe("AVERAGE", () => {
+        const someInt1 = 1;
+        const someInt2 = 2;
+        const someInt3 = 3;
+
+        test("should return posts where the average of like Int's is EQUAL to", async () => {
+            const testString = generate({
+                charset: "alphabetic",
+                readable: true,
+            });
+
+            const avg = (someInt1 + someInt2 + someInt3) / 3;
+
+            await testHelper.executeCypher(
+                `
+                        CREATE (p:${Post} {testString: "${testString}"})
+                        CREATE (p)<-[:LIKES]-(:${User} {testString: "${testString}", someInt: ${someInt1}})
+                        CREATE (p)<-[:LIKES]-(:${User} {testString: "${testString}", someInt: ${someInt2}})
+                        CREATE (p)<-[:LIKES]-(:${User} {testString: "${testString}", someInt: ${someInt3}})
+                        CREATE (:${Post} {testString: "${testString}"})
+                    `
+            );
+
+            const query = `
+                    {
+                        ${Post.plural}(where: { testString: "${testString}", likesAggregate: { node: { someInt_AVERAGE_EQUAL: ${avg} } } }) {
+                            testString
+                            likes {
+                                testString
+                                someInt
+                            }
+                        }
+                    }
+                `;
+
+            const gqlResult = await testHelper.executeGraphQL(query);
+
+            expect(gqlResult.errors).toBeUndefined();
+
+            const [post] = (gqlResult.data as any)[Post.plural] as any[];
+            expect(post.testString).toEqual(testString);
+            expect(post.likes).toHaveLength(3);
+        });
+
+        test("should return posts where the average of like Int's is GT than", async () => {
+            const testString = generate({
+                charset: "alphabetic",
+                readable: true,
+            });
+
+            const avg = (someInt1 + someInt2 + someInt3) / 3;
+            const avgGT = avg - 1;
+
+            await testHelper.executeCypher(
+                `
+                        CREATE (p:${Post} {testString: "${testString}"})
+                        CREATE (p)<-[:LIKES]-(:${User} {testString: "${testString}", someInt: ${someInt1}})
+                        CREATE (p)<-[:LIKES]-(:${User} {testString: "${testString}", someInt: ${someInt2}})
+                        CREATE (p)<-[:LIKES]-(:${User} {testString: "${testString}", someInt: ${someInt3}})
+                        CREATE (:${Post} {testString: "${testString}"})
+                    `
+            );
+
+            const query = `
+                    {
+                        ${Post.plural}(where: { testString: "${testString}", likesAggregate: { node: { someInt_AVERAGE_GT: ${avgGT} } } }) {
+                            testString
+                            likes {
+                                testString
+                                someInt
+                            }
+                        }
+                    }
+                `;
+
+            const gqlResult = await testHelper.executeGraphQL(query);
+
+            expect(gqlResult.errors).toBeUndefined();
+
+            const [post] = (gqlResult.data as any)[Post.plural] as any[];
+            expect(post.testString).toEqual(testString);
+            expect(post.likes).toHaveLength(3);
+        });
+
+        test("should return posts where the average of like Int's is GTE than", async () => {
+            const testString = generate({
+                charset: "alphabetic",
+                readable: true,
+            });
+
+            const avg = (someInt1 + someInt2 + someInt3) / 3;
+
+            await testHelper.executeCypher(
+                `
+                        CREATE (p:${Post} {testString: "${testString}"})
+                        CREATE (p)<-[:LIKES]-(:${User} {testString: "${testString}", someInt: ${someInt1}})
+                        CREATE (p)<-[:LIKES]-(:${User} {testString: "${testString}", someInt: ${someInt2}})
+                        CREATE (p)<-[:LIKES]-(:${User} {testString: "${testString}", someInt: ${someInt3}})
+                        CREATE (:${Post} {testString: "${testString}"})
+                    `
+            );
+
+            const query = `
+                    {
+                        ${Post.plural}(where: { testString: "${testString}", likesAggregate: { node: { someInt_AVERAGE_GTE: ${avg} } } }) {
+                            testString
+                            likes {
+                                testString
+                                someInt
+                            }
+                        }
+                    }
+                `;
+
+            const gqlResult = await testHelper.executeGraphQL(query);
+
+            expect(gqlResult.errors).toBeUndefined();
+
+            const [post] = (gqlResult.data as any)[Post.plural] as any[];
+            expect(post.testString).toEqual(testString);
+            expect(post.likes).toHaveLength(3);
+        });
+
+        test("should return posts where the average of like Int's is LT than", async () => {
+            const testString = generate({
+                charset: "alphabetic",
+                readable: true,
+            });
+
+            const avg = (someInt1 + someInt2 + someInt3) / 3;
+            const avgLT = avg + 1;
+
+            await testHelper.executeCypher(
+                `
+                        CREATE (p:${Post} {testString: "${testString}"})
+                        CREATE (p)<-[:LIKES]-(:${User} {testString: "${testString}", someInt: ${someInt1}})
+                        CREATE (p)<-[:LIKES]-(:${User} {testString: "${testString}", someInt: ${someInt2}})
+                        CREATE (p)<-[:LIKES]-(:${User} {testString: "${testString}", someInt: ${someInt3}})
+                        CREATE (:${Post} {testString: "${testString}"})
+                    `
+            );
+
+            const query = `
+                    {
+                        ${Post.plural}(where: { testString: "${testString}", likesAggregate: { node: { someInt_AVERAGE_LT: ${avgLT} } } }) {
+                            testString
+                            likes {
+                                testString
+                                someInt
+                            }
+                        }
+                    }
+                `;
+
+            const gqlResult = await testHelper.executeGraphQL(query);
+
+            expect(gqlResult.errors).toBeUndefined();
+
+            const [post] = (gqlResult.data as any)[Post.plural] as any[];
+            expect(post.testString).toEqual(testString);
+            expect(post.likes).toHaveLength(3);
+        });
+
+        test("should return posts where the average of like Int's is LTE than", async () => {
+            const testString = generate({
+                charset: "alphabetic",
+                readable: true,
+            });
+
+            const avg = (someInt1 + someInt2 + someInt3) / 3;
+
+            await testHelper.executeCypher(
+                `
+                        CREATE (p:${Post} {testString: "${testString}"})
+                        CREATE (p)<-[:LIKES]-(:${User} {testString: "${testString}", someInt: ${someInt1}})
+                        CREATE (p)<-[:LIKES]-(:${User} {testString: "${testString}", someInt: ${someInt2}})
+                        CREATE (p)<-[:LIKES]-(:${User} {testString: "${testString}", someInt: ${someInt3}})
+                        CREATE (:${Post} {testString: "${testString}"})
+                    `
+            );
+
+            const query = `
+                    {
+                        ${Post.plural}(where: { testString: "${testString}", likesAggregate: { node: { someInt_AVERAGE_LTE: ${avg} } } }) {
+                            testString
+                            likes {
+                                testString
+                                someInt
+                            }
+                        }
+                    }
+                `;
+
+            const gqlResult = await testHelper.executeGraphQL(query);
+
+            expect(gqlResult.errors).toBeUndefined();
+
+            const [post] = (gqlResult.data as any)[Post.plural] as any[];
+            expect(post.testString).toEqual(testString);
+            expect(post.likes).toHaveLength(3);
+        });
+    });
+
+    describe("sum", () => {
+        test("should return posts where the sum of like Int's is EQUAL to", async () => {
+            const testString = generate({
+                charset: "alphabetic",
+                readable: true,
+            });
+
+            const someInt1 = 1;
+            const someInt2 = 2;
+            const someInt3 = 3;
+
+            const sum = someInt1 + someInt2 + someInt3;
+
+            await testHelper.executeCypher(
+                `
+                        CREATE (p:${Post} {testString: "${testString}"})
+                        CREATE (p)<-[:LIKES]-(:${User} {testString: "${testString}", someInt: ${someInt1}})
+                        CREATE (p)<-[:LIKES]-(:${User} {testString: "${testString}", someInt: ${someInt2}})
+                        CREATE (p)<-[:LIKES]-(:${User} {testString: "${testString}", someInt: ${someInt3}})
+                        CREATE (:${Post} {testString: "${testString}"})
+                    `
+            );
+
+            const query = `
+                    {
+                        ${Post.plural}(where: { testString: "${testString}", likesAggregate: { node: { someInt_SUM_EQUAL: ${sum} } } }) {
+                            testString
+                            likes {
+                                testString
+                                someInt
+                            }
+                        }
+                    }
+                `;
+
+            const gqlResult = await testHelper.executeGraphQL(query);
 
             expect(gqlResult.errors).toBeUndefined();
 
