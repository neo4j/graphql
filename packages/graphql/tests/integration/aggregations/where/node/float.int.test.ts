--- conflicted
+++ resolved
@@ -18,15 +18,8 @@
  */
 
 import { generate } from "randomstring";
-<<<<<<< HEAD
-import { Neo4jGraphQL } from "../../../../../src/classes";
-import { cleanNodesUsingSession } from "../../../../utils/clean-nodes";
 import { UniqueType } from "../../../../utils/graphql-types";
-import Neo4jHelper from "../../../neo4j";
-=======
-import type { UniqueType } from "../../../../utils/graphql-types";
 import { TestHelper } from "../../../utils/tests-helper";
->>>>>>> f7bdadbf
 
 describe("aggregations-where-node-float", () => {
     let testHelper: TestHelper;
@@ -51,32 +44,26 @@
         await testHelper.initNeo4jGraphQL({ typeDefs });
     });
 
-<<<<<<< HEAD
-    afterAll(async () => {
-        const session = await neo4j.getSession();
-        await cleanNodesUsingSession(session, [User, Post]);
-        await driver.close();
+    afterEach(async () => {
+        await testHelper.close();
     });
 
     test("should return posts where a like Float is EQUAL to", async () => {
-        const session = await neo4j.getSession();
-
-        const testString = generate({
-            charset: "alphabetic",
-            readable: true,
-        });
-
-        const someFloat = Math.random() * Math.random() + 10;
-
-        try {
-            await session.run(
-                `
-                    CREATE (:${Post} {testString: "${testString}"})<-[:LIKES]-(:${User} {testString: "${testString}", someFloat: ${someFloat}})
-                    CREATE (:${Post} {testString: "${testString}"})
-                `
-            );
-
-            const query = `
+        const testString = generate({
+            charset: "alphabetic",
+            readable: true,
+        });
+
+        const someFloat = Math.random() * Math.random() + 10;
+
+        await testHelper.runCypher(
+            `
+                    CREATE (:${Post} {testString: "${testString}"})<-[:LIKES]-(:${User} {testString: "${testString}", someFloat: ${someFloat}})
+                    CREATE (:${Post} {testString: "${testString}"})
+                `
+        );
+
+        const query = `
                 {
                     ${Post.plural}(where: { testString: "${testString}", likesAggregate: { node: { someFloat_EQUAL: ${someFloat} } } }) {
                         testString
@@ -88,32 +75,23 @@
                 }
             `;
 
-            const gqlResult = await graphql({
-                schema: await neoSchema.getSchema(),
-                source: query,
-                contextValue: neo4j.getContextValues(),
-            });
-
-            if (gqlResult.errors) {
-                console.log(JSON.stringify(gqlResult.errors, null, 2));
-            }
-
-            expect(gqlResult.errors).toBeUndefined();
-
-            expect((gqlResult.data as any)[Post.plural]).toEqual([
-                {
-                    testString,
-                    likes: [{ testString, someFloat }],
-                },
-            ]);
-        } finally {
-            await session.close();
-        }
+        const gqlResult = await testHelper.runGraphQL(query);
+
+        if (gqlResult.errors) {
+            console.log(JSON.stringify(gqlResult.errors, null, 2));
+        }
+
+        expect(gqlResult.errors).toBeUndefined();
+
+        expect((gqlResult.data as any)[Post.plural]).toEqual([
+            {
+                testString,
+                likes: [{ testString, someFloat }],
+            },
+        ]);
     });
 
     test("should return posts where a like Float is GT than", async () => {
-        const session = await neo4j.getSession();
-
         const testString = generate({
             charset: "alphabetic",
             readable: true,
@@ -122,15 +100,14 @@
         const someFloat = Math.random() * Math.random() + 10;
         const someFloatGt = someFloat - 0.1;
 
-        try {
-            await session.run(
-                `
-                    CREATE (:${Post} {testString: "${testString}"})<-[:LIKES]-(:${User} {testString: "${testString}", someFloat: ${someFloat}})
-                    CREATE (:${Post} {testString: "${testString}"})
-                `
-            );
-
-            const query = `
+        await testHelper.runCypher(
+            `
+                    CREATE (:${Post} {testString: "${testString}"})<-[:LIKES]-(:${User} {testString: "${testString}", someFloat: ${someFloat}})
+                    CREATE (:${Post} {testString: "${testString}"})
+                `
+        );
+
+        const query = `
                 {
                     ${Post.plural}(where: { testString: "${testString}", likesAggregate: { node: { someFloat_GT: ${someFloatGt} } } }) {
                         testString
@@ -142,48 +119,38 @@
                 }
             `;
 
-            const gqlResult = await graphql({
-                schema: await neoSchema.getSchema(),
-                source: query,
-                contextValue: neo4j.getContextValues(),
-            });
-
-            if (gqlResult.errors) {
-                console.log(JSON.stringify(gqlResult.errors, null, 2));
-            }
-
-            expect(gqlResult.errors).toBeUndefined();
-
-            expect((gqlResult.data as any)[Post.plural]).toEqual([
-                {
-                    testString,
-                    likes: [{ testString, someFloat }],
-                },
-            ]);
-        } finally {
-            await session.close();
-        }
+        const gqlResult = await testHelper.runGraphQL(query);
+
+        if (gqlResult.errors) {
+            console.log(JSON.stringify(gqlResult.errors, null, 2));
+        }
+
+        expect(gqlResult.errors).toBeUndefined();
+
+        expect((gqlResult.data as any)[Post.plural]).toEqual([
+            {
+                testString,
+                likes: [{ testString, someFloat }],
+            },
+        ]);
     });
 
     test("should return posts where a like Float is GTE than", async () => {
-        const session = await neo4j.getSession();
-
-        const testString = generate({
-            charset: "alphabetic",
-            readable: true,
-        });
-
-        const someFloat = Math.random() * Math.random() + 10;
-
-        try {
-            await session.run(
-                `
-                    CREATE (:${Post} {testString: "${testString}"})<-[:LIKES]-(:${User} {testString: "${testString}", someFloat: ${someFloat}})
-                    CREATE (:${Post} {testString: "${testString}"})
-                `
-            );
-
-            const query = `
+        const testString = generate({
+            charset: "alphabetic",
+            readable: true,
+        });
+
+        const someFloat = Math.random() * Math.random() + 10;
+
+        await testHelper.runCypher(
+            `
+                    CREATE (:${Post} {testString: "${testString}"})<-[:LIKES]-(:${User} {testString: "${testString}", someFloat: ${someFloat}})
+                    CREATE (:${Post} {testString: "${testString}"})
+                `
+        );
+
+        const query = `
                 {
                     ${Post.plural}(where: { testString: "${testString}", likesAggregate: { node: { someFloat_GTE: ${someFloat} } } }) {
                         testString
@@ -195,32 +162,23 @@
                 }
             `;
 
-            const gqlResult = await graphql({
-                schema: await neoSchema.getSchema(),
-                source: query,
-                contextValue: neo4j.getContextValues(),
-            });
-
-            if (gqlResult.errors) {
-                console.log(JSON.stringify(gqlResult.errors, null, 2));
-            }
-
-            expect(gqlResult.errors).toBeUndefined();
-
-            expect((gqlResult.data as any)[Post.plural]).toEqual([
-                {
-                    testString,
-                    likes: [{ testString, someFloat }],
-                },
-            ]);
-        } finally {
-            await session.close();
-        }
+        const gqlResult = await testHelper.runGraphQL(query);
+
+        if (gqlResult.errors) {
+            console.log(JSON.stringify(gqlResult.errors, null, 2));
+        }
+
+        expect(gqlResult.errors).toBeUndefined();
+
+        expect((gqlResult.data as any)[Post.plural]).toEqual([
+            {
+                testString,
+                likes: [{ testString, someFloat }],
+            },
+        ]);
     });
 
     test("should return posts where a like Float is LT than", async () => {
-        const session = await neo4j.getSession();
-
         const testString = generate({
             charset: "alphabetic",
             readable: true,
@@ -229,15 +187,14 @@
         const someFloat = Math.random() * Math.random() + 10;
         const someFloatLT = someFloat + 0.1;
 
-        try {
-            await session.run(
-                `
-                    CREATE (:${Post} {testString: "${testString}"})<-[:LIKES]-(:${User} {testString: "${testString}", someFloat: ${someFloat}})
-                    CREATE (:${Post} {testString: "${testString}"})
-                `
-            );
-
-            const query = `
+        await testHelper.runCypher(
+            `
+                    CREATE (:${Post} {testString: "${testString}"})<-[:LIKES]-(:${User} {testString: "${testString}", someFloat: ${someFloat}})
+                    CREATE (:${Post} {testString: "${testString}"})
+                `
+        );
+
+        const query = `
                 {
                     ${Post.plural}(where: { testString: "${testString}", likesAggregate: { node: { someFloat_LT: ${someFloatLT} } } }) {
                         testString
@@ -249,48 +206,38 @@
                 }
             `;
 
-            const gqlResult = await graphql({
-                schema: await neoSchema.getSchema(),
-                source: query,
-                contextValue: neo4j.getContextValues(),
-            });
-
-            if (gqlResult.errors) {
-                console.log(JSON.stringify(gqlResult.errors, null, 2));
-            }
-
-            expect(gqlResult.errors).toBeUndefined();
-
-            expect((gqlResult.data as any)[Post.plural]).toEqual([
-                {
-                    testString,
-                    likes: [{ testString, someFloat }],
-                },
-            ]);
-        } finally {
-            await session.close();
-        }
+        const gqlResult = await testHelper.runGraphQL(query);
+
+        if (gqlResult.errors) {
+            console.log(JSON.stringify(gqlResult.errors, null, 2));
+        }
+
+        expect(gqlResult.errors).toBeUndefined();
+
+        expect((gqlResult.data as any)[Post.plural]).toEqual([
+            {
+                testString,
+                likes: [{ testString, someFloat }],
+            },
+        ]);
     });
 
     test("should return posts where a like Float is LTE than", async () => {
-        const session = await neo4j.getSession();
-
-        const testString = generate({
-            charset: "alphabetic",
-            readable: true,
-        });
-
-        const someFloat = Math.random() * Math.random() + 10;
-
-        try {
-            await session.run(
-                `
-                    CREATE (:${Post} {testString: "${testString}"})<-[:LIKES]-(:${User} {testString: "${testString}", someFloat: ${someFloat}})
-                    CREATE (:${Post} {testString: "${testString}"})
-                `
-            );
-
-            const query = `
+        const testString = generate({
+            charset: "alphabetic",
+            readable: true,
+        });
+
+        const someFloat = Math.random() * Math.random() + 10;
+
+        await testHelper.runCypher(
+            `
+                    CREATE (:${Post} {testString: "${testString}"})<-[:LIKES]-(:${User} {testString: "${testString}", someFloat: ${someFloat}})
+                    CREATE (:${Post} {testString: "${testString}"})
+                `
+        );
+
+        const query = `
                 {
                     ${Post.plural}(where: { testString: "${testString}", likesAggregate: { node: { someFloat_LTE: ${someFloat} } } }) {
                         testString
@@ -302,44 +249,35 @@
                 }
             `;
 
-            const gqlResult = await graphql({
-                schema: await neoSchema.getSchema(),
-                source: query,
-                contextValue: neo4j.getContextValues(),
-            });
-
-            if (gqlResult.errors) {
-                console.log(JSON.stringify(gqlResult.errors, null, 2));
-            }
-
-            expect(gqlResult.errors).toBeUndefined();
-
-            expect((gqlResult.data as any)[Post.plural]).toEqual([
-                {
-                    testString,
-                    likes: [{ testString, someFloat }],
-                },
-            ]);
-        } finally {
-            await session.close();
-        }
+        const gqlResult = await testHelper.runGraphQL(query);
+
+        if (gqlResult.errors) {
+            console.log(JSON.stringify(gqlResult.errors, null, 2));
+        }
+
+        expect(gqlResult.errors).toBeUndefined();
+
+        expect((gqlResult.data as any)[Post.plural]).toEqual([
+            {
+                testString,
+                likes: [{ testString, someFloat }],
+            },
+        ]);
     });
 });
 
 describe("aggregations-where-node-float interface relationships of concrete types", () => {
-    let driver: Driver;
-    let neo4j: Neo4jHelper;
-    let neoSchema: Neo4jGraphQL;
+    let testHelper: TestHelper;
     let User: UniqueType;
     let Post: UniqueType;
     let Person: UniqueType;
 
-    beforeAll(async () => {
-        neo4j = new Neo4jHelper();
-        driver = await neo4j.getDriver();
-        User = new UniqueType("User");
-        Post = new UniqueType("Post");
-        Person = new UniqueType("Person");
+    beforeEach(async () => {
+        testHelper = new TestHelper();
+        User = testHelper.createUniqueType("User");
+        Post = testHelper.createUniqueType("Post");
+        Person = testHelper.createUniqueType("Person");
+
         const typeDefs = `
         interface Human {
             testString: String!
@@ -361,17 +299,11 @@
               likes: [Human!]! @relationship(type: "LIKES", direction: IN)
             }
         `;
-        neoSchema = new Neo4jGraphQL({ typeDefs });
-    });
-
-    afterAll(async () => {
-        const session = await neo4j.getSession();
-        await cleanNodesUsingSession(session, [User, Post, Person]);
-        await driver.close();
-=======
+        await testHelper.initNeo4jGraphQL({ typeDefs });
+    });
+
     afterEach(async () => {
         await testHelper.close();
->>>>>>> f7bdadbf
     });
 
     test("should return posts where a like Float is EQUAL to", async () => {
