/*
 * Copyright (c) "Neo4j"
 * Neo4j Sweden AB [http://neo4j.com]
 *
 * This file is part of Neo4j.
 *
 * Licensed under the Apache License, Version 2.0 (the "License");
 * you may not use this file except in compliance with the License.
 * You may obtain a copy of the License at
 *
 *     http://www.apache.org/licenses/LICENSE-2.0
 *
 * Unless required by applicable law or agreed to in writing, software
 * distributed under the License is distributed on an "AS IS" BASIS,
 * WITHOUT WARRANTIES OR CONDITIONS OF ANY KIND, either express or implied.
 * See the License for the specific language governing permissions and
 * limitations under the License.
 */

import { generate } from "randomstring";
<<<<<<< HEAD
import { Neo4jGraphQL } from "../../../../../src/classes";
import { cleanNodesUsingSession } from "../../../../utils/clean-nodes";
import { UniqueType } from "../../../../utils/graphql-types";
import Neo4jHelper from "../../../neo4j";

describe("aggregations-where-node-string", () => {
    let driver: Driver;
    let neo4j: Neo4jHelper;
    let User: UniqueType;
    let Post: UniqueType;
    let neoSchema: Neo4jGraphQL;

    beforeAll(async () => {
        neo4j = new Neo4jHelper();
        driver = await neo4j.getDriver();
        User = new UniqueType("User");
        Post = new UniqueType("Post");

        const typeDefs = /* GraphQL */ `
            type ${User} {
                testString: String!
            }

            type ${Post} {
                testString: String!
                likes: [${User}!]! @relationship(type: "LIKES", direction: IN)
            }
        `;
        neoSchema = new Neo4jGraphQL({ typeDefs });
    });

    afterAll(async () => {
        const session = await neo4j.getSession();
        await cleanNodesUsingSession(session, [User, Post]);
        await driver.close();
    });

    test("should return posts where a like String is EQUAL to", async () => {
        const session = await neo4j.getSession();
=======
import { TestHelper } from "../../../utils/tests-helper";

describe("aggregations-where-node-string", () => {
    let testHelper: TestHelper;

    beforeEach(() => {
        testHelper = new TestHelper();
    });

    afterEach(async () => {
        await testHelper.close();
    });

    test("should return posts where a like String is EQUAL to", async () => {
        const typeDefs = `
            type User {
                testString: String!
            }

            type Post {
              testString: String!
              likes: [User!]! @relationship(type: "LIKES", direction: IN)
            }
        `;
>>>>>>> f7bdadbf

        const testString = generate({
            charset: "alphabetic",
            readable: true,
        });

<<<<<<< HEAD
        try {
            await session.run(
                `
                    CREATE (:${Post} {testString: "${testString}"})<-[:LIKES]-(:${User} {testString: "${testString}"})
                    CREATE (:${Post} {testString: "${testString}"})
=======
        await testHelper.initNeo4jGraphQL({ typeDefs });

        await testHelper.runCypher(
            `
                    CREATE (:Post {testString: "${testString}"})<-[:LIKES]-(:User {testString: "${testString}"})
                    CREATE (:Post {testString: "${testString}"})
>>>>>>> f7bdadbf
                `
        );

        const query = `
                {
                    ${Post.plural}(where: { testString: "${testString}", likesAggregate: { node: { testString_EQUAL: "${testString}" } } }) {
                        testString
                        likes {
                            testString
                        }
                    }
                }
            `;

        const gqlResult = await testHelper.runGraphQL(query);

        if (gqlResult.errors) {
            console.log(JSON.stringify(gqlResult.errors, null, 2));
        }

        expect(gqlResult.errors).toBeUndefined();

<<<<<<< HEAD
            expect((gqlResult.data as any)[Post.plural]).toEqual([
                {
                    testString,
                    likes: [{ testString }],
                },
            ]);
        } finally {
            await session.close();
        }
    });

    test("should return posts where a like String is GT than", async () => {
        const session = await neo4j.getSession();
=======
        expect((gqlResult.data as any).posts).toEqual([
            {
                testString,
                likes: [{ testString }],
            },
        ]);
    });

    test("should return posts where a like String is GT than", async () => {
        const typeDefs = `
            type User {
                testString: String!
            }

            type Post {
              testString: String!
              likes: [User!]! @relationship(type: "LIKES", direction: IN)
            }
        `;
>>>>>>> f7bdadbf

        const length = 5;
        const gtLength = length - 1;

        const testString = generate({
            charset: "alphabetic",
            readable: true,
            length,
        });

<<<<<<< HEAD
        try {
            await session.run(
                `
                    CREATE (:${Post} {testString: "${testString}"})<-[:LIKES]-(:${User} {testString: "${testString}"})
                    CREATE (:${Post} {testString: "${testString}"})
=======
        await testHelper.initNeo4jGraphQL({ typeDefs });

        await testHelper.runCypher(
            `
                    CREATE (:Post {testString: "${testString}"})<-[:LIKES]-(:User {testString: "${testString}"})
                    CREATE (:Post {testString: "${testString}"})
>>>>>>> f7bdadbf
                `
        );

        const query = `
                {
                    ${Post.plural}(where: { testString: "${testString}", likesAggregate: { node: { testString_GT: ${gtLength} } } }) {
                        testString
                        likes {
                            testString
                        }
                    }
                }
            `;

        const gqlResult = await testHelper.runGraphQL(query);

        if (gqlResult.errors) {
            console.log(JSON.stringify(gqlResult.errors, null, 2));
        }

        expect(gqlResult.errors).toBeUndefined();

<<<<<<< HEAD
            expect((gqlResult.data as any)[Post.plural]).toEqual([
                {
                    testString,
                    likes: [{ testString }],
                },
            ]);
        } finally {
            await session.close();
        }
    });

    test("should return posts where a like String is GTE than", async () => {
        const session = await neo4j.getSession();
=======
        expect((gqlResult.data as any).posts).toEqual([
            {
                testString,
                likes: [{ testString }],
            },
        ]);
    });

    test("should return posts where a like String is GTE than", async () => {
        const typeDefs = `
            type User {
                testString: String!
            }

            type Post {
              testString: String!
              likes: [User!]! @relationship(type: "LIKES", direction: IN)
            }
        `;
>>>>>>> f7bdadbf

        const length = 5;

        const testString = generate({
            charset: "alphabetic",
            readable: true,
            length,
        });
<<<<<<< HEAD
        try {
            await session.run(
                `
                    CREATE (:${Post} {testString: "${testString}"})<-[:LIKES]-(:${User} {testString: "${testString}"})
                    CREATE (:${Post} {testString: "${testString}"})
=======

        await testHelper.initNeo4jGraphQL({ typeDefs });

        await testHelper.runCypher(
            `
                    CREATE (:Post {testString: "${testString}"})<-[:LIKES]-(:User {testString: "${testString}"})
                    CREATE (:Post {testString: "${testString}"})
>>>>>>> f7bdadbf
                `
        );

        const query = `
                {
                    ${Post.plural}(where: { testString: "${testString}", likesAggregate: { node: { testString_GTE: ${length} } } }) {
                        testString
                        likes {
                            testString
                        }
                    }
                }
            `;

        const gqlResult = await testHelper.runGraphQL(query);

        if (gqlResult.errors) {
            console.log(JSON.stringify(gqlResult.errors, null, 2));
        }

        expect(gqlResult.errors).toBeUndefined();

<<<<<<< HEAD
            expect((gqlResult.data as any)[Post.plural]).toEqual([
                {
                    testString,
                    likes: [{ testString }],
                },
            ]);
        } finally {
            await session.close();
        }
    });

    test("should return posts where a like String is LT than", async () => {
        const session = await neo4j.getSession();
=======
        expect((gqlResult.data as any).posts).toEqual([
            {
                testString,
                likes: [{ testString }],
            },
        ]);
    });

    test("should return posts where a like String is LT than", async () => {
        const typeDefs = `
            type User {
                testString: String!
            }

            type Post {
              testString: String!
              likes: [User!]! @relationship(type: "LIKES", direction: IN)
            }
        `;
>>>>>>> f7bdadbf

        const length = 5;

        const testString = generate({
            charset: "alphabetic",
            readable: true,
            length: length - 1,
        });

<<<<<<< HEAD
        try {
            await session.run(
                `
                    CREATE (:${Post} {testString: "${testString}"})<-[:LIKES]-(:${User} {testString: "${testString}"})
                    CREATE (:${Post} {testString: "${testString}"})
=======
        await testHelper.initNeo4jGraphQL({ typeDefs });

        await testHelper.runCypher(
            `
                    CREATE (:Post {testString: "${testString}"})<-[:LIKES]-(:User {testString: "${testString}"})
                    CREATE (:Post {testString: "${testString}"})
>>>>>>> f7bdadbf
                `
        );

        const query = `
                {
                    ${Post.plural}(where: { testString: "${testString}", likesAggregate: { node: { testString_LT: ${length} } } }) {
                        testString
                        likes {
                            testString
                        }
                    }
                }
            `;

        const gqlResult = await testHelper.runGraphQL(query);

        if (gqlResult.errors) {
            console.log(JSON.stringify(gqlResult.errors, null, 2));
        }

        expect(gqlResult.errors).toBeUndefined();

<<<<<<< HEAD
            expect((gqlResult.data as any)[Post.plural]).toEqual([
                {
                    testString,
                    likes: [{ testString }],
                },
            ]);
        } finally {
            await session.close();
        }
    });

    test("should return posts where a like String is LTE than", async () => {
        const session = await neo4j.getSession();
=======
        expect((gqlResult.data as any).posts).toEqual([
            {
                testString,
                likes: [{ testString }],
            },
        ]);
    });

    test("should return posts where a like String is LTE than", async () => {
        const typeDefs = `
            type User {
                testString: String!
            }

            type Post {
              testString: String!
              likes: [User!]! @relationship(type: "LIKES", direction: IN)
            }
        `;
>>>>>>> f7bdadbf

        const length = 5;

        const testString = generate({
            charset: "alphabetic",
            readable: true,
            length,
        });

<<<<<<< HEAD
        try {
            await session.run(
                `
                    CREATE (:${Post} {testString: "${testString}"})<-[:LIKES]-(:${User} {testString: "${testString}"})
                    CREATE (:${Post} {testString: "${testString}"})
=======
        await testHelper.initNeo4jGraphQL({ typeDefs });

        await testHelper.runCypher(
            `
                    CREATE (:Post {testString: "${testString}"})<-[:LIKES]-(:User {testString: "${testString}"})
                    CREATE (:Post {testString: "${testString}"})
>>>>>>> f7bdadbf
                `
        );

        const query = `
                {
                    ${Post.plural}(where: { testString: "${testString}", likesAggregate: { node: { testString_LTE: ${length} } } }) {
                        testString
                        likes {
                            testString
                        }
                    }
                }
            `;

        const gqlResult = await testHelper.runGraphQL(query);

        if (gqlResult.errors) {
            console.log(JSON.stringify(gqlResult.errors, null, 2));
        }

        expect(gqlResult.errors).toBeUndefined();

<<<<<<< HEAD
            expect((gqlResult.data as any)[Post.plural]).toEqual([
                {
                    testString,
                    likes: [{ testString }],
                },
            ]);
        } finally {
            await session.close();
        }
=======
        expect((gqlResult.data as any).posts).toEqual([
            {
                testString,
                likes: [{ testString }],
            },
        ]);
>>>>>>> f7bdadbf
    });

    describe("SHORTEST", () => {
        test.each(["SHORTEST", "SHORTEST_LENGTH"])(
            "should return posts where the %s like String is EQUAL to",
            async (shortestFilter) => {
<<<<<<< HEAD
                const session = await neo4j.getSession();
=======
                const typeDefs = `
                type User {
                    testString: String!
                }

                type Post {
                  testString: String!
                  likes: [User!]! @relationship(type: "LIKES", direction: IN)
                }
            `;
>>>>>>> f7bdadbf

                const testString = generate({
                    charset: "alphabetic",
                    readable: true,
                });

                const shortestTestString = generate({
                    charset: "alphabetic",
                    readable: true,
                    length: 10,
                });

                const testString2 = generate({
                    charset: "alphabetic",
                    readable: true,
                    length: 11,
                });

                const longestTestString = generate({
                    charset: "alphabetic",
                    readable: true,
                    length: 12,
                });

<<<<<<< HEAD
                try {
                    await session.run(
                        `
                        CREATE (:${Post} {testString: "${testString}"})<-[:LIKES]-(:${User} {testString: "${shortestTestString}"})
                        CREATE (:${Post} {testString: "${testString}"})<-[:LIKES]-(:${User} {testString: "${testString2}"})
                        CREATE (:${Post} {testString: "${testString}"})<-[:LIKES]-(:${User} {testString: "${longestTestString}"})
=======
                await testHelper.initNeo4jGraphQL({ typeDefs });

                await testHelper.runCypher(
                    `
                        CREATE (:Post {testString: "${testString}"})<-[:LIKES]-(:User {testString: "${shortestTestString}"})
                        CREATE (:Post {testString: "${testString}"})<-[:LIKES]-(:User {testString: "${testString2}"})
                        CREATE (:Post {testString: "${testString}"})<-[:LIKES]-(:User {testString: "${longestTestString}"})
>>>>>>> f7bdadbf
                    `
                );

                const query = `
                    {
                        ${Post.plural}(where: { testString: "${testString}", likesAggregate: { node: { testString_${shortestFilter}_EQUAL: ${shortestTestString.length} } } }) {
                            testString
                            likes {
                                testString
                            }
                        }
                    }
                `;

                const gqlResult = await testHelper.runGraphQL(query);

                if (gqlResult.errors) {
                    console.log(JSON.stringify(gqlResult.errors, null, 2));
                }

                expect(gqlResult.errors).toBeUndefined();

<<<<<<< HEAD
                    expect((gqlResult.data as any)[Post.plural]).toEqual([
                        {
                            testString,
                            likes: [{ testString: shortestTestString }],
                        },
                    ]);
                } finally {
                    await session.close();
                }
=======
                expect((gqlResult.data as any).posts).toEqual([
                    {
                        testString,
                        likes: [{ testString: shortestTestString }],
                    },
                ]);
>>>>>>> f7bdadbf
            }
        );
    });

    describe("LONGEST", () => {
        test.each(["LONGEST", "LONGEST_LENGTH"])(
            "should return posts where the %s like String is EQUAL to",
            async (longestFilter) => {
<<<<<<< HEAD
                const session = await neo4j.getSession();
=======
                const typeDefs = `
                type User {
                    testString: String!
                }

                type Post {
                  testString: String!
                  likes: [User!]! @relationship(type: "LIKES", direction: IN)
                }
            `;
>>>>>>> f7bdadbf

                const testString = generate({
                    charset: "alphabetic",
                    readable: true,
                });

                const shortestTestString = generate({
                    charset: "alphabetic",
                    readable: true,
                    length: 10,
                });

                const testString2 = generate({
                    charset: "alphabetic",
                    readable: true,
                    length: 11,
                });

                const longestTestString = generate({
                    charset: "alphabetic",
                    readable: true,
                    length: 12,
                });

<<<<<<< HEAD
                try {
                    await session.run(
                        `
                        CREATE (:${Post} {testString: "${testString}"})<-[:LIKES]-(:${User} {testString: "${shortestTestString}"})
                        CREATE (:${Post} {testString: "${testString}"})<-[:LIKES]-(:${User} {testString: "${testString2}"})
                        CREATE (:${Post} {testString: "${testString}"})<-[:LIKES]-(:${User} {testString: "${longestTestString}"})
=======
                await testHelper.initNeo4jGraphQL({ typeDefs });

                await testHelper.runCypher(
                    `
                        CREATE (:Post {testString: "${testString}"})<-[:LIKES]-(:User {testString: "${shortestTestString}"})
                        CREATE (:Post {testString: "${testString}"})<-[:LIKES]-(:User {testString: "${testString2}"})
                        CREATE (:Post {testString: "${testString}"})<-[:LIKES]-(:User {testString: "${longestTestString}"})
>>>>>>> f7bdadbf
                    `
                );

                const query = `
                    {
                        ${Post.plural}(where: { testString: "${testString}", likesAggregate: { node: { testString_${longestFilter}_EQUAL: ${longestTestString.length} } } }) {
                            testString
                            likes {
                                testString
                            }
                        }
                    }
                `;

                const gqlResult = await testHelper.runGraphQL(query);

                if (gqlResult.errors) {
                    console.log(JSON.stringify(gqlResult.errors, null, 2));
                }

                expect(gqlResult.errors).toBeUndefined();

<<<<<<< HEAD
                    expect((gqlResult.data as any)[Post.plural]).toEqual([
                        {
                            testString,
                            likes: [{ testString: longestTestString }],
                        },
                    ]);
                } finally {
                    await session.close();
                }
=======
                expect((gqlResult.data as any).posts).toEqual([
                    {
                        testString,
                        likes: [{ testString: longestTestString }],
                    },
                ]);
>>>>>>> f7bdadbf
            }
        );
    });

    describe("AVERAGE", () => {
        test.each(["AVERAGE", "AVERAGE_LENGTH"])(
            "should return posts where the %s of like Strings is EQUAL to",
            async (averageFilter) => {
<<<<<<< HEAD
                const session = await neo4j.getSession();
=======
                const typeDefs = `
                type User {
                    testString: String!
                }

                type Post {
                  testString: String!
                  likes: [User!]! @relationship(type: "LIKES", direction: IN)
                }
            `;
>>>>>>> f7bdadbf

                const testString = generate({
                    charset: "alphabetic",
                    readable: true,
                    length: 10,
                });

                const testString1 = generate({
                    charset: "alphabetic",
                    readable: true,
                    length: 10,
                });

                const testString2 = generate({
                    charset: "alphabetic",
                    readable: true,
                    length: 11,
                });

                const testString3 = generate({
                    charset: "alphabetic",
                    readable: true,
                    length: 12,
                });

                const avg = (10 + 11 + 12) / 3;

<<<<<<< HEAD
                try {
                    await session.run(
                        `
                        CREATE (p:${Post} {testString: "${testString}"})
                        CREATE (p)<-[:LIKES]-(:${User} {testString: "${testString1}"})
                        CREATE (p)<-[:LIKES]-(:${User} {testString: "${testString2}"})
                        CREATE (p)<-[:LIKES]-(:${User} {testString: "${testString3}"})
                        CREATE (:${Post} {testString: "${testString}"})
=======
                await testHelper.initNeo4jGraphQL({ typeDefs });

                await testHelper.runCypher(
                    `
                        CREATE (p:Post {testString: "${testString}"})
                        CREATE (p)<-[:LIKES]-(:User {testString: "${testString1}"})
                        CREATE (p)<-[:LIKES]-(:User {testString: "${testString2}"})
                        CREATE (p)<-[:LIKES]-(:User {testString: "${testString3}"})
                        CREATE (:Post {testString: "${testString}"})
>>>>>>> f7bdadbf
                    `
                );

                const query = `
                    {
                        ${Post.plural}(where: { testString: "${testString}", likesAggregate: { node: { testString_${averageFilter}_EQUAL: ${avg} } } }) {
                            testString
                            likes {
                                testString
                            }
                        }
                    }
                `;

                const gqlResult = await testHelper.runGraphQL(query);

                if (gqlResult.errors) {
                    console.log(JSON.stringify(gqlResult.errors, null, 2));
                }

                expect(gqlResult.errors).toBeUndefined();

<<<<<<< HEAD
                    const [post] = (gqlResult.data as any)[Post.plural] as any[];
                    expect(post.testString).toEqual(testString);
                    expect(post.likes).toHaveLength(3);
                } finally {
                    await session.close();
                }
=======
                const [post] = (gqlResult.data as any).posts as any[];
                expect(post.testString).toEqual(testString);
                expect(post.likes).toHaveLength(3);
>>>>>>> f7bdadbf
            }
        );

        test("should return posts where the average of like Strings is GT than", async () => {
<<<<<<< HEAD
            const session = await neo4j.getSession();
=======
            const typeDefs = `
                type User {
                    testString: String!
                }

                type Post {
                  testString: String!
                  likes: [User!]! @relationship(type: "LIKES", direction: IN)
                }
            `;
>>>>>>> f7bdadbf

            const testString = generate({
                charset: "alphabetic",
                readable: true,
                length: 10,
            });

            const testString1 = generate({
                charset: "alphabetic",
                readable: true,
                length: 10,
            });

            const testString2 = generate({
                charset: "alphabetic",
                readable: true,
                length: 11,
            });

            const testString3 = generate({
                charset: "alphabetic",
                readable: true,
                length: 12,
            });

            const avg = (10 + 11 + 12) / 3;
            const avgGT = avg - 1;

<<<<<<< HEAD
            try {
                await session.run(
                    `
                        CREATE (p:${Post} {testString: "${testString}"})
                        CREATE (p)<-[:LIKES]-(:${User} {testString: "${testString1}"})
                        CREATE (p)<-[:LIKES]-(:${User} {testString: "${testString2}"})
                        CREATE (p)<-[:LIKES]-(:${User} {testString: "${testString3}"})
                        CREATE (:${Post} {testString: "${testString}"})
=======
            await testHelper.initNeo4jGraphQL({ typeDefs });

            await testHelper.runCypher(
                `
                        CREATE (p:Post {testString: "${testString}"})
                        CREATE (p)<-[:LIKES]-(:User {testString: "${testString1}"})
                        CREATE (p)<-[:LIKES]-(:User {testString: "${testString2}"})
                        CREATE (p)<-[:LIKES]-(:User {testString: "${testString3}"})
                        CREATE (:Post {testString: "${testString}"})
>>>>>>> f7bdadbf
                    `
            );

            const query = `
                    {
                        ${Post.plural}(where: { testString: "${testString}", likesAggregate: { node: { testString_AVERAGE_GT: ${avgGT} } } }) {
                            testString
                            likes {
                                testString
                            }
                        }
                    }
                `;

            const gqlResult = await testHelper.runGraphQL(query);

            if (gqlResult.errors) {
                console.log(JSON.stringify(gqlResult.errors, null, 2));
            }

            expect(gqlResult.errors).toBeUndefined();

<<<<<<< HEAD
                const [post] = (gqlResult.data as any)[Post.plural] as any[];
                expect(post.testString).toEqual(testString);
                expect(post.likes).toHaveLength(3);
            } finally {
                await session.close();
            }
        });

        test("should return posts where the average of like Strings is GTE than", async () => {
            const session = await neo4j.getSession();
=======
            const [post] = (gqlResult.data as any).posts as any[];
            expect(post.testString).toEqual(testString);
            expect(post.likes).toHaveLength(3);
        });

        test("should return posts where the average of like Strings is GTE than", async () => {
            const typeDefs = `
                type User {
                    testString: String!
                }

                type Post {
                  testString: String!
                  likes: [User!]! @relationship(type: "LIKES", direction: IN)
                }
            `;
>>>>>>> f7bdadbf

            const testString = generate({
                charset: "alphabetic",
                readable: true,
                length: 10,
            });

            const testString1 = generate({
                charset: "alphabetic",
                readable: true,
                length: 10,
            });

            const testString2 = generate({
                charset: "alphabetic",
                readable: true,
                length: 11,
            });

            const testString3 = generate({
                charset: "alphabetic",
                readable: true,
                length: 12,
            });

            const avg = (10 + 11 + 12) / 3;

<<<<<<< HEAD
            try {
                await session.run(
                    `
                        CREATE (p:${Post} {testString: "${testString}"})
                        CREATE (p)<-[:LIKES]-(:${User} {testString: "${testString1}"})
                        CREATE (p)<-[:LIKES]-(:${User} {testString: "${testString2}"})
                        CREATE (p)<-[:LIKES]-(:${User} {testString: "${testString3}"})
                        CREATE (:${Post} {testString: "${testString}"})
=======
            await testHelper.initNeo4jGraphQL({ typeDefs });

            await testHelper.runCypher(
                `
                        CREATE (p:Post {testString: "${testString}"})
                        CREATE (p)<-[:LIKES]-(:User {testString: "${testString1}"})
                        CREATE (p)<-[:LIKES]-(:User {testString: "${testString2}"})
                        CREATE (p)<-[:LIKES]-(:User {testString: "${testString3}"})
                        CREATE (:Post {testString: "${testString}"})
>>>>>>> f7bdadbf
                    `
            );

            const query = `
                    {
                        ${Post.plural}(where: { testString: "${testString}", likesAggregate: { node: { testString_AVERAGE_GTE: ${avg} } } }) {
                            testString
                            likes {
                                testString
                            }
                        }
                    }
                `;

            const gqlResult = await testHelper.runGraphQL(query);

            if (gqlResult.errors) {
                console.log(JSON.stringify(gqlResult.errors, null, 2));
            }

            expect(gqlResult.errors).toBeUndefined();

<<<<<<< HEAD
                const [post] = (gqlResult.data as any)[Post.plural] as any[];
                expect(post.testString).toEqual(testString);
                expect(post.likes).toHaveLength(3);
            } finally {
                await session.close();
            }
        });

        test("should return posts where the average of like Strings is LT than", async () => {
            const session = await neo4j.getSession();
=======
            const [post] = (gqlResult.data as any).posts as any[];
            expect(post.testString).toEqual(testString);
            expect(post.likes).toHaveLength(3);
        });

        test("should return posts where the average of like Strings is LT than", async () => {
            const typeDefs = `
                type User {
                    testString: String!
                }

                type Post {
                  testString: String!
                  likes: [User!]! @relationship(type: "LIKES", direction: IN)
                }
            `;
>>>>>>> f7bdadbf

            const testString = generate({
                charset: "alphabetic",
                readable: true,
                length: 10,
            });

            const testString1 = generate({
                charset: "alphabetic",
                readable: true,
                length: 10,
            });

            const testString2 = generate({
                charset: "alphabetic",
                readable: true,
                length: 11,
            });

            const testString3 = generate({
                charset: "alphabetic",
                readable: true,
                length: 12,
            });

            const avg = (10 + 11 + 12) / 3;
            const avgLT = avg + 1;

<<<<<<< HEAD
            try {
                await session.run(
                    `
                        CREATE (p:${Post} {testString: "${testString}"})
                        CREATE (p)<-[:LIKES]-(:${User} {testString: "${testString1}"})
                        CREATE (p)<-[:LIKES]-(:${User} {testString: "${testString2}"})
                        CREATE (p)<-[:LIKES]-(:${User} {testString: "${testString3}"})
                        CREATE (:${Post} {testString: "${testString}"})
=======
            await testHelper.initNeo4jGraphQL({ typeDefs });

            await testHelper.runCypher(
                `
                        CREATE (p:Post {testString: "${testString}"})
                        CREATE (p)<-[:LIKES]-(:User {testString: "${testString1}"})
                        CREATE (p)<-[:LIKES]-(:User {testString: "${testString2}"})
                        CREATE (p)<-[:LIKES]-(:User {testString: "${testString3}"})
                        CREATE (:Post {testString: "${testString}"})
>>>>>>> f7bdadbf
                    `
            );

            const query = `
                    {
                        ${Post.plural}(where: { testString: "${testString}", likesAggregate: { node: { testString_AVERAGE_LT: ${avgLT} } } }) {
                            testString
                            likes {
                                testString
                            }
                        }
                    }
                `;

            const gqlResult = await testHelper.runGraphQL(query);

            if (gqlResult.errors) {
                console.log(JSON.stringify(gqlResult.errors, null, 2));
            }

            expect(gqlResult.errors).toBeUndefined();

<<<<<<< HEAD
                const [post] = (gqlResult.data as any)[Post.plural] as any[];
                expect(post.testString).toEqual(testString);
                expect(post.likes).toHaveLength(3);
            } finally {
                await session.close();
            }
        });

        test("should return posts where the average of like Strings is LTE than", async () => {
            const session = await neo4j.getSession();
=======
            const [post] = (gqlResult.data as any).posts as any[];
            expect(post.testString).toEqual(testString);
            expect(post.likes).toHaveLength(3);
        });

        test("should return posts where the average of like Strings is LTE than", async () => {
            const typeDefs = `
                type User {
                    testString: String!
                }

                type Post {
                  testString: String!
                  likes: [User!]! @relationship(type: "LIKES", direction: IN)
                }
            `;
>>>>>>> f7bdadbf

            const testString = generate({
                charset: "alphabetic",
                readable: true,
                length: 10,
            });

            const testString1 = generate({
                charset: "alphabetic",
                readable: true,
                length: 10,
            });

            const testString2 = generate({
                charset: "alphabetic",
                readable: true,
                length: 11,
            });

            const testString3 = generate({
                charset: "alphabetic",
                readable: true,
                length: 12,
            });

            const avg = (10 + 11 + 12) / 3;

<<<<<<< HEAD
            try {
                await session.run(
                    `
                        CREATE (p:${Post} {testString: "${testString}"})
                        CREATE (p)<-[:LIKES]-(:${User} {testString: "${testString1}"})
                        CREATE (p)<-[:LIKES]-(:${User} {testString: "${testString2}"})
                        CREATE (p)<-[:LIKES]-(:${User} {testString: "${testString3}"})
                        CREATE (:${Post} {testString: "${testString}"})
=======
            await testHelper.initNeo4jGraphQL({ typeDefs });

            await testHelper.runCypher(
                `
                        CREATE (p:Post {testString: "${testString}"})
                        CREATE (p)<-[:LIKES]-(:User {testString: "${testString1}"})
                        CREATE (p)<-[:LIKES]-(:User {testString: "${testString2}"})
                        CREATE (p)<-[:LIKES]-(:User {testString: "${testString3}"})
                        CREATE (:Post {testString: "${testString}"})
>>>>>>> f7bdadbf
                    `
            );

            const query = `
                    {
                        ${Post.plural}(where: { testString: "${testString}", likesAggregate: { node: { testString_AVERAGE_LTE: ${avg} } } }) {
                            testString
                            likes {
                                testString
                            }
                        }
                    }
                `;

            const gqlResult = await testHelper.runGraphQL(query);

            if (gqlResult.errors) {
                console.log(JSON.stringify(gqlResult.errors, null, 2));
            }

            expect(gqlResult.errors).toBeUndefined();

<<<<<<< HEAD
                const [post] = (gqlResult.data as any)[Post.plural] as any[];
                expect(post.testString).toEqual(testString);
                expect(post.likes).toHaveLength(3);
            } finally {
                await session.close();
            }
=======
            const [post] = (gqlResult.data as any).posts as any[];
            expect(post.testString).toEqual(testString);
            expect(post.likes).toHaveLength(3);
>>>>>>> f7bdadbf
        });
    });

    test("EQUAL with alias", async () => {
<<<<<<< HEAD
        const Post = new UniqueType("Post");
        const User = new UniqueType("User");

        const session = await neo4j.getSession();
=======
        const Post = testHelper.createUniqueType("Post");
        const User = testHelper.createUniqueType("Post");
>>>>>>> f7bdadbf

        const typeDefs = /* GraphQL */ `
            type ${User} {
                name: String! @alias(property: "_name")
            }
            type ${Post} {
                content: String
                likes: [${User}!]! @relationship(type: "LIKES", direction: IN)
            }
            interface Likes {
                someString: String
            }
        `;

        const query = `
            {
                ${Post.plural}(where: { likesAggregate: { node: {name_EQUAL: "a"  } } }) {
                    content
                }
            }
        `;

        await testHelper.runCypher(
            `
            CREATE(p:${Post} {content: "test"})<-[:LIKES]-(:${User} {_name: "a"})
            CREATE(p2:${Post} {content: "test2"})<-[:LIKES]-(:${User} {_name: "b"})
            `
        );

        await testHelper.initNeo4jGraphQL({ typeDefs });
        const gqlResult = await testHelper.runGraphQL(query);

        if (gqlResult.errors) {
            console.log(JSON.stringify(gqlResult.errors, null, 2));
        }

        expect(gqlResult.errors).toBeUndefined();
        expect(gqlResult.data).toEqual({
            [Post.plural]: [{ content: "test" }],
        });

        await cleanNodesUsingSession(session, [User, Post]);
    });
});

describe("aggregations-where-node-string interface relationships of concrete types", () => {
    let driver: Driver;
    let neo4j: Neo4jHelper;
    let User: UniqueType;
    let Post: UniqueType;
    let Person: UniqueType;
    let neoSchema: Neo4jGraphQL;

    beforeAll(async () => {
        neo4j = new Neo4jHelper();
        driver = await neo4j.getDriver();
        User = new UniqueType("User");
        Post = new UniqueType("Post");
        Person = new UniqueType("Person");

        const typeDefs = /* GraphQL */ `
            interface Human {
                testString: String!
            }

            type ${User} implements Human {
                testString: String!
            }

            type ${Person} implements Human {
                testString: String!
            }

            type ${Post} {
                testString: String!
                likes: [Human!]! @relationship(type: "LIKES", direction: IN)
            }
        `;
        neoSchema = new Neo4jGraphQL({ typeDefs });
    });

    afterAll(async () => {
        const session = await neo4j.getSession();
        await cleanNodesUsingSession(session, [User, Post, Person]);
        await driver.close();
    });

    test("should return posts where a like String is EQUAL to", async () => {
        const session = await neo4j.getSession();

        const testString = generate({
            charset: "alphabetic",
            readable: true,
        });

        try {
            await session.run(
                `
                    CREATE (:${Post} {testString: "${testString}"})<-[:LIKES]-(:${User} {testString: "${testString}"})
                    CREATE (:${Post} {testString: "${testString}"})
                `
            );

            const query = `
                {
                    ${Post.plural}(where: { testString: "${testString}", likesAggregate: { node: { testString_EQUAL: "${testString}" } } }) {
                        testString
                        likes {
                            testString
                        }
                    }
                }
            `;

            const gqlResult = await graphql({
                schema: await neoSchema.getSchema(),
                source: query,
                contextValue: neo4j.getContextValues(),
            });

            if (gqlResult.errors) {
                console.log(JSON.stringify(gqlResult.errors, null, 2));
            }

            expect(gqlResult.errors).toBeUndefined();

            expect((gqlResult.data as any)[Post.plural]).toEqual([
                {
                    testString,
                    likes: [{ testString }],
                },
            ]);
        } finally {
            await session.close();
        }
    });

    test("should return posts where a like String is GT than", async () => {
        const session = await neo4j.getSession();

        const length = 5;
        const gtLength = length - 1;

        const testString = generate({
            charset: "alphabetic",
            readable: true,
            length,
        });

        try {
            await session.run(
                `
                    CREATE (:${Post} {testString: "${testString}"})<-[:LIKES]-(:${User} {testString: "${testString}"})
                    CREATE (:${Post} {testString: "${testString}"})
                `
            );

            const query = `
                {
                    ${Post.plural}(where: { testString: "${testString}", likesAggregate: { node: { testString_GT: ${gtLength} } } }) {
                        testString
                        likes {
                            testString
                        }
                    }
                }
            `;

            const gqlResult = await graphql({
                schema: await neoSchema.getSchema(),
                source: query,
                contextValue: neo4j.getContextValues(),
            });

            if (gqlResult.errors) {
                console.log(JSON.stringify(gqlResult.errors, null, 2));
            }

            expect(gqlResult.errors).toBeUndefined();

            expect((gqlResult.data as any)[Post.plural]).toEqual([
                {
                    testString,
                    likes: [{ testString }],
                },
            ]);
        } finally {
            await session.close();
        }
    });

    test("should return posts where a like String is GTE than", async () => {
        const session = await neo4j.getSession();

        const length = 5;

        const testString = generate({
            charset: "alphabetic",
            readable: true,
            length,
        });

        try {
            await session.run(
                `
                    CREATE (:${Post} {testString: "${testString}"})<-[:LIKES]-(:${User} {testString: "${testString}"})
                    CREATE (:${Post} {testString: "${testString}"})
                `
            );

            const query = `
                {
                    ${Post.plural}(where: { testString: "${testString}", likesAggregate: { node: { testString_GTE: ${length} } } }) {
                        testString
                        likes {
                            testString
                        }
                    }
                }
            `;

            const gqlResult = await graphql({
                schema: await neoSchema.getSchema(),
                source: query,
                contextValue: neo4j.getContextValues(),
            });

            if (gqlResult.errors) {
                console.log(JSON.stringify(gqlResult.errors, null, 2));
            }

            expect(gqlResult.errors).toBeUndefined();

            expect((gqlResult.data as any)[Post.plural]).toEqual([
                {
                    testString,
                    likes: [{ testString }],
                },
            ]);
        } finally {
            await session.close();
        }
    });

    test("should return posts where a like String is LT than", async () => {
        const session = await neo4j.getSession();

        const length = 5;

        const testString = generate({
            charset: "alphabetic",
            readable: true,
            length: length - 1,
        });

        try {
            await session.run(
                `
                    CREATE (:${Post} {testString: "${testString}"})<-[:LIKES]-(:${User} {testString: "${testString}"})
                    CREATE (:${Post} {testString: "${testString}"})
                `
            );

            const query = `
                {
                    ${Post.plural}(where: { testString: "${testString}", likesAggregate: { node: { testString_LT: ${length} } } }) {
                        testString
                        likes {
                            testString
                        }
                    }
                }
            `;

            const gqlResult = await graphql({
                schema: await neoSchema.getSchema(),
                source: query,
                contextValue: neo4j.getContextValues(),
            });

            if (gqlResult.errors) {
                console.log(JSON.stringify(gqlResult.errors, null, 2));
            }

            expect(gqlResult.errors).toBeUndefined();

            expect((gqlResult.data as any)[Post.plural]).toEqual([
                {
                    testString,
                    likes: [{ testString }],
                },
            ]);
        } finally {
            await session.close();
        }
    });

    test("should return posts where a like String is LTE than", async () => {
        const session = await neo4j.getSession();

        const length = 5;

        const testString = generate({
            charset: "alphabetic",
            readable: true,
            length,
        });

        try {
            await session.run(
                `
                    CREATE (:${Post} {testString: "${testString}"})<-[:LIKES]-(:${User} {testString: "${testString}"})
                    CREATE (:${Post} {testString: "${testString}"})
                `
            );

            const query = `
                {
                    ${Post.plural}(where: { testString: "${testString}", likesAggregate: { node: { testString_LTE: ${length} } } }) {
                        testString
                        likes {
                            testString
                        }
                    }
                }
            `;

            const gqlResult = await graphql({
                schema: await neoSchema.getSchema(),
                source: query,
                contextValue: neo4j.getContextValues(),
            });

            if (gqlResult.errors) {
                console.log(JSON.stringify(gqlResult.errors, null, 2));
            }

            expect(gqlResult.errors).toBeUndefined();

            expect((gqlResult.data as any)[Post.plural]).toEqual([
                {
                    testString,
                    likes: [{ testString }],
                },
            ]);
        } finally {
            await session.close();
        }
    });

    describe("SHORTEST", () => {
        test.each(["SHORTEST", "SHORTEST_LENGTH"])(
            "should return posts where the %s like String is EQUAL to",
            async (shortestFilter) => {
                const session = await neo4j.getSession();

                const testString = generate({
                    charset: "alphabetic",
                    readable: true,
                });

                const shortestTestString = generate({
                    charset: "alphabetic",
                    readable: true,
                    length: 10,
                });

                const testString2 = generate({
                    charset: "alphabetic",
                    readable: true,
                    length: 11,
                });

                const longestTestString = generate({
                    charset: "alphabetic",
                    readable: true,
                    length: 12,
                });

                try {
                    await session.run(
                        `
                        CREATE (:${Post} {testString: "${testString}"})<-[:LIKES]-(:${User} {testString: "${shortestTestString}"})
                        CREATE (:${Post} {testString: "${testString}"})<-[:LIKES]-(:${User} {testString: "${testString2}"})
                        CREATE (:${Post} {testString: "${testString}"})<-[:LIKES]-(:${User} {testString: "${longestTestString}"})
                    `
                    );

                    const query = `
                    {
                        ${Post.plural}(where: { testString: "${testString}", likesAggregate: { node: { testString_${shortestFilter}_EQUAL: ${shortestTestString.length} } } }) {
                            testString
                            likes {
                                testString
                            }
                        }
                    }
                `;

                    const gqlResult = await graphql({
                        schema: await neoSchema.getSchema(),
                        source: query,
                        contextValue: neo4j.getContextValues(),
                    });

                    if (gqlResult.errors) {
                        console.log(JSON.stringify(gqlResult.errors, null, 2));
                    }

                    expect(gqlResult.errors).toBeUndefined();

                    expect((gqlResult.data as any)[Post.plural]).toEqual([
                        {
                            testString,
                            likes: [{ testString: shortestTestString }],
                        },
                    ]);
                } finally {
                    await session.close();
                }
            }
        );
    });

    describe("LONGEST", () => {
        test.each(["LONGEST", "LONGEST_LENGTH"])(
            "should return posts where the %s like String is EQUAL to",
            async (longestFilter) => {
                const session = await neo4j.getSession();

                const testString = generate({
                    charset: "alphabetic",
                    readable: true,
                });

                const shortestTestString = generate({
                    charset: "alphabetic",
                    readable: true,
                    length: 10,
                });

                const testString2 = generate({
                    charset: "alphabetic",
                    readable: true,
                    length: 11,
                });

                const longestTestString = generate({
                    charset: "alphabetic",
                    readable: true,
                    length: 12,
                });

                try {
                    await session.run(
                        `
                        CREATE (:${Post} {testString: "${testString}"})<-[:LIKES]-(:${User} {testString: "${shortestTestString}"})
                        CREATE (:${Post} {testString: "${testString}"})<-[:LIKES]-(:${User} {testString: "${testString2}"})
                        CREATE (:${Post} {testString: "${testString}"})<-[:LIKES]-(:${User} {testString: "${longestTestString}"})
                    `
                    );

                    const query = `
                    {
                        ${Post.plural}(where: { testString: "${testString}", likesAggregate: { node: { testString_${longestFilter}_EQUAL: ${longestTestString.length} } } }) {
                            testString
                            likes {
                                testString
                            }
                        }
                    }
                `;

                    const gqlResult = await graphql({
                        schema: await neoSchema.getSchema(),
                        source: query,
                        contextValue: neo4j.getContextValues(),
                    });

                    if (gqlResult.errors) {
                        console.log(JSON.stringify(gqlResult.errors, null, 2));
                    }

                    expect(gqlResult.errors).toBeUndefined();

                    expect((gqlResult.data as any)[Post.plural]).toEqual([
                        {
                            testString,
                            likes: [{ testString: longestTestString }],
                        },
                    ]);
                } finally {
                    await session.close();
                }
            }
        );
    });

    describe("AVERAGE", () => {
        test.each(["AVERAGE", "AVERAGE_LENGTH"])(
            "should return posts where the %s of like Strings is EQUAL to",
            async (averageFilter) => {
                const session = await neo4j.getSession();

                const testString = generate({
                    charset: "alphabetic",
                    readable: true,
                    length: 10,
                });

                const testString1 = generate({
                    charset: "alphabetic",
                    readable: true,
                    length: 10,
                });

                const testString2 = generate({
                    charset: "alphabetic",
                    readable: true,
                    length: 11,
                });

                const testString3 = generate({
                    charset: "alphabetic",
                    readable: true,
                    length: 12,
                });

                const avg = (10 + 11 + 12) / 3;

                try {
                    await session.run(
                        `
                        CREATE (p:${Post} {testString: "${testString}"})
                        CREATE (p)<-[:LIKES]-(:${User} {testString: "${testString1}"})
                        CREATE (p)<-[:LIKES]-(:${User} {testString: "${testString2}"})
                        CREATE (p)<-[:LIKES]-(:${User} {testString: "${testString3}"})
                        CREATE (:${Post} {testString: "${testString}"})
                    `
                    );

                    const query = `
                    {
                        ${Post.plural}(where: { testString: "${testString}", likesAggregate: { node: { testString_${averageFilter}_EQUAL: ${avg} } } }) {
                            testString
                            likes {
                                testString
                            }
                        }
                    }
                `;

                    const gqlResult = await graphql({
                        schema: await neoSchema.getSchema(),
                        source: query,
                        contextValue: neo4j.getContextValues(),
                    });

                    if (gqlResult.errors) {
                        console.log(JSON.stringify(gqlResult.errors, null, 2));
                    }

                    expect(gqlResult.errors).toBeUndefined();

                    const [post] = (gqlResult.data as any)[Post.plural] as any[];
                    expect(post.testString).toEqual(testString);
                    expect(post.likes).toHaveLength(3);
                } finally {
                    await session.close();
                }
            }
        );

        test("should return posts where the average of like Strings is GT than", async () => {
            const session = await neo4j.getSession();

            const testString = generate({
                charset: "alphabetic",
                readable: true,
                length: 10,
            });

            const testString1 = generate({
                charset: "alphabetic",
                readable: true,
                length: 10,
            });

            const testString2 = generate({
                charset: "alphabetic",
                readable: true,
                length: 11,
            });

            const testString3 = generate({
                charset: "alphabetic",
                readable: true,
                length: 12,
            });

            const avg = (10 + 11 + 12) / 3;
            const avgGT = avg - 1;

            try {
                await session.run(
                    `
                        CREATE (p:${Post} {testString: "${testString}"})
                        CREATE (p)<-[:LIKES]-(:${User} {testString: "${testString1}"})
                        CREATE (p)<-[:LIKES]-(:${User} {testString: "${testString2}"})
                        CREATE (p)<-[:LIKES]-(:${User} {testString: "${testString3}"})
                        CREATE (:${Post} {testString: "${testString}"})
                    `
                );

                const query = `
                    {
                        ${Post.plural}(where: { testString: "${testString}", likesAggregate: { node: { testString_AVERAGE_GT: ${avgGT} } } }) {
                            testString
                            likes {
                                testString
                            }
                        }
                    }
                `;

                const gqlResult = await graphql({
                    schema: await neoSchema.getSchema(),
                    source: query,
                    contextValue: neo4j.getContextValues(),
                });

                if (gqlResult.errors) {
                    console.log(JSON.stringify(gqlResult.errors, null, 2));
                }

                expect(gqlResult.errors).toBeUndefined();

                const [post] = (gqlResult.data as any)[Post.plural] as any[];
                expect(post.testString).toEqual(testString);
                expect(post.likes).toHaveLength(3);
            } finally {
                await session.close();
            }
        });

        test("should return posts where the average of like Strings is GTE than", async () => {
            const session = await neo4j.getSession();

            const testString = generate({
                charset: "alphabetic",
                readable: true,
                length: 10,
            });

            const testString1 = generate({
                charset: "alphabetic",
                readable: true,
                length: 10,
            });

            const testString2 = generate({
                charset: "alphabetic",
                readable: true,
                length: 11,
            });

            const testString3 = generate({
                charset: "alphabetic",
                readable: true,
                length: 12,
            });

            const avg = (10 + 11 + 12) / 3;

            try {
                await session.run(
                    `
                        CREATE (p:${Post} {testString: "${testString}"})
                        CREATE (p)<-[:LIKES]-(:${User} {testString: "${testString1}"})
                        CREATE (p)<-[:LIKES]-(:${User} {testString: "${testString2}"})
                        CREATE (p)<-[:LIKES]-(:${User} {testString: "${testString3}"})
                        CREATE (:${Post} {testString: "${testString}"})
                    `
                );

                const query = `
                    {
                        ${Post.plural}(where: { testString: "${testString}", likesAggregate: { node: { testString_AVERAGE_GTE: ${avg} } } }) {
                            testString
                            likes {
                                testString
                            }
                        }
                    }
                `;

                const gqlResult = await graphql({
                    schema: await neoSchema.getSchema(),
                    source: query,
                    contextValue: neo4j.getContextValues(),
                });

                if (gqlResult.errors) {
                    console.log(JSON.stringify(gqlResult.errors, null, 2));
                }

                expect(gqlResult.errors).toBeUndefined();

                const [post] = (gqlResult.data as any)[Post.plural] as any[];
                expect(post.testString).toEqual(testString);
                expect(post.likes).toHaveLength(3);
            } finally {
                await session.close();
            }
        });

        test("should return posts where the average of like Strings is LT than", async () => {
            const session = await neo4j.getSession();

            const testString = generate({
                charset: "alphabetic",
                readable: true,
                length: 10,
            });

            const testString1 = generate({
                charset: "alphabetic",
                readable: true,
                length: 10,
            });

            const testString2 = generate({
                charset: "alphabetic",
                readable: true,
                length: 11,
            });

            const testString3 = generate({
                charset: "alphabetic",
                readable: true,
                length: 12,
            });

            const avg = (10 + 11 + 12) / 3;
            const avgLT = avg + 1;

            try {
                await session.run(
                    `
                        CREATE (p:${Post} {testString: "${testString}"})
                        CREATE (p)<-[:LIKES]-(:${User} {testString: "${testString1}"})
                        CREATE (p)<-[:LIKES]-(:${User} {testString: "${testString2}"})
                        CREATE (p)<-[:LIKES]-(:${User} {testString: "${testString3}"})
                        CREATE (:${Post} {testString: "${testString}"})
                    `
                );

                const query = `
                    {
                        ${Post.plural}(where: { testString: "${testString}", likesAggregate: { node: { testString_AVERAGE_LT: ${avgLT} } } }) {
                            testString
                            likes {
                                testString
                            }
                        }
                    }
                `;

                const gqlResult = await graphql({
                    schema: await neoSchema.getSchema(),
                    source: query,
                    contextValue: neo4j.getContextValues(),
                });

                if (gqlResult.errors) {
                    console.log(JSON.stringify(gqlResult.errors, null, 2));
                }

                expect(gqlResult.errors).toBeUndefined();

                const [post] = (gqlResult.data as any)[Post.plural] as any[];
                expect(post.testString).toEqual(testString);
                expect(post.likes).toHaveLength(3);
            } finally {
                await session.close();
            }
        });

        test("should return posts where the average of like Strings is LTE than", async () => {
            const session = await neo4j.getSession();
            const testString = generate({
                charset: "alphabetic",
                readable: true,
                length: 10,
            });

            const testString1 = generate({
                charset: "alphabetic",
                readable: true,
                length: 10,
            });

            const testString2 = generate({
                charset: "alphabetic",
                readable: true,
                length: 11,
            });

            const testString3 = generate({
                charset: "alphabetic",
                readable: true,
                length: 12,
            });

            const avg = (10 + 11 + 12) / 3;

            try {
                await session.run(
                    `
                        CREATE (p:${Post} {testString: "${testString}"})
                        CREATE (p)<-[:LIKES]-(:${User} {testString: "${testString1}"})
                        CREATE (p)<-[:LIKES]-(:${User} {testString: "${testString2}"})
                        CREATE (p)<-[:LIKES]-(:${User} {testString: "${testString3}"})
                        CREATE (:${Post} {testString: "${testString}"})
                    `
                );

                const query = `
                    {
                        ${Post.plural}(where: { testString: "${testString}", likesAggregate: { node: { testString_AVERAGE_LTE: ${avg} } } }) {
                            testString
                            likes {
                                testString
                            }
                        }
                    }
                `;

                const gqlResult = await graphql({
                    schema: await neoSchema.getSchema(),
                    source: query,
                    contextValue: neo4j.getContextValues(),
                });

                if (gqlResult.errors) {
                    console.log(JSON.stringify(gqlResult.errors, null, 2));
                }

                expect(gqlResult.errors).toBeUndefined();

                const [post] = (gqlResult.data as any)[Post.plural] as any[];
                expect(post.testString).toEqual(testString);
                expect(post.likes).toHaveLength(3);
            } finally {
                await session.close();
            }
        });
    });

    test("EQUAL with alias", async () => {
        const Post = new UniqueType("Post");
        const User = new UniqueType("User");
        const Person = new UniqueType("Person");

        const session = await neo4j.getSession();

        const typeDefs = /* GraphQL */ `
            interface Human {
                name: String!
                other: String
            }
            type ${User} implements Human {
                name: String! @alias(property: "_name")
                other: String @alias(property: "_other")
            }
            type ${Person} implements Human {
                name: String!
                other: String @alias(property: "_other_person")
            }
            type ${Post} {
                content: String
                likes: [Human!]! @relationship(type: "LIKES", direction: IN)
            }
            interface Likes {
                someString: String
            }
        `;

        const query = `
            {
                ${Post.plural}(where: { likesAggregate: { node: {name_EQUAL: "a", other_EQUAL: "a"  } } }) {
                    content
                }
            }
        `;

        await session.run(
            `
            CREATE(p:${Post} {content: "test"})<-[:LIKES]-(:${User} {_name: "a", _other: "a"})
            CREATE(p2:${Post} {content: "test2"})<-[:LIKES]-(:${User} {_name: "b"})
            `
        );

        const neoSchema = new Neo4jGraphQL({ typeDefs });
        const gqlResult = await graphql({
            schema: await neoSchema.getSchema(),
            source: query,
            contextValue: neo4j.getContextValues(),
        });

        if (gqlResult.errors) {
            console.log(JSON.stringify(gqlResult.errors, null, 2));
        }

        expect(gqlResult.errors).toBeUndefined();
        expect(gqlResult.data).toEqual({
            [Post.plural]: [{ content: "test" }],
        });

        await cleanNodesUsingSession(session, [User, Post]);
    });
});

describe("aggregations-where-node-string relationships of interface types", () => {
    let driver: Driver;
    let neo4j: Neo4jHelper;

    beforeAll(async () => {
        neo4j = new Neo4jHelper();
        driver = await neo4j.getDriver();
    });

    afterAll(async () => {
        await driver.close();
    });

    test("should return posts where a like String is EQUAL to - concrete relationship", async () => {
        const session = await neo4j.getSession();
        const Post = new UniqueType("Post");
        const User = new UniqueType("User");

        const typeDefs = /* GraphQL */ `
            interface Thing {
                testString: String!
                likes: [${User}!]! @declareRelationship
            }

            type ${User} {
                testString: String!
            }

            type ${Post} implements Thing {
                testString: String!
                likes: [${User}!]! @relationship(type: "LIKES", direction: IN)
            }
        `;

        const testString = generate({
            charset: "alphabetic",
            readable: true,
        });

        const neoSchema = new Neo4jGraphQL({ typeDefs });

        try {
            await session.run(
                `
                    CREATE (:${Post} {testString: "${testString}"})<-[:LIKES]-(:${User} {testString: "${testString}"})
                    CREATE (:${Post} {testString: "${testString}"})
                `
            );

            const query = `
                {
                    things(where: { testString: "${testString}", likesAggregate: { node: { testString_EQUAL: "${testString}" } } }) {
                        testString
                        likes {
                            testString
                        }
                    }
                }
            `;

            const gqlResult = await graphql({
                schema: await neoSchema.getSchema(),
                source: query,
                contextValue: neo4j.getContextValues(),
            });

            if (gqlResult.errors) {
                console.log(JSON.stringify(gqlResult.errors, null, 2));
            }

            expect(gqlResult.errors).toBeUndefined();

            expect((gqlResult.data as any).things).toEqual([
                {
                    testString,
                    likes: [{ testString }],
                },
            ]);
        } finally {
            await cleanNodesUsingSession(session, [User, Post]);
        }
    });

    test("should return posts where a like String is EQUAL to - concrete relationship - nested", async () => {
        const session = await neo4j.getSession();
        const Post = new UniqueType("Post");
        const User = new UniqueType("User");

        const typeDefs = /* GraphQL */ `
            interface Thing {
                testString: String!
                likes: [${User}!]! @declareRelationship
            }

            type ${User} {
                testString: String!
                things: [Thing!]! @relationship(type: "LIKES", direction: OUT)
            }

            type ${Post} implements Thing {
                testString: String!
                likes: [${User}!]! @relationship(type: "LIKES", direction: IN)
            }
        `;

        const testString = generate({
            charset: "alphabetic",
            readable: true,
        });
        const otherUserString = generate({
            charset: "alphabetic",
            readable: true,
        });
        const otherString = generate({
            charset: "alphabetic",
            readable: true,
        });

        const neoSchema = new Neo4jGraphQL({ typeDefs });

        try {
            await session.run(
                `
                    CREATE (:${Post} {testString: "${testString}"})<-[:LIKES]-(:${User} {testString: "${testString}"})
                    CREATE (:${Post} {testString: "${testString}"})
                    CREATE (:${User} {testString: "${otherUserString}"})-[:LIKES]->(:${Post} {testString: "${otherString}"})
                `
            );

            const query = /* GraphQL */ `
                {
                    ${User.plural} {
                        testString
                        things(where: { testString: "${testString}", likesAggregate: { node: { testString_EQUAL: "${testString}" } } }) {
                            testString
                            likes {
                                testString
                            }
                        }
                    }
                }
            `;

            const gqlResult = await graphql({
                schema: await neoSchema.getSchema(),
                source: query,
                contextValue: neo4j.getContextValues(),
            });

            if (gqlResult.errors) {
                console.log(JSON.stringify(gqlResult.errors, null, 2));
            }

            expect(gqlResult.errors).toBeUndefined();

            expect((gqlResult.data as any)[User.plural]).toEqual([
                {
                    testString,
                    things: [
                        {
                            testString,
                            likes: [{ testString }],
                        },
                    ],
                },
                { testString: otherUserString, things: [] },
            ]);
        } finally {
            await cleanNodesUsingSession(session, [User, Post]);
        }
    });

    test("should return posts where a like String is EQUAL to - interface relationship", async () => {
        const session = await neo4j.getSession();
        const Post = new UniqueType("Post");
        const User = new UniqueType("User");
        const Person = new UniqueType("Person");

        const typeDefs = /* GraphQL */ `
            interface Thing {
                testString: String!
                likes: [Human!]! @declareRelationship
            }

            interface Human {
                testString: String!
            }

            type ${User} implements Human {
                testString: String!
            }

            type ${Person} implements Human {
                testString: String!
            }

            type ${Post} implements Thing {
                testString: String!
                likes: [Human!]! @relationship(type: "LIKES", direction: IN)
            }
        `;

        const testString = generate({
            charset: "alphabetic",
            readable: true,
        });

        const neoSchema = new Neo4jGraphQL({ typeDefs });

        try {
            await session.run(
                `
                    CREATE (:${Post} {testString: "${testString}"})<-[:LIKES]-(:${User} {testString: "${testString}"})
                    CREATE (:${Post} {testString: "${testString}"})
                `
            );

            const query = `
                {
                    things(where: { testString: "${testString}", likesAggregate: { node: { testString_EQUAL: "${testString}" } } }) {
                        testString
                        likes {
                            testString
                        }
                    }
                }
            `;

            const gqlResult = await graphql({
                schema: await neoSchema.getSchema(),
                source: query,
                contextValue: neo4j.getContextValues(),
            });

            if (gqlResult.errors) {
                console.log(JSON.stringify(gqlResult.errors, null, 2));
            }

            expect(gqlResult.errors).toBeUndefined();

            expect((gqlResult.data as any).things).toEqual([
                {
                    testString,
                    likes: [{ testString }],
                },
            ]);
        } finally {
            await cleanNodesUsingSession(session, [User, Post, Person]);
        }
    });

    test("EQUAL with alias - interface relationship", async () => {
        const Post = new UniqueType("Post");
        const User = new UniqueType("User");
        const Person = new UniqueType("Person");

        const session = await neo4j.getSession();

        const typeDefs = /* GraphQL */ `
            interface Human {
                name: String!
                other: String
            }
            type ${User} implements Human {
                name: String! @alias(property: "_name")
                other: String @alias(property: "_other")
            }
            type ${Person} implements Human {
                name: String!
                other: String @alias(property: "_other_person")
            }
            interface Thing {
                content: String
                likes: [Human!]! @declareRelationship
            }
            type ${Post} implements Thing {
                content: String
                likes: [Human!]! @relationship(type: "LIKES", direction: IN)
            }
            interface Likes {
                someString: String
            }
        `;

        const query = `
            {
                ${Post.plural}(where: { likesAggregate: { node: {name_EQUAL: "a", other_EQUAL: "a"  } } }) {
                    content
                }
            }
        `;

        await session.run(
            `
            CREATE(p:${Post} {content: "test"})<-[:LIKES]-(:${User} {_name: "a", _other: "a"})
            CREATE(p2:${Post} {content: "test2"})<-[:LIKES]-(:${User} {_name: "b"})
            `
        );

        const neoSchema = new Neo4jGraphQL({ typeDefs });
        const gqlResult = await graphql({
            schema: await neoSchema.getSchema(),
            source: query,
            contextValue: neo4j.getContextValues(),
        });

        if (gqlResult.errors) {
            console.log(JSON.stringify(gqlResult.errors, null, 2));
        }

        expect(gqlResult.errors).toBeUndefined();
        expect(gqlResult.data).toEqual({
            [Post.plural]: [{ content: "test" }],
        });

        await cleanNodesUsingSession(session, [User, Post, Person]);
    });

    describe("SHORTEST - interface relationship", () => {
        test.each(["SHORTEST", "SHORTEST_LENGTH"])(
            "should return posts where the %s like String is EQUAL to",
            async (shortestFilter) => {
                const session = await neo4j.getSession();
                const Post = new UniqueType("Post");
                const User = new UniqueType("User");
                const Person = new UniqueType("Person");

                const typeDefs = /* GraphQL */ `
                    interface Thing {
                        testString: String!
                        likes: [Human!]! @declareRelationship
                    }

                    interface Human {
                        testString: String!
                    }

                    type ${User} implements Human {
                        testString: String! @alias(property: "user_testString")
                    }

                    type ${Person} implements Human {
                        testString: String! @alias(property: "person_testString")
                    }

                    type ${Post} implements Thing {
                        testString: String!
                        likes: [Human!]! @relationship(type: "LIKES", direction: IN)
                    }
                `;

                const testString = generate({
                    charset: "alphabetic",
                    readable: true,
                });

                const shortestTestString = generate({
                    charset: "alphabetic",
                    readable: true,
                    length: 10,
                });

                const testString2 = generate({
                    charset: "alphabetic",
                    readable: true,
                    length: 11,
                });

                const longestTestString = generate({
                    charset: "alphabetic",
                    readable: true,
                    length: 12,
                });

                const neoSchema = new Neo4jGraphQL({ typeDefs });

                try {
                    await session.run(
                        `
                        CREATE (:${Post} {testString: "${testString}"})<-[:LIKES]-(:${User} {user_testString: "${shortestTestString}"})
                        CREATE (:${Post} {testString: "${testString}"})<-[:LIKES]-(:${User} {user_testString: "${testString2}"})
                        CREATE (:${Post} {testString: "${testString}"})<-[:LIKES]-(:${User} {user_testString: "${longestTestString}"})
                    `
                    );

                    const query = `
                    {
                        ${Post.plural}(where: { testString: "${testString}", likesAggregate: { node: { testString_${shortestFilter}_EQUAL: ${shortestTestString.length} } } }) {
                            testString
                            likes {
                                testString
                            }
                        }
                    }
                `;

                    const gqlResult = await graphql({
                        schema: await neoSchema.getSchema(),
                        source: query,
                        contextValue: neo4j.getContextValues(),
                    });

                    if (gqlResult.errors) {
                        console.log(JSON.stringify(gqlResult.errors, null, 2));
                    }

                    expect(gqlResult.errors).toBeUndefined();

                    expect((gqlResult.data as any)[Post.plural]).toEqual([
                        {
                            testString,
                            likes: [{ testString: shortestTestString }],
                        },
                    ]);
                } finally {
                    await cleanNodesUsingSession(session, [User, Post, Person]);
                }
            }
        );
    });
});<|MERGE_RESOLUTION|>--- conflicted
+++ resolved
@@ -18,24 +18,18 @@
  */
 
 import { generate } from "randomstring";
-<<<<<<< HEAD
-import { Neo4jGraphQL } from "../../../../../src/classes";
-import { cleanNodesUsingSession } from "../../../../utils/clean-nodes";
 import { UniqueType } from "../../../../utils/graphql-types";
-import Neo4jHelper from "../../../neo4j";
+import { TestHelper } from "../../../utils/tests-helper";
 
 describe("aggregations-where-node-string", () => {
-    let driver: Driver;
-    let neo4j: Neo4jHelper;
+    let testHelper: TestHelper;
     let User: UniqueType;
     let Post: UniqueType;
-    let neoSchema: Neo4jGraphQL;
-
-    beforeAll(async () => {
-        neo4j = new Neo4jHelper();
-        driver = await neo4j.getDriver();
-        User = new UniqueType("User");
-        Post = new UniqueType("Post");
+
+    beforeEach(async () => {
+        testHelper = new TestHelper();
+        User = testHelper.createUniqueType("User");
+        Post = testHelper.createUniqueType("Post");
 
         const typeDefs = /* GraphQL */ `
             type ${User} {
@@ -47,25 +41,7 @@
                 likes: [${User}!]! @relationship(type: "LIKES", direction: IN)
             }
         `;
-        neoSchema = new Neo4jGraphQL({ typeDefs });
-    });
-
-    afterAll(async () => {
-        const session = await neo4j.getSession();
-        await cleanNodesUsingSession(session, [User, Post]);
-        await driver.close();
-    });
-
-    test("should return posts where a like String is EQUAL to", async () => {
-        const session = await neo4j.getSession();
-=======
-import { TestHelper } from "../../../utils/tests-helper";
-
-describe("aggregations-where-node-string", () => {
-    let testHelper: TestHelper;
-
-    beforeEach(() => {
-        testHelper = new TestHelper();
+        await testHelper.initNeo4jGraphQL({ typeDefs });
     });
 
     afterEach(async () => {
@@ -73,37 +49,15 @@
     });
 
     test("should return posts where a like String is EQUAL to", async () => {
-        const typeDefs = `
-            type User {
-                testString: String!
-            }
-
-            type Post {
-              testString: String!
-              likes: [User!]! @relationship(type: "LIKES", direction: IN)
-            }
-        `;
->>>>>>> f7bdadbf
-
         const testString = generate({
             charset: "alphabetic",
             readable: true,
         });
 
-<<<<<<< HEAD
-        try {
-            await session.run(
-                `
+        await testHelper.runCypher(
+            `
                     CREATE (:${Post} {testString: "${testString}"})<-[:LIKES]-(:${User} {testString: "${testString}"})
                     CREATE (:${Post} {testString: "${testString}"})
-=======
-        await testHelper.initNeo4jGraphQL({ typeDefs });
-
-        await testHelper.runCypher(
-            `
-                    CREATE (:Post {testString: "${testString}"})<-[:LIKES]-(:User {testString: "${testString}"})
-                    CREATE (:Post {testString: "${testString}"})
->>>>>>> f7bdadbf
                 `
         );
 
@@ -126,22 +80,7 @@
 
         expect(gqlResult.errors).toBeUndefined();
 
-<<<<<<< HEAD
-            expect((gqlResult.data as any)[Post.plural]).toEqual([
-                {
-                    testString,
-                    likes: [{ testString }],
-                },
-            ]);
-        } finally {
-            await session.close();
-        }
-    });
-
-    test("should return posts where a like String is GT than", async () => {
-        const session = await neo4j.getSession();
-=======
-        expect((gqlResult.data as any).posts).toEqual([
+        expect((gqlResult.data as any)[Post.plural]).toEqual([
             {
                 testString,
                 likes: [{ testString }],
@@ -150,18 +89,6 @@
     });
 
     test("should return posts where a like String is GT than", async () => {
-        const typeDefs = `
-            type User {
-                testString: String!
-            }
-
-            type Post {
-              testString: String!
-              likes: [User!]! @relationship(type: "LIKES", direction: IN)
-            }
-        `;
->>>>>>> f7bdadbf
-
         const length = 5;
         const gtLength = length - 1;
 
@@ -171,20 +98,10 @@
             length,
         });
 
-<<<<<<< HEAD
-        try {
-            await session.run(
-                `
+        await testHelper.runCypher(
+            `
                     CREATE (:${Post} {testString: "${testString}"})<-[:LIKES]-(:${User} {testString: "${testString}"})
                     CREATE (:${Post} {testString: "${testString}"})
-=======
-        await testHelper.initNeo4jGraphQL({ typeDefs });
-
-        await testHelper.runCypher(
-            `
-                    CREATE (:Post {testString: "${testString}"})<-[:LIKES]-(:User {testString: "${testString}"})
-                    CREATE (:Post {testString: "${testString}"})
->>>>>>> f7bdadbf
                 `
         );
 
@@ -207,22 +124,7 @@
 
         expect(gqlResult.errors).toBeUndefined();
 
-<<<<<<< HEAD
-            expect((gqlResult.data as any)[Post.plural]).toEqual([
-                {
-                    testString,
-                    likes: [{ testString }],
-                },
-            ]);
-        } finally {
-            await session.close();
-        }
-    });
-
-    test("should return posts where a like String is GTE than", async () => {
-        const session = await neo4j.getSession();
-=======
-        expect((gqlResult.data as any).posts).toEqual([
+        expect((gqlResult.data as any)[Post.plural]).toEqual([
             {
                 testString,
                 likes: [{ testString }],
@@ -231,18 +133,6 @@
     });
 
     test("should return posts where a like String is GTE than", async () => {
-        const typeDefs = `
-            type User {
-                testString: String!
-            }
-
-            type Post {
-              testString: String!
-              likes: [User!]! @relationship(type: "LIKES", direction: IN)
-            }
-        `;
->>>>>>> f7bdadbf
-
         const length = 5;
 
         const testString = generate({
@@ -250,21 +140,10 @@
             readable: true,
             length,
         });
-<<<<<<< HEAD
-        try {
-            await session.run(
-                `
+        await testHelper.runCypher(
+            `
                     CREATE (:${Post} {testString: "${testString}"})<-[:LIKES]-(:${User} {testString: "${testString}"})
                     CREATE (:${Post} {testString: "${testString}"})
-=======
-
-        await testHelper.initNeo4jGraphQL({ typeDefs });
-
-        await testHelper.runCypher(
-            `
-                    CREATE (:Post {testString: "${testString}"})<-[:LIKES]-(:User {testString: "${testString}"})
-                    CREATE (:Post {testString: "${testString}"})
->>>>>>> f7bdadbf
                 `
         );
 
@@ -287,22 +166,7 @@
 
         expect(gqlResult.errors).toBeUndefined();
 
-<<<<<<< HEAD
-            expect((gqlResult.data as any)[Post.plural]).toEqual([
-                {
-                    testString,
-                    likes: [{ testString }],
-                },
-            ]);
-        } finally {
-            await session.close();
-        }
-    });
-
-    test("should return posts where a like String is LT than", async () => {
-        const session = await neo4j.getSession();
-=======
-        expect((gqlResult.data as any).posts).toEqual([
+        expect((gqlResult.data as any)[Post.plural]).toEqual([
             {
                 testString,
                 likes: [{ testString }],
@@ -311,18 +175,6 @@
     });
 
     test("should return posts where a like String is LT than", async () => {
-        const typeDefs = `
-            type User {
-                testString: String!
-            }
-
-            type Post {
-              testString: String!
-              likes: [User!]! @relationship(type: "LIKES", direction: IN)
-            }
-        `;
->>>>>>> f7bdadbf
-
         const length = 5;
 
         const testString = generate({
@@ -331,20 +183,10 @@
             length: length - 1,
         });
 
-<<<<<<< HEAD
-        try {
-            await session.run(
-                `
+        await testHelper.runCypher(
+            `
                     CREATE (:${Post} {testString: "${testString}"})<-[:LIKES]-(:${User} {testString: "${testString}"})
                     CREATE (:${Post} {testString: "${testString}"})
-=======
-        await testHelper.initNeo4jGraphQL({ typeDefs });
-
-        await testHelper.runCypher(
-            `
-                    CREATE (:Post {testString: "${testString}"})<-[:LIKES]-(:User {testString: "${testString}"})
-                    CREATE (:Post {testString: "${testString}"})
->>>>>>> f7bdadbf
                 `
         );
 
@@ -367,22 +209,7 @@
 
         expect(gqlResult.errors).toBeUndefined();
 
-<<<<<<< HEAD
-            expect((gqlResult.data as any)[Post.plural]).toEqual([
-                {
-                    testString,
-                    likes: [{ testString }],
-                },
-            ]);
-        } finally {
-            await session.close();
-        }
-    });
-
-    test("should return posts where a like String is LTE than", async () => {
-        const session = await neo4j.getSession();
-=======
-        expect((gqlResult.data as any).posts).toEqual([
+        expect((gqlResult.data as any)[Post.plural]).toEqual([
             {
                 testString,
                 likes: [{ testString }],
@@ -391,18 +218,6 @@
     });
 
     test("should return posts where a like String is LTE than", async () => {
-        const typeDefs = `
-            type User {
-                testString: String!
-            }
-
-            type Post {
-              testString: String!
-              likes: [User!]! @relationship(type: "LIKES", direction: IN)
-            }
-        `;
->>>>>>> f7bdadbf
-
         const length = 5;
 
         const testString = generate({
@@ -411,20 +226,10 @@
             length,
         });
 
-<<<<<<< HEAD
-        try {
-            await session.run(
-                `
+        await testHelper.runCypher(
+            `
                     CREATE (:${Post} {testString: "${testString}"})<-[:LIKES]-(:${User} {testString: "${testString}"})
                     CREATE (:${Post} {testString: "${testString}"})
-=======
-        await testHelper.initNeo4jGraphQL({ typeDefs });
-
-        await testHelper.runCypher(
-            `
-                    CREATE (:Post {testString: "${testString}"})<-[:LIKES]-(:User {testString: "${testString}"})
-                    CREATE (:Post {testString: "${testString}"})
->>>>>>> f7bdadbf
                 `
         );
 
@@ -447,45 +252,18 @@
 
         expect(gqlResult.errors).toBeUndefined();
 
-<<<<<<< HEAD
-            expect((gqlResult.data as any)[Post.plural]).toEqual([
-                {
-                    testString,
-                    likes: [{ testString }],
-                },
-            ]);
-        } finally {
-            await session.close();
-        }
-=======
-        expect((gqlResult.data as any).posts).toEqual([
+        expect((gqlResult.data as any)[Post.plural]).toEqual([
             {
                 testString,
                 likes: [{ testString }],
             },
         ]);
->>>>>>> f7bdadbf
     });
 
     describe("SHORTEST", () => {
         test.each(["SHORTEST", "SHORTEST_LENGTH"])(
             "should return posts where the %s like String is EQUAL to",
             async (shortestFilter) => {
-<<<<<<< HEAD
-                const session = await neo4j.getSession();
-=======
-                const typeDefs = `
-                type User {
-                    testString: String!
-                }
-
-                type Post {
-                  testString: String!
-                  likes: [User!]! @relationship(type: "LIKES", direction: IN)
-                }
-            `;
->>>>>>> f7bdadbf
-
                 const testString = generate({
                     charset: "alphabetic",
                     readable: true,
@@ -509,22 +287,11 @@
                     length: 12,
                 });
 
-<<<<<<< HEAD
-                try {
-                    await session.run(
-                        `
+                await testHelper.runCypher(
+                    `
                         CREATE (:${Post} {testString: "${testString}"})<-[:LIKES]-(:${User} {testString: "${shortestTestString}"})
                         CREATE (:${Post} {testString: "${testString}"})<-[:LIKES]-(:${User} {testString: "${testString2}"})
                         CREATE (:${Post} {testString: "${testString}"})<-[:LIKES]-(:${User} {testString: "${longestTestString}"})
-=======
-                await testHelper.initNeo4jGraphQL({ typeDefs });
-
-                await testHelper.runCypher(
-                    `
-                        CREATE (:Post {testString: "${testString}"})<-[:LIKES]-(:User {testString: "${shortestTestString}"})
-                        CREATE (:Post {testString: "${testString}"})<-[:LIKES]-(:User {testString: "${testString2}"})
-                        CREATE (:Post {testString: "${testString}"})<-[:LIKES]-(:User {testString: "${longestTestString}"})
->>>>>>> f7bdadbf
                     `
                 );
 
@@ -547,24 +314,12 @@
 
                 expect(gqlResult.errors).toBeUndefined();
 
-<<<<<<< HEAD
-                    expect((gqlResult.data as any)[Post.plural]).toEqual([
-                        {
-                            testString,
-                            likes: [{ testString: shortestTestString }],
-                        },
-                    ]);
-                } finally {
-                    await session.close();
-                }
-=======
-                expect((gqlResult.data as any).posts).toEqual([
+                expect((gqlResult.data as any)[Post.plural]).toEqual([
                     {
                         testString,
                         likes: [{ testString: shortestTestString }],
                     },
                 ]);
->>>>>>> f7bdadbf
             }
         );
     });
@@ -573,21 +328,6 @@
         test.each(["LONGEST", "LONGEST_LENGTH"])(
             "should return posts where the %s like String is EQUAL to",
             async (longestFilter) => {
-<<<<<<< HEAD
-                const session = await neo4j.getSession();
-=======
-                const typeDefs = `
-                type User {
-                    testString: String!
-                }
-
-                type Post {
-                  testString: String!
-                  likes: [User!]! @relationship(type: "LIKES", direction: IN)
-                }
-            `;
->>>>>>> f7bdadbf
-
                 const testString = generate({
                     charset: "alphabetic",
                     readable: true,
@@ -611,22 +351,11 @@
                     length: 12,
                 });
 
-<<<<<<< HEAD
-                try {
-                    await session.run(
-                        `
+                await testHelper.runCypher(
+                    `
                         CREATE (:${Post} {testString: "${testString}"})<-[:LIKES]-(:${User} {testString: "${shortestTestString}"})
                         CREATE (:${Post} {testString: "${testString}"})<-[:LIKES]-(:${User} {testString: "${testString2}"})
                         CREATE (:${Post} {testString: "${testString}"})<-[:LIKES]-(:${User} {testString: "${longestTestString}"})
-=======
-                await testHelper.initNeo4jGraphQL({ typeDefs });
-
-                await testHelper.runCypher(
-                    `
-                        CREATE (:Post {testString: "${testString}"})<-[:LIKES]-(:User {testString: "${shortestTestString}"})
-                        CREATE (:Post {testString: "${testString}"})<-[:LIKES]-(:User {testString: "${testString2}"})
-                        CREATE (:Post {testString: "${testString}"})<-[:LIKES]-(:User {testString: "${longestTestString}"})
->>>>>>> f7bdadbf
                     `
                 );
 
@@ -649,24 +378,12 @@
 
                 expect(gqlResult.errors).toBeUndefined();
 
-<<<<<<< HEAD
-                    expect((gqlResult.data as any)[Post.plural]).toEqual([
-                        {
-                            testString,
-                            likes: [{ testString: longestTestString }],
-                        },
-                    ]);
-                } finally {
-                    await session.close();
-                }
-=======
-                expect((gqlResult.data as any).posts).toEqual([
+                expect((gqlResult.data as any)[Post.plural]).toEqual([
                     {
                         testString,
                         likes: [{ testString: longestTestString }],
                     },
                 ]);
->>>>>>> f7bdadbf
             }
         );
     });
@@ -675,21 +392,6 @@
         test.each(["AVERAGE", "AVERAGE_LENGTH"])(
             "should return posts where the %s of like Strings is EQUAL to",
             async (averageFilter) => {
-<<<<<<< HEAD
-                const session = await neo4j.getSession();
-=======
-                const typeDefs = `
-                type User {
-                    testString: String!
-                }
-
-                type Post {
-                  testString: String!
-                  likes: [User!]! @relationship(type: "LIKES", direction: IN)
-                }
-            `;
->>>>>>> f7bdadbf
-
                 const testString = generate({
                     charset: "alphabetic",
                     readable: true,
@@ -716,26 +418,13 @@
 
                 const avg = (10 + 11 + 12) / 3;
 
-<<<<<<< HEAD
-                try {
-                    await session.run(
-                        `
+                await testHelper.runCypher(
+                    `
                         CREATE (p:${Post} {testString: "${testString}"})
                         CREATE (p)<-[:LIKES]-(:${User} {testString: "${testString1}"})
                         CREATE (p)<-[:LIKES]-(:${User} {testString: "${testString2}"})
                         CREATE (p)<-[:LIKES]-(:${User} {testString: "${testString3}"})
                         CREATE (:${Post} {testString: "${testString}"})
-=======
-                await testHelper.initNeo4jGraphQL({ typeDefs });
-
-                await testHelper.runCypher(
-                    `
-                        CREATE (p:Post {testString: "${testString}"})
-                        CREATE (p)<-[:LIKES]-(:User {testString: "${testString1}"})
-                        CREATE (p)<-[:LIKES]-(:User {testString: "${testString2}"})
-                        CREATE (p)<-[:LIKES]-(:User {testString: "${testString3}"})
-                        CREATE (:Post {testString: "${testString}"})
->>>>>>> f7bdadbf
                     `
                 );
 
@@ -751,44 +440,19 @@
                 `;
 
                 const gqlResult = await testHelper.runGraphQL(query);
-
                 if (gqlResult.errors) {
                     console.log(JSON.stringify(gqlResult.errors, null, 2));
                 }
 
                 expect(gqlResult.errors).toBeUndefined();
 
-<<<<<<< HEAD
-                    const [post] = (gqlResult.data as any)[Post.plural] as any[];
-                    expect(post.testString).toEqual(testString);
-                    expect(post.likes).toHaveLength(3);
-                } finally {
-                    await session.close();
-                }
-=======
-                const [post] = (gqlResult.data as any).posts as any[];
+                const [post] = (gqlResult.data as any)[Post.plural] as any[];
                 expect(post.testString).toEqual(testString);
                 expect(post.likes).toHaveLength(3);
->>>>>>> f7bdadbf
             }
         );
 
         test("should return posts where the average of like Strings is GT than", async () => {
-<<<<<<< HEAD
-            const session = await neo4j.getSession();
-=======
-            const typeDefs = `
-                type User {
-                    testString: String!
-                }
-
-                type Post {
-                  testString: String!
-                  likes: [User!]! @relationship(type: "LIKES", direction: IN)
-                }
-            `;
->>>>>>> f7bdadbf
-
             const testString = generate({
                 charset: "alphabetic",
                 readable: true,
@@ -816,26 +480,13 @@
             const avg = (10 + 11 + 12) / 3;
             const avgGT = avg - 1;
 
-<<<<<<< HEAD
-            try {
-                await session.run(
-                    `
+            await testHelper.runCypher(
+                `
                         CREATE (p:${Post} {testString: "${testString}"})
                         CREATE (p)<-[:LIKES]-(:${User} {testString: "${testString1}"})
                         CREATE (p)<-[:LIKES]-(:${User} {testString: "${testString2}"})
                         CREATE (p)<-[:LIKES]-(:${User} {testString: "${testString3}"})
                         CREATE (:${Post} {testString: "${testString}"})
-=======
-            await testHelper.initNeo4jGraphQL({ typeDefs });
-
-            await testHelper.runCypher(
-                `
-                        CREATE (p:Post {testString: "${testString}"})
-                        CREATE (p)<-[:LIKES]-(:User {testString: "${testString1}"})
-                        CREATE (p)<-[:LIKES]-(:User {testString: "${testString2}"})
-                        CREATE (p)<-[:LIKES]-(:User {testString: "${testString3}"})
-                        CREATE (:Post {testString: "${testString}"})
->>>>>>> f7bdadbf
                     `
             );
 
@@ -858,36 +509,12 @@
 
             expect(gqlResult.errors).toBeUndefined();
 
-<<<<<<< HEAD
-                const [post] = (gqlResult.data as any)[Post.plural] as any[];
-                expect(post.testString).toEqual(testString);
-                expect(post.likes).toHaveLength(3);
-            } finally {
-                await session.close();
-            }
-        });
-
-        test("should return posts where the average of like Strings is GTE than", async () => {
-            const session = await neo4j.getSession();
-=======
-            const [post] = (gqlResult.data as any).posts as any[];
+            const [post] = (gqlResult.data as any)[Post.plural] as any[];
             expect(post.testString).toEqual(testString);
             expect(post.likes).toHaveLength(3);
         });
 
         test("should return posts where the average of like Strings is GTE than", async () => {
-            const typeDefs = `
-                type User {
-                    testString: String!
-                }
-
-                type Post {
-                  testString: String!
-                  likes: [User!]! @relationship(type: "LIKES", direction: IN)
-                }
-            `;
->>>>>>> f7bdadbf
-
             const testString = generate({
                 charset: "alphabetic",
                 readable: true,
@@ -914,26 +541,13 @@
 
             const avg = (10 + 11 + 12) / 3;
 
-<<<<<<< HEAD
-            try {
-                await session.run(
-                    `
+            await testHelper.runCypher(
+                `
                         CREATE (p:${Post} {testString: "${testString}"})
                         CREATE (p)<-[:LIKES]-(:${User} {testString: "${testString1}"})
                         CREATE (p)<-[:LIKES]-(:${User} {testString: "${testString2}"})
                         CREATE (p)<-[:LIKES]-(:${User} {testString: "${testString3}"})
                         CREATE (:${Post} {testString: "${testString}"})
-=======
-            await testHelper.initNeo4jGraphQL({ typeDefs });
-
-            await testHelper.runCypher(
-                `
-                        CREATE (p:Post {testString: "${testString}"})
-                        CREATE (p)<-[:LIKES]-(:User {testString: "${testString1}"})
-                        CREATE (p)<-[:LIKES]-(:User {testString: "${testString2}"})
-                        CREATE (p)<-[:LIKES]-(:User {testString: "${testString3}"})
-                        CREATE (:Post {testString: "${testString}"})
->>>>>>> f7bdadbf
                     `
             );
 
@@ -956,36 +570,12 @@
 
             expect(gqlResult.errors).toBeUndefined();
 
-<<<<<<< HEAD
-                const [post] = (gqlResult.data as any)[Post.plural] as any[];
-                expect(post.testString).toEqual(testString);
-                expect(post.likes).toHaveLength(3);
-            } finally {
-                await session.close();
-            }
-        });
-
-        test("should return posts where the average of like Strings is LT than", async () => {
-            const session = await neo4j.getSession();
-=======
-            const [post] = (gqlResult.data as any).posts as any[];
+            const [post] = (gqlResult.data as any)[Post.plural] as any[];
             expect(post.testString).toEqual(testString);
             expect(post.likes).toHaveLength(3);
         });
 
         test("should return posts where the average of like Strings is LT than", async () => {
-            const typeDefs = `
-                type User {
-                    testString: String!
-                }
-
-                type Post {
-                  testString: String!
-                  likes: [User!]! @relationship(type: "LIKES", direction: IN)
-                }
-            `;
->>>>>>> f7bdadbf
-
             const testString = generate({
                 charset: "alphabetic",
                 readable: true,
@@ -1013,26 +603,13 @@
             const avg = (10 + 11 + 12) / 3;
             const avgLT = avg + 1;
 
-<<<<<<< HEAD
-            try {
-                await session.run(
-                    `
+            await testHelper.runCypher(
+                `
                         CREATE (p:${Post} {testString: "${testString}"})
                         CREATE (p)<-[:LIKES]-(:${User} {testString: "${testString1}"})
                         CREATE (p)<-[:LIKES]-(:${User} {testString: "${testString2}"})
                         CREATE (p)<-[:LIKES]-(:${User} {testString: "${testString3}"})
                         CREATE (:${Post} {testString: "${testString}"})
-=======
-            await testHelper.initNeo4jGraphQL({ typeDefs });
-
-            await testHelper.runCypher(
-                `
-                        CREATE (p:Post {testString: "${testString}"})
-                        CREATE (p)<-[:LIKES]-(:User {testString: "${testString1}"})
-                        CREATE (p)<-[:LIKES]-(:User {testString: "${testString2}"})
-                        CREATE (p)<-[:LIKES]-(:User {testString: "${testString3}"})
-                        CREATE (:Post {testString: "${testString}"})
->>>>>>> f7bdadbf
                     `
             );
 
@@ -1055,36 +632,12 @@
 
             expect(gqlResult.errors).toBeUndefined();
 
-<<<<<<< HEAD
-                const [post] = (gqlResult.data as any)[Post.plural] as any[];
-                expect(post.testString).toEqual(testString);
-                expect(post.likes).toHaveLength(3);
-            } finally {
-                await session.close();
-            }
-        });
-
-        test("should return posts where the average of like Strings is LTE than", async () => {
-            const session = await neo4j.getSession();
-=======
-            const [post] = (gqlResult.data as any).posts as any[];
+            const [post] = (gqlResult.data as any)[Post.plural] as any[];
             expect(post.testString).toEqual(testString);
             expect(post.likes).toHaveLength(3);
         });
 
         test("should return posts where the average of like Strings is LTE than", async () => {
-            const typeDefs = `
-                type User {
-                    testString: String!
-                }
-
-                type Post {
-                  testString: String!
-                  likes: [User!]! @relationship(type: "LIKES", direction: IN)
-                }
-            `;
->>>>>>> f7bdadbf
-
             const testString = generate({
                 charset: "alphabetic",
                 readable: true,
@@ -1111,26 +664,13 @@
 
             const avg = (10 + 11 + 12) / 3;
 
-<<<<<<< HEAD
-            try {
-                await session.run(
-                    `
+            await testHelper.runCypher(
+                `
                         CREATE (p:${Post} {testString: "${testString}"})
                         CREATE (p)<-[:LIKES]-(:${User} {testString: "${testString1}"})
                         CREATE (p)<-[:LIKES]-(:${User} {testString: "${testString2}"})
                         CREATE (p)<-[:LIKES]-(:${User} {testString: "${testString3}"})
                         CREATE (:${Post} {testString: "${testString}"})
-=======
-            await testHelper.initNeo4jGraphQL({ typeDefs });
-
-            await testHelper.runCypher(
-                `
-                        CREATE (p:Post {testString: "${testString}"})
-                        CREATE (p)<-[:LIKES]-(:User {testString: "${testString1}"})
-                        CREATE (p)<-[:LIKES]-(:User {testString: "${testString2}"})
-                        CREATE (p)<-[:LIKES]-(:User {testString: "${testString3}"})
-                        CREATE (:Post {testString: "${testString}"})
->>>>>>> f7bdadbf
                     `
             );
 
@@ -1153,32 +693,721 @@
 
             expect(gqlResult.errors).toBeUndefined();
 
-<<<<<<< HEAD
+            const [post] = (gqlResult.data as any)[Post.plural] as any[];
+            expect(post.testString).toEqual(testString);
+            expect(post.likes).toHaveLength(3);
+        });
+    });
+});
+
+describe("aggregations-where-node-string interface relationships of concrete types", () => {
+    let testHelper: TestHelper;
+    let User: UniqueType;
+    let Post: UniqueType;
+    let Person: UniqueType;
+
+    beforeEach(async () => {
+        testHelper = new TestHelper();
+        User = testHelper.createUniqueType("User");
+        Post = testHelper.createUniqueType("Post");
+        Person = testHelper.createUniqueType("Person");
+
+        const typeDefs = /* GraphQL */ `
+            interface Human {
+                testString: String!
+            }
+
+            type ${User} implements Human {
+                testString: String!
+            }
+
+            type ${Person} implements Human {
+                testString: String!
+            }
+
+            type ${Post} {
+                testString: String!
+                likes: [Human!]! @relationship(type: "LIKES", direction: IN)
+            }
+        `;
+        await testHelper.initNeo4jGraphQL({ typeDefs });
+    });
+
+    afterEach(async () => {
+        await testHelper.close();
+    });
+
+    test("should return posts where a like String is EQUAL to", async () => {
+        const testString = generate({
+            charset: "alphabetic",
+            readable: true,
+        });
+
+        await testHelper.runCypher(
+            `
+                    CREATE (:${Post} {testString: "${testString}"})<-[:LIKES]-(:${User} {testString: "${testString}"})
+                    CREATE (:${Post} {testString: "${testString}"})
+                `
+        );
+
+        const query = `
+                {
+                    ${Post.plural}(where: { testString: "${testString}", likesAggregate: { node: { testString_EQUAL: "${testString}" } } }) {
+                        testString
+                        likes {
+                            testString
+                        }
+                    }
+                }
+            `;
+
+        const gqlResult = await testHelper.runGraphQL(query);
+
+        if (gqlResult.errors) {
+            console.log(JSON.stringify(gqlResult.errors, null, 2));
+        }
+
+        expect(gqlResult.errors).toBeUndefined();
+
+        expect((gqlResult.data as any)[Post.plural]).toEqual([
+            {
+                testString,
+                likes: [{ testString }],
+            },
+        ]);
+    });
+
+    test("should return posts where a like String is GT than", async () => {
+        const length = 5;
+        const gtLength = length - 1;
+
+        const testString = generate({
+            charset: "alphabetic",
+            readable: true,
+            length,
+        });
+
+        await testHelper.runCypher(
+            `
+                    CREATE (:${Post} {testString: "${testString}"})<-[:LIKES]-(:${User} {testString: "${testString}"})
+                    CREATE (:${Post} {testString: "${testString}"})
+                `
+        );
+
+        const query = `
+                {
+                    ${Post.plural}(where: { testString: "${testString}", likesAggregate: { node: { testString_GT: ${gtLength} } } }) {
+                        testString
+                        likes {
+                            testString
+                        }
+                    }
+                }
+            `;
+
+        const gqlResult = await testHelper.runGraphQL(query);
+
+        if (gqlResult.errors) {
+            console.log(JSON.stringify(gqlResult.errors, null, 2));
+        }
+
+        expect(gqlResult.errors).toBeUndefined();
+
+        expect((gqlResult.data as any)[Post.plural]).toEqual([
+            {
+                testString,
+                likes: [{ testString }],
+            },
+        ]);
+    });
+
+    test("should return posts where a like String is GTE than", async () => {
+        const length = 5;
+
+        const testString = generate({
+            charset: "alphabetic",
+            readable: true,
+            length,
+        });
+
+        await testHelper.runCypher(
+            `
+                    CREATE (:${Post} {testString: "${testString}"})<-[:LIKES]-(:${User} {testString: "${testString}"})
+                    CREATE (:${Post} {testString: "${testString}"})
+                `
+        );
+
+        const query = `
+                {
+                    ${Post.plural}(where: { testString: "${testString}", likesAggregate: { node: { testString_GTE: ${length} } } }) {
+                        testString
+                        likes {
+                            testString
+                        }
+                    }
+                }
+            `;
+
+        const gqlResult = await testHelper.runGraphQL(query);
+
+        if (gqlResult.errors) {
+            console.log(JSON.stringify(gqlResult.errors, null, 2));
+        }
+
+        expect(gqlResult.errors).toBeUndefined();
+
+        expect((gqlResult.data as any)[Post.plural]).toEqual([
+            {
+                testString,
+                likes: [{ testString }],
+            },
+        ]);
+    });
+
+    test("should return posts where a like String is LT than", async () => {
+        const length = 5;
+
+        const testString = generate({
+            charset: "alphabetic",
+            readable: true,
+            length: length - 1,
+        });
+
+        await testHelper.runCypher(
+            `
+                    CREATE (:${Post} {testString: "${testString}"})<-[:LIKES]-(:${User} {testString: "${testString}"})
+                    CREATE (:${Post} {testString: "${testString}"})
+                `
+        );
+
+        const query = `
+                {
+                    ${Post.plural}(where: { testString: "${testString}", likesAggregate: { node: { testString_LT: ${length} } } }) {
+                        testString
+                        likes {
+                            testString
+                        }
+                    }
+                }
+            `;
+
+        const gqlResult = await testHelper.runGraphQL(query);
+
+        if (gqlResult.errors) {
+            console.log(JSON.stringify(gqlResult.errors, null, 2));
+        }
+
+        expect(gqlResult.errors).toBeUndefined();
+
+        expect((gqlResult.data as any)[Post.plural]).toEqual([
+            {
+                testString,
+                likes: [{ testString }],
+            },
+        ]);
+    });
+
+    test("should return posts where a like String is LTE than", async () => {
+        const length = 5;
+
+        const testString = generate({
+            charset: "alphabetic",
+            readable: true,
+            length,
+        });
+
+        await testHelper.runCypher(
+            `
+                    CREATE (:${Post} {testString: "${testString}"})<-[:LIKES]-(:${User} {testString: "${testString}"})
+                    CREATE (:${Post} {testString: "${testString}"})
+                `
+        );
+
+        const query = `
+                {
+                    ${Post.plural}(where: { testString: "${testString}", likesAggregate: { node: { testString_LTE: ${length} } } }) {
+                        testString
+                        likes {
+                            testString
+                        }
+                    }
+                }
+            `;
+
+        const gqlResult = await testHelper.runGraphQL(query);
+
+        if (gqlResult.errors) {
+            console.log(JSON.stringify(gqlResult.errors, null, 2));
+        }
+
+        expect(gqlResult.errors).toBeUndefined();
+
+        expect((gqlResult.data as any)[Post.plural]).toEqual([
+            {
+                testString,
+                likes: [{ testString }],
+            },
+        ]);
+    });
+
+    describe("SHORTEST", () => {
+        test.each(["SHORTEST", "SHORTEST_LENGTH"])(
+            "should return posts where the %s like String is EQUAL to",
+            async (shortestFilter) => {
+                const testString = generate({
+                    charset: "alphabetic",
+                    readable: true,
+                });
+
+                const shortestTestString = generate({
+                    charset: "alphabetic",
+                    readable: true,
+                    length: 10,
+                });
+
+                const testString2 = generate({
+                    charset: "alphabetic",
+                    readable: true,
+                    length: 11,
+                });
+
+                const longestTestString = generate({
+                    charset: "alphabetic",
+                    readable: true,
+                    length: 12,
+                });
+
+                await testHelper.runCypher(
+                    `
+                        CREATE (:${Post} {testString: "${testString}"})<-[:LIKES]-(:${User} {testString: "${shortestTestString}"})
+                        CREATE (:${Post} {testString: "${testString}"})<-[:LIKES]-(:${User} {testString: "${testString2}"})
+                        CREATE (:${Post} {testString: "${testString}"})<-[:LIKES]-(:${User} {testString: "${longestTestString}"})
+                    `
+                );
+
+                const query = `
+                    {
+                        ${Post.plural}(where: { testString: "${testString}", likesAggregate: { node: { testString_${shortestFilter}_EQUAL: ${shortestTestString.length} } } }) {
+                            testString
+                            likes {
+                                testString
+                            }
+                        }
+                    }
+                `;
+
+                const gqlResult = await testHelper.runGraphQL(query);
+
+                if (gqlResult.errors) {
+                    console.log(JSON.stringify(gqlResult.errors, null, 2));
+                }
+
+                expect(gqlResult.errors).toBeUndefined();
+
+                expect((gqlResult.data as any)[Post.plural]).toEqual([
+                    {
+                        testString,
+                        likes: [{ testString: shortestTestString }],
+                    },
+                ]);
+            }
+        );
+    });
+
+    describe("LONGEST", () => {
+        test.each(["LONGEST", "LONGEST_LENGTH"])(
+            "should return posts where the %s like String is EQUAL to",
+            async (longestFilter) => {
+                const testString = generate({
+                    charset: "alphabetic",
+                    readable: true,
+                });
+
+                const shortestTestString = generate({
+                    charset: "alphabetic",
+                    readable: true,
+                    length: 10,
+                });
+
+                const testString2 = generate({
+                    charset: "alphabetic",
+                    readable: true,
+                    length: 11,
+                });
+
+                const longestTestString = generate({
+                    charset: "alphabetic",
+                    readable: true,
+                    length: 12,
+                });
+
+                await testHelper.runCypher(
+                    `
+                        CREATE (:${Post} {testString: "${testString}"})<-[:LIKES]-(:${User} {testString: "${shortestTestString}"})
+                        CREATE (:${Post} {testString: "${testString}"})<-[:LIKES]-(:${User} {testString: "${testString2}"})
+                        CREATE (:${Post} {testString: "${testString}"})<-[:LIKES]-(:${User} {testString: "${longestTestString}"})
+                    `
+                );
+
+                const query = `
+                    {
+                        ${Post.plural}(where: { testString: "${testString}", likesAggregate: { node: { testString_${longestFilter}_EQUAL: ${longestTestString.length} } } }) {
+                            testString
+                            likes {
+                                testString
+                            }
+                        }
+                    }
+                `;
+
+                const gqlResult = await testHelper.runGraphQL(query);
+
+                if (gqlResult.errors) {
+                    console.log(JSON.stringify(gqlResult.errors, null, 2));
+                }
+
+                expect(gqlResult.errors).toBeUndefined();
+
+                expect((gqlResult.data as any)[Post.plural]).toEqual([
+                    {
+                        testString,
+                        likes: [{ testString: longestTestString }],
+                    },
+                ]);
+            }
+        );
+    });
+
+    describe("AVERAGE", () => {
+        test.each(["AVERAGE", "AVERAGE_LENGTH"])(
+            "should return posts where the %s of like Strings is EQUAL to",
+            async (averageFilter) => {
+                const testString = generate({
+                    charset: "alphabetic",
+                    readable: true,
+                    length: 10,
+                });
+
+                const testString1 = generate({
+                    charset: "alphabetic",
+                    readable: true,
+                    length: 10,
+                });
+
+                const testString2 = generate({
+                    charset: "alphabetic",
+                    readable: true,
+                    length: 11,
+                });
+
+                const testString3 = generate({
+                    charset: "alphabetic",
+                    readable: true,
+                    length: 12,
+                });
+
+                const avg = (10 + 11 + 12) / 3;
+
+                await testHelper.runCypher(
+                    `
+                        CREATE (p:${Post} {testString: "${testString}"})
+                        CREATE (p)<-[:LIKES]-(:${User} {testString: "${testString1}"})
+                        CREATE (p)<-[:LIKES]-(:${User} {testString: "${testString2}"})
+                        CREATE (p)<-[:LIKES]-(:${User} {testString: "${testString3}"})
+                        CREATE (:${Post} {testString: "${testString}"})
+                    `
+                );
+
+                const query = `
+                    {
+                        ${Post.plural}(where: { testString: "${testString}", likesAggregate: { node: { testString_${averageFilter}_EQUAL: ${avg} } } }) {
+                            testString
+                            likes {
+                                testString
+                            }
+                        }
+                    }
+                `;
+
+                const gqlResult = await testHelper.runGraphQL(query);
+
+                if (gqlResult.errors) {
+                    console.log(JSON.stringify(gqlResult.errors, null, 2));
+                }
+
+                expect(gqlResult.errors).toBeUndefined();
+
                 const [post] = (gqlResult.data as any)[Post.plural] as any[];
                 expect(post.testString).toEqual(testString);
                 expect(post.likes).toHaveLength(3);
-            } finally {
-                await session.close();
-            }
-=======
-            const [post] = (gqlResult.data as any).posts as any[];
+            }
+        );
+
+        test("should return posts where the average of like Strings is GT than", async () => {
+            const testString = generate({
+                charset: "alphabetic",
+                readable: true,
+                length: 10,
+            });
+
+            const testString1 = generate({
+                charset: "alphabetic",
+                readable: true,
+                length: 10,
+            });
+
+            const testString2 = generate({
+                charset: "alphabetic",
+                readable: true,
+                length: 11,
+            });
+
+            const testString3 = generate({
+                charset: "alphabetic",
+                readable: true,
+                length: 12,
+            });
+
+            const avg = (10 + 11 + 12) / 3;
+            const avgGT = avg - 1;
+
+            await testHelper.runCypher(
+                `
+                        CREATE (p:${Post} {testString: "${testString}"})
+                        CREATE (p)<-[:LIKES]-(:${User} {testString: "${testString1}"})
+                        CREATE (p)<-[:LIKES]-(:${User} {testString: "${testString2}"})
+                        CREATE (p)<-[:LIKES]-(:${User} {testString: "${testString3}"})
+                        CREATE (:${Post} {testString: "${testString}"})
+                    `
+            );
+
+            const query = `
+                    {
+                        ${Post.plural}(where: { testString: "${testString}", likesAggregate: { node: { testString_AVERAGE_GT: ${avgGT} } } }) {
+                            testString
+                            likes {
+                                testString
+                            }
+                        }
+                    }
+                `;
+
+            const gqlResult = await testHelper.runGraphQL(query);
+
+            if (gqlResult.errors) {
+                console.log(JSON.stringify(gqlResult.errors, null, 2));
+            }
+
+            expect(gqlResult.errors).toBeUndefined();
+
+            const [post] = (gqlResult.data as any)[Post.plural] as any[];
             expect(post.testString).toEqual(testString);
             expect(post.likes).toHaveLength(3);
->>>>>>> f7bdadbf
-        });
-    });
-
-    test("EQUAL with alias", async () => {
-<<<<<<< HEAD
-        const Post = new UniqueType("Post");
-        const User = new UniqueType("User");
-
-        const session = await neo4j.getSession();
-=======
-        const Post = testHelper.createUniqueType("Post");
-        const User = testHelper.createUniqueType("Post");
->>>>>>> f7bdadbf
-
+        });
+
+        test("should return posts where the average of like Strings is GTE than", async () => {
+            const testString = generate({
+                charset: "alphabetic",
+                readable: true,
+                length: 10,
+            });
+
+            const testString1 = generate({
+                charset: "alphabetic",
+                readable: true,
+                length: 10,
+            });
+
+            const testString2 = generate({
+                charset: "alphabetic",
+                readable: true,
+                length: 11,
+            });
+
+            const testString3 = generate({
+                charset: "alphabetic",
+                readable: true,
+                length: 12,
+            });
+
+            const avg = (10 + 11 + 12) / 3;
+
+            await testHelper.runCypher(
+                `
+                        CREATE (p:${Post} {testString: "${testString}"})
+                        CREATE (p)<-[:LIKES]-(:${User} {testString: "${testString1}"})
+                        CREATE (p)<-[:LIKES]-(:${User} {testString: "${testString2}"})
+                        CREATE (p)<-[:LIKES]-(:${User} {testString: "${testString3}"})
+                        CREATE (:${Post} {testString: "${testString}"})
+                    `
+            );
+
+            const query = `
+                    {
+                        ${Post.plural}(where: { testString: "${testString}", likesAggregate: { node: { testString_AVERAGE_GTE: ${avg} } } }) {
+                            testString
+                            likes {
+                                testString
+                            }
+                        }
+                    }
+                `;
+
+            const gqlResult = await testHelper.runGraphQL(query);
+
+            if (gqlResult.errors) {
+                console.log(JSON.stringify(gqlResult.errors, null, 2));
+            }
+
+            expect(gqlResult.errors).toBeUndefined();
+
+            const [post] = (gqlResult.data as any)[Post.plural] as any[];
+            expect(post.testString).toEqual(testString);
+            expect(post.likes).toHaveLength(3);
+        });
+
+        test("should return posts where the average of like Strings is LT than", async () => {
+            const testString = generate({
+                charset: "alphabetic",
+                readable: true,
+                length: 10,
+            });
+
+            const testString1 = generate({
+                charset: "alphabetic",
+                readable: true,
+                length: 10,
+            });
+
+            const testString2 = generate({
+                charset: "alphabetic",
+                readable: true,
+                length: 11,
+            });
+
+            const testString3 = generate({
+                charset: "alphabetic",
+                readable: true,
+                length: 12,
+            });
+
+            const avg = (10 + 11 + 12) / 3;
+            const avgLT = avg + 1;
+
+            await testHelper.runCypher(
+                `
+                        CREATE (p:${Post} {testString: "${testString}"})
+                        CREATE (p)<-[:LIKES]-(:${User} {testString: "${testString1}"})
+                        CREATE (p)<-[:LIKES]-(:${User} {testString: "${testString2}"})
+                        CREATE (p)<-[:LIKES]-(:${User} {testString: "${testString3}"})
+                        CREATE (:${Post} {testString: "${testString}"})
+                    `
+            );
+
+            const query = `
+                    {
+                        ${Post.plural}(where: { testString: "${testString}", likesAggregate: { node: { testString_AVERAGE_LT: ${avgLT} } } }) {
+                            testString
+                            likes {
+                                testString
+                            }
+                        }
+                    }
+                `;
+
+            const gqlResult = await testHelper.runGraphQL(query);
+
+            if (gqlResult.errors) {
+                console.log(JSON.stringify(gqlResult.errors, null, 2));
+            }
+
+            expect(gqlResult.errors).toBeUndefined();
+
+            const [post] = (gqlResult.data as any)[Post.plural] as any[];
+            expect(post.testString).toEqual(testString);
+            expect(post.likes).toHaveLength(3);
+        });
+
+        test("should return posts where the average of like Strings is LTE than", async () => {
+            const testString = generate({
+                charset: "alphabetic",
+                readable: true,
+                length: 10,
+            });
+
+            const testString1 = generate({
+                charset: "alphabetic",
+                readable: true,
+                length: 10,
+            });
+
+            const testString2 = generate({
+                charset: "alphabetic",
+                readable: true,
+                length: 11,
+            });
+
+            const testString3 = generate({
+                charset: "alphabetic",
+                readable: true,
+                length: 12,
+            });
+
+            const avg = (10 + 11 + 12) / 3;
+
+            await testHelper.runCypher(
+                `
+                        CREATE (p:${Post} {testString: "${testString}"})
+                        CREATE (p)<-[:LIKES]-(:${User} {testString: "${testString1}"})
+                        CREATE (p)<-[:LIKES]-(:${User} {testString: "${testString2}"})
+                        CREATE (p)<-[:LIKES]-(:${User} {testString: "${testString3}"})
+                        CREATE (:${Post} {testString: "${testString}"})
+                    `
+            );
+
+            const query = `
+                    {
+                        ${Post.plural}(where: { testString: "${testString}", likesAggregate: { node: { testString_AVERAGE_LTE: ${avg} } } }) {
+                            testString
+                            likes {
+                                testString
+                            }
+                        }
+                    }
+                `;
+
+            const gqlResult = await testHelper.runGraphQL(query);
+            if (gqlResult.errors) {
+                console.log(JSON.stringify(gqlResult.errors, null, 2));
+            }
+
+            expect(gqlResult.errors).toBeUndefined();
+
+            const [post] = (gqlResult.data as any)[Post.plural] as any[];
+            expect(post.testString).toEqual(testString);
+            expect(post.likes).toHaveLength(3);
+        });
+    });
+});
+
+describe("EQUAL with alias", () => {
+    let testHelper: TestHelper;
+    let User: UniqueType;
+    let Post: UniqueType;
+    let Person: UniqueType;
+
+    beforeEach(async () => {
+        testHelper = new TestHelper();
+        User = testHelper.createUniqueType("User");
+        Post = testHelper.createUniqueType("Post");
+        Person = testHelper.createUniqueType("Person");
+    });
+
+    afterEach(async () => {
+        await testHelper.close();
+    });
+
+    test("aggregations-where-node-string", async () => {
         const typeDefs = /* GraphQL */ `
             type ${User} {
                 name: String! @alias(property: "_name")
@@ -1191,6 +1420,8 @@
                 someString: String
             }
         `;
+
+        await testHelper.initNeo4jGraphQL({ typeDefs });
 
         const query = `
             {
@@ -1207,9 +1438,7 @@
             `
         );
 
-        await testHelper.initNeo4jGraphQL({ typeDefs });
         const gqlResult = await testHelper.runGraphQL(query);
-
         if (gqlResult.errors) {
             console.log(JSON.stringify(gqlResult.errors, null, 2));
         }
@@ -1218,832 +1447,9 @@
         expect(gqlResult.data).toEqual({
             [Post.plural]: [{ content: "test" }],
         });
-
-        await cleanNodesUsingSession(session, [User, Post]);
-    });
-});
-
-describe("aggregations-where-node-string interface relationships of concrete types", () => {
-    let driver: Driver;
-    let neo4j: Neo4jHelper;
-    let User: UniqueType;
-    let Post: UniqueType;
-    let Person: UniqueType;
-    let neoSchema: Neo4jGraphQL;
-
-    beforeAll(async () => {
-        neo4j = new Neo4jHelper();
-        driver = await neo4j.getDriver();
-        User = new UniqueType("User");
-        Post = new UniqueType("Post");
-        Person = new UniqueType("Person");
-
-        const typeDefs = /* GraphQL */ `
-            interface Human {
-                testString: String!
-            }
-
-            type ${User} implements Human {
-                testString: String!
-            }
-
-            type ${Person} implements Human {
-                testString: String!
-            }
-
-            type ${Post} {
-                testString: String!
-                likes: [Human!]! @relationship(type: "LIKES", direction: IN)
-            }
-        `;
-        neoSchema = new Neo4jGraphQL({ typeDefs });
-    });
-
-    afterAll(async () => {
-        const session = await neo4j.getSession();
-        await cleanNodesUsingSession(session, [User, Post, Person]);
-        await driver.close();
-    });
-
-    test("should return posts where a like String is EQUAL to", async () => {
-        const session = await neo4j.getSession();
-
-        const testString = generate({
-            charset: "alphabetic",
-            readable: true,
-        });
-
-        try {
-            await session.run(
-                `
-                    CREATE (:${Post} {testString: "${testString}"})<-[:LIKES]-(:${User} {testString: "${testString}"})
-                    CREATE (:${Post} {testString: "${testString}"})
-                `
-            );
-
-            const query = `
-                {
-                    ${Post.plural}(where: { testString: "${testString}", likesAggregate: { node: { testString_EQUAL: "${testString}" } } }) {
-                        testString
-                        likes {
-                            testString
-                        }
-                    }
-                }
-            `;
-
-            const gqlResult = await graphql({
-                schema: await neoSchema.getSchema(),
-                source: query,
-                contextValue: neo4j.getContextValues(),
-            });
-
-            if (gqlResult.errors) {
-                console.log(JSON.stringify(gqlResult.errors, null, 2));
-            }
-
-            expect(gqlResult.errors).toBeUndefined();
-
-            expect((gqlResult.data as any)[Post.plural]).toEqual([
-                {
-                    testString,
-                    likes: [{ testString }],
-                },
-            ]);
-        } finally {
-            await session.close();
-        }
-    });
-
-    test("should return posts where a like String is GT than", async () => {
-        const session = await neo4j.getSession();
-
-        const length = 5;
-        const gtLength = length - 1;
-
-        const testString = generate({
-            charset: "alphabetic",
-            readable: true,
-            length,
-        });
-
-        try {
-            await session.run(
-                `
-                    CREATE (:${Post} {testString: "${testString}"})<-[:LIKES]-(:${User} {testString: "${testString}"})
-                    CREATE (:${Post} {testString: "${testString}"})
-                `
-            );
-
-            const query = `
-                {
-                    ${Post.plural}(where: { testString: "${testString}", likesAggregate: { node: { testString_GT: ${gtLength} } } }) {
-                        testString
-                        likes {
-                            testString
-                        }
-                    }
-                }
-            `;
-
-            const gqlResult = await graphql({
-                schema: await neoSchema.getSchema(),
-                source: query,
-                contextValue: neo4j.getContextValues(),
-            });
-
-            if (gqlResult.errors) {
-                console.log(JSON.stringify(gqlResult.errors, null, 2));
-            }
-
-            expect(gqlResult.errors).toBeUndefined();
-
-            expect((gqlResult.data as any)[Post.plural]).toEqual([
-                {
-                    testString,
-                    likes: [{ testString }],
-                },
-            ]);
-        } finally {
-            await session.close();
-        }
-    });
-
-    test("should return posts where a like String is GTE than", async () => {
-        const session = await neo4j.getSession();
-
-        const length = 5;
-
-        const testString = generate({
-            charset: "alphabetic",
-            readable: true,
-            length,
-        });
-
-        try {
-            await session.run(
-                `
-                    CREATE (:${Post} {testString: "${testString}"})<-[:LIKES]-(:${User} {testString: "${testString}"})
-                    CREATE (:${Post} {testString: "${testString}"})
-                `
-            );
-
-            const query = `
-                {
-                    ${Post.plural}(where: { testString: "${testString}", likesAggregate: { node: { testString_GTE: ${length} } } }) {
-                        testString
-                        likes {
-                            testString
-                        }
-                    }
-                }
-            `;
-
-            const gqlResult = await graphql({
-                schema: await neoSchema.getSchema(),
-                source: query,
-                contextValue: neo4j.getContextValues(),
-            });
-
-            if (gqlResult.errors) {
-                console.log(JSON.stringify(gqlResult.errors, null, 2));
-            }
-
-            expect(gqlResult.errors).toBeUndefined();
-
-            expect((gqlResult.data as any)[Post.plural]).toEqual([
-                {
-                    testString,
-                    likes: [{ testString }],
-                },
-            ]);
-        } finally {
-            await session.close();
-        }
-    });
-
-    test("should return posts where a like String is LT than", async () => {
-        const session = await neo4j.getSession();
-
-        const length = 5;
-
-        const testString = generate({
-            charset: "alphabetic",
-            readable: true,
-            length: length - 1,
-        });
-
-        try {
-            await session.run(
-                `
-                    CREATE (:${Post} {testString: "${testString}"})<-[:LIKES]-(:${User} {testString: "${testString}"})
-                    CREATE (:${Post} {testString: "${testString}"})
-                `
-            );
-
-            const query = `
-                {
-                    ${Post.plural}(where: { testString: "${testString}", likesAggregate: { node: { testString_LT: ${length} } } }) {
-                        testString
-                        likes {
-                            testString
-                        }
-                    }
-                }
-            `;
-
-            const gqlResult = await graphql({
-                schema: await neoSchema.getSchema(),
-                source: query,
-                contextValue: neo4j.getContextValues(),
-            });
-
-            if (gqlResult.errors) {
-                console.log(JSON.stringify(gqlResult.errors, null, 2));
-            }
-
-            expect(gqlResult.errors).toBeUndefined();
-
-            expect((gqlResult.data as any)[Post.plural]).toEqual([
-                {
-                    testString,
-                    likes: [{ testString }],
-                },
-            ]);
-        } finally {
-            await session.close();
-        }
-    });
-
-    test("should return posts where a like String is LTE than", async () => {
-        const session = await neo4j.getSession();
-
-        const length = 5;
-
-        const testString = generate({
-            charset: "alphabetic",
-            readable: true,
-            length,
-        });
-
-        try {
-            await session.run(
-                `
-                    CREATE (:${Post} {testString: "${testString}"})<-[:LIKES]-(:${User} {testString: "${testString}"})
-                    CREATE (:${Post} {testString: "${testString}"})
-                `
-            );
-
-            const query = `
-                {
-                    ${Post.plural}(where: { testString: "${testString}", likesAggregate: { node: { testString_LTE: ${length} } } }) {
-                        testString
-                        likes {
-                            testString
-                        }
-                    }
-                }
-            `;
-
-            const gqlResult = await graphql({
-                schema: await neoSchema.getSchema(),
-                source: query,
-                contextValue: neo4j.getContextValues(),
-            });
-
-            if (gqlResult.errors) {
-                console.log(JSON.stringify(gqlResult.errors, null, 2));
-            }
-
-            expect(gqlResult.errors).toBeUndefined();
-
-            expect((gqlResult.data as any)[Post.plural]).toEqual([
-                {
-                    testString,
-                    likes: [{ testString }],
-                },
-            ]);
-        } finally {
-            await session.close();
-        }
-    });
-
-    describe("SHORTEST", () => {
-        test.each(["SHORTEST", "SHORTEST_LENGTH"])(
-            "should return posts where the %s like String is EQUAL to",
-            async (shortestFilter) => {
-                const session = await neo4j.getSession();
-
-                const testString = generate({
-                    charset: "alphabetic",
-                    readable: true,
-                });
-
-                const shortestTestString = generate({
-                    charset: "alphabetic",
-                    readable: true,
-                    length: 10,
-                });
-
-                const testString2 = generate({
-                    charset: "alphabetic",
-                    readable: true,
-                    length: 11,
-                });
-
-                const longestTestString = generate({
-                    charset: "alphabetic",
-                    readable: true,
-                    length: 12,
-                });
-
-                try {
-                    await session.run(
-                        `
-                        CREATE (:${Post} {testString: "${testString}"})<-[:LIKES]-(:${User} {testString: "${shortestTestString}"})
-                        CREATE (:${Post} {testString: "${testString}"})<-[:LIKES]-(:${User} {testString: "${testString2}"})
-                        CREATE (:${Post} {testString: "${testString}"})<-[:LIKES]-(:${User} {testString: "${longestTestString}"})
-                    `
-                    );
-
-                    const query = `
-                    {
-                        ${Post.plural}(where: { testString: "${testString}", likesAggregate: { node: { testString_${shortestFilter}_EQUAL: ${shortestTestString.length} } } }) {
-                            testString
-                            likes {
-                                testString
-                            }
-                        }
-                    }
-                `;
-
-                    const gqlResult = await graphql({
-                        schema: await neoSchema.getSchema(),
-                        source: query,
-                        contextValue: neo4j.getContextValues(),
-                    });
-
-                    if (gqlResult.errors) {
-                        console.log(JSON.stringify(gqlResult.errors, null, 2));
-                    }
-
-                    expect(gqlResult.errors).toBeUndefined();
-
-                    expect((gqlResult.data as any)[Post.plural]).toEqual([
-                        {
-                            testString,
-                            likes: [{ testString: shortestTestString }],
-                        },
-                    ]);
-                } finally {
-                    await session.close();
-                }
-            }
-        );
-    });
-
-    describe("LONGEST", () => {
-        test.each(["LONGEST", "LONGEST_LENGTH"])(
-            "should return posts where the %s like String is EQUAL to",
-            async (longestFilter) => {
-                const session = await neo4j.getSession();
-
-                const testString = generate({
-                    charset: "alphabetic",
-                    readable: true,
-                });
-
-                const shortestTestString = generate({
-                    charset: "alphabetic",
-                    readable: true,
-                    length: 10,
-                });
-
-                const testString2 = generate({
-                    charset: "alphabetic",
-                    readable: true,
-                    length: 11,
-                });
-
-                const longestTestString = generate({
-                    charset: "alphabetic",
-                    readable: true,
-                    length: 12,
-                });
-
-                try {
-                    await session.run(
-                        `
-                        CREATE (:${Post} {testString: "${testString}"})<-[:LIKES]-(:${User} {testString: "${shortestTestString}"})
-                        CREATE (:${Post} {testString: "${testString}"})<-[:LIKES]-(:${User} {testString: "${testString2}"})
-                        CREATE (:${Post} {testString: "${testString}"})<-[:LIKES]-(:${User} {testString: "${longestTestString}"})
-                    `
-                    );
-
-                    const query = `
-                    {
-                        ${Post.plural}(where: { testString: "${testString}", likesAggregate: { node: { testString_${longestFilter}_EQUAL: ${longestTestString.length} } } }) {
-                            testString
-                            likes {
-                                testString
-                            }
-                        }
-                    }
-                `;
-
-                    const gqlResult = await graphql({
-                        schema: await neoSchema.getSchema(),
-                        source: query,
-                        contextValue: neo4j.getContextValues(),
-                    });
-
-                    if (gqlResult.errors) {
-                        console.log(JSON.stringify(gqlResult.errors, null, 2));
-                    }
-
-                    expect(gqlResult.errors).toBeUndefined();
-
-                    expect((gqlResult.data as any)[Post.plural]).toEqual([
-                        {
-                            testString,
-                            likes: [{ testString: longestTestString }],
-                        },
-                    ]);
-                } finally {
-                    await session.close();
-                }
-            }
-        );
-    });
-
-    describe("AVERAGE", () => {
-        test.each(["AVERAGE", "AVERAGE_LENGTH"])(
-            "should return posts where the %s of like Strings is EQUAL to",
-            async (averageFilter) => {
-                const session = await neo4j.getSession();
-
-                const testString = generate({
-                    charset: "alphabetic",
-                    readable: true,
-                    length: 10,
-                });
-
-                const testString1 = generate({
-                    charset: "alphabetic",
-                    readable: true,
-                    length: 10,
-                });
-
-                const testString2 = generate({
-                    charset: "alphabetic",
-                    readable: true,
-                    length: 11,
-                });
-
-                const testString3 = generate({
-                    charset: "alphabetic",
-                    readable: true,
-                    length: 12,
-                });
-
-                const avg = (10 + 11 + 12) / 3;
-
-                try {
-                    await session.run(
-                        `
-                        CREATE (p:${Post} {testString: "${testString}"})
-                        CREATE (p)<-[:LIKES]-(:${User} {testString: "${testString1}"})
-                        CREATE (p)<-[:LIKES]-(:${User} {testString: "${testString2}"})
-                        CREATE (p)<-[:LIKES]-(:${User} {testString: "${testString3}"})
-                        CREATE (:${Post} {testString: "${testString}"})
-                    `
-                    );
-
-                    const query = `
-                    {
-                        ${Post.plural}(where: { testString: "${testString}", likesAggregate: { node: { testString_${averageFilter}_EQUAL: ${avg} } } }) {
-                            testString
-                            likes {
-                                testString
-                            }
-                        }
-                    }
-                `;
-
-                    const gqlResult = await graphql({
-                        schema: await neoSchema.getSchema(),
-                        source: query,
-                        contextValue: neo4j.getContextValues(),
-                    });
-
-                    if (gqlResult.errors) {
-                        console.log(JSON.stringify(gqlResult.errors, null, 2));
-                    }
-
-                    expect(gqlResult.errors).toBeUndefined();
-
-                    const [post] = (gqlResult.data as any)[Post.plural] as any[];
-                    expect(post.testString).toEqual(testString);
-                    expect(post.likes).toHaveLength(3);
-                } finally {
-                    await session.close();
-                }
-            }
-        );
-
-        test("should return posts where the average of like Strings is GT than", async () => {
-            const session = await neo4j.getSession();
-
-            const testString = generate({
-                charset: "alphabetic",
-                readable: true,
-                length: 10,
-            });
-
-            const testString1 = generate({
-                charset: "alphabetic",
-                readable: true,
-                length: 10,
-            });
-
-            const testString2 = generate({
-                charset: "alphabetic",
-                readable: true,
-                length: 11,
-            });
-
-            const testString3 = generate({
-                charset: "alphabetic",
-                readable: true,
-                length: 12,
-            });
-
-            const avg = (10 + 11 + 12) / 3;
-            const avgGT = avg - 1;
-
-            try {
-                await session.run(
-                    `
-                        CREATE (p:${Post} {testString: "${testString}"})
-                        CREATE (p)<-[:LIKES]-(:${User} {testString: "${testString1}"})
-                        CREATE (p)<-[:LIKES]-(:${User} {testString: "${testString2}"})
-                        CREATE (p)<-[:LIKES]-(:${User} {testString: "${testString3}"})
-                        CREATE (:${Post} {testString: "${testString}"})
-                    `
-                );
-
-                const query = `
-                    {
-                        ${Post.plural}(where: { testString: "${testString}", likesAggregate: { node: { testString_AVERAGE_GT: ${avgGT} } } }) {
-                            testString
-                            likes {
-                                testString
-                            }
-                        }
-                    }
-                `;
-
-                const gqlResult = await graphql({
-                    schema: await neoSchema.getSchema(),
-                    source: query,
-                    contextValue: neo4j.getContextValues(),
-                });
-
-                if (gqlResult.errors) {
-                    console.log(JSON.stringify(gqlResult.errors, null, 2));
-                }
-
-                expect(gqlResult.errors).toBeUndefined();
-
-                const [post] = (gqlResult.data as any)[Post.plural] as any[];
-                expect(post.testString).toEqual(testString);
-                expect(post.likes).toHaveLength(3);
-            } finally {
-                await session.close();
-            }
-        });
-
-        test("should return posts where the average of like Strings is GTE than", async () => {
-            const session = await neo4j.getSession();
-
-            const testString = generate({
-                charset: "alphabetic",
-                readable: true,
-                length: 10,
-            });
-
-            const testString1 = generate({
-                charset: "alphabetic",
-                readable: true,
-                length: 10,
-            });
-
-            const testString2 = generate({
-                charset: "alphabetic",
-                readable: true,
-                length: 11,
-            });
-
-            const testString3 = generate({
-                charset: "alphabetic",
-                readable: true,
-                length: 12,
-            });
-
-            const avg = (10 + 11 + 12) / 3;
-
-            try {
-                await session.run(
-                    `
-                        CREATE (p:${Post} {testString: "${testString}"})
-                        CREATE (p)<-[:LIKES]-(:${User} {testString: "${testString1}"})
-                        CREATE (p)<-[:LIKES]-(:${User} {testString: "${testString2}"})
-                        CREATE (p)<-[:LIKES]-(:${User} {testString: "${testString3}"})
-                        CREATE (:${Post} {testString: "${testString}"})
-                    `
-                );
-
-                const query = `
-                    {
-                        ${Post.plural}(where: { testString: "${testString}", likesAggregate: { node: { testString_AVERAGE_GTE: ${avg} } } }) {
-                            testString
-                            likes {
-                                testString
-                            }
-                        }
-                    }
-                `;
-
-                const gqlResult = await graphql({
-                    schema: await neoSchema.getSchema(),
-                    source: query,
-                    contextValue: neo4j.getContextValues(),
-                });
-
-                if (gqlResult.errors) {
-                    console.log(JSON.stringify(gqlResult.errors, null, 2));
-                }
-
-                expect(gqlResult.errors).toBeUndefined();
-
-                const [post] = (gqlResult.data as any)[Post.plural] as any[];
-                expect(post.testString).toEqual(testString);
-                expect(post.likes).toHaveLength(3);
-            } finally {
-                await session.close();
-            }
-        });
-
-        test("should return posts where the average of like Strings is LT than", async () => {
-            const session = await neo4j.getSession();
-
-            const testString = generate({
-                charset: "alphabetic",
-                readable: true,
-                length: 10,
-            });
-
-            const testString1 = generate({
-                charset: "alphabetic",
-                readable: true,
-                length: 10,
-            });
-
-            const testString2 = generate({
-                charset: "alphabetic",
-                readable: true,
-                length: 11,
-            });
-
-            const testString3 = generate({
-                charset: "alphabetic",
-                readable: true,
-                length: 12,
-            });
-
-            const avg = (10 + 11 + 12) / 3;
-            const avgLT = avg + 1;
-
-            try {
-                await session.run(
-                    `
-                        CREATE (p:${Post} {testString: "${testString}"})
-                        CREATE (p)<-[:LIKES]-(:${User} {testString: "${testString1}"})
-                        CREATE (p)<-[:LIKES]-(:${User} {testString: "${testString2}"})
-                        CREATE (p)<-[:LIKES]-(:${User} {testString: "${testString3}"})
-                        CREATE (:${Post} {testString: "${testString}"})
-                    `
-                );
-
-                const query = `
-                    {
-                        ${Post.plural}(where: { testString: "${testString}", likesAggregate: { node: { testString_AVERAGE_LT: ${avgLT} } } }) {
-                            testString
-                            likes {
-                                testString
-                            }
-                        }
-                    }
-                `;
-
-                const gqlResult = await graphql({
-                    schema: await neoSchema.getSchema(),
-                    source: query,
-                    contextValue: neo4j.getContextValues(),
-                });
-
-                if (gqlResult.errors) {
-                    console.log(JSON.stringify(gqlResult.errors, null, 2));
-                }
-
-                expect(gqlResult.errors).toBeUndefined();
-
-                const [post] = (gqlResult.data as any)[Post.plural] as any[];
-                expect(post.testString).toEqual(testString);
-                expect(post.likes).toHaveLength(3);
-            } finally {
-                await session.close();
-            }
-        });
-
-        test("should return posts where the average of like Strings is LTE than", async () => {
-            const session = await neo4j.getSession();
-            const testString = generate({
-                charset: "alphabetic",
-                readable: true,
-                length: 10,
-            });
-
-            const testString1 = generate({
-                charset: "alphabetic",
-                readable: true,
-                length: 10,
-            });
-
-            const testString2 = generate({
-                charset: "alphabetic",
-                readable: true,
-                length: 11,
-            });
-
-            const testString3 = generate({
-                charset: "alphabetic",
-                readable: true,
-                length: 12,
-            });
-
-            const avg = (10 + 11 + 12) / 3;
-
-            try {
-                await session.run(
-                    `
-                        CREATE (p:${Post} {testString: "${testString}"})
-                        CREATE (p)<-[:LIKES]-(:${User} {testString: "${testString1}"})
-                        CREATE (p)<-[:LIKES]-(:${User} {testString: "${testString2}"})
-                        CREATE (p)<-[:LIKES]-(:${User} {testString: "${testString3}"})
-                        CREATE (:${Post} {testString: "${testString}"})
-                    `
-                );
-
-                const query = `
-                    {
-                        ${Post.plural}(where: { testString: "${testString}", likesAggregate: { node: { testString_AVERAGE_LTE: ${avg} } } }) {
-                            testString
-                            likes {
-                                testString
-                            }
-                        }
-                    }
-                `;
-
-                const gqlResult = await graphql({
-                    schema: await neoSchema.getSchema(),
-                    source: query,
-                    contextValue: neo4j.getContextValues(),
-                });
-
-                if (gqlResult.errors) {
-                    console.log(JSON.stringify(gqlResult.errors, null, 2));
-                }
-
-                expect(gqlResult.errors).toBeUndefined();
-
-                const [post] = (gqlResult.data as any)[Post.plural] as any[];
-                expect(post.testString).toEqual(testString);
-                expect(post.likes).toHaveLength(3);
-            } finally {
-                await session.close();
-            }
-        });
-    });
-
-    test("EQUAL with alias", async () => {
-        const Post = new UniqueType("Post");
-        const User = new UniqueType("User");
-        const Person = new UniqueType("Person");
-
-        const session = await neo4j.getSession();
-
+    });
+
+    test("aggregations-where-node-string interface relationships of concrete types", async () => {
         const typeDefs = /* GraphQL */ `
             interface Human {
                 name: String!
@@ -2066,6 +1472,8 @@
             }
         `;
 
+        await testHelper.initNeo4jGraphQL({ typeDefs });
+
         const query = `
             {
                 ${Post.plural}(where: { likesAggregate: { node: {name_EQUAL: "a", other_EQUAL: "a"  } } }) {
@@ -2074,19 +1482,14 @@
             }
         `;
 
-        await session.run(
+        await testHelper.runCypher(
             `
             CREATE(p:${Post} {content: "test"})<-[:LIKES]-(:${User} {_name: "a", _other: "a"})
             CREATE(p2:${Post} {content: "test2"})<-[:LIKES]-(:${User} {_name: "b"})
             `
         );
 
-        const neoSchema = new Neo4jGraphQL({ typeDefs });
-        const gqlResult = await graphql({
-            schema: await neoSchema.getSchema(),
-            source: query,
-            contextValue: neo4j.getContextValues(),
-        });
+        const gqlResult = await testHelper.runGraphQL(query);
 
         if (gqlResult.errors) {
             console.log(JSON.stringify(gqlResult.errors, null, 2));
@@ -2096,29 +1499,27 @@
         expect(gqlResult.data).toEqual({
             [Post.plural]: [{ content: "test" }],
         });
-
-        await cleanNodesUsingSession(session, [User, Post]);
     });
 });
 
 describe("aggregations-where-node-string relationships of interface types", () => {
-    let driver: Driver;
-    let neo4j: Neo4jHelper;
-
-    beforeAll(async () => {
-        neo4j = new Neo4jHelper();
-        driver = await neo4j.getDriver();
-    });
-
-    afterAll(async () => {
-        await driver.close();
+    let testHelper: TestHelper;
+    let User: UniqueType;
+    let Post: UniqueType;
+    let Person: UniqueType;
+
+    beforeEach(async () => {
+        testHelper = new TestHelper();
+        User = testHelper.createUniqueType("User");
+        Post = testHelper.createUniqueType("Post");
+        Person = testHelper.createUniqueType("Person");
+    });
+
+    afterEach(async () => {
+        await testHelper.close();
     });
 
     test("should return posts where a like String is EQUAL to - concrete relationship", async () => {
-        const session = await neo4j.getSession();
-        const Post = new UniqueType("Post");
-        const User = new UniqueType("User");
-
         const typeDefs = /* GraphQL */ `
             interface Thing {
                 testString: String!
@@ -2140,17 +1541,16 @@
             readable: true,
         });
 
-        const neoSchema = new Neo4jGraphQL({ typeDefs });
-
-        try {
-            await session.run(
-                `
+        await testHelper.initNeo4jGraphQL({ typeDefs });
+
+        await testHelper.runCypher(
+            `
                     CREATE (:${Post} {testString: "${testString}"})<-[:LIKES]-(:${User} {testString: "${testString}"})
                     CREATE (:${Post} {testString: "${testString}"})
                 `
-            );
-
-            const query = `
+        );
+
+        const query = `
                 {
                     things(where: { testString: "${testString}", likesAggregate: { node: { testString_EQUAL: "${testString}" } } }) {
                         testString
@@ -2161,34 +1561,23 @@
                 }
             `;
 
-            const gqlResult = await graphql({
-                schema: await neoSchema.getSchema(),
-                source: query,
-                contextValue: neo4j.getContextValues(),
-            });
-
-            if (gqlResult.errors) {
-                console.log(JSON.stringify(gqlResult.errors, null, 2));
-            }
-
-            expect(gqlResult.errors).toBeUndefined();
-
-            expect((gqlResult.data as any).things).toEqual([
-                {
-                    testString,
-                    likes: [{ testString }],
-                },
-            ]);
-        } finally {
-            await cleanNodesUsingSession(session, [User, Post]);
+        const gqlResult = await testHelper.runGraphQL(query);
+
+        if (gqlResult.errors) {
+            console.log(JSON.stringify(gqlResult.errors, null, 2));
         }
+
+        expect(gqlResult.errors).toBeUndefined();
+
+        expect((gqlResult.data as any).things).toEqual([
+            {
+                testString,
+                likes: [{ testString }],
+            },
+        ]);
     });
 
     test("should return posts where a like String is EQUAL to - concrete relationship - nested", async () => {
-        const session = await neo4j.getSession();
-        const Post = new UniqueType("Post");
-        const User = new UniqueType("User");
-
         const typeDefs = /* GraphQL */ `
             interface Thing {
                 testString: String!
@@ -2219,18 +1608,17 @@
             readable: true,
         });
 
-        const neoSchema = new Neo4jGraphQL({ typeDefs });
-
-        try {
-            await session.run(
-                `
+        await testHelper.initNeo4jGraphQL({ typeDefs });
+
+        await testHelper.runCypher(
+            `
                     CREATE (:${Post} {testString: "${testString}"})<-[:LIKES]-(:${User} {testString: "${testString}"})
                     CREATE (:${Post} {testString: "${testString}"})
                     CREATE (:${User} {testString: "${otherUserString}"})-[:LIKES]->(:${Post} {testString: "${otherString}"})
                 `
-            );
-
-            const query = /* GraphQL */ `
+        );
+
+        const query = /* GraphQL */ `
                 {
                     ${User.plural} {
                         testString
@@ -2244,41 +1632,29 @@
                 }
             `;
 
-            const gqlResult = await graphql({
-                schema: await neoSchema.getSchema(),
-                source: query,
-                contextValue: neo4j.getContextValues(),
-            });
-
-            if (gqlResult.errors) {
-                console.log(JSON.stringify(gqlResult.errors, null, 2));
-            }
-
-            expect(gqlResult.errors).toBeUndefined();
-
-            expect((gqlResult.data as any)[User.plural]).toEqual([
-                {
-                    testString,
-                    things: [
-                        {
-                            testString,
-                            likes: [{ testString }],
-                        },
-                    ],
-                },
-                { testString: otherUserString, things: [] },
-            ]);
-        } finally {
-            await cleanNodesUsingSession(session, [User, Post]);
+        const gqlResult = await testHelper.runGraphQL(query);
+
+        if (gqlResult.errors) {
+            console.log(JSON.stringify(gqlResult.errors, null, 2));
         }
+
+        expect(gqlResult.errors).toBeUndefined();
+
+        expect((gqlResult.data as any)[User.plural]).toEqual([
+            {
+                testString,
+                things: [
+                    {
+                        testString,
+                        likes: [{ testString }],
+                    },
+                ],
+            },
+            { testString: otherUserString, things: [] },
+        ]);
     });
 
     test("should return posts where a like String is EQUAL to - interface relationship", async () => {
-        const session = await neo4j.getSession();
-        const Post = new UniqueType("Post");
-        const User = new UniqueType("User");
-        const Person = new UniqueType("Person");
-
         const typeDefs = /* GraphQL */ `
             interface Thing {
                 testString: String!
@@ -2308,17 +1684,16 @@
             readable: true,
         });
 
-        const neoSchema = new Neo4jGraphQL({ typeDefs });
-
-        try {
-            await session.run(
-                `
+        await testHelper.initNeo4jGraphQL({ typeDefs });
+
+        await testHelper.runCypher(
+            `
                     CREATE (:${Post} {testString: "${testString}"})<-[:LIKES]-(:${User} {testString: "${testString}"})
                     CREATE (:${Post} {testString: "${testString}"})
                 `
-            );
-
-            const query = `
+        );
+
+        const query = `
                 {
                     things(where: { testString: "${testString}", likesAggregate: { node: { testString_EQUAL: "${testString}" } } }) {
                         testString
@@ -2329,36 +1704,23 @@
                 }
             `;
 
-            const gqlResult = await graphql({
-                schema: await neoSchema.getSchema(),
-                source: query,
-                contextValue: neo4j.getContextValues(),
-            });
-
-            if (gqlResult.errors) {
-                console.log(JSON.stringify(gqlResult.errors, null, 2));
-            }
-
-            expect(gqlResult.errors).toBeUndefined();
-
-            expect((gqlResult.data as any).things).toEqual([
-                {
-                    testString,
-                    likes: [{ testString }],
-                },
-            ]);
-        } finally {
-            await cleanNodesUsingSession(session, [User, Post, Person]);
+        const gqlResult = await testHelper.runGraphQL(query);
+
+        if (gqlResult.errors) {
+            console.log(JSON.stringify(gqlResult.errors, null, 2));
         }
+
+        expect(gqlResult.errors).toBeUndefined();
+
+        expect((gqlResult.data as any).things).toEqual([
+            {
+                testString,
+                likes: [{ testString }],
+            },
+        ]);
     });
 
     test("EQUAL with alias - interface relationship", async () => {
-        const Post = new UniqueType("Post");
-        const User = new UniqueType("User");
-        const Person = new UniqueType("Person");
-
-        const session = await neo4j.getSession();
-
         const typeDefs = /* GraphQL */ `
             interface Human {
                 name: String!
@@ -2385,6 +1747,8 @@
             }
         `;
 
+        await testHelper.initNeo4jGraphQL({ typeDefs });
+
         const query = `
             {
                 ${Post.plural}(where: { likesAggregate: { node: {name_EQUAL: "a", other_EQUAL: "a"  } } }) {
@@ -2393,19 +1757,14 @@
             }
         `;
 
-        await session.run(
+        await testHelper.runCypher(
             `
             CREATE(p:${Post} {content: "test"})<-[:LIKES]-(:${User} {_name: "a", _other: "a"})
             CREATE(p2:${Post} {content: "test2"})<-[:LIKES]-(:${User} {_name: "b"})
             `
         );
 
-        const neoSchema = new Neo4jGraphQL({ typeDefs });
-        const gqlResult = await graphql({
-            schema: await neoSchema.getSchema(),
-            source: query,
-            contextValue: neo4j.getContextValues(),
-        });
+        const gqlResult = await testHelper.runGraphQL(query);
 
         if (gqlResult.errors) {
             console.log(JSON.stringify(gqlResult.errors, null, 2));
@@ -2415,19 +1774,12 @@
         expect(gqlResult.data).toEqual({
             [Post.plural]: [{ content: "test" }],
         });
-
-        await cleanNodesUsingSession(session, [User, Post, Person]);
     });
 
     describe("SHORTEST - interface relationship", () => {
         test.each(["SHORTEST", "SHORTEST_LENGTH"])(
             "should return posts where the %s like String is EQUAL to",
             async (shortestFilter) => {
-                const session = await neo4j.getSession();
-                const Post = new UniqueType("Post");
-                const User = new UniqueType("User");
-                const Person = new UniqueType("Person");
-
                 const typeDefs = /* GraphQL */ `
                     interface Thing {
                         testString: String!
@@ -2452,6 +1804,8 @@
                     }
                 `;
 
+                await testHelper.initNeo4jGraphQL({ typeDefs });
+
                 const testString = generate({
                     charset: "alphabetic",
                     readable: true,
@@ -2475,18 +1829,15 @@
                     length: 12,
                 });
 
-                const neoSchema = new Neo4jGraphQL({ typeDefs });
-
-                try {
-                    await session.run(
-                        `
+                await testHelper.runCypher(
+                    `
                         CREATE (:${Post} {testString: "${testString}"})<-[:LIKES]-(:${User} {user_testString: "${shortestTestString}"})
                         CREATE (:${Post} {testString: "${testString}"})<-[:LIKES]-(:${User} {user_testString: "${testString2}"})
                         CREATE (:${Post} {testString: "${testString}"})<-[:LIKES]-(:${User} {user_testString: "${longestTestString}"})
                     `
-                    );
-
-                    const query = `
+                );
+
+                const query = `
                     {
                         ${Post.plural}(where: { testString: "${testString}", likesAggregate: { node: { testString_${shortestFilter}_EQUAL: ${shortestTestString.length} } } }) {
                             testString
@@ -2497,27 +1848,19 @@
                     }
                 `;
 
-                    const gqlResult = await graphql({
-                        schema: await neoSchema.getSchema(),
-                        source: query,
-                        contextValue: neo4j.getContextValues(),
-                    });
-
-                    if (gqlResult.errors) {
-                        console.log(JSON.stringify(gqlResult.errors, null, 2));
-                    }
-
-                    expect(gqlResult.errors).toBeUndefined();
-
-                    expect((gqlResult.data as any)[Post.plural]).toEqual([
-                        {
-                            testString,
-                            likes: [{ testString: shortestTestString }],
-                        },
-                    ]);
-                } finally {
-                    await cleanNodesUsingSession(session, [User, Post, Person]);
-                }
+                const gqlResult = await testHelper.runGraphQL(query);
+                if (gqlResult.errors) {
+                    console.log(JSON.stringify(gqlResult.errors, null, 2));
+                }
+
+                expect(gqlResult.errors).toBeUndefined();
+
+                expect((gqlResult.data as any)[Post.plural]).toEqual([
+                    {
+                        testString,
+                        likes: [{ testString: shortestTestString }],
+                    },
+                ]);
             }
         );
     });
