/*
 * Copyright (c) "Neo4j"
 * Neo4j Sweden AB [http://neo4j.com]
 *
 * This file is part of Neo4j.
 *
 * Licensed under the Apache License, Version 2.0 (the "License");
 * you may not use this file except in compliance with the License.
 * You may obtain a copy of the License at
 *
 *     http://www.apache.org/licenses/LICENSE-2.0
 *
 * Unless required by applicable law or agreed to in writing, software
 * distributed under the License is distributed on an "AS IS" BASIS,
 * WITHOUT WARRANTIES OR CONDITIONS OF ANY KIND, either express or implied.
 * See the License for the specific language governing permissions and
 * limitations under the License.
 */

import { generate } from "randomstring";
<<<<<<< HEAD
import { Neo4jGraphQL } from "../../../../../src/classes";
import { cleanNodesUsingSession } from "../../../../utils/clean-nodes";
import { UniqueType } from "../../../../utils/graphql-types";
import Neo4jHelper from "../../../neo4j";
=======
import type { UniqueType } from "../../../../utils/graphql-types";
import { TestHelper } from "../../../utils/tests-helper";
>>>>>>> f7bdadbf

describe("aggregations-where-node-bigint", () => {
    let testHelper: TestHelper;
    let bigInt: string;
    let User: UniqueType;
    let Post: UniqueType;

    beforeEach(async () => {
        testHelper = new TestHelper();
        bigInt = "2147483647";
        User = testHelper.createUniqueType("User");
        Post = testHelper.createUniqueType("Post");

        const typeDefs = `
            type ${User} {
                testString: String!
                someBigInt: BigInt
            }
    
            type ${Post} {
              testString: String!
              likes: [${User}!]! @relationship(type: "LIKES", direction: IN)
            }
        `;
        await testHelper.initNeo4jGraphQL({ typeDefs });
    });

<<<<<<< HEAD
    afterAll(async () => {
        const session = await neo4j.getSession();
        await cleanNodesUsingSession(session, [User, Post]);
        await driver.close();
    });

    test("should return posts where a like BigInt is EQUAL to", async () => {
        const session = await neo4j.getSession();

        const testString = generate({
            charset: "alphabetic",
            readable: true,
        });

        try {
            await session.run(
                `
                    CREATE (:${Post} {testString: "${testString}"})<-[:LIKES]-(:${User} {testString: "${testString}", someBigInt: toInteger(${bigInt})})
                    CREATE (:${Post} {testString: "${testString}"})
                `
            );

            const query = `
                {
                    ${Post.plural}(where: { testString: "${testString}", likesAggregate: { node: { someBigInt_EQUAL: ${bigInt} } } }) {
                        testString
                        likes {
                            testString
                            someBigInt
                        }
                    }
                }
            `;

            const gqlResult = await graphql({
                schema: await neoSchema.getSchema(),
                source: query,
                contextValue: neo4j.getContextValues(),
            });

            if (gqlResult.errors) {
                console.log(JSON.stringify(gqlResult.errors, null, 2));
            }

            expect(gqlResult.errors).toBeUndefined();

            expect((gqlResult.data as any)[Post.plural]).toEqual([
                {
                    testString,
                    likes: [{ testString, someBigInt: bigInt }],
                },
            ]);
        } finally {
            await session.close();
        }
    });

    test("should return posts where a like BigInt is GT than", async () => {
        const session = await neo4j.getSession();

        const testString = generate({
            charset: "alphabetic",
            readable: true,
        });

        const someBigInt = `${bigInt}1`;
        const someBigIntGt = bigInt.substring(0, bigInt.length - 1);

        try {
            await session.run(
                `
                    CREATE (:${Post} {testString: "${testString}"})<-[:LIKES]-(:${User} {testString: "${testString}", someBigInt: ${someBigInt}})
                    CREATE (:${Post} {testString: "${testString}"})
                `
            );

            const query = `
                {
                    ${Post.plural}(where: { testString: "${testString}", likesAggregate: { node: { someBigInt_GT: ${someBigIntGt} } } }) {
                        testString
                        likes {
                            testString
                            someBigInt
                        }
                    }
                }
            `;

            const gqlResult = await graphql({
                schema: await neoSchema.getSchema(),
                source: query,
                contextValue: neo4j.getContextValues(),
            });

            if (gqlResult.errors) {
                console.log(JSON.stringify(gqlResult.errors, null, 2));
            }

            expect(gqlResult.errors).toBeUndefined();

            expect((gqlResult.data as any)[Post.plural]).toEqual([
                {
                    testString,
                    likes: [{ testString, someBigInt }],
                },
            ]);
        } finally {
            await session.close();
        }
    });

    test("should return posts where a like BigInt is GTE than", async () => {
        const session = await neo4j.getSession();

        const testString = generate({
            charset: "alphabetic",
            readable: true,
        });

        try {
            await session.run(
                `
                    CREATE (:${Post} {testString: "${testString}"})<-[:LIKES]-(:${User} {testString: "${testString}", someBigInt: toInteger(${bigInt})})
                    CREATE (:${Post} {testString: "${testString}"})
                `
            );

            const query = `
                {
                    ${Post.plural}(where: { testString: "${testString}", likesAggregate: { node: { someBigInt_GTE: ${bigInt} } } }) {
                        testString
                        likes {
                            testString
                            someBigInt
                        }
                    }
                }
            `;

            const gqlResult = await graphql({
                schema: await neoSchema.getSchema(),
                source: query,
                contextValue: neo4j.getContextValues(),
            });

            if (gqlResult.errors) {
                console.log(JSON.stringify(gqlResult.errors, null, 2));
            }

            expect(gqlResult.errors).toBeUndefined();

            expect((gqlResult.data as any)[Post.plural]).toEqual([
                {
                    testString,
                    likes: [{ testString, someBigInt: bigInt }],
                },
            ]);
        } finally {
            await session.close();
        }
    });

    test("should return posts where a like BigInt is LT than", async () => {
        const session = await neo4j.getSession();

        const testString = generate({
            charset: "alphabetic",
            readable: true,
        });

        const someBigIntLT = `${bigInt}1`;

        try {
            await session.run(
                `
                    CREATE (:${Post} {testString: "${testString}"})<-[:LIKES]-(:${User} {testString: "${testString}", someBigInt: toInteger(${bigInt})})
                    CREATE (:${Post} {testString: "${testString}"})
                `
            );

            const query = `
                {
                    ${Post.plural}(where: { testString: "${testString}", likesAggregate: { node: { someBigInt_LT: ${someBigIntLT} } } }) {
                        testString
                        likes {
                            testString
                            someBigInt
                        }
                    }
                }
            `;

            const gqlResult = await graphql({
                schema: await neoSchema.getSchema(),
                source: query,
                contextValue: neo4j.getContextValues(),
            });

            if (gqlResult.errors) {
                console.log(JSON.stringify(gqlResult.errors, null, 2));
            }

            expect(gqlResult.errors).toBeUndefined();

            expect((gqlResult.data as any)[Post.plural]).toEqual([
                {
                    testString,
                    likes: [{ testString, someBigInt: bigInt }],
                },
            ]);
        } finally {
            await session.close();
        }
    });

    test("should return posts where a like BigInt is LTE than", async () => {
        const session = await neo4j.getSession();

        const testString = generate({
            charset: "alphabetic",
            readable: true,
        });

        try {
            await session.run(
                `
                    CREATE (:${Post} {testString: "${testString}"})<-[:LIKES]-(:${User} {testString: "${testString}", someBigInt: toInteger(${bigInt})})
                    CREATE (:${Post} {testString: "${testString}"})
                `
            );

            const query = `
                {
                    ${Post.plural}(where: { testString: "${testString}", likesAggregate: { node: { someBigInt_LTE: ${bigInt} } } }) {
                        testString
                        likes {
                            testString
                            someBigInt
                        }
                    }
                }
            `;

            const gqlResult = await graphql({
                schema: await neoSchema.getSchema(),
                source: query,
                contextValue: neo4j.getContextValues(),
            });

            if (gqlResult.errors) {
                console.log(JSON.stringify(gqlResult.errors, null, 2));
            }

            expect(gqlResult.errors).toBeUndefined();

            expect((gqlResult.data as any)[Post.plural]).toEqual([
                {
                    testString,
                    likes: [{ testString, someBigInt: bigInt }],
                },
            ]);
        } finally {
            await session.close();
        }
    });
});

describe("aggregations-where-node-bigint interface relationships of concrete types", () => {
    let driver: Driver;
    let neo4j: Neo4jHelper;
    let bigInt: string;
    let User: UniqueType;
    let Post: UniqueType;
    let Person: UniqueType;
    let neoSchema: Neo4jGraphQL;

    beforeAll(async () => {
        neo4j = new Neo4jHelper();
        driver = await neo4j.getDriver();
        bigInt = "2147483647";
        User = new UniqueType("User");
        Post = new UniqueType("Post");
        Person = new UniqueType("Person");

        const typeDefs = `
        interface Human {
            testString: String!
            someBigInt: BigInt
        }

        type ${Person} implements Human {
            testString: String!
            someBigInt: BigInt
        }


            type ${User} implements Human {
                testString: String!
                someBigInt: BigInt
            }
    
            type ${Post} {
              testString: String!
              likes: [Human!]! @relationship(type: "LIKES", direction: IN)
            }
        `;
        neoSchema = new Neo4jGraphQL({ typeDefs });
    });

    afterAll(async () => {
        const session = await neo4j.getSession();
        await cleanNodesUsingSession(session, [User, Post, Person]);
        await driver.close();
=======
    afterEach(async () => {
        await testHelper.close();
>>>>>>> f7bdadbf
    });

    test("should return posts where a like BigInt is EQUAL to", async () => {
        const testString = generate({
            charset: "alphabetic",
            readable: true,
        });

        await testHelper.runCypher(
            `
                    CREATE (:${Post} {testString: "${testString}"})<-[:LIKES]-(:${User} {testString: "${testString}", someBigInt: toInteger(${bigInt})})
                    CREATE (:${Post} {testString: "${testString}"})
                `
        );

        const query = `
                {
                    ${Post.plural}(where: { testString: "${testString}", likesAggregate: { node: { someBigInt_EQUAL: ${bigInt} } } }) {
                        testString
                        likes {
                            testString
                            someBigInt
                        }
                    }
                }
            `;

        const gqlResult = await testHelper.runGraphQL(query);

        if (gqlResult.errors) {
            console.log(JSON.stringify(gqlResult.errors, null, 2));
        }

        expect(gqlResult.errors).toBeUndefined();

        expect((gqlResult.data as any)[Post.plural]).toEqual([
            {
                testString,
                likes: [{ testString, someBigInt: bigInt }],
            },
        ]);
    });

    test("should return posts where a like BigInt is GT than", async () => {
        const testString = generate({
            charset: "alphabetic",
            readable: true,
        });

        const someBigInt = `${bigInt}1`;
        const someBigIntGt = bigInt.substring(0, bigInt.length - 1);

        await testHelper.runCypher(
            `
                    CREATE (:${Post} {testString: "${testString}"})<-[:LIKES]-(:${User} {testString: "${testString}", someBigInt: ${someBigInt}})
                    CREATE (:${Post} {testString: "${testString}"})
                `
        );

        const query = `
                {
                    ${Post.plural}(where: { testString: "${testString}", likesAggregate: { node: { someBigInt_GT: ${someBigIntGt} } } }) {
                        testString
                        likes {
                            testString
                            someBigInt
                        }
                    }
                }
            `;

        const gqlResult = await testHelper.runGraphQL(query);

        if (gqlResult.errors) {
            console.log(JSON.stringify(gqlResult.errors, null, 2));
        }

        expect(gqlResult.errors).toBeUndefined();

        expect((gqlResult.data as any)[Post.plural]).toEqual([
            {
                testString,
                likes: [{ testString, someBigInt }],
            },
        ]);
    });

    test("should return posts where a like BigInt is GTE than", async () => {
        const testString = generate({
            charset: "alphabetic",
            readable: true,
        });

        await testHelper.runCypher(
            `
                    CREATE (:${Post} {testString: "${testString}"})<-[:LIKES]-(:${User} {testString: "${testString}", someBigInt: toInteger(${bigInt})})
                    CREATE (:${Post} {testString: "${testString}"})
                `
        );

        const query = `
                {
                    ${Post.plural}(where: { testString: "${testString}", likesAggregate: { node: { someBigInt_GTE: ${bigInt} } } }) {
                        testString
                        likes {
                            testString
                            someBigInt
                        }
                    }
                }
            `;

        const gqlResult = await testHelper.runGraphQL(query);

        if (gqlResult.errors) {
            console.log(JSON.stringify(gqlResult.errors, null, 2));
        }

        expect(gqlResult.errors).toBeUndefined();

        expect((gqlResult.data as any)[Post.plural]).toEqual([
            {
                testString,
                likes: [{ testString, someBigInt: bigInt }],
            },
        ]);
    });

    test("should return posts where a like BigInt is LT than", async () => {
        const testString = generate({
            charset: "alphabetic",
            readable: true,
        });

        const someBigIntLT = `${bigInt}1`;

        await testHelper.runCypher(
            `
                    CREATE (:${Post} {testString: "${testString}"})<-[:LIKES]-(:${User} {testString: "${testString}", someBigInt: toInteger(${bigInt})})
                    CREATE (:${Post} {testString: "${testString}"})
                `
        );

        const query = `
                {
                    ${Post.plural}(where: { testString: "${testString}", likesAggregate: { node: { someBigInt_LT: ${someBigIntLT} } } }) {
                        testString
                        likes {
                            testString
                            someBigInt
                        }
                    }
                }
            `;

        const gqlResult = await testHelper.runGraphQL(query);

        if (gqlResult.errors) {
            console.log(JSON.stringify(gqlResult.errors, null, 2));
        }

        expect(gqlResult.errors).toBeUndefined();

        expect((gqlResult.data as any)[Post.plural]).toEqual([
            {
                testString,
                likes: [{ testString, someBigInt: bigInt }],
            },
        ]);
    });

    test("should return posts where a like BigInt is LTE than", async () => {
        const testString = generate({
            charset: "alphabetic",
            readable: true,
        });

        await testHelper.runCypher(
            `
                    CREATE (:${Post} {testString: "${testString}"})<-[:LIKES]-(:${User} {testString: "${testString}", someBigInt: toInteger(${bigInt})})
                    CREATE (:${Post} {testString: "${testString}"})
                `
        );

        const query = `
                {
                    ${Post.plural}(where: { testString: "${testString}", likesAggregate: { node: { someBigInt_LTE: ${bigInt} } } }) {
                        testString
                        likes {
                            testString
                            someBigInt
                        }
                    }
                }
            `;

        const gqlResult = await testHelper.runGraphQL(query);

        if (gqlResult.errors) {
            console.log(JSON.stringify(gqlResult.errors, null, 2));
        }

        expect(gqlResult.errors).toBeUndefined();

        expect((gqlResult.data as any)[Post.plural]).toEqual([
            {
                testString,
                likes: [{ testString, someBigInt: bigInt }],
            },
        ]);
    });
});<|MERGE_RESOLUTION|>--- conflicted
+++ resolved
@@ -18,15 +18,8 @@
  */
 
 import { generate } from "randomstring";
-<<<<<<< HEAD
-import { Neo4jGraphQL } from "../../../../../src/classes";
-import { cleanNodesUsingSession } from "../../../../utils/clean-nodes";
 import { UniqueType } from "../../../../utils/graphql-types";
-import Neo4jHelper from "../../../neo4j";
-=======
-import type { UniqueType } from "../../../../utils/graphql-types";
 import { TestHelper } from "../../../utils/tests-helper";
->>>>>>> f7bdadbf
 
 describe("aggregations-where-node-bigint", () => {
     let testHelper: TestHelper;
@@ -54,30 +47,24 @@
         await testHelper.initNeo4jGraphQL({ typeDefs });
     });
 
-<<<<<<< HEAD
-    afterAll(async () => {
-        const session = await neo4j.getSession();
-        await cleanNodesUsingSession(session, [User, Post]);
-        await driver.close();
+    afterEach(async () => {
+        await testHelper.close();
     });
 
     test("should return posts where a like BigInt is EQUAL to", async () => {
-        const session = await neo4j.getSession();
-
-        const testString = generate({
-            charset: "alphabetic",
-            readable: true,
-        });
-
-        try {
-            await session.run(
-                `
-                    CREATE (:${Post} {testString: "${testString}"})<-[:LIKES]-(:${User} {testString: "${testString}", someBigInt: toInteger(${bigInt})})
-                    CREATE (:${Post} {testString: "${testString}"})
-                `
-            );
-
-            const query = `
+        const testString = generate({
+            charset: "alphabetic",
+            readable: true,
+        });
+
+        await testHelper.runCypher(
+            `
+                    CREATE (:${Post} {testString: "${testString}"})<-[:LIKES]-(:${User} {testString: "${testString}", someBigInt: toInteger(${bigInt})})
+                    CREATE (:${Post} {testString: "${testString}"})
+                `
+        );
+
+        const query = `
                 {
                     ${Post.plural}(where: { testString: "${testString}", likesAggregate: { node: { someBigInt_EQUAL: ${bigInt} } } }) {
                         testString
@@ -89,32 +76,23 @@
                 }
             `;
 
-            const gqlResult = await graphql({
-                schema: await neoSchema.getSchema(),
-                source: query,
-                contextValue: neo4j.getContextValues(),
-            });
-
-            if (gqlResult.errors) {
-                console.log(JSON.stringify(gqlResult.errors, null, 2));
-            }
-
-            expect(gqlResult.errors).toBeUndefined();
-
-            expect((gqlResult.data as any)[Post.plural]).toEqual([
-                {
-                    testString,
-                    likes: [{ testString, someBigInt: bigInt }],
-                },
-            ]);
-        } finally {
-            await session.close();
-        }
+        const gqlResult = await testHelper.runGraphQL(query);
+
+        if (gqlResult.errors) {
+            console.log(JSON.stringify(gqlResult.errors, null, 2));
+        }
+
+        expect(gqlResult.errors).toBeUndefined();
+
+        expect((gqlResult.data as any)[Post.plural]).toEqual([
+            {
+                testString,
+                likes: [{ testString, someBigInt: bigInt }],
+            },
+        ]);
     });
 
     test("should return posts where a like BigInt is GT than", async () => {
-        const session = await neo4j.getSession();
-
         const testString = generate({
             charset: "alphabetic",
             readable: true,
@@ -123,15 +101,14 @@
         const someBigInt = `${bigInt}1`;
         const someBigIntGt = bigInt.substring(0, bigInt.length - 1);
 
-        try {
-            await session.run(
-                `
+        await testHelper.runCypher(
+            `
                     CREATE (:${Post} {testString: "${testString}"})<-[:LIKES]-(:${User} {testString: "${testString}", someBigInt: ${someBigInt}})
                     CREATE (:${Post} {testString: "${testString}"})
                 `
-            );
-
-            const query = `
+        );
+
+        const query = `
                 {
                     ${Post.plural}(where: { testString: "${testString}", likesAggregate: { node: { someBigInt_GT: ${someBigIntGt} } } }) {
                         testString
@@ -143,46 +120,36 @@
                 }
             `;
 
-            const gqlResult = await graphql({
-                schema: await neoSchema.getSchema(),
-                source: query,
-                contextValue: neo4j.getContextValues(),
-            });
-
-            if (gqlResult.errors) {
-                console.log(JSON.stringify(gqlResult.errors, null, 2));
-            }
-
-            expect(gqlResult.errors).toBeUndefined();
-
-            expect((gqlResult.data as any)[Post.plural]).toEqual([
-                {
-                    testString,
-                    likes: [{ testString, someBigInt }],
-                },
-            ]);
-        } finally {
-            await session.close();
-        }
+        const gqlResult = await testHelper.runGraphQL(query);
+
+        if (gqlResult.errors) {
+            console.log(JSON.stringify(gqlResult.errors, null, 2));
+        }
+
+        expect(gqlResult.errors).toBeUndefined();
+
+        expect((gqlResult.data as any)[Post.plural]).toEqual([
+            {
+                testString,
+                likes: [{ testString, someBigInt }],
+            },
+        ]);
     });
 
     test("should return posts where a like BigInt is GTE than", async () => {
-        const session = await neo4j.getSession();
-
-        const testString = generate({
-            charset: "alphabetic",
-            readable: true,
-        });
-
-        try {
-            await session.run(
-                `
-                    CREATE (:${Post} {testString: "${testString}"})<-[:LIKES]-(:${User} {testString: "${testString}", someBigInt: toInteger(${bigInt})})
-                    CREATE (:${Post} {testString: "${testString}"})
-                `
-            );
-
-            const query = `
+        const testString = generate({
+            charset: "alphabetic",
+            readable: true,
+        });
+
+        await testHelper.runCypher(
+            `
+                    CREATE (:${Post} {testString: "${testString}"})<-[:LIKES]-(:${User} {testString: "${testString}", someBigInt: toInteger(${bigInt})})
+                    CREATE (:${Post} {testString: "${testString}"})
+                `
+        );
+
+        const query = `
                 {
                     ${Post.plural}(where: { testString: "${testString}", likesAggregate: { node: { someBigInt_GTE: ${bigInt} } } }) {
                         testString
@@ -194,32 +161,23 @@
                 }
             `;
 
-            const gqlResult = await graphql({
-                schema: await neoSchema.getSchema(),
-                source: query,
-                contextValue: neo4j.getContextValues(),
-            });
-
-            if (gqlResult.errors) {
-                console.log(JSON.stringify(gqlResult.errors, null, 2));
-            }
-
-            expect(gqlResult.errors).toBeUndefined();
-
-            expect((gqlResult.data as any)[Post.plural]).toEqual([
-                {
-                    testString,
-                    likes: [{ testString, someBigInt: bigInt }],
-                },
-            ]);
-        } finally {
-            await session.close();
-        }
+        const gqlResult = await testHelper.runGraphQL(query);
+
+        if (gqlResult.errors) {
+            console.log(JSON.stringify(gqlResult.errors, null, 2));
+        }
+
+        expect(gqlResult.errors).toBeUndefined();
+
+        expect((gqlResult.data as any)[Post.plural]).toEqual([
+            {
+                testString,
+                likes: [{ testString, someBigInt: bigInt }],
+            },
+        ]);
     });
 
     test("should return posts where a like BigInt is LT than", async () => {
-        const session = await neo4j.getSession();
-
         const testString = generate({
             charset: "alphabetic",
             readable: true,
@@ -227,15 +185,14 @@
 
         const someBigIntLT = `${bigInt}1`;
 
-        try {
-            await session.run(
-                `
-                    CREATE (:${Post} {testString: "${testString}"})<-[:LIKES]-(:${User} {testString: "${testString}", someBigInt: toInteger(${bigInt})})
-                    CREATE (:${Post} {testString: "${testString}"})
-                `
-            );
-
-            const query = `
+        await testHelper.runCypher(
+            `
+                    CREATE (:${Post} {testString: "${testString}"})<-[:LIKES]-(:${User} {testString: "${testString}", someBigInt: toInteger(${bigInt})})
+                    CREATE (:${Post} {testString: "${testString}"})
+                `
+        );
+
+        const query = `
                 {
                     ${Post.plural}(where: { testString: "${testString}", likesAggregate: { node: { someBigInt_LT: ${someBigIntLT} } } }) {
                         testString
@@ -247,46 +204,36 @@
                 }
             `;
 
-            const gqlResult = await graphql({
-                schema: await neoSchema.getSchema(),
-                source: query,
-                contextValue: neo4j.getContextValues(),
-            });
-
-            if (gqlResult.errors) {
-                console.log(JSON.stringify(gqlResult.errors, null, 2));
-            }
-
-            expect(gqlResult.errors).toBeUndefined();
-
-            expect((gqlResult.data as any)[Post.plural]).toEqual([
-                {
-                    testString,
-                    likes: [{ testString, someBigInt: bigInt }],
-                },
-            ]);
-        } finally {
-            await session.close();
-        }
+        const gqlResult = await testHelper.runGraphQL(query);
+
+        if (gqlResult.errors) {
+            console.log(JSON.stringify(gqlResult.errors, null, 2));
+        }
+
+        expect(gqlResult.errors).toBeUndefined();
+
+        expect((gqlResult.data as any)[Post.plural]).toEqual([
+            {
+                testString,
+                likes: [{ testString, someBigInt: bigInt }],
+            },
+        ]);
     });
 
     test("should return posts where a like BigInt is LTE than", async () => {
-        const session = await neo4j.getSession();
-
-        const testString = generate({
-            charset: "alphabetic",
-            readable: true,
-        });
-
-        try {
-            await session.run(
-                `
-                    CREATE (:${Post} {testString: "${testString}"})<-[:LIKES]-(:${User} {testString: "${testString}", someBigInt: toInteger(${bigInt})})
-                    CREATE (:${Post} {testString: "${testString}"})
-                `
-            );
-
-            const query = `
+        const testString = generate({
+            charset: "alphabetic",
+            readable: true,
+        });
+
+        await testHelper.runCypher(
+            `
+                    CREATE (:${Post} {testString: "${testString}"})<-[:LIKES]-(:${User} {testString: "${testString}", someBigInt: toInteger(${bigInt})})
+                    CREATE (:${Post} {testString: "${testString}"})
+                `
+        );
+
+        const query = `
                 {
                     ${Post.plural}(where: { testString: "${testString}", likesAggregate: { node: { someBigInt_LTE: ${bigInt} } } }) {
                         testString
@@ -298,46 +245,36 @@
                 }
             `;
 
-            const gqlResult = await graphql({
-                schema: await neoSchema.getSchema(),
-                source: query,
-                contextValue: neo4j.getContextValues(),
-            });
-
-            if (gqlResult.errors) {
-                console.log(JSON.stringify(gqlResult.errors, null, 2));
-            }
-
-            expect(gqlResult.errors).toBeUndefined();
-
-            expect((gqlResult.data as any)[Post.plural]).toEqual([
-                {
-                    testString,
-                    likes: [{ testString, someBigInt: bigInt }],
-                },
-            ]);
-        } finally {
-            await session.close();
-        }
+        const gqlResult = await testHelper.runGraphQL(query);
+
+        if (gqlResult.errors) {
+            console.log(JSON.stringify(gqlResult.errors, null, 2));
+        }
+
+        expect(gqlResult.errors).toBeUndefined();
+
+        expect((gqlResult.data as any)[Post.plural]).toEqual([
+            {
+                testString,
+                likes: [{ testString, someBigInt: bigInt }],
+            },
+        ]);
     });
 });
 
 describe("aggregations-where-node-bigint interface relationships of concrete types", () => {
-    let driver: Driver;
-    let neo4j: Neo4jHelper;
+    let testHelper: TestHelper;
     let bigInt: string;
     let User: UniqueType;
     let Post: UniqueType;
     let Person: UniqueType;
-    let neoSchema: Neo4jGraphQL;
-
-    beforeAll(async () => {
-        neo4j = new Neo4jHelper();
-        driver = await neo4j.getDriver();
+
+    beforeEach(async () => {
+        testHelper = new TestHelper();
         bigInt = "2147483647";
-        User = new UniqueType("User");
-        Post = new UniqueType("Post");
-        Person = new UniqueType("Person");
+        User = testHelper.createUniqueType("User");
+        Post = testHelper.createUniqueType("Post");
+        Person = testHelper.createUniqueType("Person");
 
         const typeDefs = `
         interface Human {
@@ -361,17 +298,11 @@
               likes: [Human!]! @relationship(type: "LIKES", direction: IN)
             }
         `;
-        neoSchema = new Neo4jGraphQL({ typeDefs });
-    });
-
-    afterAll(async () => {
-        const session = await neo4j.getSession();
-        await cleanNodesUsingSession(session, [User, Post, Person]);
-        await driver.close();
-=======
+        await testHelper.initNeo4jGraphQL({ typeDefs });
+    });
+
     afterEach(async () => {
         await testHelper.close();
->>>>>>> f7bdadbf
     });
 
     test("should return posts where a like BigInt is EQUAL to", async () => {
