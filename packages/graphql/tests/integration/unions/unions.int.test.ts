/*
 * Copyright (c) "Neo4j"
 * Neo4j Sweden AB [http://neo4j.com]
 *
 * This file is part of Neo4j.
 *
 * Licensed under the Apache License, Version 2.0 (the "License");
 * you may not use this file except in compliance with the License.
 * You may obtain a copy of the License at
 *
 *     http://www.apache.org/licenses/LICENSE-2.0
 *
 * Unless required by applicable law or agreed to in writing, software
 * distributed under the License is distributed on an "AS IS" BASIS,
 * WITHOUT WARRANTIES OR CONDITIONS OF ANY KIND, either express or implied.
 * See the License for the specific language governing permissions and
 * limitations under the License.
 */

import type { DocumentNode } from "graphql";
import { gql } from "graphql-tag";
import { generate } from "randomstring";
import { createBearerToken } from "../../utils/create-bearer-token";
import type { UniqueType } from "../../utils/graphql-types";
import { TestHelper } from "../../utils/tests-helper";

describe("unions", () => {
    const testHelper = new TestHelper();

    let GenreType: UniqueType;
    let MovieType: UniqueType;

    beforeEach(() => {
        GenreType = testHelper.createUniqueType("Genre");
        MovieType = testHelper.createUniqueType("Movie");
    });

    afterEach(async () => {
        await testHelper.close();
    });

    test("read Unions with missing types", async () => {
        const typeDefs = `
            union Search = ${GenreType} | ${MovieType}
            type ${GenreType} @node {
                name: String
            }
            type ${MovieType} @node {
                title: String
                search: [Search!]! @relationship(type: "SEARCH", direction: OUT)
            }
        `;

        await testHelper.initNeo4jGraphQL({
            typeDefs,
            resolvers: {},
        });

        const movieTitle = generate({
            charset: "alphabetic",
        });

        const genreName = generate({
            charset: "alphabetic",
        });

        const query = `
            {
                ${MovieType.plural} {
                    search {
                        ... on ${GenreType} {
                            name
                        }
                        
                    }
                }
            }
        `;

        await testHelper.executeCypher(`
                CREATE (m:${MovieType} {title: "${movieTitle}"})
                CREATE (g:${GenreType} {name: "${genreName}"})
                MERGE (m)-[:SEARCH]->(m)
                MERGE (m)-[:SEARCH]->(g)
            `);
        const gqlResult = await testHelper.executeGraphQL(query);

        expect(gqlResult.errors).toBeFalsy();

        const movies = (gqlResult.data as any)[MovieType.plural][0];

        expect(movies.search).toIncludeSameMembers([{ name: genreName }, {}]);
    });
    test("should read and return unions", async () => {
        const typeDefs = `
            union Search = ${GenreType} | ${MovieType}

            type ${GenreType} @node {
                name: String
            }

            type ${MovieType} @node {
                title: String
                search: [Search!]! @relationship(type: "SEARCH", direction: OUT)
            }
        `;

        await testHelper.initNeo4jGraphQL({
            typeDefs,
            resolvers: {},
        });

        const movieTitle = generate({
            charset: "alphabetic",
        });

        const genreName = generate({
            charset: "alphabetic",
        });

        const query = `
            {
                ${MovieType.plural} (where: {title_EQ: "${movieTitle}"}) {
                    search {
                        __typename
                        ... on ${MovieType} {
                            title
                        }
                        ... on ${GenreType} {
                            name
                        }
                    }
                }
            }
        `;

        await testHelper.executeCypher(`
                CREATE (m:${MovieType} {title: "${movieTitle}"})
                CREATE (g:${GenreType} {name: "${genreName}"})
                MERGE (m)-[:SEARCH]->(m)
                MERGE (m)-[:SEARCH]->(g)
            `);
        const gqlResult = await testHelper.executeGraphQL(query);

        expect(gqlResult.errors).toBeFalsy();

        const movies = (gqlResult.data as any)[MovieType.plural][0];

        const movieSearch = movies.search.find((x: Record<string, string>) => x.__typename === MovieType.name);
        expect(movieSearch.title).toEqual(movieTitle);
        const genreSearch = movies.search.find((x: Record<string, string>) => x.__typename === GenreType.name);
        expect(genreSearch.name).toEqual(genreName);
    });

    test("should read and return correct union members with where argument", async () => {
        const typeDefs = `
            union Search = ${MovieType} | ${GenreType}

            type ${GenreType} @node {
                name: String
            }

            type ${MovieType} @node {
                title: String
                search: [Search!]! @relationship(type: "SEARCH", direction: OUT)
            }
        `;

        await testHelper.initNeo4jGraphQL({
            typeDefs,
            resolvers: {},
        });

        const movieTitle = generate({
            charset: "alphabetic",
        });

        const genreName1 = generate({
            charset: "alphabetic",
        });

        const genreName2 = generate({
            charset: "alphabetic",
        });

        const query = `
            {
                ${MovieType.plural} (where: {title_EQ: "${movieTitle}"}) {
                    search(where: { ${GenreType}: { name_EQ: "${genreName1}" }}) {
                        __typename
                        ... on ${MovieType} {
                            title
                        }
                        ... on ${GenreType} {
                            name
                        }
                    }
                }
            }
        `;

        await testHelper.executeCypher(`
                CREATE (m:${MovieType} {title: "${movieTitle}"})
                CREATE (g1:${GenreType} {name: "${genreName1}"})
                CREATE (g2:${GenreType} {name: "${genreName2}"})
                MERGE (m)-[:SEARCH]->(m)
                MERGE (m)-[:SEARCH]->(g1)
                MERGE (m)-[:SEARCH]->(g2)
            `);
        const gqlResult = await testHelper.executeGraphQL(query);

        expect(gqlResult.errors).toBeFalsy();

        expect((gqlResult.data as any)[MovieType.plural][0]).toEqual({
            search: [{ __typename: GenreType.name, name: genreName1 }],
        });
    });

    test("should read and return unions with sort and limit", async () => {
        const typeDefs = `
            union Search = ${MovieType} | ${GenreType}

            type ${GenreType} @node {
                name: String
            }

            type ${MovieType} @node {
                title: String
                search: [Search!]! @relationship(type: "SEARCH", direction: OUT)
            }
        `;

        await testHelper.initNeo4jGraphQL({
            typeDefs,
            resolvers: {},
        });

        const query = /* GraphQL */ `
        {
            ${MovieType.plural}(where: { title_EQ:"originalMovie" }) {
<<<<<<< HEAD
                search(
                    options: { offset: 1, limit: 3 }
                ) {
=======
                search(offset: 1, limit: 3) {
>>>>>>> 8a39a872
                    ... on ${MovieType} {
                        title
                    }
                    ... on ${GenreType} {
                        name
                    }
                }
            }
        }
        `;

        await testHelper.executeCypher(`
                CREATE (m:${MovieType} {title: "originalMovie"})
                CREATE (m1:${MovieType} {title: "movie1"})
                CREATE (m2:${MovieType} {title: "movie2"})
                CREATE (g1:${GenreType} {name: "genre1"})
                CREATE (g2:${GenreType} {name: "genre2"})
                MERGE (m)-[:SEARCH]->(m1)
                MERGE (m)-[:SEARCH]->(m2)
                MERGE (m)-[:SEARCH]->(g1)
                MERGE (m)-[:SEARCH]->(g2)
            `);
        const gqlResult = await testHelper.executeGraphQL(query);

        expect(gqlResult.errors).toBeFalsy();

        expect((gqlResult.data as any)[MovieType.plural][0].search).toHaveLength(3);
    });

    test("should create a nested union", async () => {
        const typeDefs = `
            union Search = ${MovieType} | ${GenreType}

            type ${GenreType} @node {
                name: String
            }

            type ${MovieType} @node {
                title: String
                search: [Search!]! @relationship(type: "SEARCH", direction: OUT)
            }
        `;

        await testHelper.initNeo4jGraphQL({
            typeDefs,
            resolvers: {},
        });

        const movieTitle = generate({
            charset: "alphabetic",
        });

        const genreName = generate({
            charset: "alphabetic",
        });

        const mutation = `
            mutation {
                ${MovieType.operations.create}(input: [{
                    title: "${movieTitle}",
                    search: {
                        ${GenreType}: {
                            create: [{
                                node: {
                                    name: "${genreName}"
                                }
                            }]
                        }
                    }
                }]) {
                    ${MovieType.plural} {
                        title
                        search {
                            __typename
                            ...on ${GenreType} {
                                name
                            }
                        }
                    }
                }
            }
        `;

        const gqlResult = await testHelper.executeGraphQL(mutation);

        expect(gqlResult.errors).toBeFalsy();
        expect((gqlResult.data as any)[MovieType.operations.create][MovieType.plural][0]).toMatchObject({
            title: movieTitle,
            search: [{ __typename: GenreType.name, name: genreName }],
        });
    });

    test("should create multiple nested unions", async () => {
        const typeDefs = `
            union Search = ${MovieType} | ${GenreType}

            type ${GenreType} @node {
                name: String
            }

            type ${MovieType} @node {
                title: String
                search: [Search!]! @relationship(type: "SEARCH", direction: OUT)
            }
        `;

        await testHelper.initNeo4jGraphQL({
            typeDefs,
            resolvers: {},
        });

        const movieTitle = generate({
            charset: "alphabetic",
        });

        const genreName = generate({
            charset: "alphabetic",
        });

        const nestedMovieTitle = generate({
            charset: "alphabetic",
        });

        const mutation = `
            mutation {
                ${MovieType.operations.create}(input: [{
                    title: "${movieTitle}",
                    search: {
                        ${GenreType}: {
                            create: [{
                                node: {
                                    name: "${genreName}"
                                }
                            }]
                        }
                        ${MovieType}: {
                            create: [{
                                node: {
                                    title: "${nestedMovieTitle}"
                                }
                            }]
                        }
                    }
                }]) {
                    ${MovieType.plural} {
                        title
                        search {
                            __typename
                            ...on ${GenreType} {
                                name
                            }
                            ... on ${MovieType} {
                                title
                            }
                        }
                    }
                }
            }
        `;

        const gqlResult = await testHelper.executeGraphQL(mutation);

        expect(gqlResult.errors).toBeFalsy();

        expect((gqlResult.data as any)[MovieType.operations.create][MovieType.plural][0].title).toEqual(movieTitle);
        expect((gqlResult.data as any)[MovieType.operations.create][MovieType.plural][0].search).toHaveLength(2);
        expect((gqlResult.data as any)[MovieType.operations.create][MovieType.plural][0].search).toContainEqual({
            __typename: GenreType.name,
            name: genreName,
        });
        expect((gqlResult.data as any)[MovieType.operations.create][MovieType.plural][0].search).toContainEqual({
            __typename: MovieType.name,
            title: nestedMovieTitle,
        });
    });

    test("should connect to a union", async () => {
        const typeDefs = `
            union Search = ${MovieType} | ${GenreType}

            type ${GenreType} @node {
                name: String
            }

            type ${MovieType} @node {
                title: String
                search: [Search!]! @relationship(type: "SEARCH", direction: OUT)
            }
        `;

        await testHelper.initNeo4jGraphQL({
            typeDefs,
            resolvers: {},
        });

        const movieTitle = generate({
            charset: "alphabetic",
        });

        const genreName = generate({
            charset: "alphabetic",
        });

        const mutation = `
            mutation {
                ${MovieType.operations.create}(input: [{
                    title: "${movieTitle}",
                    search: {
                        ${GenreType}: {
                            connect: [{
                                where: { node: { name_EQ: "${genreName}" } }
                            }]
                        }
                    }
                }]) {
                    ${MovieType.plural} {
                        title
                        search {
                            __typename
                            ...on ${GenreType} {
                                name
                            }
                        }
                    }
                }
            }
        `;

        await testHelper.executeCypher(`
                CREATE (:${GenreType} {name: "${genreName}"})
            `);

        const gqlResult = await testHelper.executeGraphQL(mutation);

        expect(gqlResult.errors).toBeFalsy();
        expect((gqlResult.data as any)[MovieType.operations.create][MovieType.plural][0]).toMatchObject({
            title: movieTitle,
            search: [{ __typename: GenreType.name, name: genreName }],
        });
    });

    test("should update a union", async () => {
        const typeDefs = `
            union Search = ${MovieType} | ${GenreType}

            type ${GenreType} @node {
                name: String
            }

            type ${MovieType} @node {
                title: String
                search: [Search!]! @relationship(type: "SEARCH", direction: OUT)
            }
        `;

        await testHelper.initNeo4jGraphQL({
            typeDefs,
            resolvers: {},
        });

        const movieTitle = generate({
            charset: "alphabetic",
        });

        const genreName = generate({
            charset: "alphabetic",
        });

        const newGenreName = generate({
            charset: "alphabetic",
        });

        const mutation = `
            mutation {
                ${MovieType.operations.update}(
                    where: { title_EQ: "${movieTitle}" },
                    update: {
                        search: {
                            ${GenreType}: {
                                where: { node: { name_EQ: "${genreName}" } },
                                update: {
                                    node: { name: "${newGenreName}" }
                                }
                            }
                        }
                    }
                ) {
                    ${MovieType.plural} {
                        title
                        search {
                            __typename
                            ...on ${GenreType} {
                                name
                            }
                        }
                    }
                }
            }
        `;

        await testHelper.executeCypher(`
                CREATE (:${MovieType} {title: "${movieTitle}"})-[:SEARCH]->(:${GenreType} {name: "${genreName}"})
            `);

        const gqlResult = await testHelper.executeGraphQL(mutation);

        expect(gqlResult.errors).toBeFalsy();
        expect((gqlResult.data as any)[MovieType.operations.update][MovieType.plural][0]).toMatchObject({
            title: movieTitle,
            search: [{ __typename: GenreType.name, name: newGenreName }],
        });
    });

    test("should update multiple unions", async () => {
        const typeDefs = `
            union Search = ${MovieType} | ${GenreType}

            type ${GenreType} @node {
                name: String
            }

            type ${MovieType} @node {
                title: String
                search: [Search!]! @relationship(type: "SEARCH", direction: OUT)
            }
        `;

        await testHelper.initNeo4jGraphQL({
            typeDefs,
            resolvers: {},
        });

        const movieTitle = generate({
            charset: "alphabetic",
        });

        const genreName = generate({
            charset: "alphabetic",
        });

        const newGenreName = generate({
            charset: "alphabetic",
        });

        const nestedMovieTitle = generate({
            charset: "alphabetic",
        });

        const newNestedMovieTitle = generate({
            charset: "alphabetic",
        });

        const mutation = `
            mutation {
                ${MovieType.operations.update}(
                    where: { title_EQ: "${movieTitle}" },
                    update: {
                        search: {
                            ${GenreType}: {
                                where: { node: { name_EQ: "${genreName}" } },
                                update: {
                                    node: { name: "${newGenreName}" }
                                }
                            }
                            ${MovieType}: {
                                where: { node: { title_EQ: "${nestedMovieTitle}" } },
                                update: {
                                    node: { title: "${newNestedMovieTitle}" }
                                }
                            }
                        }
                    }
                ) {
                    ${MovieType.plural} {
                        title
                        search {
                            __typename
                            ...on ${GenreType} {
                                name
                            }
                            ...on ${MovieType} {
                                title
                            }
                        }
                    }
                }
            }
        `;

        await testHelper.executeCypher(`
                CREATE (m:${MovieType} {title: "${movieTitle}"})-[:SEARCH]->(:${GenreType} {name: "${genreName}"})
                CREATE (m)-[:SEARCH]->(:${MovieType} {title: "${nestedMovieTitle}"})
            `);

        const gqlResult = await testHelper.executeGraphQL(mutation);

        expect(gqlResult.errors).toBeFalsy();
        expect((gqlResult.data as any)[MovieType.operations.update][MovieType.plural][0].title).toEqual(movieTitle);
        expect((gqlResult.data as any)[MovieType.operations.update][MovieType.plural][0].search).toHaveLength(2);
        expect((gqlResult.data as any)[MovieType.operations.update][MovieType.plural][0].search).toContainEqual({
            __typename: GenreType.name,
            name: newGenreName,
        });
        expect((gqlResult.data as any)[MovieType.operations.update][MovieType.plural][0].search).toContainEqual({
            __typename: MovieType.name,
            title: newNestedMovieTitle,
        });
    });

    test("should disconnect from a union", async () => {
        const typeDefs = `
            union Search =  ${MovieType} | ${GenreType}

            type ${GenreType} @node {
                name: String
            }

            type ${MovieType} @node {
                title: String
                search: [Search!]! @relationship(type: "SEARCH", direction: OUT)
            }
        `;

        await testHelper.initNeo4jGraphQL({
            typeDefs,
            resolvers: {},
        });

        const movieTitle = generate({
            charset: "alphabetic",
        });

        const genreName = generate({
            charset: "alphabetic",
        });

        const mutation = `
            mutation {
                ${MovieType.operations.update}(
                    where: { title_EQ: "${movieTitle}" },
                    update: {
                        search: {
                            ${GenreType}: {
                                disconnect: [{
                                    where: { node: { name_EQ: "${genreName}" } }
                                }]
                            }
                        }
                    }
                ) {
                    ${MovieType.plural} {
                        title
                        search {
                            __typename
                            ...on ${GenreType} {
                                name
                            }
                        }
                    }
                }
            }
        `;

        await testHelper.executeCypher(`
                CREATE (:${MovieType} {title: "${movieTitle}"})-[:SEARCH]->(:${GenreType} {name: "${genreName}"})
            `);

        const gqlResult = await testHelper.executeGraphQL(mutation);

        expect(gqlResult.errors).toBeFalsy();
        expect((gqlResult.data as any)[MovieType.operations.update][MovieType.plural][0]).toMatchObject({
            title: movieTitle,
            search: [],
        });
    });

    describe("Unions with auth", () => {
        const secret = "secret";
        let typeDefs: DocumentNode;

        beforeEach(async () => {
            typeDefs = gql`
                union Search = ${MovieType} | ${GenreType}


                type ${GenreType} @authorization(validate: [{ operations: [READ], when: BEFORE, where: { node: { name_EQ: "$jwt.jwtAllowedNamesExample" } } }]) @node {
                    name: String
                }

                type ${MovieType} @node {
                    title: String
                    search: [Search!]! @relationship(type: "SEARCH", direction: OUT)
                }
            `;

            await testHelper.initNeo4jGraphQL({
                typeDefs,
                features: {
                    authorization: {
                        key: secret,
                    },
                },
            });
        });

        test("Read Unions with allow auth fail", async () => {
            await testHelper.executeCypher(`
            CREATE (m:${MovieType} { title: "some title" })
            CREATE (:${GenreType} { name: "Romance" })<-[:SEARCH]-(m)
            CREATE (:${MovieType} { title: "The Matrix" })<-[:SEARCH]-(m)`);

            const query = `
                {
                    ${MovieType.plural}(where: { title_EQ: "some title" }) {
                        title
                        search(
                            where: { ${MovieType}: { title_EQ: "The Matrix" }, ${GenreType}: { name_EQ: "Romance" } }
                        ) {
                            ... on ${MovieType} {
                                title
                            }
                            ... on ${GenreType} {
                                name
                            }
                        }
                    }
                }
            `;

            const token = createBearerToken(secret, { jwtAllowedNamesExample: "Horror" });

            const gqlResult = await testHelper.executeGraphQLWithToken(query, token);
            expect((gqlResult.errors as any[])[0].message).toBe("Forbidden");
        });

        test("Read Unions with allow auth", async () => {
            await testHelper.executeCypher(`
            CREATE (m:${MovieType} { title: "another title" })
            CREATE (:${GenreType} { name: "Romance" })<-[:SEARCH]-(m)
            CREATE (:${MovieType} { title: "The Matrix" })<-[:SEARCH]-(m)`);

            const query = `
                {
                    ${MovieType.plural}(where: { title_EQ: "another title" }) {
                        title
                        search(
                            where: { ${MovieType}: { title_EQ: "The Matrix" }, ${GenreType}: { name_EQ: "Romance" } }
                        ) {
                            ... on ${MovieType} {
                                title
                            }
                            ... on ${GenreType} {
                                name
                            }
                        }
                    }
                }
            `;

            const token = createBearerToken(secret, { jwtAllowedNamesExample: "Romance" });

            const gqlResult = await testHelper.executeGraphQLWithToken(query, token);
            expect(gqlResult.errors).toBeFalsy();
            expect(gqlResult.data?.[MovieType.plural]).toEqual([
                {
                    title: "another title",
                    search: expect.toIncludeSameMembers([{ title: "The Matrix" }, { name: "Romance" }]),
                },
            ]);
        });
    });
});<|MERGE_RESOLUTION|>--- conflicted
+++ resolved
@@ -238,13 +238,7 @@
         const query = /* GraphQL */ `
         {
             ${MovieType.plural}(where: { title_EQ:"originalMovie" }) {
-<<<<<<< HEAD
-                search(
-                    options: { offset: 1, limit: 3 }
-                ) {
-=======
                 search(offset: 1, limit: 3) {
->>>>>>> 8a39a872
                     ... on ${MovieType} {
                         title
                     }
