--- conflicted
+++ resolved
@@ -104,7 +104,7 @@
                         """
                         columnName: "s"
                     )
-                    @authorization(filter: [{ where: { node: { custom_field: "$jwt.custom_value" } } }])
+                    @authorization(filter: [{ where: { node: { custom_field_EQ: "$jwt.custom_value" } } }])
                 actors: [${Actor}!]! @relationship(type: "ACTED_IN", direction: IN)
             }
 
@@ -168,11 +168,7 @@
                         """
                         columnName: "s"
                     )
-<<<<<<< HEAD
-                    @authorization(filter: [{ where: { node: { title_EQ: "$jwt.title" } } }])
-=======
                     @authorization(filter: [{ where: { node: { title: "$jwt.custom_value" } } }])
->>>>>>> a067e31f
                 actors: [${Actor}!]! @relationship(type: "ACTED_IN", direction: IN)
             }
 
@@ -204,11 +200,7 @@
 
         const query = `
             query {
-<<<<<<< HEAD
-                ${Movie.plural}(where: { custom_field_EQ: "hello world!" }) {
-=======
                 ${Movie.plural} {
->>>>>>> a067e31f
                     title
                 }
             }
@@ -295,11 +287,7 @@
 
         const typeDefs = `
             type ${Movie} @node {
-<<<<<<< HEAD
-                title: String @authorization(filter: [{ where: { node: { title_EQ: "$jwt.title" } } }])
-=======
                 title: String @authorization(filter: [{ where: { node: { custom_field: "$jwt.custom_value" } } }])
->>>>>>> a067e31f
                 custom_field: String
                     @cypher(
                         statement: """
@@ -338,11 +326,7 @@
 
         const query = `
             query {
-<<<<<<< HEAD
-                ${Movie.plural}(where: { custom_field_EQ: "hello world!" }) {
-=======
                 ${Movie.plural} {
->>>>>>> a067e31f
                     title
                 }
             }
