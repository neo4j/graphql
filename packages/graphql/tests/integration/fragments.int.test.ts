/*
 * Copyright (c) "Neo4j"
 * Neo4j Sweden AB [http://neo4j.com]
 *
 * This file is part of Neo4j.
 *
 * Licensed under the Apache License, Version 2.0 (the "License");
 * you may not use this file except in compliance with the License.
 * You may obtain a copy of the License at
 *
 *     http://www.apache.org/licenses/LICENSE-2.0
 *
 * Unless required by applicable law or agreed to in writing, software
 * distributed under the License is distributed on an "AS IS" BASIS,
 * WITHOUT WARRANTIES OR CONDITIONS OF ANY KIND, either express or implied.
 * See the License for the specific language governing permissions and
 * limitations under the License.
 */

import { Driver } from "neo4j-driver";
<<<<<<< HEAD
import { graphql, GraphQLSchema } from "graphql";
=======
import { graphql } from "graphql";
import { faker } from "@faker-js/faker";
>>>>>>> cd41b183
import { gql } from "apollo-server";
import { generate } from "randomstring";
import neo4j from "./neo4j";
import { Neo4jGraphQL } from "../../src/classes";

const testLabel = generate({ charset: "alphabetic" });

describe("fragments", () => {
    let driver: Driver;
<<<<<<< HEAD
    let schema: GraphQLSchema;
=======
>>>>>>> cd41b183

    const typeDefs = gql`
        interface Production {
            title: String!
            runtime: Int!
        }

        type Movie implements Production {
            title: String!
            runtime: Int!
        }

        type Series implements Production {
            title: String!
            runtime: Int!
            episodes: Int!
        }

        interface ActedIn @relationshipProperties {
            screenTime: Int!
        }

        interface InterfaceA {
            actedIn: [Production!]! @relationship(type: "ACTED_IN", direction: OUT, properties: "ActedIn")
        }

        type Actor implements InterfaceA {
            name: String!
            actedIn: [Production!]! @relationship(type: "ACTED_IN", direction: OUT, properties: "ActedIn")
        }
    `;

<<<<<<< HEAD
    const id = generate();
    const email = generate({ charset: "alphabetic" });
    const username = generate({ charset: "alphabetic" });
=======
    const { schema } = new Neo4jGraphQL({ typeDefs });

    const actorName = generate({
        readable: true,
        charset: "alphabetic",
    });

    const movieTitle = generate({
        readable: true,
        charset: "alphabetic",
    });
    const movieRuntime = faker.random.number();
    const movieScreenTime = faker.random.number();

    const seriesTitle = generate({
        readable: true,
        charset: "alphabetic",
    });
    const seriesRuntime = faker.random.number();
    const seriesEpisodes = faker.random.number();
    const seriesScreenTime = faker.random.number();
>>>>>>> cd41b183

    beforeAll(async () => {
        driver = await neo4j();
        const session = driver.session();

        const neoSchema = new Neo4jGraphQL({ typeDefs });
        schema = await neoSchema.getSchema();

        await session.run(
            `
            CREATE (a:Actor:${testLabel} { name: $actorName })
            CREATE (a)-[:ACTED_IN { screenTime: $movieScreenTime }]->(:Movie:${testLabel} { title: $movieTitle, runtime:$movieRuntime })
            CREATE (a)-[:ACTED_IN { screenTime: $seriesScreenTime }]->(:Series:${testLabel} { title: $seriesTitle, runtime:$seriesRuntime, episodes: $seriesEpisodes })
        `,
            {
                actorName,
                movieTitle,
                movieRuntime,
                movieScreenTime,
                seriesTitle,
                seriesRuntime,
                seriesEpisodes,
                seriesScreenTime,
            }
        );
        await session.close();
    });

    afterAll(async () => {
        const session = driver.session();
        await session.run(`MATCH (node:${testLabel}) DETACH DELETE node`);
        await driver.close();
    });

    test("should be able project fragment on type", async () => {
        const query = gql`
            query ($actorName: String!) {
                actors(where: { name: $actorName }) {
                    ...FragmentOnType
                }
            }

            fragment FragmentOnType on Actor {
                name
            }
        `;
        const graphqlResult = await graphql({
            schema,
            source: query.loc!.source,
            contextValue: { driver },
            variableValues: { actorName },
        });

        expect(graphqlResult.errors).toBeFalsy();

        const graphqlActor: Array<{ name: string }> = (graphqlResult.data as any)?.actors;

        expect(graphqlActor).toHaveLength(1);
        expect(graphqlActor[0].name).toBe(actorName);
    });

    test("should be able project fragment on interface", async () => {
        const query = gql`
            query ($actorName: String!) {
                actors(where: { name: $actorName }) {
                    name
                    actedIn {
                        ...FragmentOnInterface
                    }
                }
            }

            fragment FragmentOnInterface on Production {
                title
            }
        `;

        const graphqlResult = await graphql({
            schema,
            source: query.loc!.source,
            contextValue: { driver },
            variableValues: { actorName },
        });

        expect(graphqlResult.errors).toBeFalsy();

        const graphqlActors: Array<{ name: string; actedIn: Array<{ title: string }> }> = (graphqlResult.data as any)
            ?.actors;

        expect(graphqlActors).toHaveLength(1);
        expect(graphqlActors[0].name).toBe(actorName);
        expect(graphqlActors[0].actedIn).toHaveLength(2);
        expect(graphqlActors[0].actedIn).toEqual(
            expect.arrayContaining([{ title: movieTitle }, { title: seriesTitle }])
        );
    });

    test("should be able to project nested fragments", async () => {
        const query = gql`
            query ($actorName: String!) {
                actors(where: { name: $actorName }) {
                    name
                    actedIn {
                        ...FragmentA
                    }
                    ...FragmentB
                }
            }

            fragment FragmentA on Production {
                title
            }

            fragment FragmentB on InterfaceA {
                actedIn {
                    runtime
                }
            }
        `;

        const graphqlResult = await graphql({
            schema,
            source: query.loc!.source,
            contextValue: { driver },
            variableValues: { actorName },
        });

        expect(graphqlResult.errors).toBeFalsy();

        const graphqlActors: Array<{ name: string; actedIn: Array<{ title: string; runtime: number }> }> = (
            graphqlResult.data as any
        )?.actors;

        expect(graphqlActors).toHaveLength(1);
        expect(graphqlActors[0].name).toBe(actorName);
        expect(graphqlActors[0].actedIn).toHaveLength(2);
        expect(graphqlActors[0].actedIn).toEqual(
            expect.arrayContaining([
                { title: movieTitle, runtime: movieRuntime },
                { title: seriesTitle, runtime: seriesRuntime },
            ])
        );
    });
});<|MERGE_RESOLUTION|>--- conflicted
+++ resolved
@@ -18,12 +18,8 @@
  */
 
 import { Driver } from "neo4j-driver";
-<<<<<<< HEAD
 import { graphql, GraphQLSchema } from "graphql";
-=======
-import { graphql } from "graphql";
 import { faker } from "@faker-js/faker";
->>>>>>> cd41b183
 import { gql } from "apollo-server";
 import { generate } from "randomstring";
 import neo4j from "./neo4j";
@@ -33,10 +29,7 @@
 
 describe("fragments", () => {
     let driver: Driver;
-<<<<<<< HEAD
     let schema: GraphQLSchema;
-=======
->>>>>>> cd41b183
 
     const typeDefs = gql`
         interface Production {
@@ -69,13 +62,6 @@
         }
     `;
 
-<<<<<<< HEAD
-    const id = generate();
-    const email = generate({ charset: "alphabetic" });
-    const username = generate({ charset: "alphabetic" });
-=======
-    const { schema } = new Neo4jGraphQL({ typeDefs });
-
     const actorName = generate({
         readable: true,
         charset: "alphabetic",
@@ -95,7 +81,6 @@
     const seriesRuntime = faker.random.number();
     const seriesEpisodes = faker.random.number();
     const seriesScreenTime = faker.random.number();
->>>>>>> cd41b183
 
     beforeAll(async () => {
         driver = await neo4j();
