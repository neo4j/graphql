--- conflicted
+++ resolved
@@ -21,29 +21,21 @@
 import type { Driver } from "neo4j-driver";
 import { generate } from "randomstring";
 import { Neo4jGraphQL } from "../../src/classes";
-<<<<<<< HEAD
 import { UniqueType } from "../utils/graphql-types";
-import Neo4j from "./neo4j";
-
-describe("cypherParams", () => {
-    let driver: Driver;
-    let neo4j: Neo4j;
-    let Movie: UniqueType;
-
-    beforeEach(() => {
-        Movie = new UniqueType("Movie");
-    });
-=======
 import Neo4jHelper from "./neo4j";
 
 describe("cypherParams", () => {
     let driver: Driver;
     let neo4j: Neo4jHelper;
->>>>>>> 7042bb0a
+    let Movie: UniqueType;
 
     beforeAll(async () => {
         neo4j = new Neo4jHelper();
         driver = await neo4j.getDriver();
+    });
+
+    beforeEach(() => {
+        Movie = new UniqueType("Movie");
     });
 
     afterAll(async () => {
