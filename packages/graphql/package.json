--- conflicted
+++ resolved
@@ -43,10 +43,7 @@
         "neo4j-driver": "^4.1.0"
     },
     "devDependencies": {
-<<<<<<< HEAD
-=======
         "@graphql-tools/utils": "^7.7.3",
->>>>>>> a762fc3d
         "@types/deep-equal": "1.0.1",
         "@types/faker": "5.1.7",
         "@types/is-uuid": "1.0.0",
@@ -71,17 +68,6 @@
     },
     "dependencies": {
         "@graphql-tools/merge": "^6.2.13",
-<<<<<<< HEAD
-        "@graphql-tools/schema": "^7.0.0",
-        "@graphql-tools/utils": "^7.7.0",
-        "camelcase": "6.2.0",
-        "deep-equal": "2.0.5",
-        "dot-prop": "6.0.1",
-        "graphql-compose": "7.25.1",
-        "graphql-parse-resolve-info": "4.9.0",
-        "jsonwebtoken": "8.5.1",
-        "pluralize": "8.0.0",
-=======
         "@graphql-tools/schema": "^7.1.3",
         "camelcase": "^6.2.0",
         "deep-equal": "^2.0.5",
@@ -90,7 +76,6 @@
         "graphql-parse-resolve-info": "^4.11.0",
         "jsonwebtoken": "^8.5.1",
         "pluralize": "^8.0.0",
->>>>>>> a762fc3d
         "upper-case-first": "^2.0.2"
     }
 }