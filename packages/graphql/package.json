{
    "name": "@neo4j/graphql",
    "version": "2.5.5",
    "description": "A GraphQL to Cypher query execution layer for Neo4j and JavaScript GraphQL implementations",
    "keywords": [
        "neo4j",
        "graphql",
        "server"
    ],
    "license": "Apache-2.0",
    "bugs": {
        "url": "https://github.com/neo4j/graphql/issues"
    },
    "homepage": "https://github.com/neo4j/graphql/tree/master/packages/graphql",
    "exports": "./dist/index.js",
    "main": "./dist/index.js",
    "types": "./dist/index.d.ts",
    "files": [
        "dist/**/*.ts",
        "dist/**/*.ts.map",
        "dist/**/*.js",
        "dist/**/*.js.map"
    ],
    "scripts": {
        "clean": "cd src/ && tsc --build --clean",
        "test": "jest",
        "test:unit": "jest src --coverage=true",
        "test:unit:watch": "jest src --watch",
        "test:tck": "jest tests/tck",
        "test:tck:watch": "jest tck --watchAll",
        "test:int": "jest tests/integration",
        "test:int:watch": "jest int --watch",
        "test:schema": "jest tests/schema",
        "test:schema:watch": "jest tests/schema --watch",
        "setup:package-tests": "yarn pack && mv *.tgz ../package-tests/ && cd ../package-tests/ && rimraf package && tar -xvzf *.tgz && yarn install && yarn run setup",
        "posttest:package-tests": "yarn run cleanup:package-tests",
        "test:package-tests": "yarn run setup:package-tests && cd ../package-tests/ && yarn run test:all",
        "cleanup:package-tests": "cd ../package-tests/ && yarn run cleanup && rimraf ./package/ && rimraf *.tgz",
        "build": "tsc --project src/",
        "build:clean": "run-s clean build",
        "watch": "tsc -w",
        "start": "run-s build:clean watch"
    },
    "author": "Neo4j Inc.",
    "devDependencies": {
        "@types/deep-equal": "1.0.1",
        "@types/faker": "5.5.9",
        "@types/is-uuid": "1.0.0",
        "@types/jest": "26.0.24",
        "@types/jsonwebtoken": "8.5.6",
        "@types/node": "14.18.5",
        "@types/pluralize": "0.0.29",
        "@types/randomstring": "1.1.8",
        "apollo-server": "3.6.1",
        "dedent": "0.7.0",
        "faker": "5.5.3",
        "graphql-tag": "2.12.6",
        "is-uuid": "1.0.2",
        "jest": "26.6.3",
        "koa": "2.13.4",
        "koa-jwt": "4.0.3",
        "koa-router": "10.1.1",
        "libnpmsearch": "3.1.2",
        "mock-jwks": "1.0.1",
        "nock": "13.2.1",
        "npm-run-all": "4.1.5",
        "randomstring": "1.2.1",
        "rimraf": "3.0.2",
        "supertest": "6.1.6",
<<<<<<< HEAD
        "ts-jest": "26.1.4",
        "ts-node": "10.0.0",
        "typescript": "4.2.4"
=======
        "ts-jest": "26.5.6",
        "ts-node": "10.4.0",
        "typescript": "3.9.7"
>>>>>>> 1f053a26
    },
    "dependencies": {
        "@graphql-tools/merge": "6.2.17",
        "@graphql-tools/schema": "^7.1.5",
        "@graphql-tools/utils": "^7.10.0",
        "camelcase": "^6.2.0",
        "debug": "^4.3.2",
        "deep-equal": "^2.0.5",
        "dot-prop": "^6.0.1",
        "graphql-compose": "^9.0.6",
        "graphql-parse-resolve-info": "^4.12.0",
        "graphql-relay": "^0.10.0",
        "jsonwebtoken": "^8.5.1",
        "jwks-rsa": "^2.0.5",
        "pluralize": "^8.0.0",
        "semver": "^7.3.5"
    },
    "peerDependencies": {
        "graphql": "^16.0.0",
        "neo4j-driver": "^4.1.0"
    }
}<|MERGE_RESOLUTION|>--- conflicted
+++ resolved
@@ -67,15 +67,9 @@
         "randomstring": "1.2.1",
         "rimraf": "3.0.2",
         "supertest": "6.1.6",
-<<<<<<< HEAD
-        "ts-jest": "26.1.4",
-        "ts-node": "10.0.0",
-        "typescript": "4.2.4"
-=======
         "ts-jest": "26.5.6",
         "ts-node": "10.4.0",
-        "typescript": "3.9.7"
->>>>>>> 1f053a26
+        "typescript": "4.2.4"
     },
     "dependencies": {
         "@graphql-tools/merge": "6.2.17",
