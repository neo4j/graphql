--- conflicted
+++ resolved
@@ -43,15 +43,9 @@
     "author": "Neo4j",
     "dependencies": {
         "@graphiql/react": "0.17.6",
-<<<<<<< HEAD
-        "@neo4j-ndl/base": "1.4.1",
-        "@neo4j-ndl/react": "1.4.2",
-        "@neo4j/graphql": "3.20.0",
-=======
         "@neo4j-ndl/base": "1.5.1",
         "@neo4j-ndl/react": "1.5.1",
         "@neo4j/graphql": "3.20.1",
->>>>>>> fc7f1757
         "@neo4j/introspector": "1.0.3",
         "codemirror": "5.65.13",
         "codemirror-graphql": "2.0.8",
