{
    "name": "@neo4j/graphql-toolbox",
    "version": "1.0.0-alpha.1",
    "description": "Developer UI For Neo4j GraphQL",
    "exports": "./dist/main.js",
    "main": "./dist/main.js",
    "types": "./dist/index.d.ts",
    "files": [
        "dist/**/*.ts",
        "dist/**/*.ts.map",
        "dist/**/*.js",
        "dist/**/*.js.map"
    ],
    "keywords": [
        "neo4j",
        "graphql",
        "server"
    ],
    "license": "Apache-2.0",
    "bugs": {
        "url": "https://github.com/neo4j/graphql/issues"
    },
    "homepage": "https://github.com/neo4j/graphql/tree/dev/packages/graphql",
    "neo4jDesktop": {
        "apiVersion": "^1.4.0",
        "permissions": [
            "allGraphs"
        ]
    },
    "scripts": {
        "build": "cross-env NODE_ENV=production webpack --config webpack.config.js",
        "start": "cross-env NODE_ENV=development webpack serve",
        "test-build": "cross-env NODE_ENV=test webpack --config webpack.config.js",
        "test": "cross-env NODE_ENV=test yarn test-build && jest"
    },
    "author": "Neo4j",
    "dependencies": {
        "@neo4j-ndl/base": "^0.1.2",
        "@neo4j-ndl/react": "^0.1.2",
        "@neo4j/graphql": "^3.0.4",
        "@neo4j/introspector": "^1.0.1",
        "codemirror": "^5.65.2",
        "codemirror-graphql": "^1.2.14",
        "crypto-js": "^4.1.1",
        "graphiql-explorer": "^0.9.0",
        "graphql": "^16.0.0",
        "graphql-request": "^4.2.0",
        "markdown-it": "^12.3.2",
        "neo4j-driver": "^4.4.5",
        "prettier": "^2.6.1",
        "process": "0.11.10",
        "react": "18.0.0",
        "react-dom": "18.0.0",
        "react-grid-resizable": "^1.0.0",
        "uuid": "^8.3.2"
    },
    "devDependencies": {
        "@tsconfig/create-react-app": "^1.0.2",
        "@types/codemirror": "^5.60.5",
        "@types/crypto-js": "^4.1.1",
        "@types/markdown-it": "^12.2.3",
<<<<<<< HEAD
        "@types/prettier": "^2.4.4",
        "@types/react": "18.0.0",
=======
        "@types/prettier": "2.6.0",
        "@types/react": "17.0.43",
>>>>>>> a84c468c
        "@types/react-dom": "18.0.0",
        "@types/uuid": "^8.3.4",
        "@types/webpack": "5.28.0",
        "autoprefixer": "^10.4.4",
        "compression-webpack-plugin": "^9.2.0",
        "copy-webpack-plugin": "^10.2.4",
        "cross-env": "^7.0.3",
        "css-loader": "^6.7.1",
        "file-loader": "^6.2.0",
        "fork-ts-checker-webpack-plugin": "7.2.3",
        "html-inline-script-webpack-plugin": "^3.0.0",
        "html-webpack-inline-source-plugin": "^0.0.10",
        "html-webpack-plugin": "5.5.0",
        "jest": "27.5.1",
        "node-polyfill-webpack-plugin": "^1.1.4",
        "postcss": "^8.4.12",
        "postcss-loader": "^6.2.1",
        "puppeteer": "13.5.2",
        "randomstring": "1.2.2",
        "style-loader": "^3.3.1",
        "tailwindcss": "^3.0.23",
        "terser-webpack-plugin": "^5.3.1",
        "ts-jest": "27.1.4",
        "ts-loader": "9.2.8",
        "ts-node": "10.7.0",
        "tsconfig-paths-webpack-plugin": "3.5.2",
        "typescript": "4.6.3",
        "url-loader": "^4.1.1",
        "webpack": "5.72.0",
        "webpack-cli": "4.9.2",
        "webpack-dev-server": "4.8.1",
        "webpack-notifier": "^1.15.0"
    }
}<|MERGE_RESOLUTION|>--- conflicted
+++ resolved
@@ -59,13 +59,8 @@
         "@types/codemirror": "^5.60.5",
         "@types/crypto-js": "^4.1.1",
         "@types/markdown-it": "^12.2.3",
-<<<<<<< HEAD
-        "@types/prettier": "^2.4.4",
+        "@types/prettier": "2.6.0",
         "@types/react": "18.0.0",
-=======
-        "@types/prettier": "2.6.0",
-        "@types/react": "17.0.43",
->>>>>>> a84c468c
         "@types/react-dom": "18.0.0",
         "@types/uuid": "^8.3.4",
         "@types/webpack": "5.28.0",
