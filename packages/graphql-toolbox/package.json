{
    "name": "@neo4j/graphql-toolbox",
    "private": true,
    "version": "2.0.5-beta.1",
    "description": "Developer UI For Neo4j GraphQL",
    "exports": "./dist/main.js",
    "main": "./dist/main.js",
    "types": "./dist/index.d.ts",
    "files": [
        "dist/**/*.ts",
        "dist/**/*.ts.map",
        "dist/**/*.js",
        "dist/**/*.js.map"
    ],
    "engines": {
        "node": ">=16.0.0"
    },
    "keywords": [
        "neo4j",
        "graphql",
        "server"
    ],
    "license": "Apache-2.0",
    "bugs": {
        "url": "https://github.com/neo4j/graphql/issues"
    },
    "homepage": "https://github.com/neo4j/graphql/tree/dev/packages/graphql",
    "neo4jDesktop": {
        "apiVersion": "^1.4.0",
        "permissions": [
            "allGraphs"
        ]
    },
    "scripts": {
        "build": "cross-env NODE_ENV=production webpack --config webpack.config.js",
        "start": "cross-env NODE_ENV=development webpack serve",
        "start:https": "cross-env NODE_ENV=development webpack serve --https",
        "test": "cross-env NODE_ENV=test playwright test",
        "test:debug": "cross-env NODE_ENV=test playwright test --headed --project=chromium",
        "test:inspector-mode": "cross-env NODE_ENV=test PWDEBUG=1 playwright test --project=chromium",
        "test:unit": "cross-env NODE_ENV=test jest --runInBand src"
    },
    "author": "Neo4j",
    "dependencies": {
        "@codemirror/autocomplete": "6.9.0",
        "@codemirror/commands": "6.2.4",
        "@codemirror/lang-javascript": "6.1.9",
        "@codemirror/language": "6.8.0",
        "@dnd-kit/core": "6.0.8",
        "@dnd-kit/modifiers": "6.0.1",
        "@dnd-kit/sortable": "7.0.2",
        "@graphiql/react": "0.19.3",
<<<<<<< HEAD
        "@neo4j-ndl/base": "1.9.0",
        "@neo4j-ndl/react": "1.9.0",
        "@neo4j/graphql": "4.0.0-beta.1",
        "@neo4j/introspector": "2.0.0-beta.0",
=======
        "@neo4j-ndl/base": "1.10.1",
        "@neo4j-ndl/react": "1.10.2",
        "@neo4j/graphql": "3.24.1",
        "@neo4j/introspector": "1.0.3",
>>>>>>> b20bcb6b
        "classnames": "2.3.2",
        "cm6-graphql": "0.0.9",
        "codemirror": "6.0.1",
        "dotenv-webpack": "8.0.1",
        "graphiql-explorer": "0.9.0",
        "graphql": "16.7.1",
        "graphql-query-complexity": "0.12.0",
        "markdown-it": "13.0.1",
        "neo4j-driver": "5.11.0",
        "prettier": "3.0.0",
        "process": "0.11.10",
        "react": "18.2.0",
        "react-dom": "18.2.0",
        "thememirror": "2.0.1",
        "zustand": "4.4.1"
    },
    "devDependencies": {
        "@playwright/test": "1.36.2",
        "@tsconfig/create-react-app": "2.0.1",
        "@types/codemirror": "5.60.8",
        "@types/lodash.debounce": "4.0.7",
        "@types/markdown-it": "12.2.3",
        "@types/prettier": "2.7.3",
        "@types/react-dom": "18.2.7",
        "@types/webpack": "5.28.1",
        "autoprefixer": "10.4.14",
        "compression-webpack-plugin": "10.0.0",
        "copy-webpack-plugin": "11.0.0",
        "cross-env": "7.0.3",
        "css-loader": "6.8.1",
        "dotenv": "16.3.1",
        "fork-ts-checker-webpack-plugin": "8.0.0",
        "html-inline-script-webpack-plugin": "3.2.0",
        "html-webpack-inline-source-plugin": "0.0.10",
        "html-webpack-plugin": "5.5.3",
        "jest": "29.6.2",
        "jest-environment-jsdom": "29.6.2",
        "node-polyfill-webpack-plugin": "2.0.1",
        "parse5": "7.1.2",
        "postcss": "8.4.27",
        "postcss-loader": "7.3.3",
        "randomstring": "1.3.0",
        "style-loader": "3.3.3",
        "tailwindcss": "3.3.3",
        "terser-webpack-plugin": "5.3.9",
        "ts-jest": "29.1.1",
        "ts-loader": "9.4.4",
        "ts-node": "10.9.1",
        "tsconfig-paths-webpack-plugin": "4.1.0",
        "typescript": "5.1.6",
        "webpack": "5.88.2",
        "webpack-cli": "5.1.4",
        "webpack-dev-server": "4.15.1",
        "webpack-notifier": "1.15.0"
    }
}<|MERGE_RESOLUTION|>--- conflicted
+++ resolved
@@ -50,17 +50,10 @@
         "@dnd-kit/modifiers": "6.0.1",
         "@dnd-kit/sortable": "7.0.2",
         "@graphiql/react": "0.19.3",
-<<<<<<< HEAD
-        "@neo4j-ndl/base": "1.9.0",
-        "@neo4j-ndl/react": "1.9.0",
+        "@neo4j-ndl/base": "1.10.1",
+        "@neo4j-ndl/react": "1.10.2",
         "@neo4j/graphql": "4.0.0-beta.1",
         "@neo4j/introspector": "2.0.0-beta.0",
-=======
-        "@neo4j-ndl/base": "1.10.1",
-        "@neo4j-ndl/react": "1.10.2",
-        "@neo4j/graphql": "3.24.1",
-        "@neo4j/introspector": "1.0.3",
->>>>>>> b20bcb6b
         "classnames": "2.3.2",
         "cm6-graphql": "0.0.9",
         "codemirror": "6.0.1",
