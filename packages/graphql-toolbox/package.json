--- conflicted
+++ resolved
@@ -64,12 +64,8 @@
     "devDependencies": {
         "@playwright/test": "1.34.3",
         "@tsconfig/create-react-app": "1.0.3",
-<<<<<<< HEAD
-        "@types/codemirror": "5.60.7",
-=======
         "@types/codemirror": "5.60.8",
         "@types/lodash.debounce": "4.0.7",
->>>>>>> 43c08ea4
         "@types/markdown-it": "12.2.3",
         "@types/prettier": "2.7.3",
         "@types/react-dom": "18.2.4",
