{
    "name": "@neo4j/graphql-toolbox",
    "private": true,
    "version": "1.2.0",
    "description": "Developer UI For Neo4j GraphQL",
    "exports": "./dist/main.js",
    "main": "./dist/main.js",
    "types": "./dist/index.d.ts",
    "files": [
        "dist/**/*.ts",
        "dist/**/*.ts.map",
        "dist/**/*.js",
        "dist/**/*.js.map"
    ],
    "keywords": [
        "neo4j",
        "graphql",
        "server"
    ],
    "license": "Apache-2.0",
    "bugs": {
        "url": "https://github.com/neo4j/graphql/issues"
    },
    "homepage": "https://github.com/neo4j/graphql/tree/dev/packages/graphql",
    "neo4jDesktop": {
        "apiVersion": "^1.4.0",
        "permissions": [
            "allGraphs"
        ]
    },
    "scripts": {
        "build": "cross-env NODE_ENV=production webpack --config webpack.config.js",
        "start": "cross-env NODE_ENV=development webpack serve",
        "test": "cross-env NODE_ENV=test playwright test",
        "test:debug": "cross-env NODE_ENV=test playwright test --headed --project=chromium",
        "test:inspector-mode": "cross-env NODE_ENV=test PWDEBUG=1 playwright test --project=chromium",
        "test:unit": "cross-env NODE_ENV=test jest src"
    },
    "author": "Neo4j",
    "dependencies": {
        "@neo4j-ndl/base": "0.6.2",
        "@neo4j-ndl/react": "0.6.3",
        "@neo4j/graphql": "3.6.3",
        "@neo4j/introspector": "^1.0.1",
<<<<<<< HEAD
        "codemirror": "5.65.8",
        "codemirror-graphql": "1.3.2",
        "graphiql-explorer": "0.9.0",
=======
        "codemirror": "^5.65.8",
        "codemirror-graphql": "^2.0.0",
        "crypto-js": "^4.1.1",
        "graphiql-explorer": "^0.9.0",
>>>>>>> 5b842bfe
        "graphql": "16.6.0",
        "graphql-request": "^4.3.0",
        "lodash.debounce": "^4.0.8",
        "markdown-it": "^13.0.1",
        "neo4j-driver": "4.4.7",
        "prettier": "^2.7.1",
        "process": "0.11.10",
        "react": "18.2.0",
        "react-dom": "18.2.0",
<<<<<<< HEAD
        "react-resizable": "3.0.4"
=======
        "react-resizable": "^3.0.4",
        "uuid": "^8.3.2"
>>>>>>> 5b842bfe
    },
    "devDependencies": {
        "@playwright/test": "1.25.1",
        "@tsconfig/create-react-app": "1.0.2",
        "@types/codemirror": "5.60.5",
        "@types/lodash.debounce": "4.0.7",
        "@types/markdown-it": "12.2.3",
        "@types/prettier": "2.7.0",
        "@types/react-dom": "18.0.6",
        "@types/webpack": "5.28.0",
        "autoprefixer": "10.4.8",
        "compression-webpack-plugin": "10.0.0",
        "copy-webpack-plugin": "11.0.0",
        "cross-env": "7.0.3",
        "css-loader": "6.7.1",
        "file-loader": "6.2.0",
        "fork-ts-checker-webpack-plugin": "7.2.13",
        "html-inline-script-webpack-plugin": "3.1.0",
        "html-webpack-inline-source-plugin": "0.0.10",
        "html-webpack-plugin": "5.5.0",
        "jest": "28.1.3",
        "jest-environment-jsdom": "28.1.3",
        "node-polyfill-webpack-plugin": "2.0.1",
        "parse5": "5.1.1",
        "postcss": "8.4.16",
        "postcss-loader": "7.0.1",
        "randomstring": "1.2.2",
        "style-loader": "3.3.1",
        "tailwindcss": "3.1.8",
        "terser-webpack-plugin": "5.3.5",
        "ts-jest": "28.0.8",
        "ts-loader": "9.3.1",
        "ts-node": "10.9.1",
        "tsconfig-paths-webpack-plugin": "4.0.0",
        "typescript": "4.7.4",
        "url-loader": "4.1.1",
        "webpack": "5.74.0",
        "webpack-cli": "4.10.0",
        "webpack-dev-server": "4.10.0",
        "webpack-notifier": "1.15.0"
    }
}<|MERGE_RESOLUTION|>--- conflicted
+++ resolved
@@ -42,16 +42,9 @@
         "@neo4j-ndl/react": "0.6.3",
         "@neo4j/graphql": "3.6.3",
         "@neo4j/introspector": "^1.0.1",
-<<<<<<< HEAD
-        "codemirror": "5.65.8",
-        "codemirror-graphql": "1.3.2",
-        "graphiql-explorer": "0.9.0",
-=======
         "codemirror": "^5.65.8",
         "codemirror-graphql": "^2.0.0",
-        "crypto-js": "^4.1.1",
         "graphiql-explorer": "^0.9.0",
->>>>>>> 5b842bfe
         "graphql": "16.6.0",
         "graphql-request": "^4.3.0",
         "lodash.debounce": "^4.0.8",
@@ -61,12 +54,7 @@
         "process": "0.11.10",
         "react": "18.2.0",
         "react-dom": "18.2.0",
-<<<<<<< HEAD
-        "react-resizable": "3.0.4"
-=======
-        "react-resizable": "^3.0.4",
-        "uuid": "^8.3.2"
->>>>>>> 5b842bfe
+        "react-resizable": "^3.0.4"
     },
     "devDependencies": {
         "@playwright/test": "1.25.1",
