--- conflicted
+++ resolved
@@ -60,13 +60,8 @@
         "@types/crypto-js": "^4.1.1",
         "@types/markdown-it": "^12.2.3",
         "@types/prettier": "^2.4.4",
-<<<<<<< HEAD
         "@types/react": "18.0.0",
-        "@types/react-dom": "17.0.14",
-=======
-        "@types/react": "17.0.43",
         "@types/react-dom": "18.0.0",
->>>>>>> 4fc2c672
         "@types/uuid": "^8.3.4",
         "@types/webpack": "5.28.0",
         "autoprefixer": "^10.4.4",
