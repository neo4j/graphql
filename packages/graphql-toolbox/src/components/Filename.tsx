/*
 * Copyright (c) "Neo4j"
 * Neo4j Sweden AB [http://neo4j.com]
 *
 * This file is part of Neo4j.
 *
 * Licensed under the Apache License, Version 2.0 (the "License");
 * you may not use this file except in compliance with the License.
 * You may obtain a copy of the License at
 *
 *     http://www.apache.org/licenses/LICENSE-2.0
 *
 * Unless required by applicable law or agreed to in writing, software
 * distributed under the License is distributed on an "AS IS" BASIS,
 * WITHOUT WARRANTIES OR CONDITIONS OF ANY KIND, either express or implied.
 * See the License for the specific language governing permissions and
 * limitations under the License.
 */

import { useContext } from "react";
<<<<<<< HEAD
import { Theme, ThemeContext } from "../contexts/theme";
=======

>>>>>>> 23a9d349
// @ts-ignore - SVG Import
import GraphQLIcon from "../assets/graphql-icon.svg";
import { Theme, ThemeContext } from "../contexts/theme";

export enum Extension {
    JSON,
    GQL,
    GRAPHQL,
}

interface Props {
    name: string;
    extension: Extension;
    buttons?: any;
    borderRadiusTop?: boolean;
}

const Icon = (props: { extension: Extension }) => {
    switch (props.extension) {
        case Extension.GQL:
        case Extension.GRAPHQL:
            return <span>{<img src={GraphQLIcon} alt="graphql-logo" className="inline w-5 h-5" />}</span>;
        case Extension.JSON:
            return <span className="text-yellow-500  w-5 h-5">{"{ }"}</span>;
    }
};

const Ending = (props: { extension: Extension }) => {
    let content = "";
    switch (props.extension) {
        case Extension.GQL:
            content = ".gql";
            break;
        case Extension.GRAPHQL:
            content = ".graphql";
            break;
        case Extension.JSON:
            content = ".json";
            break;
    }

    return <span>{content}</span>;
};

export const FileName = ({ extension, name, buttons, borderRadiusTop = true }: Props) => {
    const theme = useContext(ThemeContext);

    return (
        <div
            className={`w-full h-12 m-0 pt-3 pb-3 pl-4 ${theme.theme === Theme.LIGHT ? "bg-white" : "bg-draculaDark"}${
                borderRadiusTop ? " rounded-t-xl" : ""
            } flex justify-between items-center`}
        >
            <div className={`${theme.theme === Theme.LIGHT ? "text-black" : "text-white"} text-sm`}>
                <Icon extension={extension}></Icon> <span className="pl-1">{name}</span>
                <Ending extension={extension}></Ending>
            </div>
            {buttons ? <div className="flex items-center mr-4">{buttons}</div> : null}
        </div>
    );
};<|MERGE_RESOLUTION|>--- conflicted
+++ resolved
@@ -18,11 +18,6 @@
  */
 
 import { useContext } from "react";
-<<<<<<< HEAD
-import { Theme, ThemeContext } from "../contexts/theme";
-=======
-
->>>>>>> 23a9d349
 // @ts-ignore - SVG Import
 import GraphQLIcon from "../assets/graphql-icon.svg";
 import { Theme, ThemeContext } from "../contexts/theme";
