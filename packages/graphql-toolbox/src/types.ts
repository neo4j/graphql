--- conflicted
+++ resolved
@@ -29,6 +29,14 @@
     typeDefs: string;
 }
 
+export interface EditorTab {
+    title: string;
+    query: string;
+    variables: string;
+    response: string;
+    headers: Record<string, string>[];
+}
+
 export interface Neo4jDatabase {
     access: string;
     address: string;
@@ -42,18 +50,9 @@
     role: string;
 }
 
-<<<<<<< HEAD
-export interface EditorTab {
-    title: string;
-    query: string;
-    variables: string;
-    response: string;
-    headers: Record<string, string>[];
-=======
 export interface Neo4jDatabaseInfo {
     version: string;
     edition: string;
->>>>>>> a33b368c
 }
 
 export enum ConstraintState {
