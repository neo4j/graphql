--- conflicted
+++ resolved
@@ -17,7 +17,7 @@
  * limitations under the License.
  */
 
-import { useCallback, useContext, useEffect, useRef, useState } from "react";
+import { useCallback, useContext, useRef, useState } from "react";
 
 import { tokens } from "@neo4j-ndl/base";
 import { Button, IconButton, Switch } from "@neo4j-ndl/react";
@@ -26,12 +26,6 @@
 import GraphiQLExplorer from "graphiql-explorer";
 import type { GraphQLSchema } from "graphql";
 import { graphql } from "graphql";
-<<<<<<< HEAD
-import { useCallback, useContext, useRef, useState } from "react";
-=======
-import debounce from "lodash.debounce";
-
->>>>>>> 23a9d349
 import { tracking } from "../../analytics/tracking";
 import { Extension } from "../../components/Filename";
 import { ViewSelectorComponent } from "../../components/ViewSelectorComponent";
@@ -44,9 +38,9 @@
 import { HelpDrawer } from "../HelpDrawer/HelpDrawer";
 import { EditorTabs } from "./EditorTabs";
 import { GraphQLQueryEditor } from "./GraphQLQueryEditor";
+import { JSONEditor } from "./JSONEditor";
 import { Grid } from "./grid/Grid";
-import { JSONEditor } from "./JSONEditor";
-import { calculateQueryComplexity, formatCode, ParserOptions, safeParse } from "./utils";
+import { ParserOptions, calculateQueryComplexity, formatCode, safeParse } from "./utils";
 
 export interface Props {
     schema?: GraphQLSchema;
