--- conflicted
+++ resolved
@@ -21,12 +21,6 @@
 import { useRef } from "react";
 import { Checkbox, SmartTooltip } from "@neo4j-ndl/react";
 import { QuestionMarkCircleIconOutline } from "@neo4j-ndl/react/icons";
-<<<<<<< HEAD
-import { Storage } from "../../utils/storage";
-import { LOCAL_STATE_CONSTRAINT, LOCAL_STATE_ENABLE_DEBUG, LOCAL_STATE_ENABLE_REGEX } from "../../constants";
-=======
-import { ProTooltip } from "../../components/ProTooltip";
->>>>>>> bde4d385
 import { ConstraintState } from "../../types";
 import { CustomSelect } from "../../components/CustomSelect";
 import { tracking } from "../../analytics/tracking";
