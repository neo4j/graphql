/*
 * Copyright (c) "Neo4j"
 * Neo4j Sweden AB [http://neo4j.com]
 *
 * This file is part of Neo4j.
 *
 * Licensed under the Apache License, Version 2.0 (the "License");
 * you may not use this file except in compliance with the License.
 * You may obtain a copy of the License at
 *
 *     http://www.apache.org/licenses/LICENSE-2.0
 *
 * Unless required by applicable law or agreed to in writing, software
 * distributed under the License is distributed on an "AS IS" BASIS,
 * WITHOUT WARRANTIES OR CONDITIONS OF ANY KIND, either express or implied.
 * See the License for the specific language governing permissions and
 * limitations under the License.
 */

import { IconButton } from "@neo4j-ndl/react";
<<<<<<< HEAD
import { TrashIconOutline } from "@neo4j-ndl/react/icons";
import { FavoriteNameEdit } from "./FavoriteNameEdit";
import { Storage } from "../../utils/storage";
import type { Favorite } from "../../types";
import { LOCAL_STATE_FAVORITES } from "../../constants";
=======
import { CheckIconOutline, PencilIconOutline, TrashIconOutline } from "@neo4j-ndl/react/icons";
import type { Favorite } from "../../types";
import { Fragment, useState } from "react";
import { useStore } from "../../store";
>>>>>>> bde4d385

const ALTERNATE_BG_COLOR = "n-bg-neutral-20";

interface FavoritesProps {
    favorites: Favorite[] | null;
    onSelectFavorite: (typeDefs: string) => void;
}

<<<<<<< HEAD
export const Favorites = ({ favorites, setFavorites, onSelectFavorite }: FavoritesProps) => {
=======
const ALTERNATE_BG_COLOR = "n-bg-neutral-20";

const NameComponent = ({ name, saveName, onSelectFavorite }: NameComponentProps) => {
    const [editMode, setEditMode] = useState<boolean>(false);
    const [nameValue, setNameValue] = useState<string>(name);

    const _handleKeyDown = (event) => {
        if (event.key === "Enter") {
            setEditMode(false);
            saveName(nameValue);
        }
    };

    return (
        <Fragment>
            <div
                className="w-full"
                onClick={() => onSelectFavorite()}
                onKeyDown={() => onSelectFavorite()}
                role="button"
                tabIndex={0}
            >
                {editMode ? (
                    <input
                        className="w-60"
                        value={nameValue}
                        onChange={(event) => setNameValue(event.currentTarget.value)}
                        onKeyDown={_handleKeyDown}
                    />
                ) : (
                    <div className="truncate w-60">{name}</div>
                )}
            </div>
            {editMode ? (
                <IconButton
                    aria-label="Finish editing favorite name"
                    className={`border-none h-5 w-5`}
                    clean
                    onClick={() => {
                        setEditMode(false);
                        saveName(nameValue);
                    }}
                >
                    <CheckIconOutline />
                </IconButton>
            ) : (
                <IconButton
                    aria-label="Edit favorite name"
                    className={`border-none h-5 w-5`}
                    clean
                    onClick={() => setEditMode(true)}
                >
                    <PencilIconOutline />
                </IconButton>
            )}
        </Fragment>
    );
};

export const Favorites = ({ favorites, onSelectFavorite }: FavoritesProps) => {
>>>>>>> bde4d385
    const deleteFavorite = (id: string): void => {
        const nextFavs = favorites?.filter((fav) => fav.id !== id) || null;
        useStore.setState({ favorites: nextFavs });
    };

    const updateName = (newName: string, id: string): void => {
        const nextFavs = favorites?.map((fav) => (fav.id === id ? { ...fav, name: newName } : fav)) || null;
        useStore.setState({ favorites: nextFavs });
    };

    return (
        <div className="flex flex-col w-full">
            <span className="h5">Favorites</span>
            {favorites?.length ? (
                <ul className="pt-3 h-favorite overflow-y-scroll">
                    {favorites.map((favorite, idx) => {
                        const isAlternateBackground = idx % 2 === 1;
                        return (
                            <li
                                key={favorite.id}
                                className={`flex justify-between items-center p-2 mb-1 cursor-pointer hover:n-bg-neutral-40 rounded ${
                                    isAlternateBackground ? ALTERNATE_BG_COLOR : ""
                                }`}
                            >
                                <FavoriteNameEdit
                                    name={favorite.name}
                                    saveName={(newName) => updateName(newName, favorite.id)}
                                    onSelectFavorite={() => onSelectFavorite(favorite.typeDefs)}
                                />

                                <IconButton
                                    aria-label="Delete favorite"
                                    className="border-none h-5 w-5 n-text-danger-30 ml-3"
                                    clean
                                    onClick={() => deleteFavorite(favorite.id)}
                                >
                                    <TrashIconOutline />
                                </IconButton>
                            </li>
                        );
                    })}
                </ul>
            ) : null}
        </div>
    );
};<|MERGE_RESOLUTION|>--- conflicted
+++ resolved
@@ -18,18 +18,9 @@
  */
 
 import { IconButton } from "@neo4j-ndl/react";
-<<<<<<< HEAD
 import { TrashIconOutline } from "@neo4j-ndl/react/icons";
 import { FavoriteNameEdit } from "./FavoriteNameEdit";
-import { Storage } from "../../utils/storage";
 import type { Favorite } from "../../types";
-import { LOCAL_STATE_FAVORITES } from "../../constants";
-=======
-import { CheckIconOutline, PencilIconOutline, TrashIconOutline } from "@neo4j-ndl/react/icons";
-import type { Favorite } from "../../types";
-import { Fragment, useState } from "react";
-import { useStore } from "../../store";
->>>>>>> bde4d385
 
 const ALTERNATE_BG_COLOR = "n-bg-neutral-20";
 
@@ -38,70 +29,7 @@
     onSelectFavorite: (typeDefs: string) => void;
 }
 
-<<<<<<< HEAD
 export const Favorites = ({ favorites, setFavorites, onSelectFavorite }: FavoritesProps) => {
-=======
-const ALTERNATE_BG_COLOR = "n-bg-neutral-20";
-
-const NameComponent = ({ name, saveName, onSelectFavorite }: NameComponentProps) => {
-    const [editMode, setEditMode] = useState<boolean>(false);
-    const [nameValue, setNameValue] = useState<string>(name);
-
-    const _handleKeyDown = (event) => {
-        if (event.key === "Enter") {
-            setEditMode(false);
-            saveName(nameValue);
-        }
-    };
-
-    return (
-        <Fragment>
-            <div
-                className="w-full"
-                onClick={() => onSelectFavorite()}
-                onKeyDown={() => onSelectFavorite()}
-                role="button"
-                tabIndex={0}
-            >
-                {editMode ? (
-                    <input
-                        className="w-60"
-                        value={nameValue}
-                        onChange={(event) => setNameValue(event.currentTarget.value)}
-                        onKeyDown={_handleKeyDown}
-                    />
-                ) : (
-                    <div className="truncate w-60">{name}</div>
-                )}
-            </div>
-            {editMode ? (
-                <IconButton
-                    aria-label="Finish editing favorite name"
-                    className={`border-none h-5 w-5`}
-                    clean
-                    onClick={() => {
-                        setEditMode(false);
-                        saveName(nameValue);
-                    }}
-                >
-                    <CheckIconOutline />
-                </IconButton>
-            ) : (
-                <IconButton
-                    aria-label="Edit favorite name"
-                    className={`border-none h-5 w-5`}
-                    clean
-                    onClick={() => setEditMode(true)}
-                >
-                    <PencilIconOutline />
-                </IconButton>
-            )}
-        </Fragment>
-    );
-};
-
-export const Favorites = ({ favorites, onSelectFavorite }: FavoritesProps) => {
->>>>>>> bde4d385
     const deleteFavorite = (id: string): void => {
         const nextFavs = favorites?.filter((fav) => fav.id !== id) || null;
         useStore.setState({ favorites: nextFavs });
