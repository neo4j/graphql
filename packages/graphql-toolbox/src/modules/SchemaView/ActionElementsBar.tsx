/*
 * Copyright (c) "Neo4j"
 * Neo4j Sweden AB [http://neo4j.com]
 *
 * This file is part of Neo4j.
 *
 * Licensed under the Apache License, Version 2.0 (the "License");
 * you may not use this file except in compliance with the License.
 * You may obtain a copy of the License at
 *
 *     http://www.apache.org/licenses/LICENSE-2.0
 *
 * Unless required by applicable law or agreed to in writing, software
 * distributed under the License is distributed on an "AS IS" BASIS,
 * WITHOUT WARRANTIES OR CONDITIONS OF ANY KIND, either express or implied.
 * See the License for the specific language governing permissions and
 * limitations under the License.
 */

import { ProTooltip } from "../../components/ProTooltip";
import { ViewSelectorComponent } from "../../components/ViewSelectorComponent";
import { Button, HeroIcon, IconButton } from "@neo4j-ndl/react";

interface Props {
    hasSchema: boolean;
    loading: boolean;
    formatTheCode: () => void;
    introspect: () => Promise<void>;
    onSubmit: () => void;
    saveAsFavorite: () => void;
}

export const ActionElementsBar = ({
    hasSchema,
    loading,
    formatTheCode,
    introspect,
    onSubmit,
    saveAsFavorite,
}: Props) => {
    return (
        <div className="flex items-center w-full pb-4">
            <div className="justify-start">
                <ProTooltip
                    tooltipText="Build the schema to use the Editor"
                    arrowPositionLeft={true}
                    blockVisibility={hasSchema}
                    width={210}
                    left={200}
                    top={1}
                >
                    <ViewSelectorComponent
                        key="schema-editor-view-selector"
                        elementKey="schema-editor-view-selector"
                        isEditorDisabled={!hasSchema}
                    />
                </ProTooltip>
            </div>
<<<<<<< HEAD
            <div className="flex-1 flex justify-end">
                <ProTooltip tooltipText="Save as Favorite" width={120} left={-35} top={45}>
                    <Button
                        data-test-schema-editor-favorite-button
                        className="mr-4"
=======
            <div className="flex-1 flex justify-end gap-2">
                <ProTooltip tooltipText="Save as Favorite" width={120} left={-42} top={45}>
                    <IconButton
                        data-test-schema-editor-favourite-button
                        aria-label="Save as favorite"
                        // Icon button background should be white, remove bg-white
                        // as soon as it's fixed
                        className="bg-white"
>>>>>>> df15d1a6
                        color="neutral"
                        onClick={saveAsFavorite}
                        disabled={loading}
                    >
                        <HeroIcon iconName="StarIcon" type="outline" />
                    </IconButton>
                </ProTooltip>
                <ProTooltip tooltipText="Prettify" width={60} left={-12} top={45}>
                    <IconButton
                        data-test-schema-editor-prettify-button
                        aria-label="Prettify code"
                        className="bg-white"
                        color="neutral"
                        onClick={formatTheCode}
                        disabled={loading}
                    >
                        <HeroIcon iconName="CodeIcon" type="outline" />
                    </IconButton>
                </ProTooltip>
                <ProTooltip tooltipText="This will overwrite your current typeDefs!" width={260} left={-40} top={45}>
                    <Button
                        data-test-schema-editor-introspect-button
                        color="neutral"
                        fill="outlined"
                        onClick={introspect}
                        disabled={loading}
                    >
                        Generate type definitions
                    </Button>
                </ProTooltip>
                <Button
                    data-test-schema-editor-build-button
                    style={{ backgroundColor: "#006FD6" }}
                    fill="filled"
                    onClick={onSubmit}
                    disabled={loading}
                >
                    Build schema
                </Button>
            </div>
        </div>
    );
};<|MERGE_RESOLUTION|>--- conflicted
+++ resolved
@@ -56,13 +56,6 @@
                     />
                 </ProTooltip>
             </div>
-<<<<<<< HEAD
-            <div className="flex-1 flex justify-end">
-                <ProTooltip tooltipText="Save as Favorite" width={120} left={-35} top={45}>
-                    <Button
-                        data-test-schema-editor-favorite-button
-                        className="mr-4"
-=======
             <div className="flex-1 flex justify-end gap-2">
                 <ProTooltip tooltipText="Save as Favorite" width={120} left={-42} top={45}>
                     <IconButton
@@ -71,7 +64,6 @@
                         // Icon button background should be white, remove bg-white
                         // as soon as it's fixed
                         className="bg-white"
->>>>>>> df15d1a6
                         color="neutral"
                         onClick={saveAsFavorite}
                         disabled={loading}
