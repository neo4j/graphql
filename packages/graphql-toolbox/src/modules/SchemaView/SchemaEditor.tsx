/*
 * Copyright (c) "Neo4j"
 * Neo4j Sweden AB [http://neo4j.com]
 *
 * This file is part of Neo4j.
 *
 * Licensed under the Apache License, Version 2.0 (the "License");
 * you may not use this file except in compliance with the License.
 * You may obtain a copy of the License at
 *
 *     http://www.apache.org/licenses/LICENSE-2.0
 *
 * Unless required by applicable law or agreed to in writing, software
 * distributed under the License is distributed on an "AS IS" BASIS,
 * WITHOUT WARRANTIES OR CONDITIONS OF ANY KIND, either express or implied.
 * See the License for the specific language governing permissions and
 * limitations under the License.
 */

import { useContext, useEffect, useState } from "react";

import { autocompletion, closeBrackets, closeBracketsKeymap, completionKeymap } from "@codemirror/autocomplete";
import { defaultKeymap, history, historyKeymap, indentWithTab } from "@codemirror/commands";
import { bracketMatching, foldGutter, foldKeymap, indentOnInput, syntaxTree } from "@codemirror/language";
import type { Diagnostic } from "@codemirror/lint";
import { linter, lintGutter, lintKeymap } from "@codemirror/lint";
import { highlightSelectionMatches, searchKeymap } from "@codemirror/search";
import { EditorState, Prec, StateEffect } from "@codemirror/state";
import { drawSelection, dropCursor, EditorView, highlightSpecialChars, keymap, lineNumbers } from "@codemirror/view";
<<<<<<< HEAD
import { Button, IconButton, Tip } from "@neo4j-ndl/react";
=======
import { tokens } from "@neo4j-ndl/base";
import { Button, IconButton, SmartTooltip } from "@neo4j-ndl/react";
>>>>>>> fb1f6b76
import { StarIconOutline } from "@neo4j-ndl/react/icons";
import classNames from "classnames";
import { graphql } from "cm6-graphql";
import { dracula, tomorrow } from "thememirror";

import { Extension, FileName } from "../../components/Filename";
import { DEFAULT_TYPE_DEFS, SCHEMA_EDITOR_INPUT } from "../../constants";
import { AppSettingsContext } from "../../contexts/appsettings";
import { Theme, ThemeContext } from "../../contexts/theme";
import { useStore } from "../../store";
import { handleEditorDisableState } from "../EditorView/utils";
import { getSchemaForLintAndAutocompletion, getUnsupportedDirective } from "./utils";

function unsupportedDirectivesLinter(view: EditorView) {
    const diagnostics: Diagnostic[] = [];
    const doc = view.state.doc;

    syntaxTree(view.state)
        .cursor()
        .iterate((node) => {
            if (node.name === "Directive") {
                const directiveName = doc.sliceString(node.from, node.to);
                const unsupportedDirective = getUnsupportedDirective(directiveName);
                if (unsupportedDirective) {
                    diagnostics.push({
                        from: node.from,
                        to: node.to,
                        severity: "error",
                        message: `The ${unsupportedDirective} directive is not currently supported by the GraphQL Toolbox.`,
                    });
                }
            }
        });
    return diagnostics;
}

export interface Props {
    loading: boolean;
    isIntrospecting: boolean;
    elementRef: React.MutableRefObject<HTMLDivElement | null>;
    formatTheCode: () => void;
    introspect: () => Promise<void>;
    saveAsFavorite: () => void;
    onSubmit: () => void;
    setEditorView: React.Dispatch<React.SetStateAction<EditorView | null>>;
    editorView: EditorView | null;
}

export const SchemaEditor = ({
    loading,
    isIntrospecting,
    elementRef,
    formatTheCode,
    introspect,
    saveAsFavorite,
    onSubmit,
    setEditorView,
    editorView,
}: Props) => {
    const theme = useContext(ThemeContext);
    const appSettings = useContext(AppSettingsContext);
    const storedTypeDefs = useStore.getState().typeDefinitions || DEFAULT_TYPE_DEFS;
    const [building, setBuilding] = useState<boolean>(false);

    const extensions = [
        lineNumbers(),
        highlightSpecialChars(),
        bracketMatching(),
        closeBrackets(),
        history(),
        dropCursor(),
        drawSelection(),
        indentOnInput(),
        autocompletion({ defaultKeymap: true, maxRenderedOptions: 5 }),
        highlightSelectionMatches(),
        EditorView.lineWrapping,
        keymap.of([
            indentWithTab,
            ...closeBracketsKeymap,
            ...defaultKeymap,
            ...searchKeymap,
            ...historyKeymap,
            ...foldKeymap,
            ...completionKeymap,
            ...lintKeymap,
        ]),
        Prec.highest(
            keymap.of([
                {
                    key: "Mod-m",
                    run: () => {
                        formatTheCode();
                        return true;
                    },
                    preventDefault: true,
                },
            ])
        ),
        foldGutter({
            closedText: "▶",
            openText: "▼",
        }),
        linter(unsupportedDirectivesLinter),
        graphql(getSchemaForLintAndAutocompletion()),
        theme.theme === Theme.LIGHT ? tomorrow : dracula,
        appSettings.showLintMarkers ? lintGutter() : [],
    ];

    useEffect(() => {
        if (elementRef.current === null) {
            return;
        }

        const state = EditorState.create({
            doc: storedTypeDefs,
            extensions,
        });

        const view = new EditorView({
            state,
            parent: elementRef.current,
        });

        setEditorView(view);

        return () => {
            view.destroy();
            setEditorView(null);
        };
    }, [elementRef.current]);

    useEffect(() => {
        if (editorView) {
            editorView.dispatch({ effects: StateEffect.reconfigure.of(extensions) });
        }
    }, [theme.theme, appSettings.showLintMarkers, extensions]);

    useEffect(() => {
        handleEditorDisableState(elementRef.current, loading);
    }, [loading]);

    return (
        <div className="w-full h-full relative rounded-b-xl">
            <FileName
                extension={Extension.GRAPHQL}
                name="type-definitions"
                rightButtons={
                    <Button
                        data-test-schema-editor-build-button
                        aria-label="Build schema"
                        className={classNames(theme.theme === Theme.LIGHT ? "ndl-theme-light" : "ndl-theme-dark")}
                        color="primary"
                        fill="filled"
                        size="small"
                        onClick={() => {
                            setBuilding(true);
                            setTimeout(() => {
                                onSubmit();
                                setBuilding(false);
                            }, 0);
                        }}
                        disabled={loading}
                        loading={building}
                    >
                        Build schema
                    </Button>
                }
                leftButtons={
                    <>
                        <Tip allowedPlacements={["bottom"]}>
                            <Button
                                data-test-schema-editor-introspect-button
                                aria-label="Generate type definitions"
                                className={classNames(
                                    "mr-2",
                                    theme.theme === Theme.LIGHT ? "ndl-theme-light" : "ndl-theme-dark"
                                )}
                                color="primary"
                                fill="outlined"
                                size="small"
                                // eslint-disable-next-line @typescript-eslint/no-misused-promises
                                onClick={introspect}
                                disabled={loading}
                                loading={isIntrospecting}
                            >
                                <Tip.Trigger>Introspect</Tip.Trigger>
                            </Button>
                            <Tip.Content style={{ width: "19rem" }}>
                                This will overwrite your current type definitions!
                            </Tip.Content>
                        </Tip>

                        <Button
                            data-test-schema-editor-prettify-button
                            aria-label="Prettify code"
                            className={classNames(
                                "mr-2",
                                theme.theme === Theme.LIGHT ? "ndl-theme-light" : "ndl-theme-dark"
                            )}
                            color="neutral"
                            fill="outlined"
                            size="small"
                            onClick={formatTheCode}
                            disabled={loading}
                        >
                            Prettify
                        </Button>

                        <Tip allowedPlacements={["bottom"]}>
                            <Tip.Trigger>
                                <IconButton
                                    data-test-schema-editor-favourite-button
                                    aria-label="Save as favorite"
                                    style={{ height: "1.7rem" }}
                                    className={classNames(
                                        theme.theme === Theme.LIGHT ? "ndl-theme-light" : "ndl-theme-dark"
                                    )}
                                    size="small"
                                    color="neutral"
                                    onClick={saveAsFavorite}
                                    disabled={loading}
                                >
                                    <StarIconOutline />
                                </IconButton>
                            </Tip.Trigger>
                            <Tip.Content>Save as Favorite</Tip.Content>
                        </Tip>
                    </>
                }
            ></FileName>
            <div
                id={SCHEMA_EDITOR_INPUT}
                ref={elementRef}
                className={classNames("w-full h-full absolute", theme.theme === Theme.LIGHT ? "cm-light" : "cm-dark")}
            ></div>
        </div>
    );
};<|MERGE_RESOLUTION|>--- conflicted
+++ resolved
@@ -27,12 +27,7 @@
 import { highlightSelectionMatches, searchKeymap } from "@codemirror/search";
 import { EditorState, Prec, StateEffect } from "@codemirror/state";
 import { drawSelection, dropCursor, EditorView, highlightSpecialChars, keymap, lineNumbers } from "@codemirror/view";
-<<<<<<< HEAD
 import { Button, IconButton, Tip } from "@neo4j-ndl/react";
-=======
-import { tokens } from "@neo4j-ndl/base";
-import { Button, IconButton, SmartTooltip } from "@neo4j-ndl/react";
->>>>>>> fb1f6b76
 import { StarIconOutline } from "@neo4j-ndl/react/icons";
 import classNames from "classnames";
 import { graphql } from "cm6-graphql";
