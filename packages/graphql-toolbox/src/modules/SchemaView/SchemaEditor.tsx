/*
 * Copyright (c) "Neo4j"
 * Neo4j Sweden AB [http://neo4j.com]
 *
 * This file is part of Neo4j.
 *
 * Licensed under the Apache License, Version 2.0 (the "License");
 * you may not use this file except in compliance with the License.
 * You may obtain a copy of the License at
 *
 *     http://www.apache.org/licenses/LICENSE-2.0
 *
 * Unless required by applicable law or agreed to in writing, software
 * distributed under the License is distributed on an "AS IS" BASIS,
 * WITHOUT WARRANTIES OR CONDITIONS OF ANY KIND, either express or implied.
 * See the License for the specific language governing permissions and
 * limitations under the License.
 */

import { useContext, useEffect, useRef, useState } from "react";
import type { EditorFromTextArea } from "codemirror";
import { Button, IconButton, SmartTooltip } from "@neo4j-ndl/react";
import { StarIconOutline } from "@neo4j-ndl/react/icons";
import { tokens } from "@neo4j-ndl/base";
import { CodeMirror } from "../../utils/utils";
import { DEFAULT_TYPE_DEFS, SCHEMA_EDITOR_INPUT, THEME_EDITOR_DARK, THEME_EDITOR_LIGHT } from "../../constants";
import { formatCode, handleEditorDisableState, ParserOptions } from "../EditorView/utils";
import { getSchemaForLintAndAutocompletion } from "./utils";
import { Extension, FileName } from "../../components/Filename";
import { ThemeContext, Theme } from "../../contexts/theme";
import { AppSettingsContext } from "../../contexts/appsettings";
<<<<<<< HEAD
=======
import { ProTooltip } from "../../components/ProTooltip";
import { useStore } from "../../store";
>>>>>>> bde4d385

export interface Props {
    loading: boolean;
    isIntrospecting: boolean;
    mirrorRef: React.MutableRefObject<EditorFromTextArea | null>;
    formatTheCode: () => void;
    introspect: () => Promise<void>;
    saveAsFavorite: () => void;
}

export const SchemaEditor = ({
    loading,
    isIntrospecting,
    mirrorRef,
    formatTheCode,
    introspect,
    saveAsFavorite,
}: Props) => {
    const theme = useContext(ThemeContext);
    const appsettings = useContext(AppSettingsContext);
    const ref = useRef<HTMLTextAreaElement | null>(null);
    const favoritesTooltipRef = useRef<HTMLButtonElement | null>(null);
    const introspectionTooltipRef = useRef<HTMLButtonElement | null>(null);
    const [mirror, setMirror] = useState<EditorFromTextArea | null>(null);

    useEffect(() => {
        if (ref.current === null) {
            return;
        }

        const schemaForLintAndAutocompletion = getSchemaForLintAndAutocompletion();

        const element = ref.current;

        const showHint = () => {
            mirror.showHint({
                completeSingle: true,
                container: element.parentElement,
            });
        };

        const mirror = CodeMirror.fromTextArea(ref.current, {
            lineNumbers: true,
            tabSize: 2,
            mode: "graphql",
            theme: theme.theme === Theme.LIGHT ? THEME_EDITOR_LIGHT : THEME_EDITOR_DARK,
            keyMap: "sublime",
            autoCloseBrackets: true,
            matchBrackets: true,
            showCursorWhenSelecting: true,
            lineWrapping: true,
            foldGutter: {
                // @ts-ignore - Added By GraphQL Plugin
                minFoldSize: 4,
            },
            lint: {
                // @ts-ignore - Mismatch of types, can be ignored
                schema: schemaForLintAndAutocompletion,
                validationRules: [],
            },
            hintOptions: {
                schema: schemaForLintAndAutocompletion,
                closeOnUnfocus: true,
                completeSingle: false,
                container: element.parentElement,
            },
            info: {
                schema: schemaForLintAndAutocompletion,
            },
            jump: {
                schema: schemaForLintAndAutocompletion,
            },
            gutters: [
                "CodeMirror-linenumbers",
                "CodeMirror-foldgutter",
                appsettings.showLintMarkers ? "CodeMirror-lint-markers" : "",
            ],
            extraKeys: {
                "Cmd-Space": showHint,
                "Ctrl-Space": showHint,
                "Alt-Space": showHint,
                "Shift-Space": showHint,
                "Shift-Alt-Space": showHint,
                "Ctrl-L": () => {
                    if (!mirror) return;
                    formatCode(mirror, ParserOptions.GRAPH_QL);
                },
            },
        });
        setMirror(mirror);
        mirrorRef.current = mirror;

        const storedTypeDefs = useStore.getState().typeDefinitions || DEFAULT_TYPE_DEFS;
        if (storedTypeDefs && ref.current) {
            mirror?.setValue(storedTypeDefs);
            ref.current.value = storedTypeDefs;
        }

        mirror.on("change", (e) => {
            if (ref.current) {
                ref.current.value = e.getValue();
            }
        });
    }, [ref]);

    useEffect(() => {
        handleEditorDisableState(mirror, loading);
    }, [loading]);

    useEffect(() => {
        // @ts-ignore - Find a better solution
        document[SCHEMA_EDITOR_INPUT] = mirror;
    }, [mirror]);

    useEffect(() => {
        const t = theme.theme === Theme.LIGHT ? THEME_EDITOR_LIGHT : THEME_EDITOR_DARK;
        mirror?.setOption("theme", t);
    }, [theme.theme]);

    useEffect(() => {
        const nextGutters = [
            "CodeMirror-linenumbers",
            "CodeMirror-foldgutter",
            appsettings.showLintMarkers ? "CodeMirror-lint-markers" : "",
        ];
        mirror?.setOption("gutters", nextGutters);
    }, [appsettings.showLintMarkers]);

    return (
        <div className="rounded-b-xl" style={{ width: "100%", height: "100%" }}>
            <FileName
                extension={Extension.GRAPHQL}
                name="type-definitions"
                buttons={
                    <>
                        <Button
                            data-test-schema-editor-introspect-button
                            ref={introspectionTooltipRef}
                            aria-label="Generate type definitions"
                            className="mr-2"
                            color="primary"
                            fill="outlined"
                            size="small"
                            // eslint-disable-next-line @typescript-eslint/no-misused-promises
                            onClick={introspect}
                            disabled={loading}
                            loading={isIntrospecting}
                        >
                            Introspect
                        </Button>
                        <SmartTooltip
                            allowedPlacements={["bottom"]}
                            style={{ width: "19rem" }}
                            ref={introspectionTooltipRef}
                        >
                            {"This will overwrite your current type definitions!"}
                        </SmartTooltip>

                        <Button
                            data-test-schema-editor-prettify-button
                            aria-label="Prettify code"
                            className="mr-2"
                            color="neutral"
                            fill="outlined"
                            size="small"
                            onClick={formatTheCode}
                            disabled={loading}
                        >
                            Prettify
                        </Button>

                        <IconButton
                            data-test-schema-editor-favourite-button
                            ref={favoritesTooltipRef}
                            aria-label="Save as favorite"
                            size="small"
                            color="neutral"
                            onClick={saveAsFavorite}
                            disabled={loading}
                        >
                            <StarIconOutline
                                style={{
                                    color: tokens.colors.neutral[80],
                                }}
                            />
                        </IconButton>
                        <SmartTooltip allowedPlacements={["left"]} style={{ width: "8rem" }} ref={favoritesTooltipRef}>
                            {"Save as Favorite"}
                        </SmartTooltip>
                    </>
                }
            ></FileName>
            <textarea id={SCHEMA_EDITOR_INPUT} ref={ref} style={{ width: "100%", height: "100%" }} />
        </div>
    );
};<|MERGE_RESOLUTION|>--- conflicted
+++ resolved
@@ -29,11 +29,6 @@
 import { Extension, FileName } from "../../components/Filename";
 import { ThemeContext, Theme } from "../../contexts/theme";
 import { AppSettingsContext } from "../../contexts/appsettings";
-<<<<<<< HEAD
-=======
-import { ProTooltip } from "../../components/ProTooltip";
-import { useStore } from "../../store";
->>>>>>> bde4d385
 
 export interface Props {
     loading: boolean;
