--- conflicted
+++ resolved
@@ -36,13 +36,8 @@
     },
     "author": "Neo4j Inc.",
     "devDependencies": {
-<<<<<<< HEAD
         "@neo4j/graphql": "^4.0.0-beta.2",
-        "@types/jest": "29.5.3",
-=======
-        "@neo4j/graphql": "^3.16.0",
         "@types/jest": "29.5.4",
->>>>>>> f18180eb
         "@types/node": "18.15.1",
         "@types/pluralize": "0.0.30",
         "jest": "29.6.4",
