{
    "name": "@neo4j/introspector",
    "version": "1.0.3",
    "description": "Introspect a Neo4j database model/schema",
    "keywords": [
        "neo4j",
        "graphql",
        "schema"
    ],
    "license": "Apache-2.0",
    "bugs": {
        "url": "https://github.com/neo4j/graphql/issues"
    },
    "homepage": "https://github.com/neo4j/graphql/tree/dev/packages/introspector",
    "exports": "./dist/index.js",
    "main": "./dist/index.js",
    "types": "./dist/index.d.ts",
    "files": [
        "dist/**/*.ts",
        "dist/**/*.ts.map",
        "dist/**/*.js",
        "dist/**/*.js.map"
    ],
    "scripts": {
        "clean": "cd src/ && tsc --build --clean",
        "test": "jest",
        "test:unit": "jest src",
        "test:unit:watch": "jest src --watch",
        "test:int": "jest tests/integration",
        "test:int:watch": "jest tests/integration --watch",
        "build": "tsc --build tsconfig.production.json",
        "build:clean": "yarn clean && yarn build"
    },
    "author": "Neo4j Inc.",
    "devDependencies": {
        "@neo4j/graphql": "^3.16.0",
<<<<<<< HEAD
        "@types/jest": "29.4.0",
        "@types/node": "18.15.1",
=======
        "@types/jest": "29.4.1",
        "@types/node": "18.11.17",
>>>>>>> 10816ad6
        "@types/pluralize": "0.0.29",
        "jest": "29.5.0",
        "ts-jest": "29.0.5",
        "typescript": "4.9.5"
    },
    "dependencies": {
        "camelcase": "^6.3.0",
        "debug": "^4.3.4",
        "pluralize": "^8.0.0"
    },
    "peerDependencies": {
        "neo4j-driver": "^4.1.0 || ^5.0.0"
    }
}<|MERGE_RESOLUTION|>--- conflicted
+++ resolved
@@ -34,13 +34,8 @@
     "author": "Neo4j Inc.",
     "devDependencies": {
         "@neo4j/graphql": "^3.16.0",
-<<<<<<< HEAD
-        "@types/jest": "29.4.0",
+        "@types/jest": "29.4.1",
         "@types/node": "18.15.1",
-=======
-        "@types/jest": "29.4.1",
-        "@types/node": "18.11.17",
->>>>>>> 10816ad6
         "@types/pluralize": "0.0.29",
         "jest": "29.5.0",
         "ts-jest": "29.0.5",
