--- conflicted
+++ resolved
@@ -38,13 +38,8 @@
         "@types/node": "14.18.5",
         "@types/pluralize": "0.0.29",
         "jest": "26.6.3",
-<<<<<<< HEAD
-        "ts-jest": "26.1.4",
+        "ts-jest": "26.5.6",
         "typescript": "4.2.4"
-=======
-        "ts-jest": "26.5.6",
-        "typescript": "3.9.7"
->>>>>>> 1f053a26
     },
     "dependencies": {
         "camelcase": "^6.2.0",
