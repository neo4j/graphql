--- conflicted
+++ resolved
@@ -52,12 +52,13 @@
         }
     }
 
-<<<<<<< HEAD
     private setExtraValues(values: Record<string, Expr>): void {
         Object.entries(values).forEach(([key, value]) => {
             if (!value) throw new Error(`Missing value on map key ${key}`);
             this.extraValues.set(key, value);
-=======
+        });
+    }
+
     /** Converts the Map projection expression into a normal Map expression
      * @example
      * Converts
@@ -77,8 +78,7 @@
 
         return new MapExpr({
             ...projectionFields,
-            ...this.extraValues,
->>>>>>> 283980e2
+            ...Object.fromEntries(this.extraValues),
         });
     }
 
