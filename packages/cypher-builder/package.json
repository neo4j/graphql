--- conflicted
+++ resolved
@@ -33,13 +33,8 @@
     },
     "homepage": "https://github.com/neo4j/graphql/tree/dev/packages/cypher-builder#readme",
     "devDependencies": {
-<<<<<<< HEAD
-        "@types/jest": "29.4.0",
+        "@types/jest": "29.4.1",
         "@types/node": "18.15.1",
-=======
-        "@types/jest": "29.4.1",
-        "@types/node": "18.11.17",
->>>>>>> 10816ad6
         "expect-type": "0.15.0",
         "jest": "29.5.0",
         "ts-jest": "29.0.5",
