--- conflicted
+++ resolved
@@ -520,74 +520,27 @@
               /** @deprecated Please use the explicit _EQ version */
               id?: InputMaybe<Scalars[\\"ID\\"][\\"input\\"]>;
               id_EQ?: InputMaybe<Scalars[\\"ID\\"][\\"input\\"]>;
-<<<<<<< HEAD
-              /** @deprecated Negation filters will be deprecated, use the NOT operator to achieve the same behavior */
-              id_NOT?: InputMaybe<Scalars[\\"ID\\"][\\"input\\"]>;
-=======
->>>>>>> 8a39a872
               id_IN?: InputMaybe<Array<Scalars[\\"ID\\"][\\"input\\"]>>;
               id_CONTAINS?: InputMaybe<Scalars[\\"ID\\"][\\"input\\"]>;
               id_STARTS_WITH?: InputMaybe<Scalars[\\"ID\\"][\\"input\\"]>;
               id_ENDS_WITH?: InputMaybe<Scalars[\\"ID\\"][\\"input\\"]>;
-<<<<<<< HEAD
-              /** @deprecated Negation filters will be deprecated, use the NOT operator to achieve the same behavior */
-              id_NOT_CONTAINS?: InputMaybe<Scalars[\\"ID\\"][\\"input\\"]>;
-              /** @deprecated Negation filters will be deprecated, use the NOT operator to achieve the same behavior */
-              id_NOT_STARTS_WITH?: InputMaybe<Scalars[\\"ID\\"][\\"input\\"]>;
-              /** @deprecated Negation filters will be deprecated, use the NOT operator to achieve the same behavior */
-              id_NOT_ENDS_WITH?: InputMaybe<Scalars[\\"ID\\"][\\"input\\"]>;
               /** @deprecated Please use the explicit _EQ version */
               field1?: InputMaybe<Scalars[\\"String\\"][\\"input\\"]>;
               field1_EQ?: InputMaybe<Scalars[\\"String\\"][\\"input\\"]>;
-              /** @deprecated Negation filters will be deprecated, use the NOT operator to achieve the same behavior */
-              field1_NOT?: InputMaybe<Scalars[\\"String\\"][\\"input\\"]>;
-=======
-              /** @deprecated Please use the explicit _EQ version */
-              field1?: InputMaybe<Scalars[\\"String\\"][\\"input\\"]>;
-              field1_EQ?: InputMaybe<Scalars[\\"String\\"][\\"input\\"]>;
->>>>>>> 8a39a872
               field1_IN?: InputMaybe<Array<InputMaybe<Scalars[\\"String\\"][\\"input\\"]>>>;
               field1_CONTAINS?: InputMaybe<Scalars[\\"String\\"][\\"input\\"]>;
               field1_STARTS_WITH?: InputMaybe<Scalars[\\"String\\"][\\"input\\"]>;
               field1_ENDS_WITH?: InputMaybe<Scalars[\\"String\\"][\\"input\\"]>;
-<<<<<<< HEAD
-              /** @deprecated Negation filters will be deprecated, use the NOT operator to achieve the same behavior */
-              field1_NOT_CONTAINS?: InputMaybe<Scalars[\\"String\\"][\\"input\\"]>;
-              /** @deprecated Negation filters will be deprecated, use the NOT operator to achieve the same behavior */
-              field1_NOT_STARTS_WITH?: InputMaybe<Scalars[\\"String\\"][\\"input\\"]>;
-              /** @deprecated Negation filters will be deprecated, use the NOT operator to achieve the same behavior */
-              field1_NOT_ENDS_WITH?: InputMaybe<Scalars[\\"String\\"][\\"input\\"]>;
               /** @deprecated Please use the explicit _EQ version */
               field2?: InputMaybe<Scalars[\\"String\\"][\\"input\\"]>;
               field2_EQ?: InputMaybe<Scalars[\\"String\\"][\\"input\\"]>;
-              /** @deprecated Negation filters will be deprecated, use the NOT operator to achieve the same behavior */
-              field2_NOT?: InputMaybe<Scalars[\\"String\\"][\\"input\\"]>;
-=======
-              /** @deprecated Please use the explicit _EQ version */
-              field2?: InputMaybe<Scalars[\\"String\\"][\\"input\\"]>;
-              field2_EQ?: InputMaybe<Scalars[\\"String\\"][\\"input\\"]>;
->>>>>>> 8a39a872
               field2_IN?: InputMaybe<Array<InputMaybe<Scalars[\\"String\\"][\\"input\\"]>>>;
               field2_CONTAINS?: InputMaybe<Scalars[\\"String\\"][\\"input\\"]>;
               field2_STARTS_WITH?: InputMaybe<Scalars[\\"String\\"][\\"input\\"]>;
               field2_ENDS_WITH?: InputMaybe<Scalars[\\"String\\"][\\"input\\"]>;
-<<<<<<< HEAD
-              /** @deprecated Negation filters will be deprecated, use the NOT operator to achieve the same behavior */
-              field2_NOT_CONTAINS?: InputMaybe<Scalars[\\"String\\"][\\"input\\"]>;
-              /** @deprecated Negation filters will be deprecated, use the NOT operator to achieve the same behavior */
-              field2_NOT_STARTS_WITH?: InputMaybe<Scalars[\\"String\\"][\\"input\\"]>;
-              /** @deprecated Negation filters will be deprecated, use the NOT operator to achieve the same behavior */
-              field2_NOT_ENDS_WITH?: InputMaybe<Scalars[\\"String\\"][\\"input\\"]>;
               /** @deprecated Please use the explicit _EQ version */
               field3?: InputMaybe<Scalars[\\"String\\"][\\"input\\"]>;
               field3_EQ?: InputMaybe<Scalars[\\"String\\"][\\"input\\"]>;
-              /** @deprecated Negation filters will be deprecated, use the NOT operator to achieve the same behavior */
-              field3_NOT?: InputMaybe<Scalars[\\"String\\"][\\"input\\"]>;
-=======
-              /** @deprecated Please use the explicit _EQ version */
-              field3?: InputMaybe<Scalars[\\"String\\"][\\"input\\"]>;
-              field3_EQ?: InputMaybe<Scalars[\\"String\\"][\\"input\\"]>;
->>>>>>> 8a39a872
               field3_IN?: InputMaybe<Array<InputMaybe<Scalars[\\"String\\"][\\"input\\"]>>>;
               field3_CONTAINS?: InputMaybe<Scalars[\\"String\\"][\\"input\\"]>;
               field3_STARTS_WITH?: InputMaybe<Scalars[\\"String\\"][\\"input\\"]>;
@@ -625,11 +578,6 @@
               /** @deprecated Please use the explicit _EQ version */
               name?: InputMaybe<Scalars[\\"String\\"][\\"input\\"]>;
               name_EQ?: InputMaybe<Scalars[\\"String\\"][\\"input\\"]>;
-<<<<<<< HEAD
-              /** @deprecated Negation filters will be deprecated, use the NOT operator to achieve the same behavior */
-              name_NOT?: InputMaybe<Scalars[\\"String\\"][\\"input\\"]>;
-=======
->>>>>>> 8a39a872
               name_IN?: InputMaybe<Array<InputMaybe<Scalars[\\"String\\"][\\"input\\"]>>>;
               name_CONTAINS?: InputMaybe<Scalars[\\"String\\"][\\"input\\"]>;
               name_STARTS_WITH?: InputMaybe<Scalars[\\"String\\"][\\"input\\"]>;
@@ -1047,11 +995,6 @@
               /** @deprecated Please use the explicit _EQ version */
               id?: InputMaybe<Scalars[\\"ID\\"][\\"input\\"]>;
               id_EQ?: InputMaybe<Scalars[\\"ID\\"][\\"input\\"]>;
-<<<<<<< HEAD
-              /** @deprecated Negation filters will be deprecated, use the NOT operator to achieve the same behavior */
-              id_NOT?: InputMaybe<Scalars[\\"ID\\"][\\"input\\"]>;
-=======
->>>>>>> 8a39a872
               id_IN?: InputMaybe<Array<Scalars[\\"ID\\"][\\"input\\"]>>;
               id_CONTAINS?: InputMaybe<Scalars[\\"ID\\"][\\"input\\"]>;
               id_STARTS_WITH?: InputMaybe<Scalars[\\"ID\\"][\\"input\\"]>;
