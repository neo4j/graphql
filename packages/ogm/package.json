{
    "name": "@neo4j/graphql-ogm",
    "version": "2.5.5",
    "description": "GraphQL powered OGM for Neo4j and Javascript applications",
    "keywords": [
        "neo4j",
        "graphql",
        "ogm"
    ],
    "license": "Apache-2.0",
    "bugs": {
        "url": "https://github.com/neo4j/graphql/issues"
    },
    "homepage": "https://github.com/neo4j/graphql/tree/master/packages/ogm",
    "exports": "./dist/index.js",
    "main": "./dist/index.js",
    "types": "./dist/index.d.ts",
    "files": [
        "dist/**/*.ts",
        "dist/**/*.ts.map",
        "dist/**/*.js",
        "dist/**/*.js.map"
    ],
    "scripts": {
        "build": "tsc --project src/",
        "test": "jest",
        "test:unit": "jest src/**/*.test.ts",
        "test:unit:watch": "jest src --watch",
        "test:int": "jest tests/integration",
        "test:int:watch": "test:int -- --watch"
    },
    "author": "Neo4j Inc.",
    "dependencies": {
        "@graphql-codegen/core": "^2.4.0",
        "@graphql-codegen/plugin-helpers": "^2.3.2",
        "@graphql-codegen/typescript": "^2.4.2",
        "@graphql-tools/merge": "6.2.17",
        "@neo4j/graphql": "^2.5.5",
        "camelcase": "^6.2.0",
        "pluralize": "^8.0.0",
        "prettier": "2.3.2"
    },
    "peerDependencies": {
        "graphql": "^16.0.0",
        "neo4j-driver": "^4.1.0"
    },
    "devDependencies": {
        "@types/jest": "26.0.24",
<<<<<<< HEAD
        "@types/node": "14.0.27",
        "graphql-tag": "^2.12.6",
=======
        "@types/node": "14.18.5",
        "graphql-tag": "2.12.6",
>>>>>>> dba1d964
        "jest": "26.6.3",
        "jsonwebtoken": "8.5.1",
        "libnpmsearch": "3.1.2",
        "npm-run-all": "4.1.5",
        "randomstring": "1.1.5",
        "semver": "7.3.5",
        "ts-jest": "26.1.4",
        "typescript": "4.2.4"
    }
}<|MERGE_RESOLUTION|>--- conflicted
+++ resolved
@@ -46,13 +46,8 @@
     },
     "devDependencies": {
         "@types/jest": "26.0.24",
-<<<<<<< HEAD
-        "@types/node": "14.0.27",
-        "graphql-tag": "^2.12.6",
-=======
         "@types/node": "14.18.5",
         "graphql-tag": "2.12.6",
->>>>>>> dba1d964
         "jest": "26.6.3",
         "jsonwebtoken": "8.5.1",
         "libnpmsearch": "3.1.2",
