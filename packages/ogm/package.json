--- conflicted
+++ resolved
@@ -44,13 +44,8 @@
     },
     "devDependencies": {
         "@neo4j/graphql-plugin-auth": "^2.1.0",
-<<<<<<< HEAD
-        "@types/jest": "29.4.0",
+        "@types/jest": "29.4.1",
         "@types/node": "18.15.1",
-=======
-        "@types/jest": "29.4.1",
-        "@types/node": "18.11.17",
->>>>>>> 10816ad6
         "camelcase": "6.3.0",
         "graphql-tag": "2.12.6",
         "jest": "29.5.0",
