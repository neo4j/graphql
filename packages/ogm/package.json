{
    "name": "@neo4j/graphql-ogm",
    "version": "1.0.0-beta.2",
    "description": "GraphQL powered OGM for Neo4j and Javascript applications",
    "keywords": [
        "neo4j",
        "graphql",
        "ogm"
    ],
    "license": "Apache-2.0",
    "bugs": {
        "url": "https://github.com/neo4j/graphql/issues"
    },
    "homepage": "https://github.com/neo4j/graphql/tree/master/packages/ogm",
    "exports": {
        "require": "./dist/index.js"
    },
    "main": "./dist/index.js",
    "types": "./dist/index.d.ts",
    "files": [
        "dist/"
    ],
    "scripts": {
        "build": "tsc --project src/",
        "test": "jest",
        "test:unit": "jest src/**/*.test.ts",
        "test:unit:watch": "test:unit -- --watch",
        "test:int": "jest tests/integration",
        "test:int:watch": "test:int -- --watch",
        "conditional-publish": "(node ./scripts/check-version.js && npm publish --access=public) ; exit 0"
    },
    "author": "Neo4j Inc.",
    "dependencies": {
        "@graphql-tools/merge": "^6.2.13",
<<<<<<< HEAD
        "@neo4j/graphql": "1.0.0-beta.2",
        "camelcase": "6.2.0",
        "pluralize": "8.0.0",
=======
        "@neo4j/graphql": ">1.0.0-beta <1.0.0",
        "camelcase": "^6.2.0",
        "pluralize": "^8.0.0",
>>>>>>> a762fc3d
        "upper-case-first": "^2.0.2"
    },
    "peerDependencies": {
        "graphql": "^15.0.0",
        "neo4j-driver": "^4.1.0"
    },
    "devDependencies": {
        "@types/jest": "26.0.8",
        "@types/node": "14.0.27",
        "graphql-tag": "2.11.0",
        "jest": "26.2.2",
        "libnpmsearch": "3.1.0",
        "neo4j-driver": "4.2.0",
        "npm-run-all": "^4.1.5",
        "randomstring": "1.1.5",
        "semver": "7.3.5",
        "ts-jest": "26.1.4",
        "typescript": "3.9.7"
    }
}<|MERGE_RESOLUTION|>--- conflicted
+++ resolved
@@ -32,15 +32,9 @@
     "author": "Neo4j Inc.",
     "dependencies": {
         "@graphql-tools/merge": "^6.2.13",
-<<<<<<< HEAD
-        "@neo4j/graphql": "1.0.0-beta.2",
-        "camelcase": "6.2.0",
-        "pluralize": "8.0.0",
-=======
         "@neo4j/graphql": ">1.0.0-beta <1.0.0",
         "camelcase": "^6.2.0",
         "pluralize": "^8.0.0",
->>>>>>> a762fc3d
         "upper-case-first": "^2.0.2"
     },
     "peerDependencies": {
