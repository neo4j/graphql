/*
 * Copyright (c) "Neo4j"
 * Neo4j Sweden AB [http://neo4j.com]
 *
 * This file is part of Neo4j.
 *
 * Licensed under the Apache License, Version 2.0 (the "License");
 * you may not use this file except in compliance with the License.
 * You may obtain a copy of the License at
 *
 *     http://www.apache.org/licenses/LICENSE-2.0
 *
 * Unless required by applicable law or agreed to in writing, software
 * distributed under the License is distributed on an "AS IS" BASIS,
 * WITHOUT WARRANTIES OR CONDITIONS OF ANY KIND, either express or implied.
 * See the License for the specific language governing permissions and
 * limitations under the License.
 */

import { generate as randomstring } from "randomstring";
import * as fs from "fs";
import * as path from "path";
import generate from "./generate";
import { OGM } from "./index";

describe("generate", () => {
    const filesToDelete: string[] = [];

    afterAll(async () => {
        await Promise.all(filesToDelete.map((name) => fs.promises.unlink(name)));
    });

    test("should generate simple types of a single node and return the string", async () => {
        const typeDefs = `
            type User {
                name: String
            }
        `;

        const ogm = new OGM({
            typeDefs,
            // @ts-ignore
            driver: {},
        });

        const generated = (await generate({
            ogm,
            noWrite: true,
        })) as string;

        expect(generated).toMatchInlineSnapshot(`
            "import { SelectionSetNode, DocumentNode } from \\"graphql\\";
            export type Maybe<T> = T | null;
            export type InputMaybe<T> = Maybe<T>;
            export type Exact<T extends { [key: string]: unknown }> = {
              [K in keyof T]: T[K];
            };
            export type MakeOptional<T, K extends keyof T> = Omit<T, K> & {
              [SubKey in K]?: Maybe<T[SubKey]>;
            };
            export type MakeMaybe<T, K extends keyof T> = Omit<T, K> & {
              [SubKey in K]: Maybe<T[SubKey]>;
            };
            /** All built-in and custom scalars, mapped to their actual values */
            export type Scalars = {
              ID: string;
              /** The \`String\` scalar type represents textual data, represented as UTF-8 character sequences. The String type is most often used by GraphQL to represent free-form human-readable text. */
              String: string;
              /** The \`Boolean\` scalar type represents \`true\` or \`false\`. */
              Boolean: boolean;
              /** The \`Int\` scalar type represents non-fractional signed whole numeric values. Int can represent values between -(2^31) and 2^31 - 1. */
              Int: number;
              Float: number;
            };

            export type Query = {
              __typename?: \\"Query\\";
              users: Array<User>;
              usersAggregate: UserAggregateSelection;
            };

            export type QueryUsersArgs = {
              where?: InputMaybe<UserWhere>;
              options?: InputMaybe<UserOptions>;
            };

            export type QueryUsersAggregateArgs = {
              where?: InputMaybe<UserWhere>;
            };

            export type Mutation = {
              __typename?: \\"Mutation\\";
              createUsers: CreateUsersMutationResponse;
              deleteUsers: DeleteInfo;
              updateUsers: UpdateUsersMutationResponse;
            };

            export type MutationCreateUsersArgs = {
              input: Array<UserCreateInput>;
            };

            export type MutationDeleteUsersArgs = {
              where?: InputMaybe<UserWhere>;
            };

            export type MutationUpdateUsersArgs = {
              where?: InputMaybe<UserWhere>;
              update?: InputMaybe<UserUpdateInput>;
            };

            export enum SortDirection {
              /** Sort by field values in ascending order. */
              Asc = \\"ASC\\",
              /** Sort by field values in descending order. */
              Desc = \\"DESC\\",
            }

            export type CreateInfo = {
              __typename?: \\"CreateInfo\\";
              bookmark?: Maybe<Scalars[\\"String\\"]>;
              nodesCreated: Scalars[\\"Int\\"];
              relationshipsCreated: Scalars[\\"Int\\"];
            };

            export type CreateUsersMutationResponse = {
              __typename?: \\"CreateUsersMutationResponse\\";
              info: CreateInfo;
              users: Array<User>;
            };

            export type DeleteInfo = {
              __typename?: \\"DeleteInfo\\";
              bookmark?: Maybe<Scalars[\\"String\\"]>;
              nodesDeleted: Scalars[\\"Int\\"];
              relationshipsDeleted: Scalars[\\"Int\\"];
            };

            export type StringAggregateSelectionNullable = {
              __typename?: \\"StringAggregateSelectionNullable\\";
              shortest?: Maybe<Scalars[\\"String\\"]>;
              longest?: Maybe<Scalars[\\"String\\"]>;
            };

            export type UpdateInfo = {
              __typename?: \\"UpdateInfo\\";
              bookmark?: Maybe<Scalars[\\"String\\"]>;
              nodesCreated: Scalars[\\"Int\\"];
              nodesDeleted: Scalars[\\"Int\\"];
              relationshipsCreated: Scalars[\\"Int\\"];
              relationshipsDeleted: Scalars[\\"Int\\"];
            };

            export type UpdateUsersMutationResponse = {
              __typename?: \\"UpdateUsersMutationResponse\\";
              info: UpdateInfo;
              users: Array<User>;
            };

            export type User = {
              __typename?: \\"User\\";
              name?: Maybe<Scalars[\\"String\\"]>;
            };

            export type UserAggregateSelection = {
              __typename?: \\"UserAggregateSelection\\";
              count: Scalars[\\"Int\\"];
              name: StringAggregateSelectionNullable;
            };

            export type UserCreateInput = {
              name?: InputMaybe<Scalars[\\"String\\"]>;
            };

            export type UserOptions = {
              /** Specify one or more UserSort objects to sort Users by. The sorts will be applied in the order in which they are arranged in the array. */
              sort?: InputMaybe<Array<InputMaybe<UserSort>>>;
              limit?: InputMaybe<Scalars[\\"Int\\"]>;
              offset?: InputMaybe<Scalars[\\"Int\\"]>;
            };

            /** Fields to sort Users by. The order in which sorts are applied is not guaranteed when specifying many fields in one UserSort object. */
            export type UserSort = {
              name?: InputMaybe<SortDirection>;
            };

            export type UserUpdateInput = {
              name?: InputMaybe<Scalars[\\"String\\"]>;
            };

            export type UserWhere = {
              OR?: InputMaybe<Array<UserWhere>>;
              AND?: InputMaybe<Array<UserWhere>>;
              name?: InputMaybe<Scalars[\\"String\\"]>;
              name_NOT?: InputMaybe<Scalars[\\"String\\"]>;
              name_IN?: InputMaybe<Array<InputMaybe<Scalars[\\"String\\"]>>>;
              name_NOT_IN?: InputMaybe<Array<InputMaybe<Scalars[\\"String\\"]>>>;
              name_CONTAINS?: InputMaybe<Scalars[\\"String\\"]>;
              name_NOT_CONTAINS?: InputMaybe<Scalars[\\"String\\"]>;
              name_STARTS_WITH?: InputMaybe<Scalars[\\"String\\"]>;
              name_NOT_STARTS_WITH?: InputMaybe<Scalars[\\"String\\"]>;
              name_ENDS_WITH?: InputMaybe<Scalars[\\"String\\"]>;
              name_NOT_ENDS_WITH?: InputMaybe<Scalars[\\"String\\"]>;
            };

            export interface StringAggregateInputNullable {
              shortest?: boolean;
              longest?: boolean;
            }
            export interface UserAggregateInput {
              count?: boolean;
              name?: StringAggregateInputNullable;
            }

            export declare class UserModel {
              public find(args?: {
                where?: UserWhere;

                options?: UserOptions;
                selectionSet?: string | DocumentNode | SelectionSetNode;
                args?: any;
                context?: any;
                rootValue?: any;
              }): Promise<User[]>;
              public create(args: {
                input: UserCreateInput[];
                selectionSet?: string | DocumentNode | SelectionSetNode;
                args?: any;
                context?: any;
                rootValue?: any;
              }): Promise<CreateUsersMutationResponse>;
              public update(args: {
                where?: UserWhere;
                update?: UserUpdateInput;

                selectionSet?: string | DocumentNode | SelectionSetNode;
                args?: any;
                context?: any;
                rootValue?: any;
              }): Promise<UpdateUsersMutationResponse>;
              public delete(args: {
                where?: UserWhere;

                context?: any;
                rootValue: any;
              }): Promise<{ nodesDeleted: number; relationshipsDeleted: number }>;
              public aggregate(args: {
                where?: UserWhere;

                aggregate: UserAggregateInput;
                context?: any;
                rootValue?: any;
              }): Promise<UserAggregateSelection>;
            }

            export interface ModelMap {
              User: UserModel;
            }
            "
        `);
    });

    test("should generate simple types of a single node with fulltext directive and return the string", async () => {
        const typeDefs = `
            type User {
                name: String
            }

            extend type User @fulltext(indexes: [{ name: "UserName", fields: ["name"] }])
        `;

        const ogm = new OGM({
            typeDefs,
            // @ts-ignore
            driver: {},
        });

        const generated = (await generate({
            ogm,
            noWrite: true,
        })) as string;

        expect(generated).toMatchInlineSnapshot(`
            "import { SelectionSetNode, DocumentNode } from \\"graphql\\";
            export type Maybe<T> = T | null;
            export type InputMaybe<T> = Maybe<T>;
            export type Exact<T extends { [key: string]: unknown }> = {
              [K in keyof T]: T[K];
            };
            export type MakeOptional<T, K extends keyof T> = Omit<T, K> & {
              [SubKey in K]?: Maybe<T[SubKey]>;
            };
            export type MakeMaybe<T, K extends keyof T> = Omit<T, K> & {
              [SubKey in K]: Maybe<T[SubKey]>;
            };
            /** All built-in and custom scalars, mapped to their actual values */
            export type Scalars = {
              ID: string;
              /** The \`String\` scalar type represents textual data, represented as UTF-8 character sequences. The String type is most often used by GraphQL to represent free-form human-readable text. */
              String: string;
              /** The \`Boolean\` scalar type represents \`true\` or \`false\`. */
              Boolean: boolean;
              /** The \`Int\` scalar type represents non-fractional signed whole numeric values. Int can represent values between -(2^31) and 2^31 - 1. */
              Int: number;
              Float: number;
            };

            export type Query = {
              __typename?: \\"Query\\";
              users: Array<User>;
              usersAggregate: UserAggregateSelection;
            };

            export type QueryUsersArgs = {
              where?: InputMaybe<UserWhere>;
              options?: InputMaybe<UserOptions>;
              fulltext?: InputMaybe<UserFulltext>;
            };

            export type QueryUsersAggregateArgs = {
              where?: InputMaybe<UserWhere>;
              fulltext?: InputMaybe<UserFulltext>;
            };

            export type Mutation = {
              __typename?: \\"Mutation\\";
              createUsers: CreateUsersMutationResponse;
              deleteUsers: DeleteInfo;
              updateUsers: UpdateUsersMutationResponse;
            };

            export type MutationCreateUsersArgs = {
              input: Array<UserCreateInput>;
            };

            export type MutationDeleteUsersArgs = {
              where?: InputMaybe<UserWhere>;
            };

            export type MutationUpdateUsersArgs = {
              where?: InputMaybe<UserWhere>;
              update?: InputMaybe<UserUpdateInput>;
            };

            export enum SortDirection {
              /** Sort by field values in ascending order. */
              Asc = \\"ASC\\",
              /** Sort by field values in descending order. */
              Desc = \\"DESC\\",
            }

            export type CreateInfo = {
              __typename?: \\"CreateInfo\\";
              bookmark?: Maybe<Scalars[\\"String\\"]>;
              nodesCreated: Scalars[\\"Int\\"];
              relationshipsCreated: Scalars[\\"Int\\"];
            };

            export type CreateUsersMutationResponse = {
              __typename?: \\"CreateUsersMutationResponse\\";
              info: CreateInfo;
              users: Array<User>;
            };

            export type DeleteInfo = {
              __typename?: \\"DeleteInfo\\";
              bookmark?: Maybe<Scalars[\\"String\\"]>;
              nodesDeleted: Scalars[\\"Int\\"];
              relationshipsDeleted: Scalars[\\"Int\\"];
            };

            export type StringAggregateSelectionNullable = {
              __typename?: \\"StringAggregateSelectionNullable\\";
              shortest?: Maybe<Scalars[\\"String\\"]>;
              longest?: Maybe<Scalars[\\"String\\"]>;
            };

            export type UpdateInfo = {
              __typename?: \\"UpdateInfo\\";
              bookmark?: Maybe<Scalars[\\"String\\"]>;
              nodesCreated: Scalars[\\"Int\\"];
              nodesDeleted: Scalars[\\"Int\\"];
              relationshipsCreated: Scalars[\\"Int\\"];
              relationshipsDeleted: Scalars[\\"Int\\"];
            };

            export type UpdateUsersMutationResponse = {
              __typename?: \\"UpdateUsersMutationResponse\\";
              info: UpdateInfo;
              users: Array<User>;
            };

            export type User = {
              __typename?: \\"User\\";
              name?: Maybe<Scalars[\\"String\\"]>;
            };

            export type UserAggregateSelection = {
              __typename?: \\"UserAggregateSelection\\";
              count: Scalars[\\"Int\\"];
              name: StringAggregateSelectionNullable;
            };

            export type UserCreateInput = {
              name?: InputMaybe<Scalars[\\"String\\"]>;
            };

            export type UserFulltext = {
              UserName?: InputMaybe<UserUserNameFulltext>;
            };

            export type UserOptions = {
              /** Specify one or more UserSort objects to sort Users by. The sorts will be applied in the order in which they are arranged in the array. */
              sort?: InputMaybe<Array<InputMaybe<UserSort>>>;
              limit?: InputMaybe<Scalars[\\"Int\\"]>;
              offset?: InputMaybe<Scalars[\\"Int\\"]>;
            };

            /** Fields to sort Users by. The order in which sorts are applied is not guaranteed when specifying many fields in one UserSort object. */
            export type UserSort = {
              name?: InputMaybe<SortDirection>;
            };

            export type UserUpdateInput = {
              name?: InputMaybe<Scalars[\\"String\\"]>;
            };

            export type UserUserNameFulltext = {
              phrase: Scalars[\\"String\\"];
              score_EQUAL?: InputMaybe<Scalars[\\"Int\\"]>;
            };

            export type UserWhere = {
              OR?: InputMaybe<Array<UserWhere>>;
              AND?: InputMaybe<Array<UserWhere>>;
              name?: InputMaybe<Scalars[\\"String\\"]>;
              name_NOT?: InputMaybe<Scalars[\\"String\\"]>;
              name_IN?: InputMaybe<Array<InputMaybe<Scalars[\\"String\\"]>>>;
              name_NOT_IN?: InputMaybe<Array<InputMaybe<Scalars[\\"String\\"]>>>;
              name_CONTAINS?: InputMaybe<Scalars[\\"String\\"]>;
              name_NOT_CONTAINS?: InputMaybe<Scalars[\\"String\\"]>;
              name_STARTS_WITH?: InputMaybe<Scalars[\\"String\\"]>;
              name_NOT_STARTS_WITH?: InputMaybe<Scalars[\\"String\\"]>;
              name_ENDS_WITH?: InputMaybe<Scalars[\\"String\\"]>;
              name_NOT_ENDS_WITH?: InputMaybe<Scalars[\\"String\\"]>;
            };

            export interface StringAggregateInputNullable {
              shortest?: boolean;
              longest?: boolean;
            }
            export interface UserAggregateInput {
              count?: boolean;
              name?: StringAggregateInputNullable;
            }

            export declare class UserModel {
              public find(args?: {
                where?: UserWhere;
                fulltext?: UserFulltext;
                options?: UserOptions;
                selectionSet?: string | DocumentNode | SelectionSetNode;
                args?: any;
                context?: any;
                rootValue?: any;
              }): Promise<User[]>;
              public create(args: {
                input: UserCreateInput[];
                selectionSet?: string | DocumentNode | SelectionSetNode;
                args?: any;
                context?: any;
                rootValue?: any;
              }): Promise<CreateUsersMutationResponse>;
              public update(args: {
                where?: UserWhere;
                update?: UserUpdateInput;

                selectionSet?: string | DocumentNode | SelectionSetNode;
                args?: any;
                context?: any;
                rootValue?: any;
              }): Promise<UpdateUsersMutationResponse>;
              public delete(args: {
                where?: UserWhere;

                context?: any;
                rootValue: any;
              }): Promise<{ nodesDeleted: number; relationshipsDeleted: number }>;
              public aggregate(args: {
                where?: UserWhere;
                fulltext?: UserFulltext;
                aggregate: UserAggregateInput;
                context?: any;
                rootValue?: any;
              }): Promise<UserAggregateSelection>;
            }

            export interface ModelMap {
              User: UserModel;
            }
            "
        `);
    });

    test("should generate simple types of a single node and write to a file", async () => {
        const fileName = `${randomstring({
            readable: true,
            charset: "alphabetic",
        })}.test-file.ts`;

        const outFile = path.join(__dirname, fileName);

        filesToDelete.push(outFile);

        const typeDefs = `
            type User {
                name: String
            }
        `;

        const ogm = new OGM({
            typeDefs,
            // @ts-ignore
            driver: {},
        });

        await generate({
            ogm,
            outFile,
        });

        const fileContent = await fs.promises.readFile(outFile, "utf-8");

        expect(fileContent).toMatchInlineSnapshot(`
            "import { SelectionSetNode, DocumentNode } from \\"graphql\\";
            export type Maybe<T> = T | null;
            export type InputMaybe<T> = Maybe<T>;
            export type Exact<T extends { [key: string]: unknown }> = {
              [K in keyof T]: T[K];
            };
            export type MakeOptional<T, K extends keyof T> = Omit<T, K> & {
              [SubKey in K]?: Maybe<T[SubKey]>;
            };
            export type MakeMaybe<T, K extends keyof T> = Omit<T, K> & {
              [SubKey in K]: Maybe<T[SubKey]>;
            };
            /** All built-in and custom scalars, mapped to their actual values */
            export type Scalars = {
              ID: string;
              /** The \`String\` scalar type represents textual data, represented as UTF-8 character sequences. The String type is most often used by GraphQL to represent free-form human-readable text. */
              String: string;
              /** The \`Boolean\` scalar type represents \`true\` or \`false\`. */
              Boolean: boolean;
              /** The \`Int\` scalar type represents non-fractional signed whole numeric values. Int can represent values between -(2^31) and 2^31 - 1. */
              Int: number;
              Float: number;
            };

            export type Query = {
              __typename?: \\"Query\\";
              users: Array<User>;
              usersAggregate: UserAggregateSelection;
            };

            export type QueryUsersArgs = {
              where?: InputMaybe<UserWhere>;
              options?: InputMaybe<UserOptions>;
            };

            export type QueryUsersAggregateArgs = {
              where?: InputMaybe<UserWhere>;
            };

            export type Mutation = {
              __typename?: \\"Mutation\\";
              createUsers: CreateUsersMutationResponse;
              deleteUsers: DeleteInfo;
              updateUsers: UpdateUsersMutationResponse;
            };

            export type MutationCreateUsersArgs = {
              input: Array<UserCreateInput>;
            };

            export type MutationDeleteUsersArgs = {
              where?: InputMaybe<UserWhere>;
            };

            export type MutationUpdateUsersArgs = {
              where?: InputMaybe<UserWhere>;
              update?: InputMaybe<UserUpdateInput>;
            };

            export enum SortDirection {
              /** Sort by field values in ascending order. */
              Asc = \\"ASC\\",
              /** Sort by field values in descending order. */
              Desc = \\"DESC\\",
            }

            export type CreateInfo = {
              __typename?: \\"CreateInfo\\";
              bookmark?: Maybe<Scalars[\\"String\\"]>;
              nodesCreated: Scalars[\\"Int\\"];
              relationshipsCreated: Scalars[\\"Int\\"];
            };

            export type CreateUsersMutationResponse = {
              __typename?: \\"CreateUsersMutationResponse\\";
              info: CreateInfo;
              users: Array<User>;
            };

            export type DeleteInfo = {
              __typename?: \\"DeleteInfo\\";
              bookmark?: Maybe<Scalars[\\"String\\"]>;
              nodesDeleted: Scalars[\\"Int\\"];
              relationshipsDeleted: Scalars[\\"Int\\"];
            };

            export type StringAggregateSelectionNullable = {
              __typename?: \\"StringAggregateSelectionNullable\\";
              shortest?: Maybe<Scalars[\\"String\\"]>;
              longest?: Maybe<Scalars[\\"String\\"]>;
            };

            export type UpdateInfo = {
              __typename?: \\"UpdateInfo\\";
              bookmark?: Maybe<Scalars[\\"String\\"]>;
              nodesCreated: Scalars[\\"Int\\"];
              nodesDeleted: Scalars[\\"Int\\"];
              relationshipsCreated: Scalars[\\"Int\\"];
              relationshipsDeleted: Scalars[\\"Int\\"];
            };

            export type UpdateUsersMutationResponse = {
              __typename?: \\"UpdateUsersMutationResponse\\";
              info: UpdateInfo;
              users: Array<User>;
            };

            export type User = {
              __typename?: \\"User\\";
              name?: Maybe<Scalars[\\"String\\"]>;
            };

            export type UserAggregateSelection = {
              __typename?: \\"UserAggregateSelection\\";
              count: Scalars[\\"Int\\"];
              name: StringAggregateSelectionNullable;
            };

            export type UserCreateInput = {
              name?: InputMaybe<Scalars[\\"String\\"]>;
            };

            export type UserOptions = {
              /** Specify one or more UserSort objects to sort Users by. The sorts will be applied in the order in which they are arranged in the array. */
              sort?: InputMaybe<Array<InputMaybe<UserSort>>>;
              limit?: InputMaybe<Scalars[\\"Int\\"]>;
              offset?: InputMaybe<Scalars[\\"Int\\"]>;
            };

            /** Fields to sort Users by. The order in which sorts are applied is not guaranteed when specifying many fields in one UserSort object. */
            export type UserSort = {
              name?: InputMaybe<SortDirection>;
            };

            export type UserUpdateInput = {
              name?: InputMaybe<Scalars[\\"String\\"]>;
            };

            export type UserWhere = {
              OR?: InputMaybe<Array<UserWhere>>;
              AND?: InputMaybe<Array<UserWhere>>;
              name?: InputMaybe<Scalars[\\"String\\"]>;
              name_NOT?: InputMaybe<Scalars[\\"String\\"]>;
              name_IN?: InputMaybe<Array<InputMaybe<Scalars[\\"String\\"]>>>;
              name_NOT_IN?: InputMaybe<Array<InputMaybe<Scalars[\\"String\\"]>>>;
              name_CONTAINS?: InputMaybe<Scalars[\\"String\\"]>;
              name_NOT_CONTAINS?: InputMaybe<Scalars[\\"String\\"]>;
              name_STARTS_WITH?: InputMaybe<Scalars[\\"String\\"]>;
              name_NOT_STARTS_WITH?: InputMaybe<Scalars[\\"String\\"]>;
              name_ENDS_WITH?: InputMaybe<Scalars[\\"String\\"]>;
              name_NOT_ENDS_WITH?: InputMaybe<Scalars[\\"String\\"]>;
            };

            export interface StringAggregateInputNullable {
              shortest?: boolean;
              longest?: boolean;
            }
            export interface UserAggregateInput {
              count?: boolean;
              name?: StringAggregateInputNullable;
            }

            export declare class UserModel {
              public find(args?: {
                where?: UserWhere;

                options?: UserOptions;
                selectionSet?: string | DocumentNode | SelectionSetNode;
                args?: any;
                context?: any;
                rootValue?: any;
              }): Promise<User[]>;
              public create(args: {
                input: UserCreateInput[];
                selectionSet?: string | DocumentNode | SelectionSetNode;
                args?: any;
                context?: any;
                rootValue?: any;
              }): Promise<CreateUsersMutationResponse>;
              public update(args: {
                where?: UserWhere;
                update?: UserUpdateInput;

                selectionSet?: string | DocumentNode | SelectionSetNode;
                args?: any;
                context?: any;
                rootValue?: any;
              }): Promise<UpdateUsersMutationResponse>;
              public delete(args: {
                where?: UserWhere;

                context?: any;
                rootValue: any;
              }): Promise<{ nodesDeleted: number; relationshipsDeleted: number }>;
              public aggregate(args: {
                where?: UserWhere;

                aggregate: UserAggregateInput;
                context?: any;
                rootValue?: any;
              }): Promise<UserAggregateSelection>;
            }

            export interface ModelMap {
              User: UserModel;
            }
            "
        `);
    });

    test("should generate more complex types of two nodes with a relationship and properties and return the string", async () => {
        const typeDefs = `
            type Movie {
                title: String!
                actors: [Person!]! @relationship(type: "ACTED_IN", direction: IN, properties: "ActedIn")
            }
            type Person {
                name: String!
            }
            interface ActedIn {
                screenTime: Int!
            }
        `;

        const ogm = new OGM({
            typeDefs,
            // @ts-ignore
            driver: {},
        });

        const generated = (await generate({
            ogm,
            noWrite: true,
        })) as string;

        expect(generated).toMatchInlineSnapshot(`
            "import { SelectionSetNode, DocumentNode } from \\"graphql\\";
            export type Maybe<T> = T | null;
            export type InputMaybe<T> = Maybe<T>;
            export type Exact<T extends { [key: string]: unknown }> = {
              [K in keyof T]: T[K];
            };
            export type MakeOptional<T, K extends keyof T> = Omit<T, K> & {
              [SubKey in K]?: Maybe<T[SubKey]>;
            };
            export type MakeMaybe<T, K extends keyof T> = Omit<T, K> & {
              [SubKey in K]: Maybe<T[SubKey]>;
            };
            /** All built-in and custom scalars, mapped to their actual values */
            export type Scalars = {
              ID: string;
              /** The \`String\` scalar type represents textual data, represented as UTF-8 character sequences. The String type is most often used by GraphQL to represent free-form human-readable text. */
              String: string;
              /** The \`Boolean\` scalar type represents \`true\` or \`false\`. */
              Boolean: boolean;
              /** The \`Int\` scalar type represents non-fractional signed whole numeric values. Int can represent values between -(2^31) and 2^31 - 1. */
              Int: number;
              /** The \`Float\` scalar type represents signed double-precision fractional values as specified by [IEEE 754](https://en.wikipedia.org/wiki/IEEE_floating_point). */
              Float: number;
            };

            export type Query = {
              __typename?: \\"Query\\";
              movies: Array<Movie>;
              moviesAggregate: MovieAggregateSelection;
              people: Array<Person>;
              peopleAggregate: PersonAggregateSelection;
            };

            export type QueryMoviesArgs = {
              where?: InputMaybe<MovieWhere>;
              options?: InputMaybe<MovieOptions>;
            };

            export type QueryMoviesAggregateArgs = {
              where?: InputMaybe<MovieWhere>;
            };

            export type QueryPeopleArgs = {
              where?: InputMaybe<PersonWhere>;
              options?: InputMaybe<PersonOptions>;
            };

            export type QueryPeopleAggregateArgs = {
              where?: InputMaybe<PersonWhere>;
            };

            export type Mutation = {
              __typename?: \\"Mutation\\";
              createMovies: CreateMoviesMutationResponse;
              deleteMovies: DeleteInfo;
              updateMovies: UpdateMoviesMutationResponse;
              createPeople: CreatePeopleMutationResponse;
              deletePeople: DeleteInfo;
              updatePeople: UpdatePeopleMutationResponse;
            };

            export type MutationCreateMoviesArgs = {
              input: Array<MovieCreateInput>;
            };

            export type MutationDeleteMoviesArgs = {
              where?: InputMaybe<MovieWhere>;
              delete?: InputMaybe<MovieDeleteInput>;
            };

            export type MutationUpdateMoviesArgs = {
              where?: InputMaybe<MovieWhere>;
              update?: InputMaybe<MovieUpdateInput>;
              connect?: InputMaybe<MovieConnectInput>;
              disconnect?: InputMaybe<MovieDisconnectInput>;
              create?: InputMaybe<MovieRelationInput>;
              delete?: InputMaybe<MovieDeleteInput>;
            };

            export type MutationCreatePeopleArgs = {
              input: Array<PersonCreateInput>;
            };

            export type MutationDeletePeopleArgs = {
              where?: InputMaybe<PersonWhere>;
            };

            export type MutationUpdatePeopleArgs = {
              where?: InputMaybe<PersonWhere>;
              update?: InputMaybe<PersonUpdateInput>;
            };

            export enum SortDirection {
              /** Sort by field values in ascending order. */
              Asc = \\"ASC\\",
              /** Sort by field values in descending order. */
              Desc = \\"DESC\\",
            }

            export type ActedIn = {
              screenTime: Scalars[\\"Int\\"];
            };

            export type CreateInfo = {
              __typename?: \\"CreateInfo\\";
              bookmark?: Maybe<Scalars[\\"String\\"]>;
              nodesCreated: Scalars[\\"Int\\"];
              relationshipsCreated: Scalars[\\"Int\\"];
            };

            export type CreateMoviesMutationResponse = {
              __typename?: \\"CreateMoviesMutationResponse\\";
              info: CreateInfo;
              movies: Array<Movie>;
            };

            export type CreatePeopleMutationResponse = {
              __typename?: \\"CreatePeopleMutationResponse\\";
              info: CreateInfo;
              people: Array<Person>;
            };

            export type DeleteInfo = {
              __typename?: \\"DeleteInfo\\";
              bookmark?: Maybe<Scalars[\\"String\\"]>;
              nodesDeleted: Scalars[\\"Int\\"];
              relationshipsDeleted: Scalars[\\"Int\\"];
            };

            export type IntAggregateSelectionNonNullable = {
              __typename?: \\"IntAggregateSelectionNonNullable\\";
              max: Scalars[\\"Int\\"];
              min: Scalars[\\"Int\\"];
              average: Scalars[\\"Float\\"];
              sum: Scalars[\\"Int\\"];
            };

            export type Movie = {
              __typename?: \\"Movie\\";
              title: Scalars[\\"String\\"];
              actors: Array<Person>;
              actorsAggregate?: Maybe<MoviePersonActorsAggregationSelection>;
              actorsConnection: MovieActorsConnection;
            };

            export type MovieActorsArgs = {
              directed?: InputMaybe<Scalars[\\"Boolean\\"]>;
              where?: InputMaybe<PersonWhere>;
              options?: InputMaybe<PersonOptions>;
            };

            export type MovieActorsAggregateArgs = {
              where?: InputMaybe<PersonWhere>;
              directed?: InputMaybe<Scalars[\\"Boolean\\"]>;
            };

            export type MovieActorsConnectionArgs = {
              where?: InputMaybe<MovieActorsConnectionWhere>;
              directed?: InputMaybe<Scalars[\\"Boolean\\"]>;
              sort?: InputMaybe<Array<MovieActorsConnectionSort>>;
              first?: InputMaybe<Scalars[\\"Int\\"]>;
              after?: InputMaybe<Scalars[\\"String\\"]>;
            };

            export type MovieActorsConnection = {
              __typename?: \\"MovieActorsConnection\\";
              edges: Array<MovieActorsRelationship>;
              totalCount: Scalars[\\"Int\\"];
              pageInfo: PageInfo;
            };

            export type MovieActorsRelationship = ActedIn & {
              __typename?: \\"MovieActorsRelationship\\";
              cursor: Scalars[\\"String\\"];
              node: Person;
              screenTime: Scalars[\\"Int\\"];
            };

            export type MovieAggregateSelection = {
              __typename?: \\"MovieAggregateSelection\\";
              count: Scalars[\\"Int\\"];
              title: StringAggregateSelectionNonNullable;
            };

            export type MoviePersonActorsAggregationSelection = {
              __typename?: \\"MoviePersonActorsAggregationSelection\\";
              count: Scalars[\\"Int\\"];
              node?: Maybe<MoviePersonActorsNodeAggregateSelection>;
              edge?: Maybe<MoviePersonActorsEdgeAggregateSelection>;
            };

            export type MoviePersonActorsEdgeAggregateSelection = {
              __typename?: \\"MoviePersonActorsEdgeAggregateSelection\\";
              screenTime: IntAggregateSelectionNonNullable;
            };

            export type MoviePersonActorsNodeAggregateSelection = {
              __typename?: \\"MoviePersonActorsNodeAggregateSelection\\";
              name: StringAggregateSelectionNonNullable;
            };

            /** Pagination information (Relay) */
            export type PageInfo = {
              __typename?: \\"PageInfo\\";
              hasNextPage: Scalars[\\"Boolean\\"];
              hasPreviousPage: Scalars[\\"Boolean\\"];
              startCursor?: Maybe<Scalars[\\"String\\"]>;
              endCursor?: Maybe<Scalars[\\"String\\"]>;
            };

            export type Person = {
              __typename?: \\"Person\\";
              name: Scalars[\\"String\\"];
            };

            export type PersonAggregateSelection = {
              __typename?: \\"PersonAggregateSelection\\";
              count: Scalars[\\"Int\\"];
              name: StringAggregateSelectionNonNullable;
            };

            export type StringAggregateSelectionNonNullable = {
              __typename?: \\"StringAggregateSelectionNonNullable\\";
              shortest: Scalars[\\"String\\"];
              longest: Scalars[\\"String\\"];
            };

            export type UpdateInfo = {
              __typename?: \\"UpdateInfo\\";
              bookmark?: Maybe<Scalars[\\"String\\"]>;
              nodesCreated: Scalars[\\"Int\\"];
              nodesDeleted: Scalars[\\"Int\\"];
              relationshipsCreated: Scalars[\\"Int\\"];
              relationshipsDeleted: Scalars[\\"Int\\"];
            };

            export type UpdateMoviesMutationResponse = {
              __typename?: \\"UpdateMoviesMutationResponse\\";
              info: UpdateInfo;
              movies: Array<Movie>;
            };

            export type UpdatePeopleMutationResponse = {
              __typename?: \\"UpdatePeopleMutationResponse\\";
              info: UpdateInfo;
              people: Array<Person>;
            };

            export type ActedInSort = {
              screenTime?: InputMaybe<SortDirection>;
            };

            export type ActedInUpdateInput = {
              screenTime?: InputMaybe<Scalars[\\"Int\\"]>;
            };

<<<<<<< HEAD
=======
            export type ActedInWhere = {
              OR?: InputMaybe<Array<ActedInWhere>>;
              AND?: InputMaybe<Array<ActedInWhere>>;
              screenTime?: InputMaybe<Scalars[\\"Int\\"]>;
              screenTime_NOT?: InputMaybe<Scalars[\\"Int\\"]>;
              screenTime_IN?: InputMaybe<Array<InputMaybe<Scalars[\\"Int\\"]>>>;
              screenTime_NOT_IN?: InputMaybe<Array<InputMaybe<Scalars[\\"Int\\"]>>>;
              screenTime_LT?: InputMaybe<Scalars[\\"Int\\"]>;
              screenTime_LTE?: InputMaybe<Scalars[\\"Int\\"]>;
              screenTime_GT?: InputMaybe<Scalars[\\"Int\\"]>;
              screenTime_GTE?: InputMaybe<Scalars[\\"Int\\"]>;
            };

>>>>>>> 1630ecb1
            export type MovieActorsAggregateInput = {
              count?: InputMaybe<Scalars[\\"Int\\"]>;
              count_LT?: InputMaybe<Scalars[\\"Int\\"]>;
              count_LTE?: InputMaybe<Scalars[\\"Int\\"]>;
              count_GT?: InputMaybe<Scalars[\\"Int\\"]>;
              count_GTE?: InputMaybe<Scalars[\\"Int\\"]>;
              AND?: InputMaybe<Array<MovieActorsAggregateInput>>;
              OR?: InputMaybe<Array<MovieActorsAggregateInput>>;
              node?: InputMaybe<MovieActorsNodeAggregationWhereInput>;
              edge?: InputMaybe<MovieActorsEdgeAggregationWhereInput>;
            };

            export type MovieActorsConnectFieldInput = {
<<<<<<< HEAD
              where?: Maybe<PersonConnectWhere>;
              edge: MovieActorsRelationshipCreateInput;
=======
              where?: InputMaybe<PersonConnectWhere>;
              edge: ActedInCreateInput;
>>>>>>> 1630ecb1
            };

            export type MovieActorsConnectionSort = {
              edge?: InputMaybe<ActedInSort>;
              node?: InputMaybe<PersonSort>;
            };

            export type MovieActorsConnectionWhere = {
<<<<<<< HEAD
              AND?: Maybe<Array<MovieActorsConnectionWhere>>;
              OR?: Maybe<Array<MovieActorsConnectionWhere>>;
              edge?: Maybe<MovieActorsRelationshipWhere>;
              edge_NOT?: Maybe<MovieActorsRelationshipWhere>;
              node?: Maybe<PersonWhere>;
              node_NOT?: Maybe<PersonWhere>;
=======
              AND?: InputMaybe<Array<MovieActorsConnectionWhere>>;
              OR?: InputMaybe<Array<MovieActorsConnectionWhere>>;
              edge?: InputMaybe<ActedInWhere>;
              edge_NOT?: InputMaybe<ActedInWhere>;
              node?: InputMaybe<PersonWhere>;
              node_NOT?: InputMaybe<PersonWhere>;
>>>>>>> 1630ecb1
            };

            export type MovieActorsCreateFieldInput = {
              node: PersonCreateInput;
              edge: MovieActorsRelationshipCreateInput;
            };

            export type MovieActorsDeleteFieldInput = {
              where?: InputMaybe<MovieActorsConnectionWhere>;
            };

            export type MovieActorsDisconnectFieldInput = {
              where?: InputMaybe<MovieActorsConnectionWhere>;
            };

            export type MovieActorsEdgeAggregationWhereInput = {
              AND?: InputMaybe<Array<MovieActorsEdgeAggregationWhereInput>>;
              OR?: InputMaybe<Array<MovieActorsEdgeAggregationWhereInput>>;
              screenTime_EQUAL?: InputMaybe<Scalars[\\"Int\\"]>;
              screenTime_AVERAGE_EQUAL?: InputMaybe<Scalars[\\"Float\\"]>;
              screenTime_MIN_EQUAL?: InputMaybe<Scalars[\\"Int\\"]>;
              screenTime_MAX_EQUAL?: InputMaybe<Scalars[\\"Int\\"]>;
              screenTime_SUM_EQUAL?: InputMaybe<Scalars[\\"Int\\"]>;
              screenTime_GT?: InputMaybe<Scalars[\\"Int\\"]>;
              screenTime_AVERAGE_GT?: InputMaybe<Scalars[\\"Float\\"]>;
              screenTime_MIN_GT?: InputMaybe<Scalars[\\"Int\\"]>;
              screenTime_MAX_GT?: InputMaybe<Scalars[\\"Int\\"]>;
              screenTime_SUM_GT?: InputMaybe<Scalars[\\"Int\\"]>;
              screenTime_GTE?: InputMaybe<Scalars[\\"Int\\"]>;
              screenTime_AVERAGE_GTE?: InputMaybe<Scalars[\\"Float\\"]>;
              screenTime_MIN_GTE?: InputMaybe<Scalars[\\"Int\\"]>;
              screenTime_MAX_GTE?: InputMaybe<Scalars[\\"Int\\"]>;
              screenTime_SUM_GTE?: InputMaybe<Scalars[\\"Int\\"]>;
              screenTime_LT?: InputMaybe<Scalars[\\"Int\\"]>;
              screenTime_AVERAGE_LT?: InputMaybe<Scalars[\\"Float\\"]>;
              screenTime_MIN_LT?: InputMaybe<Scalars[\\"Int\\"]>;
              screenTime_MAX_LT?: InputMaybe<Scalars[\\"Int\\"]>;
              screenTime_SUM_LT?: InputMaybe<Scalars[\\"Int\\"]>;
              screenTime_LTE?: InputMaybe<Scalars[\\"Int\\"]>;
              screenTime_AVERAGE_LTE?: InputMaybe<Scalars[\\"Float\\"]>;
              screenTime_MIN_LTE?: InputMaybe<Scalars[\\"Int\\"]>;
              screenTime_MAX_LTE?: InputMaybe<Scalars[\\"Int\\"]>;
              screenTime_SUM_LTE?: InputMaybe<Scalars[\\"Int\\"]>;
            };

            export type MovieActorsFieldInput = {
              create?: InputMaybe<Array<MovieActorsCreateFieldInput>>;
              connect?: InputMaybe<Array<MovieActorsConnectFieldInput>>;
            };

            export type MovieActorsNodeAggregationWhereInput = {
              AND?: InputMaybe<Array<MovieActorsNodeAggregationWhereInput>>;
              OR?: InputMaybe<Array<MovieActorsNodeAggregationWhereInput>>;
              name_EQUAL?: InputMaybe<Scalars[\\"String\\"]>;
              name_AVERAGE_EQUAL?: InputMaybe<Scalars[\\"Float\\"]>;
              name_LONGEST_EQUAL?: InputMaybe<Scalars[\\"Int\\"]>;
              name_SHORTEST_EQUAL?: InputMaybe<Scalars[\\"Int\\"]>;
              name_GT?: InputMaybe<Scalars[\\"Int\\"]>;
              name_AVERAGE_GT?: InputMaybe<Scalars[\\"Float\\"]>;
              name_LONGEST_GT?: InputMaybe<Scalars[\\"Int\\"]>;
              name_SHORTEST_GT?: InputMaybe<Scalars[\\"Int\\"]>;
              name_GTE?: InputMaybe<Scalars[\\"Int\\"]>;
              name_AVERAGE_GTE?: InputMaybe<Scalars[\\"Float\\"]>;
              name_LONGEST_GTE?: InputMaybe<Scalars[\\"Int\\"]>;
              name_SHORTEST_GTE?: InputMaybe<Scalars[\\"Int\\"]>;
              name_LT?: InputMaybe<Scalars[\\"Int\\"]>;
              name_AVERAGE_LT?: InputMaybe<Scalars[\\"Float\\"]>;
              name_LONGEST_LT?: InputMaybe<Scalars[\\"Int\\"]>;
              name_SHORTEST_LT?: InputMaybe<Scalars[\\"Int\\"]>;
              name_LTE?: InputMaybe<Scalars[\\"Int\\"]>;
              name_AVERAGE_LTE?: InputMaybe<Scalars[\\"Float\\"]>;
              name_LONGEST_LTE?: InputMaybe<Scalars[\\"Int\\"]>;
              name_SHORTEST_LTE?: InputMaybe<Scalars[\\"Int\\"]>;
            };

            export type MovieActorsRelationshipCreateInput = {
              screenTime: Scalars[\\"Int\\"];
            };

            export type MovieActorsRelationshipWhere = {
              AND?: Maybe<Array<MovieActorsRelationshipWhere>>;
              OR?: Maybe<Array<MovieActorsRelationshipWhere>>;
              screenTime?: Maybe<Scalars[\\"Int\\"]>;
              screenTime_NOT?: Maybe<Scalars[\\"Int\\"]>;
              screenTime_IN?: Maybe<Array<Maybe<Scalars[\\"Int\\"]>>>;
              screenTime_NOT_IN?: Maybe<Array<Maybe<Scalars[\\"Int\\"]>>>;
              screenTime_LT?: Maybe<Scalars[\\"Int\\"]>;
              screenTime_LTE?: Maybe<Scalars[\\"Int\\"]>;
              screenTime_GT?: Maybe<Scalars[\\"Int\\"]>;
              screenTime_GTE?: Maybe<Scalars[\\"Int\\"]>;
            };

            export type MovieActorsUpdateConnectionInput = {
              node?: InputMaybe<PersonUpdateInput>;
              edge?: InputMaybe<ActedInUpdateInput>;
            };

            export type MovieActorsUpdateFieldInput = {
              where?: InputMaybe<MovieActorsConnectionWhere>;
              update?: InputMaybe<MovieActorsUpdateConnectionInput>;
              connect?: InputMaybe<Array<MovieActorsConnectFieldInput>>;
              disconnect?: InputMaybe<Array<MovieActorsDisconnectFieldInput>>;
              create?: InputMaybe<Array<MovieActorsCreateFieldInput>>;
              delete?: InputMaybe<Array<MovieActorsDeleteFieldInput>>;
            };

            export type MovieConnectInput = {
              actors?: InputMaybe<Array<MovieActorsConnectFieldInput>>;
            };

            export type MovieCreateInput = {
              title: Scalars[\\"String\\"];
              actors?: InputMaybe<MovieActorsFieldInput>;
            };

            export type MovieDeleteInput = {
              actors?: InputMaybe<Array<MovieActorsDeleteFieldInput>>;
            };

            export type MovieDisconnectInput = {
              actors?: InputMaybe<Array<MovieActorsDisconnectFieldInput>>;
            };

            export type MovieOptions = {
              /** Specify one or more MovieSort objects to sort Movies by. The sorts will be applied in the order in which they are arranged in the array. */
              sort?: InputMaybe<Array<InputMaybe<MovieSort>>>;
              limit?: InputMaybe<Scalars[\\"Int\\"]>;
              offset?: InputMaybe<Scalars[\\"Int\\"]>;
            };

            export type MovieRelationInput = {
              actors?: InputMaybe<Array<MovieActorsCreateFieldInput>>;
            };

            /** Fields to sort Movies by. The order in which sorts are applied is not guaranteed when specifying many fields in one MovieSort object. */
            export type MovieSort = {
              title?: InputMaybe<SortDirection>;
            };

            export type MovieUpdateInput = {
              title?: InputMaybe<Scalars[\\"String\\"]>;
              actors?: InputMaybe<Array<MovieActorsUpdateFieldInput>>;
            };

            export type MovieWhere = {
              OR?: InputMaybe<Array<MovieWhere>>;
              AND?: InputMaybe<Array<MovieWhere>>;
              title?: InputMaybe<Scalars[\\"String\\"]>;
              title_NOT?: InputMaybe<Scalars[\\"String\\"]>;
              title_IN?: InputMaybe<Array<InputMaybe<Scalars[\\"String\\"]>>>;
              title_NOT_IN?: InputMaybe<Array<InputMaybe<Scalars[\\"String\\"]>>>;
              title_CONTAINS?: InputMaybe<Scalars[\\"String\\"]>;
              title_NOT_CONTAINS?: InputMaybe<Scalars[\\"String\\"]>;
              title_STARTS_WITH?: InputMaybe<Scalars[\\"String\\"]>;
              title_NOT_STARTS_WITH?: InputMaybe<Scalars[\\"String\\"]>;
              title_ENDS_WITH?: InputMaybe<Scalars[\\"String\\"]>;
              title_NOT_ENDS_WITH?: InputMaybe<Scalars[\\"String\\"]>;
              actors?: InputMaybe<PersonWhere>;
              actors_NOT?: InputMaybe<PersonWhere>;
              actorsAggregate?: InputMaybe<MovieActorsAggregateInput>;
              actorsConnection?: InputMaybe<MovieActorsConnectionWhere>;
              actorsConnection_NOT?: InputMaybe<MovieActorsConnectionWhere>;
            };

            export type PersonConnectWhere = {
              node: PersonWhere;
            };

            export type PersonCreateInput = {
              name: Scalars[\\"String\\"];
            };

            export type PersonOptions = {
              /** Specify one or more PersonSort objects to sort People by. The sorts will be applied in the order in which they are arranged in the array. */
              sort?: InputMaybe<Array<InputMaybe<PersonSort>>>;
              limit?: InputMaybe<Scalars[\\"Int\\"]>;
              offset?: InputMaybe<Scalars[\\"Int\\"]>;
            };

            /** Fields to sort People by. The order in which sorts are applied is not guaranteed when specifying many fields in one PersonSort object. */
            export type PersonSort = {
              name?: InputMaybe<SortDirection>;
            };

            export type PersonUpdateInput = {
              name?: InputMaybe<Scalars[\\"String\\"]>;
            };

            export type PersonWhere = {
              OR?: InputMaybe<Array<PersonWhere>>;
              AND?: InputMaybe<Array<PersonWhere>>;
              name?: InputMaybe<Scalars[\\"String\\"]>;
              name_NOT?: InputMaybe<Scalars[\\"String\\"]>;
              name_IN?: InputMaybe<Array<InputMaybe<Scalars[\\"String\\"]>>>;
              name_NOT_IN?: InputMaybe<Array<InputMaybe<Scalars[\\"String\\"]>>>;
              name_CONTAINS?: InputMaybe<Scalars[\\"String\\"]>;
              name_NOT_CONTAINS?: InputMaybe<Scalars[\\"String\\"]>;
              name_STARTS_WITH?: InputMaybe<Scalars[\\"String\\"]>;
              name_NOT_STARTS_WITH?: InputMaybe<Scalars[\\"String\\"]>;
              name_ENDS_WITH?: InputMaybe<Scalars[\\"String\\"]>;
              name_NOT_ENDS_WITH?: InputMaybe<Scalars[\\"String\\"]>;
            };

            export interface StringAggregateInputNonNullable {
              shortest?: boolean;
              longest?: boolean;
            }
            export interface MovieAggregateInput {
              count?: boolean;
              title?: StringAggregateInputNonNullable;
            }

            export declare class MovieModel {
              public find(args?: {
                where?: MovieWhere;

                options?: MovieOptions;
                selectionSet?: string | DocumentNode | SelectionSetNode;
                args?: any;
                context?: any;
                rootValue?: any;
              }): Promise<Movie[]>;
              public create(args: {
                input: MovieCreateInput[];
                selectionSet?: string | DocumentNode | SelectionSetNode;
                args?: any;
                context?: any;
                rootValue?: any;
              }): Promise<CreateMoviesMutationResponse>;
              public update(args: {
                where?: MovieWhere;
                update?: MovieUpdateInput;
                connect?: MovieConnectInput;
                disconnect?: MovieDisconnectInput;
                create?: MovieCreateInput;

                selectionSet?: string | DocumentNode | SelectionSetNode;
                args?: any;
                context?: any;
                rootValue?: any;
              }): Promise<UpdateMoviesMutationResponse>;
              public delete(args: {
                where?: MovieWhere;
                delete?: MovieDeleteInput;
                context?: any;
                rootValue: any;
              }): Promise<{ nodesDeleted: number; relationshipsDeleted: number }>;
              public aggregate(args: {
                where?: MovieWhere;

                aggregate: MovieAggregateInput;
                context?: any;
                rootValue?: any;
              }): Promise<MovieAggregateSelection>;
            }

            export interface StringAggregateInputNonNullable {
              shortest?: boolean;
              longest?: boolean;
            }
            export interface PersonAggregateInput {
              count?: boolean;
              name?: StringAggregateInputNonNullable;
            }

            export declare class PersonModel {
              public find(args?: {
                where?: PersonWhere;

                options?: PersonOptions;
                selectionSet?: string | DocumentNode | SelectionSetNode;
                args?: any;
                context?: any;
                rootValue?: any;
              }): Promise<Person[]>;
              public create(args: {
                input: PersonCreateInput[];
                selectionSet?: string | DocumentNode | SelectionSetNode;
                args?: any;
                context?: any;
                rootValue?: any;
              }): Promise<CreatePeopleMutationResponse>;
              public update(args: {
                where?: PersonWhere;
                update?: PersonUpdateInput;

                selectionSet?: string | DocumentNode | SelectionSetNode;
                args?: any;
                context?: any;
                rootValue?: any;
              }): Promise<UpdatePeopleMutationResponse>;
              public delete(args: {
                where?: PersonWhere;

                context?: any;
                rootValue: any;
              }): Promise<{ nodesDeleted: number; relationshipsDeleted: number }>;
              public aggregate(args: {
                where?: PersonWhere;

                aggregate: PersonAggregateInput;
                context?: any;
                rootValue?: any;
              }): Promise<PersonAggregateSelection>;
            }

            export interface ModelMap {
              Movie: MovieModel;
              Person: PersonModel;
            }
            "
        `);
    });

    test("should throw outFile or noWrite required", async () => {
        const typeDefs = `
          type User {
              name: String
          }
        `;

        const ogm = new OGM({
            typeDefs,
            // @ts-ignore
            driver: {},
        });

        await expect(() =>
            generate({
                ogm,
            })
        ).rejects.toThrow("outFile or noWrite required");
    });
});<|MERGE_RESOLUTION|>--- conflicted
+++ resolved
@@ -1023,22 +1023,6 @@
               screenTime?: InputMaybe<Scalars[\\"Int\\"]>;
             };
 
-<<<<<<< HEAD
-=======
-            export type ActedInWhere = {
-              OR?: InputMaybe<Array<ActedInWhere>>;
-              AND?: InputMaybe<Array<ActedInWhere>>;
-              screenTime?: InputMaybe<Scalars[\\"Int\\"]>;
-              screenTime_NOT?: InputMaybe<Scalars[\\"Int\\"]>;
-              screenTime_IN?: InputMaybe<Array<InputMaybe<Scalars[\\"Int\\"]>>>;
-              screenTime_NOT_IN?: InputMaybe<Array<InputMaybe<Scalars[\\"Int\\"]>>>;
-              screenTime_LT?: InputMaybe<Scalars[\\"Int\\"]>;
-              screenTime_LTE?: InputMaybe<Scalars[\\"Int\\"]>;
-              screenTime_GT?: InputMaybe<Scalars[\\"Int\\"]>;
-              screenTime_GTE?: InputMaybe<Scalars[\\"Int\\"]>;
-            };
-
->>>>>>> 1630ecb1
             export type MovieActorsAggregateInput = {
               count?: InputMaybe<Scalars[\\"Int\\"]>;
               count_LT?: InputMaybe<Scalars[\\"Int\\"]>;
@@ -1052,13 +1036,8 @@
             };
 
             export type MovieActorsConnectFieldInput = {
-<<<<<<< HEAD
-              where?: Maybe<PersonConnectWhere>;
+              where?: InputMaybe<PersonConnectWhere>;
               edge: MovieActorsRelationshipCreateInput;
-=======
-              where?: InputMaybe<PersonConnectWhere>;
-              edge: ActedInCreateInput;
->>>>>>> 1630ecb1
             };
 
             export type MovieActorsConnectionSort = {
@@ -1067,21 +1046,12 @@
             };
 
             export type MovieActorsConnectionWhere = {
-<<<<<<< HEAD
-              AND?: Maybe<Array<MovieActorsConnectionWhere>>;
-              OR?: Maybe<Array<MovieActorsConnectionWhere>>;
-              edge?: Maybe<MovieActorsRelationshipWhere>;
-              edge_NOT?: Maybe<MovieActorsRelationshipWhere>;
-              node?: Maybe<PersonWhere>;
-              node_NOT?: Maybe<PersonWhere>;
-=======
               AND?: InputMaybe<Array<MovieActorsConnectionWhere>>;
               OR?: InputMaybe<Array<MovieActorsConnectionWhere>>;
-              edge?: InputMaybe<ActedInWhere>;
-              edge_NOT?: InputMaybe<ActedInWhere>;
+              edge?: InputMaybe<MovieActorsRelationshipWhere>;
+              edge_NOT?: InputMaybe<MovieActorsRelationshipWhere>;
               node?: InputMaybe<PersonWhere>;
               node_NOT?: InputMaybe<PersonWhere>;
->>>>>>> 1630ecb1
             };
 
             export type MovieActorsCreateFieldInput = {
@@ -1162,16 +1132,16 @@
             };
 
             export type MovieActorsRelationshipWhere = {
-              AND?: Maybe<Array<MovieActorsRelationshipWhere>>;
-              OR?: Maybe<Array<MovieActorsRelationshipWhere>>;
-              screenTime?: Maybe<Scalars[\\"Int\\"]>;
-              screenTime_NOT?: Maybe<Scalars[\\"Int\\"]>;
-              screenTime_IN?: Maybe<Array<Maybe<Scalars[\\"Int\\"]>>>;
-              screenTime_NOT_IN?: Maybe<Array<Maybe<Scalars[\\"Int\\"]>>>;
-              screenTime_LT?: Maybe<Scalars[\\"Int\\"]>;
-              screenTime_LTE?: Maybe<Scalars[\\"Int\\"]>;
-              screenTime_GT?: Maybe<Scalars[\\"Int\\"]>;
-              screenTime_GTE?: Maybe<Scalars[\\"Int\\"]>;
+              AND?: InputMaybe<Array<MovieActorsRelationshipWhere>>;
+              OR?: InputMaybe<Array<MovieActorsRelationshipWhere>>;
+              screenTime?: InputMaybe<Scalars[\\"Int\\"]>;
+              screenTime_NOT?: InputMaybe<Scalars[\\"Int\\"]>;
+              screenTime_IN?: InputMaybe<Array<InputMaybe<Scalars[\\"Int\\"]>>>;
+              screenTime_NOT_IN?: InputMaybe<Array<InputMaybe<Scalars[\\"Int\\"]>>>;
+              screenTime_LT?: InputMaybe<Scalars[\\"Int\\"]>;
+              screenTime_LTE?: InputMaybe<Scalars[\\"Int\\"]>;
+              screenTime_GT?: InputMaybe<Scalars[\\"Int\\"]>;
+              screenTime_GTE?: InputMaybe<Scalars[\\"Int\\"]>;
             };
 
             export type MovieActorsUpdateConnectionInput = {
