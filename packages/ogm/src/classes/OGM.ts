/*
 * Copyright (c) "Neo4j"
 * Neo4j Sweden AB [http://neo4j.com]
 *
 * This file is part of Neo4j.
 *
 * Licensed under the Apache License, Version 2.0 (the "License");
 * you may not use this file except in compliance with the License.
 * You may obtain a copy of the License at
 *
 *     http://www.apache.org/licenses/LICENSE-2.0
 *
 * Unless required by applicable law or agreed to in writing, software
 * distributed under the License is distributed on an "AS IS" BASIS,
 * WITHOUT WARRANTIES OR CONDITIONS OF ANY KIND, either express or implied.
 * See the License for the specific language governing permissions and
 * limitations under the License.
 */

import type { Neo4jGraphQLConstructor, Node } from "@neo4j/graphql";
import { Neo4jGraphQL } from "@neo4j/graphql";
import type { GraphQLSchema } from "graphql";
import Model from "./Model";
import { filterDocument } from "../utils";
import type { Driver, SessionConfig } from "neo4j-driver";

export interface OGMConstructor extends Neo4jGraphQLConstructor {
    database?: string;
}

type AssertIndexesAndConstraintsOptions = {
    create?: boolean;
};

type Neo4jGraphQLSessionConfig = Pick<SessionConfig, "database" | "impersonatedUser" | "auth">;

class OGM<ModelMap = unknown> {
    public checkNeo4jCompat: (input?: { driver?: Driver; sessionConfig?: Neo4jGraphQLSessionConfig }) => Promise<void>;
    public assertIndexesAndConstraints: (input?: {
        driver?: Driver;
        sessionConfig?: Neo4jGraphQLSessionConfig;
        options?: AssertIndexesAndConstraintsOptions;
    }) => Promise<void>;
    private models: Model[];
    private neoSchema: Neo4jGraphQL;
    private _schema?: GraphQLSchema;
    private initializer?: Promise<void>;
    private database?: string;

    constructor(input: OGMConstructor) {
        const { typeDefs, database, ...rest } = input;

        this.models = [];
        this.database = database;

        this.neoSchema = new Neo4jGraphQL({
            ...rest,
            typeDefs: filterDocument(typeDefs),
        });

        this.checkNeo4jCompat = function checkNeo4jCompat({
            driver,
            sessionConfig,
        }: {
            driver?: Driver;
            sessionConfig?: Neo4jGraphQLSessionConfig;
        } = {}) {
            return this.neoSchema.checkNeo4jCompat({
<<<<<<< HEAD
                driver: rest.driver,
                sessionConfig: rest.config?.sessionConfig ,
=======
                driver: driver || rest.driver,
                sessionConfig: sessionConfig || rest.config?.driverConfig,
>>>>>>> 39b4ebf3
            });
        };

        this.assertIndexesAndConstraints = async ({
            driver,
            sessionConfig,
            options,
        }: {
            driver?: Driver;
            sessionConfig?: Neo4jGraphQLSessionConfig;
            options?: AssertIndexesAndConstraintsOptions;
        } = {}): Promise<void> => {
            try {
                await this.neoSchema.assertIndexesAndConstraints({
<<<<<<< HEAD
                    ...input,
                    driver: rest.driver,
                    sessionConfig: rest.config?.sessionConfig,
=======
                    options,
                    driver: driver || rest.driver,
                    sessionConfig: sessionConfig || rest.config?.driverConfig,
>>>>>>> 39b4ebf3
                });
            } catch (e: unknown) {
                if (
                    e instanceof Error &&
                    e.message.includes("You must await `.getSchema()` before `.assertIndexesAndConstraints()`")
                ) {
                    throw new Error("You must await `.init()` before `.assertIndexesAndConstraints()`");
                }
                throw e;
            }
        };
    }

    public get schema(): GraphQLSchema {
        if (!this._schema) {
            throw new Error("You must await `.init()` before accessing `schema`");
        }

        return this._schema;
    }

    public get nodes(): Node[] {
        try {
            return this.neoSchema.nodes;
        } catch {
            throw new Error("You must await `.init()` before accessing `nodes`");
        }
    }

    public async init(): Promise<void> {
        if (!this.initializer) {
            this.initializer = this.createInitializer();
        }

        return this.initializer;
    }

    public model<M extends T extends keyof ModelMap ? ModelMap[T] : Model, T extends keyof ModelMap | string = string>(
        name: T
    ): M {
        let model = this.models.find((n) => n.name === name);

        if (model) {
            return model as M;
        }

        model = new Model(name as string, this.database);

        if (this._schema) {
            this.initModel(model);
        }

        this.models.push(model);
        return model as M;
    }

    private initModel(model: Model) {
        const node = this.neoSchema.nodes.find((n) => n.name === model.name);

        if (!node) {
            throw new Error(`Could not find model ${model.name}`);
        }

        const selectionSet = `
                    {
                        ${[node.primitiveFields, node.scalarFields, node.enumFields, node.temporalFields].reduce(
                            (res: string[], v) => [...res, ...v.map((x) => x.fieldName)],
                            []
                        )}
                    }
                `;

        model.init({
            schema: this.schema,
            selectionSet,
            namePluralized: node.plural,
            rootTypeFieldNames: node.rootTypeFieldNames,
        });
    }

    private createInitializer(): Promise<void> {
        return new Promise((resolve) => {
            this.neoSchema.getSchema().then((schema) => {
                this._schema = schema;

                this.models.forEach((model) => this.initModel(model));

                resolve();
            });
        });
    }
}

export default OGM;<|MERGE_RESOLUTION|>--- conflicted
+++ resolved
@@ -66,13 +66,8 @@
             sessionConfig?: Neo4jGraphQLSessionConfig;
         } = {}) {
             return this.neoSchema.checkNeo4jCompat({
-<<<<<<< HEAD
-                driver: rest.driver,
-                sessionConfig: rest.config?.sessionConfig ,
-=======
                 driver: driver || rest.driver,
-                sessionConfig: sessionConfig || rest.config?.driverConfig,
->>>>>>> 39b4ebf3
+                sessionConfig: sessionConfig || (database && { database }) || undefined,
             });
         };
 
@@ -87,15 +82,9 @@
         } = {}): Promise<void> => {
             try {
                 await this.neoSchema.assertIndexesAndConstraints({
-<<<<<<< HEAD
-                    ...input,
-                    driver: rest.driver,
-                    sessionConfig: rest.config?.sessionConfig,
-=======
                     options,
                     driver: driver || rest.driver,
-                    sessionConfig: sessionConfig || rest.config?.driverConfig,
->>>>>>> 39b4ebf3
+                    sessionConfig: sessionConfig || (database && { database }) || undefined,
                 });
             } catch (e: unknown) {
                 if (
