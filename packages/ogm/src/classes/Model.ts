/*
 * Copyright (c) "Neo4j"
 * Neo4j Sweden AB [http://neo4j.com]
 *
 * This file is part of Neo4j.
 *
 * Licensed under the Apache License, Version 2.0 (the "License");
 * you may not use this file except in compliance with the License.
 * You may obtain a copy of the License at
 *
 *     http://www.apache.org/licenses/LICENSE-2.0
 *
 * Unless required by applicable law or agreed to in writing, software
 * distributed under the License is distributed on an "AS IS" BASIS,
 * WITHOUT WARRANTIES OR CONDITIONS OF ANY KIND, either express or implied.
 * See the License for the specific language governing permissions and
 * limitations under the License.
 */

import { DocumentNode, graphql, parse, print, SelectionSetNode } from "graphql";
import pluralize from "pluralize";
import { Neo4jGraphQL, upperFirst } from "@neo4j/graphql";
import { GraphQLOptionsArg, GraphQLWhereArg, DeleteInfo } from "../types";
import { lowerFirst } from "../utils/lower-first";

export interface ModelConstructor {
    name: string;
    selectionSet: string;
    neoSchema: Neo4jGraphQL;
}

function printSelectionSet(selectionSet: string | DocumentNode | SelectionSetNode): string {
    if (typeof selectionSet === "string") {
        return print(parse(selectionSet));
    }

    return print(selectionSet);
}

class Model {
    public name: string;
    private namePluralized: string;
    private neoSchema: Neo4jGraphQL;
    protected selectionSet: string;

    constructor(input: ModelConstructor) {
        this.name = input.name;
        this.namePluralized = lowerFirst(pluralize(input.name));
        this.neoSchema = input.neoSchema;
        this.selectionSet = input.selectionSet;
    }

    public setSelectionSet(selectionSet: string | DocumentNode) {
        this.selectionSet = printSelectionSet(selectionSet);
    }

    async find<T = any[]>({
        where,
        fulltext,
        options,
        selectionSet,
        args = {},
        context = {},
        rootValue = null,
    }: {
        where?: GraphQLWhereArg;
        fulltext?: any;
        options?: GraphQLOptionsArg;
        selectionSet?: string | DocumentNode | SelectionSetNode;
        args?: any;
        context?: any;
        rootValue?: any;
    } = {}): Promise<T> {
        const argWorthy = Boolean(where || options || fulltext);

        const argDefinitions = [
            `${argWorthy ? "(" : ""}`,
            `${where ? `$where: ${this.name}Where` : ""}`,
            `${options ? `$options: ${this.name}Options` : ""}`,
            `${fulltext ? `$fulltext: ${this.name}Fulltext` : ""}`,
            `${argWorthy ? ")" : ""}`,
        ];

        const argsApply = [
            `${argWorthy ? "(" : ""}`,
            `${where ? `where: $where` : ""}`,
            `${options ? `options: $options` : ""}`,
            `${fulltext ? `fulltext: $fulltext` : ""}`,
            `${argWorthy ? ")" : ""}`,
        ];

        const selection = printSelectionSet(selectionSet || this.selectionSet);

        const query = `
            query ${argDefinitions.join(" ")}{
                ${this.namePluralized}${argsApply.join(" ")} ${selection}
            }
        `;

        const variableValues = { where, options, ...args };

        const result = await graphql({
            schema: this.neoSchema.schema,
            source: query,
            rootValue,
            contextValue: context,
            variableValues,
        });

        if (result.errors?.length) {
            throw new Error(result.errors[0].message);
        }

        return (result.data as any)[this.namePluralized] as T;
    }

<<<<<<< HEAD
    async count({
        where,
        fulltext,
    }: {
        where?: GraphQLWhereArg;
        fulltext?: any;
    } = {}): Promise<number> {
        const argWorthy = Boolean(where || fulltext);

        const argDefinitions = [
            `${argWorthy ? "(" : ""}`,
            `${where ? `$where: ${this.name}Where` : ""}`,
            `${fulltext ? `$fulltext: ${this.name}Fulltext` : ""}`,
            `${argWorthy ? ")" : ""}`,
        ];

        const argsApply = [
            `${argWorthy ? "(" : ""}`,
            `${where ? `where: $where` : ""}`,
            `${fulltext ? `fulltext: $fulltext` : ""}`,
            `${argWorthy ? ")" : ""}`,
        ];

        const query = `
            query ${argDefinitions.join(" ")}{
                ${this.namePluralized}Count${argsApply.join(" ")}
            }
        `;

        const variableValues = { where };

        const result = await graphql({
            schema: this.neoSchema.schema,
            source: query,
            contextValue: {},
            variableValues,
        });

        if (result.errors?.length) {
            throw new Error(result.errors[0].message);
        }

        return (result.data as any)[`${this.namePluralized}Count`] as number;
    }

=======
>>>>>>> 0e3d31c9
    async create<T = any>({
        input,
        selectionSet,
        args = {},
        context = {},
        rootValue = null,
    }: {
        input?: any;
        selectionSet?: string | DocumentNode | SelectionSetNode;
        args?: any;
        context?: any;
        rootValue?: any;
    } = {}): Promise<T> {
        const mutationName = `create${upperFirst(this.namePluralized)}`;

        let selection = "";
        if (selectionSet) {
            selection = printSelectionSet(selectionSet);
        } else {
            selection = `
               {
                   ${this.namePluralized}
                   ${printSelectionSet(selectionSet || this.selectionSet)}
               }
           `;
        }

        const mutation = `
            mutation ($input: [${this.name}CreateInput!]!){
               ${mutationName}(input: $input) ${selection}
            }
        `;

        const variableValues = { ...args, input };

        const result = await graphql({
            schema: this.neoSchema.schema,
            source: mutation,
            rootValue,
            contextValue: context,
            variableValues,
        });

        if (result.errors?.length) {
            throw new Error(result.errors[0].message);
        }

        return (result.data as any)[mutationName] as T;
    }

    async update<T = any>({
        where,
        update,
        connect,
        disconnect,
        create,
        connectOrCreate,
        selectionSet,
        args = {},
        context = {},
        rootValue = null,
    }: {
        where?: GraphQLWhereArg;
        update?: any;
        connect?: any;
        disconnect?: any;
        connectOrCreate?: any;
        create?: any;
        selectionSet?: string | DocumentNode | SelectionSetNode;
        args?: any;
        context?: any;
        rootValue?: any;
    } = {}): Promise<T> {
        const mutationName = `update${upperFirst(this.namePluralized)}`;
        const argWorthy = Boolean(where || update || connect || disconnect || create || connectOrCreate);

        let selection = "";
        if (selectionSet) {
            selection = printSelectionSet(selectionSet);
        } else {
            selection = `
               {
                   ${this.namePluralized}
                   ${printSelectionSet(selectionSet || this.selectionSet)}
               }
           `;
        }

        const argDefinitions = [
            `${argWorthy ? "(" : ""}`,
            `${where ? `$where: ${this.name}Where` : ""}`,
            `${update ? `$update: ${this.name}UpdateInput` : ""}`,
            `${connect ? `$connect: ${this.name}ConnectInput` : ""}`,
            `${disconnect ? `$disconnect: ${this.name}DisconnectInput` : ""}`,
            `${connectOrCreate ? `$connectOrCreate: ${this.name}ConnectOrCreateInput` : ""}`,
            `${create ? `$create: ${this.name}RelationInput` : ""}`,
            `${argWorthy ? ")" : ""}`,
        ];

        const argsApply = [
            `${argWorthy ? "(" : ""}`,
            `${where ? `where: $where` : ""}`,
            `${update ? `update: $update` : ""}`,
            `${connect ? `connect: $connect` : ""}`,
            `${disconnect ? `disconnect: $disconnect` : ""}`,
            `${connectOrCreate ? `connectOrCreate: $connectOrCreate` : ""}`,
            `${create ? `create: $create` : ""}`,
            `${argWorthy ? ")" : ""}`,
        ];

        const mutation = `
            mutation ${argDefinitions.join(" ")}{
               ${mutationName}${argsApply.join(" ")}
               ${selection}
            }
        `;

        const variableValues = { ...args, where, update, connect, disconnect, create, connectOrCreate };

        const result = await graphql({
            schema: this.neoSchema.schema,
            source: mutation,
            rootValue,
            contextValue: context,
            variableValues,
        });

        if (result.errors?.length) {
            throw new Error(result.errors[0].message);
        }

        return (result.data as any)[mutationName] as T;
    }

    async delete({
        where,
        delete: deleteInput,
        context = {},
        rootValue = null,
    }: {
        where?: GraphQLWhereArg;
        delete?: any;
        context?: any;
        rootValue?: any;
    } = {}): Promise<DeleteInfo> {
        const mutationName = `delete${upperFirst(this.namePluralized)}`;
        const argWorthy = where || deleteInput;

        const argDefinitions = [
            `${argWorthy ? "(" : ""}`,
            `${where ? `$where: ${this.name}Where` : ""}`,
            `${deleteInput ? `$delete: ${this.name}DeleteInput` : ""}`,
            `${argWorthy ? ")" : ""}`,
        ];

        const argsApply = [
            `${argWorthy ? "(" : ""}`,
            `${where ? `where: $where` : ""}`,
            `${deleteInput ? `delete: $delete` : ""}`,
            `${argWorthy ? ")" : ""}`,
        ];

        const mutation = `
            mutation ${argDefinitions.join(" ")}{
               ${mutationName}${argsApply.join(" ")} {
                   nodesDeleted
                   relationshipsDeleted
               }
            }
        `;

        const variableValues = { where, delete: deleteInput };

        const result = await graphql({
            schema: this.neoSchema.schema,
            source: mutation,
            rootValue,
            contextValue: context,
            variableValues,
        });

        if (result.errors?.length) {
            throw new Error(result.errors[0].message);
        }

        return (result.data as any)[mutationName] as DeleteInfo;
    }

    async aggregate<T = any>({
        where,
        fulltext,
        aggregate,
        context = {},
        rootValue = null,
    }: {
        where?: GraphQLWhereArg;
        fulltext?: any;
        aggregate: any;
        context?: any;
        rootValue?: any;
    }): Promise<T> {
        const queryName = `${this.namePluralized}Aggregate`;
        const selections: string[] = [];
        const argWorthy = Boolean(where || fulltext);

        const argDefinitions = [
            `${argWorthy ? "(" : ""}`,
            `${where ? `$where: ${this.name}Where` : ""}`,
            `${fulltext ? `$fulltext: ${this.name}Fulltext` : ""}`,
            `${argWorthy ? ")" : ""}`,
        ];

        const argsApply = [
            `${argWorthy ? "(" : ""}`,
            `${where ? `where: $where` : ""}`,
            `${fulltext ? `fulltext: $fulltext` : ""}`,
            `${argWorthy ? ")" : ""}`,
        ];

        Object.entries(aggregate).forEach((entry) => {
            if (entry[0] === "count") {
                selections.push(entry[0]);

                return;
            }

            const thisSelections: string[] = [];
            Object.entries(entry[1] as any).forEach((e) => {
                if (Boolean(e[1]) === false) {
                    return;
                }

                thisSelections.push(e[0]);
            });

            if (thisSelections.length) {
                selections.push(`${entry[0]} {\n`);
                selections.push(thisSelections.join("\n"));
                selections.push(`}\n`);
            }
        });

        const query = `
            query ${argDefinitions.join(" ")}{
               ${queryName}${argsApply.join(" ")} {
                   ${selections.join("\n")}
               }
            }
        `;

        const variableValues = { where };

        const result = await graphql({
            schema: this.neoSchema.schema,
            source: query,
            rootValue,
            contextValue: context,
            variableValues,
        });

        if (result.errors?.length) {
            throw new Error(result.errors[0].message);
        }

        return (result.data as any)[queryName] as T;
    }
}

export default Model;<|MERGE_RESOLUTION|>--- conflicted
+++ resolved
@@ -114,54 +114,6 @@
         return (result.data as any)[this.namePluralized] as T;
     }
 
-<<<<<<< HEAD
-    async count({
-        where,
-        fulltext,
-    }: {
-        where?: GraphQLWhereArg;
-        fulltext?: any;
-    } = {}): Promise<number> {
-        const argWorthy = Boolean(where || fulltext);
-
-        const argDefinitions = [
-            `${argWorthy ? "(" : ""}`,
-            `${where ? `$where: ${this.name}Where` : ""}`,
-            `${fulltext ? `$fulltext: ${this.name}Fulltext` : ""}`,
-            `${argWorthy ? ")" : ""}`,
-        ];
-
-        const argsApply = [
-            `${argWorthy ? "(" : ""}`,
-            `${where ? `where: $where` : ""}`,
-            `${fulltext ? `fulltext: $fulltext` : ""}`,
-            `${argWorthy ? ")" : ""}`,
-        ];
-
-        const query = `
-            query ${argDefinitions.join(" ")}{
-                ${this.namePluralized}Count${argsApply.join(" ")}
-            }
-        `;
-
-        const variableValues = { where };
-
-        const result = await graphql({
-            schema: this.neoSchema.schema,
-            source: query,
-            contextValue: {},
-            variableValues,
-        });
-
-        if (result.errors?.length) {
-            throw new Error(result.errors[0].message);
-        }
-
-        return (result.data as any)[`${this.namePluralized}Count`] as number;
-    }
-
-=======
->>>>>>> 0e3d31c9
     async create<T = any>({
         input,
         selectionSet,
