--- conflicted
+++ resolved
@@ -266,10 +266,7 @@
         rootValue?: any;
     } = {}): Promise<T> {
         const mutationName = `update${upperFirst(this.namePluralized)}`;
-<<<<<<< HEAD
-=======
         const argWorthy = Boolean(where || update || connect || disconnect || create || connectOrCreate);
->>>>>>> cae256d7
 
         let selection = "";
         if (selectionSet) {
