--- conflicted
+++ resolved
@@ -6,8 +6,8 @@
 
 Requirements gathered from the various methods of verifying JWTs using `jose`:
 
-* https://github.com/panva/jose/blob/main/docs/functions/jwt_verify.jwtVerify.md
-* https://github.com/panva/jose/blob/main/docs/functions/jwks_remote.createRemoteJWKSet.md
+* <https://github.com/panva/jose/blob/main/docs/functions/jwt_verify.jwtVerify.md>
+* <https://github.com/panva/jose/blob/main/docs/functions/jwks_remote.createRemoteJWKSet.md>
 
 For now we will support only secret keys and JWKS as we currently support, but objects for SPKI and JWK keys could be supported in future.
 
@@ -23,11 +23,8 @@
 type AuthorizationConfig = {
   key: Key | ((req: RequestLike) => Key);
   verify: boolean;
-<<<<<<< HEAD
-=======
   // https://github.com/panva/jose/blob/main/docs/interfaces/jwt_verify.JWTVerifyOptions.md
   verifyOptions: JWTVerifyOptions;
->>>>>>> 2d4bb6d3
 }
 ```
 
@@ -35,11 +32,8 @@
 
 `AuthorizationConfig.verify` will be `true` by default, but can be set to `false` if the desired behaviour is to decode only.
 
-<<<<<<< HEAD
-=======
 `AuthorizationConfig.verifyOptions` allows configuration of the JWT verify options in `jose`. It will simply passthrough the types used directly by `jose`.
 
->>>>>>> 2d4bb6d3
 To configure auth with a symmetric secret "secret", the following can be executed:
 
 ```ts
