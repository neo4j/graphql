[[auth]]
<<<<<<< HEAD
= Authentication and Authorization
=======
= Auth (deprecated)

WARNING: The `@auth` directive has been replaced by `@authentication` and `@authorization`. `@auth` will be removed in version 4.0.0. 
Please see the xref::guides/v4-migration/authorization.adoc[upgrade guide] for details on how to upgrade.
>>>>>>> 178f5224

In this chapter you will learn more about how to secure your GraphQL API using the Neo4j GraphQL Library's built-in auth mechanics.

== Quickstart examples

Only authenticated users can create Post nodes:

[source, graphql, indent=0]
----
type Post @auth(rules: [
    { operations: [CREATE], isAuthenticated: true }
]) {
    title: String!
}
----

Use `extend` to avoid large and unwieldy type definitions:

[source, graphql, indent=0]
----
type Post {
    title: String!
}

extend type Post @auth(rules: [
    { operations: [CREATE], isAuthenticated: true }
])
----

You can use the directive types as seen in the example above, but you can also apply the directive on any field so as long as it's not decorated with `@relationship`. In the following example, the password field is only accessible to users with role "admin", or the user themselves:

[source, graphql, indent=0]
----
type User {
    id: ID!
    name: String!
}

extend type User {
    password: String! @auth(rules: [
        {
            OR: [{ roles: ["admin"] }, { allow: { id: "$jwt.sub" } }]
        }
    ])
}
----<|MERGE_RESOLUTION|>--- conflicted
+++ resolved
@@ -1,12 +1,8 @@
 [[auth]]
-<<<<<<< HEAD
-= Authentication and Authorization
-=======
 = Auth (deprecated)
 
 WARNING: The `@auth` directive has been replaced by `@authentication` and `@authorization`. `@auth` will be removed in version 4.0.0. 
-Please see the xref::guides/v4-migration/authorization.adoc[upgrade guide] for details on how to upgrade.
->>>>>>> 178f5224
+Please see the xref::migration/v4-migration/authorization.adoc[upgrade guide] for details on how to upgrade.
 
 In this chapter you will learn more about how to secure your GraphQL API using the Neo4j GraphQL Library's built-in auth mechanics.
 
