--- conflicted
+++ resolved
@@ -82,13 +82,10 @@
 }
 ----
 
-<<<<<<< HEAD
 _Note:_
 
 - Decimal values are not currently accepted on `[YMWD]`
 - Comparisons are made according to the https://neo4j.com/developer/cypher/dates-datetimes-durations/#comparing-filtering-values[cypher developer guide]
-=======
-NOTE: Decimal values are not currently accepted on `[YMWD]`
 
 === `LocalDateTime`
 
@@ -122,7 +119,6 @@
     nextShowing: LocalTime
 }
 ----
->>>>>>> 6c18699c
 
 [[type-definitions-types-spatial]]
 == Spatial Types
