--- conflicted
+++ resolved
@@ -1,7 +1,6 @@
 [[type-definitions-autogeneration]]
 = Autogeneration
 
-<<<<<<< HEAD
 [[type-definitions-autogeneration-autogenerate]]
 == `@autogenerate`
 
@@ -30,6 +29,5 @@
     updatedAt: DateTime! @autogenerate(operations: ["update"])
 }
 ----
-=======
-== `@id` Directive
->>>>>>> 6c3c3d23
+
+== `@id` Directive