[[directives]]
= Directives

== `@cypher`

Reference: <<type-definitions-cypher>>

== `@relationship`

Reference: <<type-definitions-relationships>>

== `@exclude`
This directive can be used to tell `Neo4jGraphQL` to skip the automatic generation of the Query or Mutations for a certain type.

Reference: <<type-definitions-access-control-exclude>>

== `@auth`

See <<auth>>

<<<<<<< HEAD
== `@autogenerate`

Reference: <<type-definitions-autogeneration-autogenerate>>
=======
== `@id`
If the directive is specified and not provided on create will use the [database to generate a uuid](https://neo4j.com/docs/cypher-manual/current/functions/scalar/#functions-randomuuid).

[source, graphql]
----
type User {
    id: ID! @id
    username: String!
}
----

=== Definition

[source, graphql]
----
"""Indicates that the field is the unique identifier for the object type, and additionally enables the autogeneration of IDs."""
directive @id(autogenerate: Boolean! = false) on FIELD_DEFINITION
----

== `@timestamp`
If you place this directive on a `DateTime` it will, on specified operations, append a [datetime](https://neo4j.com/docs/cypher-manual/current/functions/temporal/#functions-datetime) property to the node.

[source, graphql]
----
type User {
    createdAt: DateTime! @timestamp(operations: [CREATE])
    updatedAt: DateTime! @timestamp(operations: [UPDATE])
}
----

=== Definition

[source, graphql]
----
enum TimestampOperation {
    CREATE
    UPDATE
}

"""Instructs @neo4j/graphql to generate timestamps on particular events, which will be available as the value of the specified field."""
directive @timestamp(
    """Which events to generate timestamps on. Defaults to both create and update."""
    operations: [TimestampOperation]! = [CREATE, UPDATE]
) on FIELD_DEFINITION
----
>>>>>>> 6c3c3d23

== `@private`
The `@private` directive allows you to specify fields that should only be accessible through the <<ogm>>. This is very handy as you can hide fields such as user password to the outside world. Simply put the @private directive on the field you wish to be inaccessible through the exposed API.

Reference: <<type-definitions-access-control-private>>

== `@readonly`
The field will only feature in object types for querying, and will not be mutable.

Reference: <<type-definitions-access-control-readonly>>

== `@writeonly`
This field will only feature in input types, and will not be available for querying the object type through a Query or through a Mutation response.

Reference: <<type-definitions-access-control-writeonly>>

== `@ignore`
This field will essentially be completely ignored, and will require another way to resolve the field, such as through the use of a custom resolver.

Reference: <<type-definitions-access-control-ignore>>

== `@default`

When generating the input type for the create mutation, the value specified in this directive will be used as the default value for this field.

Reference: <<type-definitions-default-values-default>>

== `@coalesce`

When translating from GraphQL to Cypher, any instances of fields to which this directive is applied will be wrapped in a `coalesce()` function in the WHERE clause (see https://neo4j.com/developer/kb/understanding-non-existent-properties-and-null-values/#_use_coalesce_to_use_a_default_for_a_null_value). This helps to query against non-existent properties in a database, however it is encouraged to populate these properties with meaningful values if this is becoming the norm. This is a very primitive implementation of the function which only takes a static default value as opposed to using another property in a node or a Cypher expression.

Reference: <<type-definitions-default-values-coalesce>><|MERGE_RESOLUTION|>--- conflicted
+++ resolved
@@ -18,11 +18,6 @@
 
 See <<auth>>
 
-<<<<<<< HEAD
-== `@autogenerate`
-
-Reference: <<type-definitions-autogeneration-autogenerate>>
-=======
 == `@id`
 If the directive is specified and not provided on create will use the [database to generate a uuid](https://neo4j.com/docs/cypher-manual/current/functions/scalar/#functions-randomuuid).
 
@@ -68,7 +63,6 @@
     operations: [TimestampOperation]! = [CREATE, UPDATE]
 ) on FIELD_DEFINITION
 ----
->>>>>>> 6c3c3d23
 
 == `@private`
 The `@private` directive allows you to specify fields that should only be accessible through the <<ogm>>. This is very handy as you can hide fields such as user password to the outside world. Simply put the @private directive on the field you wish to be inaccessible through the exposed API.
