{
    "name": "neo4j-graphql",
    "author": "Neo4j Inc.",
    "repository": {
        "type": "git",
        "url": "git+https://github.com/neo4j/graphql.git"
    },
    "private": true,
    "workspaces": [
        "docs",
        "packages/*",
        "examples/migration",
        "examples/neo-place",
        "examples/neo-push/*",
        "examples/subscriptions/*",
        "packages/plugins/*"
    ],
    "scripts": {
        "build": "tsc --build tsconfig.production.json",
        "lint": "eslint --cache .",
        "test": "jest",
        "test:pr": "run-s lint test",
        "neo-push": "concurrently \"yarn workspace neo-push-server start\" \"yarn workspace neo-push-client start\"",
        "neo-push:seed": "yarn workspace neo-push-server run seed",
        "test-docker": "docker-compose up --build --abort-on-container-exit",
        "prepare": "husky install",
        "changeset-version": "changeset version && yarn",
        "changeset-version-4.0.0": "changeset version --since 4.0.0 && yarn",
        "changeset-version-master": "changeset version --since master && yarn",
        "release": "yarn build && changeset publish"
    },
    "devDependencies": {
<<<<<<< HEAD
        "@tsconfig/node18": "^1.0.1",
        "@typescript-eslint/eslint-plugin": "5.45.0",
        "@typescript-eslint/parser": "5.45.0",
=======
        "@tsconfig/node16": "1.0.3",
        "@typescript-eslint/eslint-plugin": "5.46.1",
        "@typescript-eslint/parser": "5.46.1",
>>>>>>> 5f4ee0c4
        "concurrently": "7.6.0",
        "dotenv": "16.0.3",
        "eslint": "8.29.0",
        "eslint-config-prettier": "8.5.0",
        "eslint-formatter-summary": "1.1.0",
        "eslint-import-resolver-typescript": "3.5.2",
        "eslint-plugin-eslint-comments": "3.2.0",
        "eslint-plugin-import": "2.26.0",
        "eslint-plugin-jest": "27.1.6",
        "eslint-plugin-jsx-a11y": "6.6.1",
        "eslint-plugin-react": "7.31.11",
        "graphql": "16.6.0",
        "husky": "8.0.2",
        "jest": "29.3.1",
        "lint-staged": "13.1.0",
        "neo4j-driver": "5.3.0",
        "npm-run-all": "4.1.5",
        "prettier": "2.8.1",
        "set-tz": "0.2.0",
        "ts-jest": "29.0.3",
        "typescript": "4.9.4"
    },
    "packageManager": "yarn@3.3.0",
    "dependencies": {
        "@changesets/changelog-github": "0.4.7",
        "@changesets/cli": "2.25.2"
    }
}<|MERGE_RESOLUTION|>--- conflicted
+++ resolved
@@ -30,15 +30,9 @@
         "release": "yarn build && changeset publish"
     },
     "devDependencies": {
-<<<<<<< HEAD
         "@tsconfig/node18": "^1.0.1",
-        "@typescript-eslint/eslint-plugin": "5.45.0",
-        "@typescript-eslint/parser": "5.45.0",
-=======
-        "@tsconfig/node16": "1.0.3",
         "@typescript-eslint/eslint-plugin": "5.46.1",
         "@typescript-eslint/parser": "5.46.1",
->>>>>>> 5f4ee0c4
         "concurrently": "7.6.0",
         "dotenv": "16.0.3",
         "eslint": "8.29.0",
