{
    "name": "neo4j-graphql",
    "author": "Neo4j Inc.",
    "repository": {
        "type": "git",
        "url": "git+https://github.com/neo4j/graphql.git"
    },
    "private": true,
    "workspaces": [
        "docs",
        "packages/*",
        "examples/migration",
        "examples/neo-push/*"
    ],
    "scripts": {
        "build": "tsc -b",
        "lint": "eslint .",
        "test": "jest",
        "test:pr": "run-s lint test",
        "neo-push": "concurrently \"yarn workspace neo-push-server start\" \"yarn workspace neo-push-client start\"",
        "neo-push:seed": "yarn workspace neo-push-server run seed",
        "test-docker": "docker-compose up --build --abort-on-container-exit"
    },
    "devDependencies": {
        "@typescript-eslint/eslint-plugin": "4.33.0",
        "@typescript-eslint/parser": "4.33.0",
        "concurrently": "7.0.0",
        "dotenv": "10.0.0",
        "eslint": "7.32.0",
        "eslint-config-airbnb-typescript": "10.0.2",
        "eslint-config-prettier": "8.3.0",
        "eslint-import-resolver-typescript": "2.5.0",
        "eslint-plugin-eslint-comments": "3.2.0",
        "eslint-plugin-import": "2.25.4",
        "eslint-plugin-jest": "24.7.0",
        "eslint-plugin-jsx-a11y": "6.5.1",
        "eslint-plugin-react": "7.28.0",
        "graphql": "16.2.0",
        "husky": "4.3.8",
        "jest": "26.6.3",
        "lint-staged": "10.5.4",
        "neo4j-driver": "4.4.0",
        "npm-run-all": "4.1.5",
        "prettier": "^2.5.1",
        "set-tz": "0.2.0",
<<<<<<< HEAD
        "ts-jest": "26.5.5",
        "typescript": "4.2.4"
=======
        "ts-jest": "26.5.6",
        "typescript": "3.9.7"
>>>>>>> 1f053a26
    },
    "packageManager": "yarn@3.1.1"
}<|MERGE_RESOLUTION|>--- conflicted
+++ resolved
@@ -43,13 +43,8 @@
         "npm-run-all": "4.1.5",
         "prettier": "^2.5.1",
         "set-tz": "0.2.0",
-<<<<<<< HEAD
-        "ts-jest": "26.5.5",
+        "ts-jest": "26.5.6",
         "typescript": "4.2.4"
-=======
-        "ts-jest": "26.5.6",
-        "typescript": "3.9.7"
->>>>>>> 1f053a26
     },
     "packageManager": "yarn@3.1.1"
 }