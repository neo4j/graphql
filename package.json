{
    "name": "neo4j-graphql",
    "author": "Neo4j Inc.",
    "license": "Apache-2.0",
    "repository": {
        "type": "git",
        "url": "git+https://github.com/neo4j/graphql.git"
    },
    "private": true,
    "workspaces": [
        "packages/*",
        "packages/graphql/tests/performance/server",
        "examples/migration",
        "examples/neo-place",
        "examples/subscriptions/*"
    ],
    "scripts": {
        "build": "tsc --build tsconfig.production.json",
        "lint": "eslint --cache .",
        "test": "jest",
        "test:pr": "run-s lint test",
        "test-docker": "docker-compose up --build --abort-on-container-exit",
        "prepare": "husky install",
        "changeset-version": "changeset version && yarn",
        "changeset-version-4.0.0": "changeset version --since 4.0.0 && yarn",
        "changeset-version-master": "changeset version --since master && yarn",
        "release": "yarn build && changeset publish"
    },
    "devDependencies": {
        "@tsconfig/node16": "1.0.4",
        "@typescript-eslint/eslint-plugin": "6.3.0",
        "@typescript-eslint/parser": "6.3.0",
        "concurrently": "8.2.0",
        "dotenv": "16.3.1",
        "eslint": "8.46.0",
<<<<<<< HEAD
        "eslint-config-prettier": "8.10.0",
=======
        "eslint-config-prettier": "9.0.0",
>>>>>>> 37ced64c
        "eslint-formatter-summary": "1.1.0",
        "eslint-import-resolver-typescript": "3.5.5",
        "eslint-plugin-eslint-comments": "3.2.0",
        "eslint-plugin-import": "2.28.0",
        "eslint-plugin-jest": "27.2.3",
        "eslint-plugin-jsx-a11y": "6.7.1",
        "eslint-plugin-react": "7.33.1",
        "eslint-plugin-simple-import-sort": "10.0.0",
        "graphql": "16.7.1",
        "husky": "8.0.3",
        "jest": "29.6.2",
        "lint-staged": "13.2.3",
        "neo4j-driver": "5.11.0",
        "npm-run-all": "4.1.5",
        "prettier": "2.8.8",
        "set-tz": "0.2.0",
        "ts-jest": "29.1.1",
        "typescript": "5.1.6"
    },
    "packageManager": "yarn@3.6.1",
    "dependencies": {
        "@changesets/changelog-github": "0.4.8",
        "@changesets/cli": "2.26.2"
    }
}<|MERGE_RESOLUTION|>--- conflicted
+++ resolved
@@ -33,11 +33,7 @@
         "concurrently": "8.2.0",
         "dotenv": "16.3.1",
         "eslint": "8.46.0",
-<<<<<<< HEAD
-        "eslint-config-prettier": "8.10.0",
-=======
         "eslint-config-prettier": "9.0.0",
->>>>>>> 37ced64c
         "eslint-formatter-summary": "1.1.0",
         "eslint-import-resolver-typescript": "3.5.5",
         "eslint-plugin-eslint-comments": "3.2.0",
