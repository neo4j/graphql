--- conflicted
+++ resolved
@@ -397,13 +397,8 @@
           node-version: lts/*
           cache: yarn
       - name: Install dependencies
-<<<<<<< HEAD
-        run: yarn
-      - run: yarn build
-=======
-        run: yarn --immutable
+        run: yarn
       - run: yarn build --verbose
->>>>>>> e5290810
       - name: Pack ${{ matrix.package }}
         run: npm pack
         working-directory: packages/${{ matrix.package }}
