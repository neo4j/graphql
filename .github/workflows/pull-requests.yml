--- conflicted
+++ resolved
@@ -3,13 +3,9 @@
 on:
   pull_request:
     branches:
-<<<<<<< HEAD
       - dev
-=======
-      - master
     paths-ignore:
       - "docs/**"
->>>>>>> b10e1989
 
 jobs:
   cache-dependencies:
