--- conflicted
+++ resolved
@@ -22,17 +22,9 @@
           - 4/4
         version:
           [
-<<<<<<< HEAD
-            { graphql: "^16.0.0", neo4j: "5-community" },
-            { graphql: "^15.0.0", neo4j: "5-enterprise" },
-            { graphql: "^16.0.0", neo4j: "5-enterprise" },
-=======
             { graphql: "^15.0.0", neo4j: "5-enterprise" },
             { graphql: "^16.0.0", neo4j: "5-community" },
             { graphql: "^16.0.0", neo4j: "5-enterprise" },
-            { graphql: "^16.0.0", neo4j: "4.4-community" },
-            { graphql: "^16.0.0", neo4j: "4.4-enterprise" },
->>>>>>> a7568b88
           ]
 
     services:
