--- conflicted
+++ resolved
@@ -46,13 +46,8 @@
         "graphql-ws": "^5.11.2",
         "neo4j-driver": "^5.4.0",
         "parcel": "^2.8.0",
-<<<<<<< HEAD
-        "rimraf": "^4.0.0",
+        "rimraf": "^5.0.0",
         "urql": "^4.0.0",
-=======
-        "rimraf": "^5.0.0",
-        "urql": "^3.0.3",
->>>>>>> 5f7a6b8b
         "wonka": "^6.1.1",
         "ws": "^8.11.0"
     },
