--- conflicted
+++ resolved
@@ -12,16 +12,10 @@
     "author": "",
     "license": "ISC",
     "dependencies": {
-<<<<<<< HEAD
         "@neo4j/graphql": "^2.5.9",
         "@neo4j/graphql-ogm": "^2.5.9",
-        "apollo-server-express": "2.19.0",
-=======
-        "@neo4j/graphql": "^2.5.8",
-        "@neo4j/graphql-ogm": "^2.5.8",
         "@neo4j/graphql-plugin-auth": "^0.0.1",
         "apollo-server-express": "^3.6.1",
->>>>>>> 927ddc3c
         "bcrypt": "5.0.1",
         "debug": "4.3.1",
         "dotenv": "^10.0.0",
