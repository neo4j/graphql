import { ApolloServer } from "apollo-server-express";
import { Neo4jGraphQL } from "@neo4j/graphql";
import { OGM } from "@neo4j/graphql-ogm";
import { driver } from "../neo4j";
import { Context } from "../types";
import * as User from "./User";
import * as Blog from "./Blog";
import * as Post from "./Post";
import * as Comment from "./Comment";
import * as config from "../config";

export const typeDefs = [User.typeDefs, Blog.typeDefs, Post.typeDefs, Comment.typeDefs];

export const resolvers = {
    ...User.resolvers,
};

export const ogm = new OGM({
    typeDefs,
    driver,
});

export const neoSchema = new Neo4jGraphQL({
    typeDefs,
    resolvers,
<<<<<<< HEAD
    debug: config.NODE_ENV === "development",
=======
>>>>>>> 8e361b59
    config: {
        jwt: {
            secret: config.NEO4J_GRAPHQL_JWT_SECRET,
        },
    },
});

export const server: ApolloServer = new ApolloServer({
    schema: neoSchema.schema,
    context: ({ req }) => ({ ogm, driver, req } as Context),
});<|MERGE_RESOLUTION|>--- conflicted
+++ resolved
@@ -23,10 +23,6 @@
 export const neoSchema = new Neo4jGraphQL({
     typeDefs,
     resolvers,
-<<<<<<< HEAD
-    debug: config.NODE_ENV === "development",
-=======
->>>>>>> 8e361b59
     config: {
         jwt: {
             secret: config.NEO4J_GRAPHQL_JWT_SECRET,
