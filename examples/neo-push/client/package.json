{
    "name": "neo-push-client",
    "version": "1.0.0",
    "private": true,
    "description": "",
    "main": "index.js",
    "scripts": {
        "build": "webpack --config webpack.config.js",
        "start": "webpack serve"
    },
    "installConfig": {
        "hoistingLimits": "workspaces"
    },
    "author": "",
    "license": "ISC",
    "dependencies": {
        "@apollo/client": "3.7.10",
        "@fortawesome/fontawesome-svg-core": "6.4.0",
        "@fortawesome/free-solid-svg-icons": "6.4.0",
        "@fortawesome/react-fontawesome": "0.2.0",
        "@types/react-dom": "18.0.11",
        "@types/react-router-dom": "5.3.3",
        "@types/showdown": "2.0.0",
        "css-loader": "6.7.3",
        "dotenv-webpack": "8.0.1",
        "graphql": "16.6.0",
        "react": "18.2.0",
        "react-bootstrap": "2.7.2",
        "react-dom": "18.2.0",
        "react-markdown": "8.0.6",
        "react-mde": "11.5.0",
        "react-router-dom": "6.9.0",
        "showdown": "2.1.0",
        "style-loader": "3.3.2",
        "ts-loader": "9.4.2",
        "typescript": "5.0.2"
    },
    "devDependencies": {
        "@tsconfig/create-react-app": "1.0.3",
        "@webpack-cli/serve": "2.0.1",
        "html-webpack-plugin": "5.5.0",
<<<<<<< HEAD
        "webpack": "5.76.1",
=======
        "webpack": "5.76.3",
>>>>>>> b14e0659
        "webpack-cli": "5.0.1",
        "webpack-dev-server": "4.13.1"
    }
}<|MERGE_RESOLUTION|>--- conflicted
+++ resolved
@@ -39,11 +39,7 @@
         "@tsconfig/create-react-app": "1.0.3",
         "@webpack-cli/serve": "2.0.1",
         "html-webpack-plugin": "5.5.0",
-<<<<<<< HEAD
-        "webpack": "5.76.1",
-=======
         "webpack": "5.76.3",
->>>>>>> b14e0659
         "webpack-cli": "5.0.1",
         "webpack-dev-server": "4.13.1"
     }
