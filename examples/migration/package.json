--- conflicted
+++ resolved
@@ -7,11 +7,7 @@
     },
     "dependencies": {
         "@apollo/server": "^4.7.0",
-<<<<<<< HEAD
         "@neo4j/graphql": "^4.0.0-beta.2",
-=======
-        "@neo4j/graphql": "^3.24.3",
->>>>>>> bb93862e
         "graphql": "16.8.0",
         "neo4j-driver": "5.12.0"
     }
